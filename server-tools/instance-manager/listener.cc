/* Copyright (C) 2003 MySQL AB & MySQL Finland AB & TCX DataKonsult AB

   This program is free software; you can redistribute it and/or modify
   it under the terms of the GNU General Public License as published by
   the Free Software Foundation; either version 2 of the License, or
   (at your option) any later version.

   This program is distributed in the hope that it will be useful,
   but WITHOUT ANY WARRANTY; without even the implied warranty of
   MERCHANTABILITY or FITNESS FOR A PARTICULAR PURPOSE.  See the
   GNU General Public License for more details.

   You should have received a copy of the GNU General Public License
   along with this program; if not, write to the Free Software
   Foundation, Inc., 59 Temple Place, Suite 330, Boston, MA  02111-1307  USA */

#if defined(__GNUC__) && defined(USE_PRAGMA_IMPLEMENTATION)
#pragma implementation
#endif

#include "listener.h"

#include <my_global.h>
#include <mysql.h>
#include <violite.h>

#include <sys/stat.h>
#ifndef __WIN__
#include <sys/un.h>
#endif

#include "log.h"
#include "mysql_connection.h"
#include "options.h"
#include "portability.h"
#include "priv.h"
#include "thread_registry.h"


static void set_non_blocking(int socket)
{
#ifndef __WIN__
  int flags= fcntl(socket, F_GETFL, 0);
  fcntl(socket, F_SETFL, flags | O_NONBLOCK);
#else
  u_long arg= 1;
  ioctlsocket(socket, FIONBIO, &arg);
#endif
}


static void set_no_inherit(int socket)
{
#ifndef __WIN__
  int flags= fcntl(socket, F_GETFD, 0);
  fcntl(socket, F_SETFD, flags | FD_CLOEXEC);
#endif
}


Listener::Listener(Thread_registry *thread_registry_arg,
                   User_map *user_map_arg)
  :thread_registry(thread_registry_arg),
  user_map(user_map_arg),
  total_connection_count(0),
  num_sockets(0)
{
}


/*
  Listener::run() - listen all supported sockets and spawn a thread
  to handle incoming connection.
  Using 'die' in case of syscall failure is OK now - we don't hold any
  resources and 'die' kills the signal thread automatically. To be rewritten
  one day.
  See also comments in mysqlmanager.cc to picture general Instance Manager
  architecture.
*/

void Listener::run()
{
  int i, n= 0;

#ifndef __WIN__
  struct sockaddr_un unix_socket_address;
#endif

  log_info("Listener: started.");

  thread_registry->register_thread(&thread_info);

  FD_ZERO(&read_fds);

  /* I. prepare 'listen' sockets */
  if (create_tcp_socket())
    goto err;

#ifndef __WIN__
  if (create_unix_socket(unix_socket_address))
    goto err;
#endif

  /* II. Listen sockets and spawn childs */
  for (i= 0; i < num_sockets; i++)
    n= max(n, sockets[i]);
  n++;

  timeval tv;
  while (!thread_registry->is_shutdown())
  {
    fd_set read_fds_arg= read_fds;
    /*
      We should reintialize timer as on linux it is modified
      to reflect amount of time not slept.
    */
    tv.tv_sec= 0;
    tv.tv_usec= 100000;

    /*
      When using valgrind 2.0 this syscall doesn't get kicked off by a
      signal during shutdown. This results in failing assert
      (Thread_registry::~Thread_registry). Valgrind 2.2 works fine.
    */
    int rc= select(n, &read_fds_arg, 0, 0, &tv);

    if (rc == 0 || rc == -1)
    {
      if (rc == -1 && errno != EINTR)
        log_error("Listener: select() failed: %s.",
                  (const char *) strerror(errno));
      continue;
    }


    for (int socket_index= 0; socket_index < num_sockets; socket_index++)
    {
      /* Assuming that rc > 0 as we asked to wait forever */
      if (FD_ISSET(sockets[socket_index], &read_fds_arg))
      {
        int client_fd= accept(sockets[socket_index], 0, 0);
        /* accept may return -1 (failure or spurious wakeup) */
        if (client_fd >= 0)                    // connection established
        {
          set_no_inherit(client_fd);

          struct st_vio *vio=
            vio_new(client_fd,
                    socket_index == 0 ?  VIO_TYPE_SOCKET : VIO_TYPE_TCPIP,
                    socket_index == 0 ? 1 : 0);

          if (vio != NULL)
            handle_new_mysql_connection(vio);
          else
          {
            shutdown(client_fd, SHUT_RDWR);
            closesocket(client_fd);
          }
        }
      }
    }
  }

  /* III. Release all resources and exit */

  log_info("Listener: shutdown requested, exiting...");

  for (i= 0; i < num_sockets; i++)
    closesocket(sockets[i]);

#ifndef __WIN__
  unlink(unix_socket_address.sun_path);
#endif

  thread_registry->unregister_thread(&thread_info);

  log_info("Listener: finished.");
  return;

err:
  // we have to close the ip sockets in case of error
  for (i= 0; i < num_sockets; i++)
    closesocket(sockets[i]);

  thread_registry->unregister_thread(&thread_info);
  thread_registry->request_shutdown();
  return;
}

int Listener::create_tcp_socket()
{
  /* value to be set by setsockopt */
  int arg= 1;

  int ip_socket= socket(AF_INET, SOCK_STREAM, 0);
  if (ip_socket == INVALID_SOCKET)
  {
    log_error("Listener: socket(AF_INET) failed: %s.",
              (const char *) strerror(errno));
    return -1;
  }

  struct sockaddr_in ip_socket_address;
  bzero(&ip_socket_address, sizeof(ip_socket_address));

  ulong im_bind_addr;
  if (Options::Main::bind_address != 0)
  {
    im_bind_addr= (ulong) inet_addr(Options::Main::bind_address);

    if (im_bind_addr == (ulong) INADDR_NONE)
      im_bind_addr= htonl(INADDR_ANY);
  }
  else
    im_bind_addr= htonl(INADDR_ANY);
  uint im_port= Options::Main::port_number;

  ip_socket_address.sin_family= AF_INET;
  ip_socket_address.sin_addr.s_addr= im_bind_addr;


  ip_socket_address.sin_port= (unsigned short)
    htons((unsigned short) im_port);

  setsockopt(ip_socket, SOL_SOCKET, SO_REUSEADDR, (char*) &arg, sizeof(arg));
  if (bind(ip_socket, (struct sockaddr *) &ip_socket_address,
           sizeof(ip_socket_address)))
  {
<<<<<<< HEAD
    log_error("Listener: bind(ip socket) failed: %s.",
              (const char *) strerror(errno));
    close(ip_socket);
=======
    log_error("Listener_thread::run(): bind(ip socket) failed, '%s'",
              strerror(errno));
    closesocket(ip_socket);
>>>>>>> 1adc1368
    return -1;
  }

  if (listen(ip_socket, LISTEN_BACK_LOG_SIZE))
  {
<<<<<<< HEAD
    log_error("Listener: listen(ip socket) failed: %s.",
              (const char *) strerror(errno));
    close(ip_socket);
=======
    log_error("Listener_thread::run(): listen(ip socket) failed, %s",
              strerror(errno));
    closesocket(ip_socket);
>>>>>>> 1adc1368
    return -1;
  }

  /* set the socket nonblocking */
  set_non_blocking(ip_socket);

  /* make sure that instances won't be listening our sockets */
  set_no_inherit(ip_socket);

  FD_SET(ip_socket, &read_fds);
  sockets[num_sockets++]= ip_socket;
  log_info("Listener: accepting connections on ip socket (port: %d)...",
           (int) im_port);
  return 0;
}

#ifndef __WIN__
int Listener::
create_unix_socket(struct sockaddr_un &unix_socket_address)
{
  int unix_socket= socket(AF_UNIX, SOCK_STREAM, 0);
  if (unix_socket == INVALID_SOCKET)
  {
    log_error("Listener: socket(AF_UNIX) failed: %s.",
              (const char *) strerror(errno));
    return -1;
  }

  bzero(&unix_socket_address, sizeof(unix_socket_address));

  unix_socket_address.sun_family= AF_UNIX;
  strmake(unix_socket_address.sun_path, Options::Main::socket_file_name,
          sizeof(unix_socket_address.sun_path));
  unlink(unix_socket_address.sun_path); // in case we have stale socket file

  /*
    POSIX specifies default permissions for a pathname created by bind
    to be 0777. We need everybody to have access to the socket.
  */
  mode_t old_mask= umask(0);
  if (bind(unix_socket, (struct sockaddr *) &unix_socket_address,
           sizeof(unix_socket_address)))
  {
    log_error("Listener: bind(unix socket) failed for '%s': %s.",
              (const char *) unix_socket_address.sun_path,
              (const char *) strerror(errno));
    close(unix_socket);
    return -1;
  }

  umask(old_mask);

  if (listen(unix_socket, LISTEN_BACK_LOG_SIZE))
  {
    log_error("Listener: listen(unix socket) failed: %s.",
              (const char *) strerror(errno));
    close(unix_socket);
    return -1;
  }

  /* set the socket nonblocking */
  set_non_blocking(unix_socket);

  /* make sure that instances won't be listening our sockets */
  set_no_inherit(unix_socket);

  log_info("Listener: accepting connections on unix socket '%s'...",
           (const char *) unix_socket_address.sun_path);
  sockets[num_sockets++]= unix_socket;
  FD_SET(unix_socket, &read_fds);
  return 0;
}
#endif


/*
  Create new mysql connection. Created thread is responsible for deletion of
  the Mysql_connection and Vio instances passed to it.
  SYNOPSIS
    handle_new_mysql_connection()
*/

void Listener::handle_new_mysql_connection(struct st_vio *vio)
{
  Mysql_connection *mysql_connection=
    new Mysql_connection(thread_registry, user_map,
                         vio, ++total_connection_count);
  if (mysql_connection == NULL || mysql_connection->start(Thread::DETACHED))
  {
    log_error("Listener: can not start connection handler.");
    delete mysql_connection;
    vio_delete(vio);
  }
  /* The connection will delete itself when the thread is finished */
}<|MERGE_RESOLUTION|>--- conflicted
+++ resolved
@@ -226,29 +226,17 @@
   if (bind(ip_socket, (struct sockaddr *) &ip_socket_address,
            sizeof(ip_socket_address)))
   {
-<<<<<<< HEAD
     log_error("Listener: bind(ip socket) failed: %s.",
               (const char *) strerror(errno));
-    close(ip_socket);
-=======
-    log_error("Listener_thread::run(): bind(ip socket) failed, '%s'",
-              strerror(errno));
     closesocket(ip_socket);
->>>>>>> 1adc1368
     return -1;
   }
 
   if (listen(ip_socket, LISTEN_BACK_LOG_SIZE))
   {
-<<<<<<< HEAD
     log_error("Listener: listen(ip socket) failed: %s.",
               (const char *) strerror(errno));
-    close(ip_socket);
-=======
-    log_error("Listener_thread::run(): listen(ip socket) failed, %s",
-              strerror(errno));
     closesocket(ip_socket);
->>>>>>> 1adc1368
     return -1;
   }
 
