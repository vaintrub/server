--- conflicted
+++ resolved
@@ -1701,11 +1701,7 @@
 C_MODE_END
 
 
-<<<<<<< HEAD
-MYSQL *
-=======
 MYSQL * STDCALL 
->>>>>>> 2f45384b
 CLI_MYSQL_REAL_CONNECT(MYSQL *mysql,const char *host, const char *user,
 		       const char *passwd, const char *db,
 		       uint port, const char *unix_socket,ulong client_flag)
