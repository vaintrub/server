drop table if exists t1,t2,t3,t4,t11;
drop table if exists t1_1,t1_2,t9_1,t9_2,t1aa,t2aa;
drop view if exists v1;
CREATE TABLE t1 (
Period smallint(4) unsigned zerofill DEFAULT '0000' NOT NULL,
Varor_period smallint(4) unsigned DEFAULT '0' NOT NULL
);
INSERT INTO t1 VALUES (9410,9412);
select period from t1;
period
9410
select * from t1;
Period	Varor_period
9410	9412
select t1.* from t1;
Period	Varor_period
9410	9412
CREATE TABLE t2 (
auto int not null auto_increment,
fld1 int(6) unsigned zerofill DEFAULT '000000' NOT NULL,
companynr tinyint(2) unsigned zerofill DEFAULT '00' NOT NULL,
fld3 char(30) DEFAULT '' NOT NULL,
fld4 char(35) DEFAULT '' NOT NULL,
fld5 char(35) DEFAULT '' NOT NULL,
fld6 char(4) DEFAULT '' NOT NULL,
UNIQUE fld1 (fld1),
KEY fld3 (fld3),
PRIMARY KEY (auto)
);
select t2.fld3 from t2 where companynr = 58 and fld3 like "%imaginable%";
fld3
imaginable
select fld3 from t2 where fld3 like "%cultivation" ;
fld3
cultivation
select t2.fld3,companynr from t2 where companynr = 57+1 order by fld3;
fld3	companynr
concoct	58
druggists	58
engrossing	58
Eurydice	58
exclaimers	58
ferociousness	58
hopelessness	58
Huey	58
imaginable	58
judges	58
merging	58
ostrich	58
peering	58
Phelps	58
presumes	58
Ruth	58
sentences	58
Shylock	58
straggled	58
synergy	58
thanking	58
tying	58
unlocks	58
select fld3,companynr from t2 where companynr = 58 order by fld3;
fld3	companynr
concoct	58
druggists	58
engrossing	58
Eurydice	58
exclaimers	58
ferociousness	58
hopelessness	58
Huey	58
imaginable	58
judges	58
merging	58
ostrich	58
peering	58
Phelps	58
presumes	58
Ruth	58
sentences	58
Shylock	58
straggled	58
synergy	58
thanking	58
tying	58
unlocks	58
select fld3 from t2 order by fld3 desc limit 10;
fld3
youthfulness
yelped
Wotan
workers
Witt
witchcraft
Winsett
Willy
willed
wildcats
select fld3 from t2 order by fld3 desc limit 5;
fld3
youthfulness
yelped
Wotan
workers
Witt
select fld3 from t2 order by fld3 desc limit 5,5;
fld3
witchcraft
Winsett
Willy
willed
wildcats
select t2.fld3 from t2 where fld3 = 'honeysuckle';
fld3
honeysuckle
select t2.fld3 from t2 where fld3 LIKE 'honeysuckl_';
fld3
honeysuckle
select t2.fld3 from t2 where fld3 LIKE 'hon_ysuckl_';
fld3
honeysuckle
select t2.fld3 from t2 where fld3 LIKE 'honeysuckle%';
fld3
honeysuckle
select t2.fld3 from t2 where fld3 LIKE 'h%le';
fld3
honeysuckle
select t2.fld3 from t2 where fld3 LIKE 'honeysuckle_';
fld3
select t2.fld3 from t2 where fld3 LIKE 'don_t_find_me_please%';
fld3
explain select t2.fld3 from t2 where fld3 = 'honeysuckle';
id	select_type	table	type	possible_keys	key	key_len	ref	rows	Extra
1	SIMPLE	t2	ref	fld3	fld3	30	const	1	Using where; Using index
explain select fld3 from t2 ignore index (fld3) where fld3 = 'honeysuckle';
id	select_type	table	type	possible_keys	key	key_len	ref	rows	Extra
1	SIMPLE	t2	ALL	NULL	NULL	NULL	NULL	1199	Using where
explain select fld3 from t2 use index (fld1) where fld3 = 'honeysuckle';
id	select_type	table	type	possible_keys	key	key_len	ref	rows	Extra
1	SIMPLE	t2	ALL	NULL	NULL	NULL	NULL	1199	Using where
explain select fld3 from t2 use index (fld3) where fld3 = 'honeysuckle';
id	select_type	table	type	possible_keys	key	key_len	ref	rows	Extra
1	SIMPLE	t2	ref	fld3	fld3	30	const	1	Using where; Using index
explain select fld3 from t2 use index (fld1,fld3) where fld3 = 'honeysuckle';
id	select_type	table	type	possible_keys	key	key_len	ref	rows	Extra
1	SIMPLE	t2	ref	fld3	fld3	30	const	1	Using where; Using index
explain select fld3 from t2 ignore index (fld3,not_used);
ERROR 42000: Key 'not_used' doesn't exist in table 't2'
explain select fld3 from t2 use index (not_used);
ERROR 42000: Key 'not_used' doesn't exist in table 't2'
select t2.fld3 from t2 where fld3 >= 'honeysuckle' and fld3 <= 'honoring' order by fld3;
fld3
honeysuckle
honoring
explain select t2.fld3 from t2 where fld3 >= 'honeysuckle' and fld3 <= 'honoring' order by fld3;
id	select_type	table	type	possible_keys	key	key_len	ref	rows	Extra
1	SIMPLE	t2	range	fld3	fld3	30	NULL	2	Using where; Using index
select fld1,fld3 from t2 where fld3="Colombo" or fld3 = "nondecreasing" order by fld3;
fld1	fld3
148504	Colombo
068305	Colombo
000000	nondecreasing
select fld1,fld3 from t2 where companynr = 37 and fld3 = 'appendixes';
fld1	fld3
232605	appendixes
1232605	appendixes
1232606	appendixes
1232607	appendixes
1232608	appendixes
1232609	appendixes
select fld1 from t2 where fld1=250501 or fld1="250502";
fld1
250501
250502
explain select fld1 from t2 where fld1=250501 or fld1="250502";
id	select_type	table	type	possible_keys	key	key_len	ref	rows	Extra
1	SIMPLE	t2	range	fld1	fld1	4	NULL	2	Using where; Using index
select fld1 from t2 where fld1=250501 or fld1=250502 or fld1 >= 250505 and fld1 <= 250601 or fld1 between 250501 and 250502;
fld1
250501
250502
250505
250601
explain select fld1 from t2 where fld1=250501 or fld1=250502 or fld1 >= 250505 and fld1 <= 250601 or fld1 between 250501 and 250502;
id	select_type	table	type	possible_keys	key	key_len	ref	rows	Extra
1	SIMPLE	t2	range	fld1	fld1	4	NULL	4	Using where; Using index
select fld1,fld3 from t2 where companynr = 37 and fld3 like 'f%';
fld1	fld3
218401	faithful
018007	fanatic
228311	fated
018017	featherweight
218022	feed
088303	feminine
058004	Fenton
038017	fetched
018054	fetters
208101	fiftieth
238007	filial
013606	fingerings
218008	finishers
038205	firearm
188505	fitting
202301	Fitzpatrick
238008	fixedly
012001	flanking
018103	flint
018104	flopping
188007	flurried
013602	foldout
226205	foothill
232102	forgivably
228306	forthcoming
186002	freakish
208113	freest
231315	freezes
036002	funereal
226209	furnishings
198006	furthermore
select fld3 from t2 where fld3 like "L%" and fld3 = "ok";
fld3
select fld3 from t2 where (fld3 like "C%" and fld3 = "Chantilly");
fld3
Chantilly
select fld1,fld3 from t2 where fld1 like "25050%";
fld1	fld3
250501	poisoning
250502	Iraqis
250503	heaving
250504	population
250505	bomb
select fld1,fld3 from t2 where fld1 like "25050_";
fld1	fld3
250501	poisoning
250502	Iraqis
250503	heaving
250504	population
250505	bomb
select distinct companynr from t2;
companynr
00
37
36
50
58
29
40
53
65
41
34
68
select distinct companynr from t2 order by companynr;
companynr
00
29
34
36
37
40
41
50
53
58
65
68
select distinct companynr from t2 order by companynr desc;
companynr
68
65
58
53
50
41
40
37
36
34
29
00
select distinct t2.fld3,period from t2,t1 where companynr=37 and fld3 like "O%";
fld3	period
obliterates	9410
offload	9410
opaquely	9410
organizer	9410
overestimating	9410
overlay	9410
select distinct fld3 from t2 where companynr = 34 order by fld3;
fld3
absentee
accessed
ahead
alphabetic
Asiaticizations
attitude
aye
bankruptcies
belays
Blythe
bomb
boulevard
bulldozes
cannot
caressing
charcoal
checksumming
chess
clubroom
colorful
cosy
creator
crying
Darius
diffusing
duality
Eiffel
Epiphany
Ernestine
explorers
exterminated
famine
forked
Gershwins
heaving
Hodges
Iraqis
Italianization
Lagos
landslide
libretto
Majorca
mastering
narrowed
occurred
offerers
Palestine
Peruvianizes
pharmaceutic
poisoning
population
Pygmalion
rats
realest
recording
regimented
retransmitting
reviver
rouses
scars
sicker
sleepwalk
stopped
sugars
translatable
uncles
unexpected
uprisings
versatility
vest
select distinct fld3 from t2 limit 10;
fld3
abates
abiding
Abraham
abrogating
absentee
abut
accessed
accruing
accumulating
accuracies
select distinct fld3 from t2 having fld3 like "A%" limit 10;
fld3
abates
abiding
Abraham
abrogating
absentee
abut
accessed
accruing
accumulating
accuracies
select distinct substring(fld3,1,3) from t2 where fld3 like "A%";
substring(fld3,1,3)
aba
abi
Abr
abs
abu
acc
acq
acu
Ade
adj
Adl
adm
Ado
ads
adv
aer
aff
afi
afl
afo
agi
ahe
aim
air
Ald
alg
ali
all
alp
alr
ama
ame
amm
ana
and
ane
Ang
ani
Ann
Ant
api
app
aqu
Ara
arc
Arm
arr
Art
Asi
ask
asp
ass
ast
att
aud
Aug
aut
ave
avo
awe
aye
Azt
select distinct substring(fld3,1,3) as a from t2 having a like "A%" order by a limit 10;
a
aba
abi
Abr
abs
abu
acc
acq
acu
Ade
adj
select distinct substring(fld3,1,3) from t2 where fld3 like "A%" limit 10;
substring(fld3,1,3)
aba
abi
Abr
abs
abu
acc
acq
acu
Ade
adj
select distinct substring(fld3,1,3) as a from t2 having a like "A%" limit 10;
a
aba
abi
Abr
abs
abu
acc
acq
acu
Ade
adj
create table t3 (
period    int not null,
name      char(32) not null,
companynr int not null,
price     double(11,0),
price2     double(11,0),
key (period),
key (name)
);
create temporary table tmp engine = myisam select * from t3;
insert into t3 select * from tmp;
insert into tmp select * from t3;
insert into t3 select * from tmp;
insert into tmp select * from t3;
insert into t3 select * from tmp;
insert into tmp select * from t3;
insert into t3 select * from tmp;
insert into tmp select * from t3;
insert into t3 select * from tmp;
insert into tmp select * from t3;
insert into t3 select * from tmp;
insert into tmp select * from t3;
insert into t3 select * from tmp;
insert into tmp select * from t3;
insert into t3 select * from tmp;
insert into tmp select * from t3;
insert into t3 select * from tmp;
alter table t3 add t2nr int not null auto_increment primary key first;
drop table tmp;
SET SQL_BIG_TABLES=1;
select distinct concat(fld3," ",fld3) as namn from t2,t3 where t2.fld1=t3.t2nr order by namn limit 10;
namn
Abraham Abraham
abrogating abrogating
admonishing admonishing
Adolph Adolph
afield afield
aging aging
ammonium ammonium
analyzable analyzable
animals animals
animized animized
SET SQL_BIG_TABLES=0;
select distinct concat(fld3," ",fld3) from t2,t3 where t2.fld1=t3.t2nr order by fld3 limit 10;
concat(fld3," ",fld3)
Abraham Abraham
abrogating abrogating
admonishing admonishing
Adolph Adolph
afield afield
aging aging
ammonium ammonium
analyzable analyzable
animals animals
animized animized
select distinct fld5 from t2 limit 10;
fld5
neat
Steinberg
jarring
tinily
balled
persist
attainments
fanatic
measures
rightfulness
select distinct fld3,count(*) from t2 group by companynr,fld3 limit 10;
fld3	count(*)
affixed	1
and	1
annoyers	1
Anthony	1
assayed	1
assurers	1
attendants	1
bedlam	1
bedpost	1
boasted	1
SET SQL_BIG_TABLES=1;
select distinct fld3,count(*) from t2 group by companynr,fld3 limit 10;
fld3	count(*)
affixed	1
and	1
annoyers	1
Anthony	1
assayed	1
assurers	1
attendants	1
bedlam	1
bedpost	1
boasted	1
SET SQL_BIG_TABLES=0;
select distinct fld3,repeat("a",length(fld3)),count(*) from t2 group by companynr,fld3 limit 100,10;
fld3	repeat("a",length(fld3))	count(*)
circus	aaaaaa	1
cited	aaaaa	1
Colombo	aaaaaaa	1
congresswoman	aaaaaaaaaaaaa	1
contrition	aaaaaaaaaa	1
corny	aaaaa	1
cultivation	aaaaaaaaaaa	1
definiteness	aaaaaaaaaaaa	1
demultiplex	aaaaaaaaaaa	1
disappointing	aaaaaaaaaaaaa	1
select distinct companynr,rtrim(space(512+companynr)) from t3 order by 1,2;
companynr	rtrim(space(512+companynr))
37	
78	
101	
154	
311	
447	
512	
select distinct fld3 from t2,t3 where t2.companynr = 34 and t2.fld1=t3.t2nr order by fld3;
fld3
explain select t3.t2nr,fld3 from t2,t3 where t2.companynr = 34 and t2.fld1=t3.t2nr order by t3.t2nr,fld3;
id	select_type	table	type	possible_keys	key	key_len	ref	rows	Extra
1	SIMPLE	t2	ALL	fld1	NULL	NULL	NULL	1199	Using where; Using temporary; Using filesort
1	SIMPLE	t3	eq_ref	PRIMARY	PRIMARY	4	test.t2.fld1	1	Using where; Using index
explain select * from t3 as t1,t3 where t1.period=t3.period order by t3.period;
id	select_type	table	type	possible_keys	key	key_len	ref	rows	Extra
1	SIMPLE	t1	ALL	period	NULL	NULL	NULL	41810	Using temporary; Using filesort
1	SIMPLE	t3	ref	period	period	4	test.t1.period	4181	
explain select * from t3 as t1,t3 where t1.period=t3.period order by t3.period limit 10;
id	select_type	table	type	possible_keys	key	key_len	ref	rows	Extra
1	SIMPLE	t3	index	period	period	4	NULL	1	
1	SIMPLE	t1	ref	period	period	4	test.t3.period	4181	
explain select * from t3 as t1,t3 where t1.period=t3.period order by t1.period limit 10;
id	select_type	table	type	possible_keys	key	key_len	ref	rows	Extra
1	SIMPLE	t1	index	period	period	4	NULL	1	
1	SIMPLE	t3	ref	period	period	4	test.t1.period	4181	
select period from t1;
period
9410
select period from t1 where period=1900;
period
select fld3,period from t1,t2 where fld1 = 011401 order by period;
fld3	period
breaking	9410
select fld3,period from t2,t3 where t2.fld1 = 011401 and t2.fld1=t3.t2nr and t3.period=1001;
fld3	period
breaking	1001
explain select fld3,period from t2,t3 where t2.fld1 = 011401 and t3.t2nr=t2.fld1 and 1001 = t3.period;
id	select_type	table	type	possible_keys	key	key_len	ref	rows	Extra
1	SIMPLE	t2	const	fld1	fld1	4	const	1	
1	SIMPLE	t3	const	PRIMARY,period	PRIMARY	4	const	1	
select fld3,period from t2,t1 where companynr*10 = 37*10;
fld3	period
breaking	9410
Romans	9410
intercepted	9410
bewilderingly	9410
astound	9410
admonishing	9410
sumac	9410
flanking	9410
combed	9410
subjective	9410
scatterbrain	9410
Eulerian	9410
Kane	9410
overlay	9410
perturb	9410
goblins	9410
annihilates	9410
Wotan	9410
snatching	9410
concludes	9410
laterally	9410
yelped	9410
grazing	9410
Baird	9410
celery	9410
misunderstander	9410
handgun	9410
foldout	9410
mystic	9410
succumbed	9410
Nabisco	9410
fingerings	9410
aging	9410
afield	9410
ammonium	9410
boat	9410
intelligibility	9410
Augustine	9410
teethe	9410
dreaded	9410
scholastics	9410
audiology	9410
wallet	9410
parters	9410
eschew	9410
quitter	9410
neat	9410
Steinberg	9410
jarring	9410
tinily	9410
balled	9410
persist	9410
attainments	9410
fanatic	9410
measures	9410
rightfulness	9410
capably	9410
impulsive	9410
starlet	9410
terminators	9410
untying	9410
announces	9410
featherweight	9410
pessimist	9410
daughter	9410
decliner	9410
lawgiver	9410
stated	9410
readable	9410
attrition	9410
cascade	9410
motors	9410
interrogate	9410
pests	9410
stairway	9410
dopers	9410
testicle	9410
Parsifal	9410
leavings	9410
postulation	9410
squeaking	9410
contrasted	9410
leftover	9410
whiteners	9410
erases	9410
Punjab	9410
Merritt	9410
Quixotism	9410
sweetish	9410
dogging	9410
scornfully	9410
bellow	9410
bills	9410
cupboard	9410
sureties	9410
puddings	9410
fetters	9410
bivalves	9410
incurring	9410
Adolph	9410
pithed	9410
Miles	9410
trimmings	9410
tragedies	9410
skulking	9410
flint	9410
flopping	9410
relaxing	9410
offload	9410
suites	9410
lists	9410
animized	9410
multilayer	9410
standardizes	9410
Judas	9410
vacuuming	9410
dentally	9410
humanness	9410
inch	9410
Weissmuller	9410
irresponsibly	9410
luckily	9410
culled	9410
medical	9410
bloodbath	9410
subschema	9410
animals	9410
Micronesia	9410
repetitions	9410
Antares	9410
ventilate	9410
pityingly	9410
interdependent	9410
Graves	9410
neonatal	9410
chafe	9410
honoring	9410
realtor	9410
elite	9410
funereal	9410
abrogating	9410
sorters	9410
Conley	9410
lectured	9410
Abraham	9410
Hawaii	9410
cage	9410
hushes	9410
Simla	9410
reporters	9410
Dutchman	9410
descendants	9410
groupings	9410
dissociate	9410
coexist	9410
Beebe	9410
Taoism	9410
Connally	9410
fetched	9410
checkpoints	9410
rusting	9410
galling	9410
obliterates	9410
traitor	9410
resumes	9410
analyzable	9410
terminator	9410
gritty	9410
firearm	9410
minima	9410
Selfridge	9410
disable	9410
witchcraft	9410
betroth	9410
Manhattanize	9410
imprint	9410
peeked	9410
swelling	9410
interrelationships	9410
riser	9410
Gandhian	9410
peacock	9410
bee	9410
kanji	9410
dental	9410
scarf	9410
chasm	9410
insolence	9410
syndicate	9410
alike	9410
imperial	9410
convulsion	9410
railway	9410
validate	9410
normalizes	9410
comprehensive	9410
chewing	9410
denizen	9410
schemer	9410
chronicle	9410
Kline	9410
Anatole	9410
partridges	9410
brunch	9410
recruited	9410
dimensions	9410
Chicana	9410
announced	9410
praised	9410
employing	9410
linear	9410
quagmire	9410
western	9410
relishing	9410
serving	9410
scheduling	9410
lore	9410
eventful	9410
arteriole	9410
disentangle	9410
cured	9410
Fenton	9410
avoidable	9410
drains	9410
detectably	9410
husky	9410
impelling	9410
undoes	9410
evened	9410
squeezes	9410
destroyer	9410
rudeness	9410
beaner	9410
boorish	9410
Everhart	9410
encompass	9410
mushrooms	9410
Alison	9410
externally	9410
pellagra	9410
cult	9410
creek	9410
Huffman	9410
Majorca	9410
governing	9410
gadfly	9410
reassigned	9410
intentness	9410
craziness	9410
psychic	9410
squabbled	9410
burlesque	9410
capped	9410
extracted	9410
DiMaggio	9410
exclamation	9410
subdirectory	9410
Gothicism	9410
feminine	9410
metaphysically	9410
sanding	9410
Miltonism	9410
freakish	9410
index	9410
straight	9410
flurried	9410
denotative	9410
coming	9410
commencements	9410
gentleman	9410
gifted	9410
Shanghais	9410
sportswriting	9410
sloping	9410
navies	9410
leaflet	9410
shooter	9410
Joplin	9410
babies	9410
assails	9410
admiring	9410
swaying	9410
Goldstine	9410
fitting	9410
Norwalk	9410
analogy	9410
deludes	9410
cokes	9410
Clayton	9410
exhausts	9410
causality	9410
sating	9410
icon	9410
throttles	9410
communicants	9410
dehydrate	9410
priceless	9410
publicly	9410
incidentals	9410
commonplace	9410
mumbles	9410
furthermore	9410
cautioned	9410
parametrized	9410
registration	9410
sadly	9410
positioning	9410
babysitting	9410
eternal	9410
hoarder	9410
congregates	9410
rains	9410
workers	9410
sags	9410
unplug	9410
garage	9410
boulder	9410
specifics	9410
Teresa	9410
Winsett	9410
convenient	9410
buckboards	9410
amenities	9410
resplendent	9410
sews	9410
participated	9410
Simon	9410
certificates	9410
Fitzpatrick	9410
Evanston	9410
misted	9410
textures	9410
save	9410
count	9410
rightful	9410
chaperone	9410
Lizzy	9410
clenched	9410
effortlessly	9410
accessed	9410
beaters	9410
Hornblower	9410
vests	9410
indulgences	9410
infallibly	9410
unwilling	9410
excrete	9410
spools	9410
crunches	9410
overestimating	9410
ineffective	9410
humiliation	9410
sophomore	9410
star	9410
rifles	9410
dialysis	9410
arriving	9410
indulge	9410
clockers	9410
languages	9410
Antarctica	9410
percentage	9410
ceiling	9410
specification	9410
regimented	9410
ciphers	9410
pictures	9410
serpents	9410
allot	9410
realized	9410
mayoral	9410
opaquely	9410
hostess	9410
fiftieth	9410
incorrectly	9410
decomposition	9410
stranglings	9410
mixture	9410
electroencephalography	9410
similarities	9410
charges	9410
freest	9410
Greenberg	9410
tinting	9410
expelled	9410
warm	9410
smoothed	9410
deductions	9410
Romano	9410
bitterroot	9410
corset	9410
securing	9410
environing	9410
cute	9410
Crays	9410
heiress	9410
inform	9410
avenge	9410
universals	9410
Kinsey	9410
ravines	9410
bestseller	9410
equilibrium	9410
extents	9410
relatively	9410
pressure	9410
critiques	9410
befouled	9410
rightfully	9410
mechanizing	9410
Latinizes	9410
timesharing	9410
Aden	9410
embassies	9410
males	9410
shapelessly	9410
mastering	9410
Newtonian	9410
finishers	9410
abates	9410
teem	9410
kiting	9410
stodgy	9410
feed	9410
guitars	9410
airships	9410
store	9410
denounces	9410
Pyle	9410
Saxony	9410
serializations	9410
Peruvian	9410
taxonomically	9410
kingdom	9410
stint	9410
Sault	9410
faithful	9410
Ganymede	9410
tidiness	9410
gainful	9410
contrary	9410
Tipperary	9410
tropics	9410
theorizers	9410
renew	9410
already	9410
terminal	9410
Hegelian	9410
hypothesizer	9410
warningly	9410
journalizing	9410
nested	9410
Lars	9410
saplings	9410
foothill	9410
labeled	9410
imperiously	9410
reporters	9410
furnishings	9410
precipitable	9410
discounts	9410
excises	9410
Stalin	9410
despot	9410
ripeness	9410
Arabia	9410
unruly	9410
mournfulness	9410
boom	9410
slaughter	9410
Sabine	9410
handy	9410
rural	9410
organizer	9410
shipyard	9410
civics	9410
inaccuracy	9410
rules	9410
juveniles	9410
comprised	9410
investigations	9410
stabilizes	9410
seminaries	9410
Hunter	9410
sporty	9410
test	9410
weasels	9410
CERN	9410
tempering	9410
afore	9410
Galatean	9410
techniques	9410
error	9410
veranda	9410
severely	9410
Cassites	9410
forthcoming	9410
guides	9410
vanish	9410
lied	9410
sawtooth	9410
fated	9410
gradually	9410
widens	9410
preclude	9410
evenhandedly	9410
percentage	9410
disobedience	9410
humility	9410
gleaning	9410
petted	9410
bloater	9410
minion	9410
marginal	9410
apiary	9410
measures	9410
precaution	9410
repelled	9410
primary	9410
coverings	9410
Artemia	9410
navigate	9410
spatial	9410
Gurkha	9410
meanwhile	9410
Melinda	9410
Butterfield	9410
Aldrich	9410
previewing	9410
glut	9410
unaffected	9410
inmate	9410
mineral	9410
impending	9410
meditation	9410
ideas	9410
miniaturizes	9410
lewdly	9410
title	9410
youthfulness	9410
creak	9410
Chippewa	9410
clamored	9410
freezes	9410
forgivably	9410
reduce	9410
McGovern	9410
Nazis	9410
epistle	9410
socializes	9410
conceptions	9410
Kevin	9410
uncovering	9410
chews	9410
appendixes	9410
appendixes	9410
appendixes	9410
appendixes	9410
appendixes	9410
appendixes	9410
raining	9410
infest	9410
compartment	9410
minting	9410
ducks	9410
roped	9410
waltz	9410
Lillian	9410
repressions	9410
chillingly	9410
noncritical	9410
lithograph	9410
spongers	9410
parenthood	9410
posed	9410
instruments	9410
filial	9410
fixedly	9410
relives	9410
Pandora	9410
watering	9410
ungrateful	9410
secures	9410
poison	9410
dusted	9410
encompasses	9410
presentation	9410
Kantian	9410
select fld3,period,price,price2 from t2,t3 where t2.fld1=t3.t2nr and period >= 1001 and period <= 1002 and t2.companynr = 37 order by fld3,period, price;
fld3	period	price	price2
admonishing	1002	28357832	8723648
analyzable	1002	28357832	8723648
annihilates	1001	5987435	234724
Antares	1002	28357832	8723648
astound	1001	5987435	234724
audiology	1001	5987435	234724
Augustine	1002	28357832	8723648
Baird	1002	28357832	8723648
bewilderingly	1001	5987435	234724
breaking	1001	5987435	234724
Conley	1001	5987435	234724
dentally	1002	28357832	8723648
dissociate	1002	28357832	8723648
elite	1001	5987435	234724
eschew	1001	5987435	234724
Eulerian	1001	5987435	234724
flanking	1001	5987435	234724
foldout	1002	28357832	8723648
funereal	1002	28357832	8723648
galling	1002	28357832	8723648
Graves	1001	5987435	234724
grazing	1001	5987435	234724
groupings	1001	5987435	234724
handgun	1001	5987435	234724
humility	1002	28357832	8723648
impulsive	1002	28357832	8723648
inch	1001	5987435	234724
intelligibility	1001	5987435	234724
jarring	1001	5987435	234724
lawgiver	1001	5987435	234724
lectured	1002	28357832	8723648
Merritt	1002	28357832	8723648
neonatal	1001	5987435	234724
offload	1002	28357832	8723648
parters	1002	28357832	8723648
pityingly	1002	28357832	8723648
puddings	1002	28357832	8723648
Punjab	1001	5987435	234724
quitter	1002	28357832	8723648
realtor	1001	5987435	234724
relaxing	1001	5987435	234724
repetitions	1001	5987435	234724
resumes	1001	5987435	234724
Romans	1002	28357832	8723648
rusting	1001	5987435	234724
scholastics	1001	5987435	234724
skulking	1002	28357832	8723648
stated	1002	28357832	8723648
suites	1002	28357832	8723648
sureties	1001	5987435	234724
testicle	1002	28357832	8723648
tinily	1002	28357832	8723648
tragedies	1001	5987435	234724
trimmings	1001	5987435	234724
vacuuming	1001	5987435	234724
ventilate	1001	5987435	234724
wallet	1001	5987435	234724
Weissmuller	1002	28357832	8723648
Wotan	1002	28357832	8723648
select t2.fld1,fld3,period,price,price2 from t2,t3 where t2.fld1>= 18201 and t2.fld1 <= 18811 and t2.fld1=t3.t2nr and period = 1001 and t2.companynr = 37;
fld1	fld3	period	price	price2
018201	relaxing	1001	5987435	234724
018601	vacuuming	1001	5987435	234724
018801	inch	1001	5987435	234724
018811	repetitions	1001	5987435	234724
create table t4 (
companynr tinyint(2) unsigned zerofill NOT NULL default '00',
companyname char(30) NOT NULL default '',
PRIMARY KEY (companynr),
UNIQUE KEY companyname(companyname)
) ENGINE=MyISAM MAX_ROWS=50 PACK_KEYS=1 COMMENT='companynames';
select STRAIGHT_JOIN t2.companynr,companyname from t4,t2 where t2.companynr=t4.companynr group by t2.companynr;
companynr	companyname
00	Unknown
29	company 1
34	company 2
36	company 3
37	company 4
40	company 5
41	company 6
50	company 11
53	company 7
58	company 8
65	company 9
68	company 10
select SQL_SMALL_RESULT t2.companynr,companyname from t4,t2 where t2.companynr=t4.companynr group by t2.companynr;
companynr	companyname
00	Unknown
29	company 1
34	company 2
36	company 3
37	company 4
40	company 5
41	company 6
50	company 11
53	company 7
58	company 8
65	company 9
68	company 10
select * from t1,t1 t12;
Period	Varor_period	Period	Varor_period
9410	9412	9410	9412
select t2.fld1,t22.fld1 from t2,t2 t22 where t2.fld1 >= 250501 and t2.fld1 <= 250505 and t22.fld1 >= 250501 and t22.fld1 <= 250505;
fld1	fld1
250501	250501
250502	250501
250503	250501
250504	250501
250505	250501
250501	250502
250502	250502
250503	250502
250504	250502
250505	250502
250501	250503
250502	250503
250503	250503
250504	250503
250505	250503
250501	250504
250502	250504
250503	250504
250504	250504
250505	250504
250501	250505
250502	250505
250503	250505
250504	250505
250505	250505
insert into t2 (fld1, companynr) values (999999,99);
select t2.companynr,companyname from t2 left join t4 using (companynr) where t4.companynr is null;
companynr	companyname
99	NULL
select count(*) from t2 left join t4 using (companynr) where t4.companynr is not null;
count(*)
1199
explain select t2.companynr,companyname from t2 left join t4 using (companynr) where t4.companynr is null;
id	select_type	table	type	possible_keys	key	key_len	ref	rows	Extra
1	SIMPLE	t2	ALL	NULL	NULL	NULL	NULL	1200	
1	SIMPLE	t4	eq_ref	PRIMARY	PRIMARY	1	test.t2.companynr	1	Using where; Not exists
explain select t2.companynr,companyname from t4 left join t2 using (companynr) where t2.companynr is null;
id	select_type	table	type	possible_keys	key	key_len	ref	rows	Extra
1	SIMPLE	t4	ALL	NULL	NULL	NULL	NULL	12	
1	SIMPLE	t2	ALL	NULL	NULL	NULL	NULL	1200	Using where; Not exists
select companynr,companyname from t2 left join t4 using (companynr) where companynr is null;
companynr	companyname
select count(*) from t2 left join t4 using (companynr) where companynr is not null;
count(*)
1200
explain select companynr,companyname from t2 left join t4 using (companynr) where companynr is null;
id	select_type	table	type	possible_keys	key	key_len	ref	rows	Extra
1	SIMPLE	NULL	NULL	NULL	NULL	NULL	NULL	NULL	Impossible WHERE
explain select companynr,companyname from t4 left join t2 using (companynr) where companynr is null;
id	select_type	table	type	possible_keys	key	key_len	ref	rows	Extra
1	SIMPLE	NULL	NULL	NULL	NULL	NULL	NULL	NULL	Impossible WHERE
delete from t2 where fld1=999999;
explain select t2.companynr,companyname from t4 left join t2 using (companynr) where t2.companynr > 0;
id	select_type	table	type	possible_keys	key	key_len	ref	rows	Extra
1	SIMPLE	t2	ALL	NULL	NULL	NULL	NULL	1199	Using where
1	SIMPLE	t4	eq_ref	PRIMARY	PRIMARY	1	test.t2.companynr	1	
explain select t2.companynr,companyname from t4 left join t2 using (companynr) where t2.companynr > 0 or t2.companynr < 0;
id	select_type	table	type	possible_keys	key	key_len	ref	rows	Extra
1	SIMPLE	t2	ALL	NULL	NULL	NULL	NULL	1199	Using where
1	SIMPLE	t4	eq_ref	PRIMARY	PRIMARY	1	test.t2.companynr	1	
explain select t2.companynr,companyname from t4 left join t2 using (companynr) where t2.companynr > 0 and t4.companynr > 0;
id	select_type	table	type	possible_keys	key	key_len	ref	rows	Extra
1	SIMPLE	t2	ALL	NULL	NULL	NULL	NULL	1199	Using where
1	SIMPLE	t4	eq_ref	PRIMARY	PRIMARY	1	test.t2.companynr	1	
explain select companynr,companyname from t4 left join t2 using (companynr) where companynr > 0;
id	select_type	table	type	possible_keys	key	key_len	ref	rows	Extra
1	SIMPLE	t4	ALL	PRIMARY	NULL	NULL	NULL	12	Using where
1	SIMPLE	t2	ALL	NULL	NULL	NULL	NULL	1199	
explain select companynr,companyname from t4 left join t2 using (companynr) where companynr > 0 or companynr < 0;
id	select_type	table	type	possible_keys	key	key_len	ref	rows	Extra
1	SIMPLE	t4	ALL	PRIMARY	NULL	NULL	NULL	12	Using where
1	SIMPLE	t2	ALL	NULL	NULL	NULL	NULL	1199	
explain select companynr,companyname from t4 left join t2 using (companynr) where companynr > 0 and companynr > 0;
id	select_type	table	type	possible_keys	key	key_len	ref	rows	Extra
1	SIMPLE	t4	ALL	PRIMARY	NULL	NULL	NULL	12	Using where
1	SIMPLE	t2	ALL	NULL	NULL	NULL	NULL	1199	
explain select t2.companynr,companyname from t4 left join t2 using (companynr) where t2.companynr > 0 or t2.companynr is null;
id	select_type	table	type	possible_keys	key	key_len	ref	rows	Extra
1	SIMPLE	t4	ALL	NULL	NULL	NULL	NULL	12	
1	SIMPLE	t2	ALL	NULL	NULL	NULL	NULL	1199	Using where
explain select t2.companynr,companyname from t4 left join t2 using (companynr) where t2.companynr > 0 or t2.companynr < 0 or t4.companynr > 0;
id	select_type	table	type	possible_keys	key	key_len	ref	rows	Extra
1	SIMPLE	t4	ALL	PRIMARY	NULL	NULL	NULL	12	
1	SIMPLE	t2	ALL	NULL	NULL	NULL	NULL	1199	Using where
explain select t2.companynr,companyname from t4 left join t2 using (companynr) where ifnull(t2.companynr,1)>0;
id	select_type	table	type	possible_keys	key	key_len	ref	rows	Extra
1	SIMPLE	t4	ALL	NULL	NULL	NULL	NULL	12	
1	SIMPLE	t2	ALL	NULL	NULL	NULL	NULL	1199	Using where
explain select companynr,companyname from t4 left join t2 using (companynr) where companynr > 0 or companynr is null;
id	select_type	table	type	possible_keys	key	key_len	ref	rows	Extra
1	SIMPLE	t4	ALL	PRIMARY	NULL	NULL	NULL	12	Using where
1	SIMPLE	t2	ALL	NULL	NULL	NULL	NULL	1199	
explain select companynr,companyname from t4 left join t2 using (companynr) where companynr > 0 or companynr < 0 or companynr > 0;
id	select_type	table	type	possible_keys	key	key_len	ref	rows	Extra
1	SIMPLE	t4	ALL	PRIMARY	NULL	NULL	NULL	12	Using where
1	SIMPLE	t2	ALL	NULL	NULL	NULL	NULL	1199	
explain select companynr,companyname from t4 left join t2 using (companynr) where ifnull(companynr,1)>0;
id	select_type	table	type	possible_keys	key	key_len	ref	rows	Extra
1	SIMPLE	t4	ALL	NULL	NULL	NULL	NULL	12	Using where
1	SIMPLE	t2	ALL	NULL	NULL	NULL	NULL	1199	
select distinct t2.companynr,t4.companynr from t2,t4 where t2.companynr=t4.companynr+1;
companynr	companynr
37	36
41	40
explain select distinct t2.companynr,t4.companynr from t2,t4 where t2.companynr=t4.companynr+1;
id	select_type	table	type	possible_keys	key	key_len	ref	rows	Extra
1	SIMPLE	t4	index	NULL	PRIMARY	1	NULL	12	Using index; Using temporary
1	SIMPLE	t2	ALL	NULL	NULL	NULL	NULL	1199	Using where; Using join buffer
select t2.fld1,t2.companynr,fld3,period from t3,t2 where t2.fld1 = 38208 and t2.fld1=t3.t2nr and period = 1008 or t2.fld1 = 38008 and t2.fld1 =t3.t2nr and period = 1008;
fld1	companynr	fld3	period
038008	37	reporters	1008
038208	37	Selfridge	1008
select t2.fld1,t2.companynr,fld3,period from t3,t2 where (t2.fld1 = 38208 or t2.fld1 = 38008) and t2.fld1=t3.t2nr and period>=1008 and period<=1009;
fld1	companynr	fld3	period
038008	37	reporters	1008
038208	37	Selfridge	1008
select t2.fld1,t2.companynr,fld3,period from t3,t2 where (t3.t2nr = 38208 or t3.t2nr = 38008) and t2.fld1=t3.t2nr and period>=1008 and period<=1009;
fld1	companynr	fld3	period
038008	37	reporters	1008
038208	37	Selfridge	1008
select period from t1 where (((period > 0) or period < 10000 or (period = 1900)) and (period=1900 and period <= 1901) or (period=1903 and (period=1903)) and period>=1902) or ((period=1904 or period=1905) or (period=1906 or period>1907)) or (period=1908 and period = 1909);
period
9410
select period from t1 where ((period > 0 and period < 1) or (((period > 0 and period < 100) and (period > 10)) or (period > 10)) or (period > 0 and (period > 5 or period > 6)));
period
9410
select a.fld1 from t2 as a,t2 b where ((a.fld1 = 250501 and a.fld1=b.fld1) or a.fld1=250502 or a.fld1=250503 or (a.fld1=250505 and a.fld1<=b.fld1 and b.fld1>=a.fld1)) and a.fld1=b.fld1;
fld1
250501
250502
250503
250505
select fld1 from t2 where fld1 in (250502,98005,98006,250503,250605,250606) and fld1 >=250502 and fld1 not in (250605,250606);
fld1
250502
250503
select fld1 from t2 where fld1 between 250502 and 250504;
fld1
250502
250503
250504
select fld3 from t2 where (((fld3 like "_%L%" ) or (fld3 like "%ok%")) and ( fld3 like "L%" or fld3 like "G%")) and fld3 like "L%" ;
fld3
label
labeled
labeled
landslide
laterally
leaflet
lewdly
Lillian
luckily
select count(*) from t1;
count(*)
1
select companynr,count(*),sum(fld1) from t2 group by companynr;
companynr	count(*)	sum(fld1)
00	82	10355753
29	95	14473298
34	70	17788966
36	215	22786296
37	588	83602098
40	37	6618386
41	52	12816335
50	11	1595438
53	4	793210
58	23	2254293
65	10	2284055
68	12	3097288
select companynr,count(*) from t2 group by companynr order by companynr desc limit 5;
companynr	count(*)
68	12
65	10
58	23
53	4
50	11
select count(*),min(fld4),max(fld4),sum(fld1),avg(fld1),std(fld1),variance(fld1) from t2 where companynr = 34 and fld4<>"";
count(*)	min(fld4)	max(fld4)	sum(fld1)	avg(fld1)	std(fld1)	variance(fld1)
70	absentee	vest	17788966	254128.0857	3272.5940	10709871.3069
explain extended select count(*),min(fld4),max(fld4),sum(fld1),avg(fld1),std(fld1),variance(fld1) from t2 where companynr = 34 and fld4<>"";
id	select_type	table	type	possible_keys	key	key_len	ref	rows	filtered	Extra
1	SIMPLE	t2	ALL	NULL	NULL	NULL	NULL	1199	100.00	Using where
Warnings:
Note	1003	select count(0) AS `count(*)`,min(`test`.`t2`.`fld4`) AS `min(fld4)`,max(`test`.`t2`.`fld4`) AS `max(fld4)`,sum(`test`.`t2`.`fld1`) AS `sum(fld1)`,avg(`test`.`t2`.`fld1`) AS `avg(fld1)`,std(`test`.`t2`.`fld1`) AS `std(fld1)`,variance(`test`.`t2`.`fld1`) AS `variance(fld1)` from `test`.`t2` where ((`test`.`t2`.`companynr` = 34) and (`test`.`t2`.`fld4` <> _latin1''))
select companynr,count(*),min(fld4),max(fld4),sum(fld1),avg(fld1),std(fld1),variance(fld1) from t2 group by companynr limit 3;
companynr	count(*)	min(fld4)	max(fld4)	sum(fld1)	avg(fld1)	std(fld1)	variance(fld1)
00	82	Anthony	windmills	10355753	126289.6707	115550.9757	13352027981.7087
29	95	abut	wetness	14473298	152350.5053	8368.5480	70032594.9026
34	70	absentee	vest	17788966	254128.0857	3272.5940	10709871.3069
select companynr,t2nr,count(price),sum(price),min(price),max(price),avg(price) from t3 where companynr = 37 group by companynr,t2nr limit 10;
companynr	t2nr	count(price)	sum(price)	min(price)	max(price)	avg(price)
37	1	1	5987435	5987435	5987435	5987435.0000
37	2	1	28357832	28357832	28357832	28357832.0000
37	3	1	39654943	39654943	39654943	39654943.0000
37	11	1	5987435	5987435	5987435	5987435.0000
37	12	1	28357832	28357832	28357832	28357832.0000
37	13	1	39654943	39654943	39654943	39654943.0000
37	21	1	5987435	5987435	5987435	5987435.0000
37	22	1	28357832	28357832	28357832	28357832.0000
37	23	1	39654943	39654943	39654943	39654943.0000
37	31	1	5987435	5987435	5987435	5987435.0000
select /*! SQL_SMALL_RESULT */ companynr,t2nr,count(price),sum(price),min(price),max(price),avg(price) from t3 where companynr = 37 group by companynr,t2nr limit 10;
companynr	t2nr	count(price)	sum(price)	min(price)	max(price)	avg(price)
37	1	1	5987435	5987435	5987435	5987435.0000
37	2	1	28357832	28357832	28357832	28357832.0000
37	3	1	39654943	39654943	39654943	39654943.0000
37	11	1	5987435	5987435	5987435	5987435.0000
37	12	1	28357832	28357832	28357832	28357832.0000
37	13	1	39654943	39654943	39654943	39654943.0000
37	21	1	5987435	5987435	5987435	5987435.0000
37	22	1	28357832	28357832	28357832	28357832.0000
37	23	1	39654943	39654943	39654943	39654943.0000
37	31	1	5987435	5987435	5987435	5987435.0000
select companynr,count(price),sum(price),min(price),max(price),avg(price) from t3 group by companynr ;
companynr	count(price)	sum(price)	min(price)	max(price)	avg(price)
37	12543	309394878010	5987435	39654943	24666736.6667
78	8362	414611089292	726498	98439034	49582766.0000
101	4181	3489454238	834598	834598	834598.0000
154	4181	4112197254950	983543950	983543950	983543950.0000
311	4181	979599938	234298	234298	234298.0000
447	4181	9929180954	2374834	2374834	2374834.0000
512	4181	3288532102	786542	786542	786542.0000
select distinct mod(companynr,10) from t4 group by companynr;
mod(companynr,10)
0
9
4
6
7
1
3
8
5
select distinct 1 from t4 group by companynr;
1
1
select count(distinct fld1) from t2;
count(distinct fld1)
1199
select companynr,count(distinct fld1) from t2 group by companynr;
companynr	count(distinct fld1)
00	82
29	95
34	70
36	215
37	588
40	37
41	52
50	11
53	4
58	23
65	10
68	12
select companynr,count(*) from t2 group by companynr;
companynr	count(*)
00	82
29	95
34	70
36	215
37	588
40	37
41	52
50	11
53	4
58	23
65	10
68	12
select companynr,count(distinct concat(fld1,repeat(65,1000))) from t2 group by companynr;
companynr	count(distinct concat(fld1,repeat(65,1000)))
00	82
29	95
34	70
36	215
37	588
40	37
41	52
50	11
53	4
58	23
65	10
68	12
select companynr,count(distinct concat(fld1,repeat(65,200))) from t2 group by companynr;
companynr	count(distinct concat(fld1,repeat(65,200)))
00	82
29	95
34	70
36	215
37	588
40	37
41	52
50	11
53	4
58	23
65	10
68	12
select companynr,count(distinct floor(fld1/100)) from t2 group by companynr;
companynr	count(distinct floor(fld1/100))
00	47
29	35
34	14
36	69
37	108
40	16
41	11
50	9
53	1
58	1
65	1
68	1
select companynr,count(distinct concat(repeat(65,1000),floor(fld1/100))) from t2 group by companynr;
companynr	count(distinct concat(repeat(65,1000),floor(fld1/100)))
00	47
29	35
34	14
36	69
37	108
40	16
41	11
50	9
53	1
58	1
65	1
68	1
select sum(fld1),fld3 from t2 where fld3="Romans" group by fld1 limit 10;
sum(fld1)	fld3
11402	Romans
select name,count(*) from t3 where name='cloakroom' group by name;
name	count(*)
cloakroom	4181
select name,count(*) from t3 where name='cloakroom' and price>10 group by name;
name	count(*)
cloakroom	4181
select count(*) from t3 where name='cloakroom' and price2=823742;
count(*)
4181
select name,count(*) from t3 where name='cloakroom' and price2=823742 group by name;
name	count(*)
cloakroom	4181
select name,count(*) from t3 where name >= "extramarital" and price <= 39654943 group by name;
name	count(*)
extramarital	4181
gazer	4181
gems	4181
Iranizes	4181
spates	4181
tucked	4181
violinist	4181
select t2.fld3,count(*) from t2,t3 where t2.fld1=158402 and t3.name=t2.fld3 group by t3.name;
fld3	count(*)
spates	4181
select companynr|0,companyname from t4 group by 1;
companynr|0	companyname
0	Unknown
29	company 1
34	company 2
36	company 3
37	company 4
40	company 5
41	company 6
50	company 11
53	company 7
58	company 8
65	company 9
68	company 10
select t2.companynr,companyname,count(*) from t2,t4 where t2.companynr=t4.companynr group by t2.companynr order by companyname;
companynr	companyname	count(*)
29	company 1	95
68	company 10	12
50	company 11	11
34	company 2	70
36	company 3	215
37	company 4	588
40	company 5	37
41	company 6	52
53	company 7	4
58	company 8	23
65	company 9	10
00	Unknown	82
select t2.fld1,count(*) from t2,t3 where t2.fld1=158402 and t3.name=t2.fld3 group by t3.name;
fld1	count(*)
158402	4181
select sum(Period)/count(*) from t1;
sum(Period)/count(*)
9410.0000
select companynr,count(price) as "count",sum(price) as "sum" ,abs(sum(price)/count(price)-avg(price)) as "diff",(0+count(price))*companynr as func from t3 group by companynr;
companynr	count	sum	diff	func
37	12543	309394878010	0.0000	464091
78	8362	414611089292	0.0000	652236
101	4181	3489454238	0.0000	422281
154	4181	4112197254950	0.0000	643874
311	4181	979599938	0.0000	1300291
447	4181	9929180954	0.0000	1868907
512	4181	3288532102	0.0000	2140672
select companynr,sum(price)/count(price) as avg from t3 group by companynr having avg > 70000000 order by avg;
companynr	avg
154	983543950.0000
select companynr,count(*) from t2 group by companynr order by 2 desc;
companynr	count(*)
37	588
36	215
29	95
00	82
34	70
41	52
40	37
58	23
68	12
50	11
65	10
53	4
select companynr,count(*) from t2 where companynr > 40 group by companynr order by 2 desc;
companynr	count(*)
41	52
58	23
68	12
50	11
65	10
53	4
select t2.fld4,t2.fld1,count(price),sum(price),min(price),max(price),avg(price) from t3,t2 where t3.companynr = 37 and t2.fld1 = t3.t2nr group by fld1,t2.fld4;
fld4	fld1	count(price)	sum(price)	min(price)	max(price)	avg(price)
teethe	000001	1	5987435	5987435	5987435	5987435.0000
dreaded	011401	1	5987435	5987435	5987435	5987435.0000
scholastics	011402	1	28357832	28357832	28357832	28357832.0000
audiology	011403	1	39654943	39654943	39654943	39654943.0000
wallet	011501	1	5987435	5987435	5987435	5987435.0000
parters	011701	1	5987435	5987435	5987435	5987435.0000
eschew	011702	1	28357832	28357832	28357832	28357832.0000
quitter	011703	1	39654943	39654943	39654943	39654943.0000
neat	012001	1	5987435	5987435	5987435	5987435.0000
Steinberg	012003	1	39654943	39654943	39654943	39654943.0000
balled	012301	1	5987435	5987435	5987435	5987435.0000
persist	012302	1	28357832	28357832	28357832	28357832.0000
attainments	012303	1	39654943	39654943	39654943	39654943.0000
capably	012501	1	5987435	5987435	5987435	5987435.0000
impulsive	012602	1	28357832	28357832	28357832	28357832.0000
starlet	012603	1	39654943	39654943	39654943	39654943.0000
featherweight	012701	1	5987435	5987435	5987435	5987435.0000
pessimist	012702	1	28357832	28357832	28357832	28357832.0000
daughter	012703	1	39654943	39654943	39654943	39654943.0000
lawgiver	013601	1	5987435	5987435	5987435	5987435.0000
stated	013602	1	28357832	28357832	28357832	28357832.0000
readable	013603	1	39654943	39654943	39654943	39654943.0000
testicle	013801	1	5987435	5987435	5987435	5987435.0000
Parsifal	013802	1	28357832	28357832	28357832	28357832.0000
leavings	013803	1	39654943	39654943	39654943	39654943.0000
squeaking	013901	1	5987435	5987435	5987435	5987435.0000
contrasted	016001	1	5987435	5987435	5987435	5987435.0000
leftover	016201	1	5987435	5987435	5987435	5987435.0000
whiteners	016202	1	28357832	28357832	28357832	28357832.0000
erases	016301	1	5987435	5987435	5987435	5987435.0000
Punjab	016302	1	28357832	28357832	28357832	28357832.0000
Merritt	016303	1	39654943	39654943	39654943	39654943.0000
sweetish	018001	1	5987435	5987435	5987435	5987435.0000
dogging	018002	1	28357832	28357832	28357832	28357832.0000
scornfully	018003	1	39654943	39654943	39654943	39654943.0000
fetters	018012	1	28357832	28357832	28357832	28357832.0000
bivalves	018013	1	39654943	39654943	39654943	39654943.0000
skulking	018021	1	5987435	5987435	5987435	5987435.0000
flint	018022	1	28357832	28357832	28357832	28357832.0000
flopping	018023	1	39654943	39654943	39654943	39654943.0000
Judas	018032	1	28357832	28357832	28357832	28357832.0000
vacuuming	018033	1	39654943	39654943	39654943	39654943.0000
medical	018041	1	5987435	5987435	5987435	5987435.0000
bloodbath	018042	1	28357832	28357832	28357832	28357832.0000
subschema	018043	1	39654943	39654943	39654943	39654943.0000
interdependent	018051	1	5987435	5987435	5987435	5987435.0000
Graves	018052	1	28357832	28357832	28357832	28357832.0000
neonatal	018053	1	39654943	39654943	39654943	39654943.0000
sorters	018061	1	5987435	5987435	5987435	5987435.0000
epistle	018062	1	28357832	28357832	28357832	28357832.0000
Conley	018101	1	5987435	5987435	5987435	5987435.0000
lectured	018102	1	28357832	28357832	28357832	28357832.0000
Abraham	018103	1	39654943	39654943	39654943	39654943.0000
cage	018201	1	5987435	5987435	5987435	5987435.0000
hushes	018202	1	28357832	28357832	28357832	28357832.0000
Simla	018402	1	28357832	28357832	28357832	28357832.0000
reporters	018403	1	39654943	39654943	39654943	39654943.0000
coexist	018601	1	5987435	5987435	5987435	5987435.0000
Beebe	018602	1	28357832	28357832	28357832	28357832.0000
Taoism	018603	1	39654943	39654943	39654943	39654943.0000
Connally	018801	1	5987435	5987435	5987435	5987435.0000
fetched	018802	1	28357832	28357832	28357832	28357832.0000
checkpoints	018803	1	39654943	39654943	39654943	39654943.0000
gritty	018811	1	5987435	5987435	5987435	5987435.0000
firearm	018812	1	28357832	28357832	28357832	28357832.0000
minima	019101	1	5987435	5987435	5987435	5987435.0000
Selfridge	019102	1	28357832	28357832	28357832	28357832.0000
disable	019103	1	39654943	39654943	39654943	39654943.0000
witchcraft	019201	1	5987435	5987435	5987435	5987435.0000
betroth	030501	1	5987435	5987435	5987435	5987435.0000
Manhattanize	030502	1	28357832	28357832	28357832	28357832.0000
imprint	030503	1	39654943	39654943	39654943	39654943.0000
swelling	031901	1	5987435	5987435	5987435	5987435.0000
interrelationships	036001	1	5987435	5987435	5987435	5987435.0000
riser	036002	1	28357832	28357832	28357832	28357832.0000
bee	038001	1	5987435	5987435	5987435	5987435.0000
kanji	038002	1	28357832	28357832	28357832	28357832.0000
dental	038003	1	39654943	39654943	39654943	39654943.0000
railway	038011	1	5987435	5987435	5987435	5987435.0000
validate	038012	1	28357832	28357832	28357832	28357832.0000
normalizes	038013	1	39654943	39654943	39654943	39654943.0000
Kline	038101	1	5987435	5987435	5987435	5987435.0000
Anatole	038102	1	28357832	28357832	28357832	28357832.0000
partridges	038103	1	39654943	39654943	39654943	39654943.0000
recruited	038201	1	5987435	5987435	5987435	5987435.0000
dimensions	038202	1	28357832	28357832	28357832	28357832.0000
Chicana	038203	1	39654943	39654943	39654943	39654943.0000
select t3.companynr,fld3,sum(price) from t3,t2 where t2.fld1 = t3.t2nr and t3.companynr = 512 group by companynr,fld3;
companynr	fld3	sum(price)
512	boat	786542
512	capably	786542
512	cupboard	786542
512	decliner	786542
512	descendants	786542
512	dopers	786542
512	erases	786542
512	Micronesia	786542
512	Miles	786542
512	skies	786542
select t2.companynr,count(*),min(fld3),max(fld3),sum(price),avg(price) from t2,t3 where t3.companynr >= 30 and t3.companynr <= 58 and t3.t2nr = t2.fld1 and 1+1=2 group by t2.companynr;
companynr	count(*)	min(fld3)	max(fld3)	sum(price)	avg(price)
00	1	Omaha	Omaha	5987435	5987435.0000
36	1	dubbed	dubbed	28357832	28357832.0000
37	83	Abraham	Wotan	1908978016	22999735.1325
50	2	scribbled	tapestry	68012775	34006387.5000
select t3.companynr+0,t3.t2nr,fld3,sum(price) from t3,t2 where t2.fld1 = t3.t2nr and t3.companynr = 37 group by 1,t3.t2nr,fld3,fld3,fld3,fld3,fld3 order by fld1;
t3.companynr+0	t2nr	fld3	sum(price)
37	1	Omaha	5987435
37	11401	breaking	5987435
37	11402	Romans	28357832
37	11403	intercepted	39654943
37	11501	bewilderingly	5987435
37	11701	astound	5987435
37	11702	admonishing	28357832
37	11703	sumac	39654943
37	12001	flanking	5987435
37	12003	combed	39654943
37	12301	Eulerian	5987435
37	12302	dubbed	28357832
37	12303	Kane	39654943
37	12501	annihilates	5987435
37	12602	Wotan	28357832
37	12603	snatching	39654943
37	12701	grazing	5987435
37	12702	Baird	28357832
37	12703	celery	39654943
37	13601	handgun	5987435
37	13602	foldout	28357832
37	13603	mystic	39654943
37	13801	intelligibility	5987435
37	13802	Augustine	28357832
37	13803	teethe	39654943
37	13901	scholastics	5987435
37	16001	audiology	5987435
37	16201	wallet	5987435
37	16202	parters	28357832
37	16301	eschew	5987435
37	16302	quitter	28357832
37	16303	neat	39654943
37	18001	jarring	5987435
37	18002	tinily	28357832
37	18003	balled	39654943
37	18012	impulsive	28357832
37	18013	starlet	39654943
37	18021	lawgiver	5987435
37	18022	stated	28357832
37	18023	readable	39654943
37	18032	testicle	28357832
37	18033	Parsifal	39654943
37	18041	Punjab	5987435
37	18042	Merritt	28357832
37	18043	Quixotism	39654943
37	18051	sureties	5987435
37	18052	puddings	28357832
37	18053	tapestry	39654943
37	18061	trimmings	5987435
37	18062	humility	28357832
37	18101	tragedies	5987435
37	18102	skulking	28357832
37	18103	flint	39654943
37	18201	relaxing	5987435
37	18202	offload	28357832
37	18402	suites	28357832
37	18403	lists	39654943
37	18601	vacuuming	5987435
37	18602	dentally	28357832
37	18603	humanness	39654943
37	18801	inch	5987435
37	18802	Weissmuller	28357832
37	18803	irresponsibly	39654943
37	18811	repetitions	5987435
37	18812	Antares	28357832
37	19101	ventilate	5987435
37	19102	pityingly	28357832
37	19103	interdependent	39654943
37	19201	Graves	5987435
37	30501	neonatal	5987435
37	30502	scribbled	28357832
37	30503	chafe	39654943
37	31901	realtor	5987435
37	36001	elite	5987435
37	36002	funereal	28357832
37	38001	Conley	5987435
37	38002	lectured	28357832
37	38003	Abraham	39654943
37	38011	groupings	5987435
37	38012	dissociate	28357832
37	38013	coexist	39654943
37	38101	rusting	5987435
37	38102	galling	28357832
37	38103	obliterates	39654943
37	38201	resumes	5987435
37	38202	analyzable	28357832
37	38203	terminator	39654943
select sum(price) from t3,t2 where t2.fld1 = t3.t2nr and t3.companynr = 512 and t3.t2nr = 38008 and t2.fld1 = 38008 or t2.fld1= t3.t2nr and t3.t2nr = 38008 and t2.fld1 = 38008;
sum(price)
234298
select t2.fld1,sum(price) from t3,t2 where t2.fld1 = t3.t2nr and t3.companynr = 512 and t3.t2nr = 38008 and t2.fld1 = 38008 or t2.fld1 = t3.t2nr and t3.t2nr = 38008 and t2.fld1 = 38008 or t3.t2nr = t2.fld1 and t2.fld1 = 38008 group by t2.fld1;
fld1	sum(price)
038008	234298
explain select fld3 from t2 where 1>2 or 2>3;
id	select_type	table	type	possible_keys	key	key_len	ref	rows	Extra
1	SIMPLE	NULL	NULL	NULL	NULL	NULL	NULL	NULL	Impossible WHERE
explain select fld3 from t2 where fld1=fld1;
id	select_type	table	type	possible_keys	key	key_len	ref	rows	Extra
1	SIMPLE	t2	ALL	NULL	NULL	NULL	NULL	1199	
select companynr,fld1 from t2 HAVING fld1=250501 or fld1=250502;
companynr	fld1
34	250501
34	250502
select companynr,fld1 from t2 WHERE fld1>=250501 HAVING fld1<=250502;
companynr	fld1
34	250501
34	250502
select companynr,count(*) as count,sum(fld1) as sum from t2 group by companynr having count > 40 and sum/count >= 120000;
companynr	count	sum
00	82	10355753
29	95	14473298
34	70	17788966
37	588	83602098
41	52	12816335
select companynr from t2 group by companynr having count(*) > 40 and sum(fld1)/count(*) >= 120000 ;
companynr
00
29
34
37
41
select t2.companynr,companyname,count(*) from t2,t4 where t2.companynr=t4.companynr group by companyname having t2.companynr >= 40;
companynr	companyname	count(*)
68	company 10	12
50	company 11	11
40	company 5	37
41	company 6	52
53	company 7	4
58	company 8	23
65	company 9	10
select count(*) from t2;
count(*)
1199
select count(*) from t2 where fld1 < 098024;
count(*)
387
select min(fld1) from t2 where fld1>= 098024;
min(fld1)
98024
select max(fld1) from t2 where fld1>= 098024;
max(fld1)
1232609
select count(*) from t3 where price2=76234234;
count(*)
4181
select count(*) from t3 where companynr=512 and price2=76234234;
count(*)
4181
explain select min(fld1),max(fld1),count(*) from t2;
id	select_type	table	type	possible_keys	key	key_len	ref	rows	Extra
1	SIMPLE	NULL	NULL	NULL	NULL	NULL	NULL	NULL	Select tables optimized away
select min(fld1),max(fld1),count(*) from t2;
min(fld1)	max(fld1)	count(*)
0	1232609	1199
select min(t2nr),max(t2nr) from t3 where t2nr=2115 and price2=823742;
min(t2nr)	max(t2nr)
2115	2115
select count(*),min(t2nr),max(t2nr) from t3 where name='spates' and companynr=78;
count(*)	min(t2nr)	max(t2nr)
4181	4	41804
select t2nr,count(*) from t3 where name='gems' group by t2nr limit 20;
t2nr	count(*)
9	1
19	1
29	1
39	1
49	1
59	1
69	1
79	1
89	1
99	1
109	1
119	1
129	1
139	1
149	1
159	1
169	1
179	1
189	1
199	1
select max(t2nr) from t3 where price=983543950;
max(t2nr)
41807
select t1.period from t3 = t1 limit 1;
period
1001
select t1.period from t1 as t1 limit 1;
period
9410
select t1.period as "Nuvarande period" from t1 as t1 limit 1;
Nuvarande period
9410
select period as ok_period from t1 limit 1;
ok_period
9410
select period as ok_period from t1 group by ok_period limit 1;
ok_period
9410
select 1+1 as summa from t1 group by summa limit 1;
summa
2
select period as "Nuvarande period" from t1 group by "Nuvarande period" limit 1;
Nuvarande period
9410
show tables;
Tables_in_test
t1
t2
t3
t4
show tables from test like "s%";
Tables_in_test (s%)
show tables from test like "t?";
Tables_in_test (t?)
show full columns from t2;
Field	Type	Collation	Null	Key	Default	Extra	Privileges	Comment
auto	int(11)	NULL	NO	PRI	NULL	auto_increment	#	
fld1	int(6) unsigned zerofill	NULL	NO	UNI	000000		#	
companynr	tinyint(2) unsigned zerofill	NULL	NO		00		#	
fld3	char(30)	latin1_swedish_ci	NO	MUL			#	
fld4	char(35)	latin1_swedish_ci	NO				#	
fld5	char(35)	latin1_swedish_ci	NO				#	
fld6	char(4)	latin1_swedish_ci	NO				#	
show full columns from t2 from test like 'f%';
Field	Type	Collation	Null	Key	Default	Extra	Privileges	Comment
fld1	int(6) unsigned zerofill	NULL	NO	UNI	000000		#	
fld3	char(30)	latin1_swedish_ci	NO	MUL			#	
fld4	char(35)	latin1_swedish_ci	NO				#	
fld5	char(35)	latin1_swedish_ci	NO				#	
fld6	char(4)	latin1_swedish_ci	NO				#	
show full columns from t2 from test like 's%';
Field	Type	Collation	Null	Key	Default	Extra	Privileges	Comment
show keys from t2;
Table	Non_unique	Key_name	Seq_in_index	Column_name	Collation	Cardinality	Sub_part	Packed	Null	Index_type	Comment
t2	0	PRIMARY	1	auto	A	1199	NULL	NULL		BTREE	
t2	0	fld1	1	fld1	A	1199	NULL	NULL		BTREE	
t2	1	fld3	1	fld3	A	NULL	NULL	NULL		BTREE	
drop table t4, t3, t2, t1;
DO 1;
DO benchmark(100,1+1),1,1;
do default;
ERROR 42000: You have an error in your SQL syntax; check the manual that corresponds to your MySQL server version for the right syntax to use near '' at line 1
do foobar;
ERROR 42S22: Unknown column 'foobar' in 'field list'
CREATE TABLE t1 (
id mediumint(8) unsigned NOT NULL auto_increment,
pseudo varchar(35) NOT NULL default '',
PRIMARY KEY  (id),
UNIQUE KEY pseudo (pseudo)
);
INSERT INTO t1 (pseudo) VALUES ('test');
INSERT INTO t1 (pseudo) VALUES ('test1');
SELECT 1 as rnd1 from t1 where rand() > 2;
rnd1
DROP TABLE t1;
CREATE TABLE t1 (gvid int(10) unsigned default NULL,  hmid int(10) unsigned default NULL,  volid int(10) unsigned default NULL,  mmid int(10) unsigned default NULL,  hdid int(10) unsigned default NULL,  fsid int(10) unsigned default NULL,  ctid int(10) unsigned default NULL,  dtid int(10) unsigned default NULL,  cost int(10) unsigned default NULL,  performance int(10) unsigned default NULL,  serialnumber bigint(20) unsigned default NULL,  monitored tinyint(3) unsigned default '1',  removed tinyint(3) unsigned default '0',  target tinyint(3) unsigned default '0',  dt_modified timestamp NOT NULL,  name varchar(255) binary default NULL,  description varchar(255) default NULL,  UNIQUE KEY hmid (hmid,volid)) ENGINE=MyISAM;
INSERT INTO t1 VALUES (200001,2,1,1,100,1,1,1,0,0,0,1,0,1,20020425060057,'\\\\ARKIVIO-TESTPDC\\E$',''),(200002,2,2,1,101,1,1,1,0,0,0,1,0,1,20020425060057,'\\\\ARKIVIO-TESTPDC\\C$',''),(200003,1,3,2,NULL,NULL,NULL,NULL,NULL,NULL,NULL,1,0,1,20020425060427,'c:',NULL);
CREATE TABLE t2 (  hmid int(10) unsigned default NULL,  volid int(10) unsigned default NULL,  sampletid smallint(5) unsigned default NULL,  sampletime datetime default NULL,  samplevalue bigint(20) unsigned default NULL,  KEY idx1 (hmid,volid,sampletid,sampletime)) ENGINE=MyISAM;
INSERT INTO t2 VALUES (1,3,10,'2002-06-01 08:00:00',35),(1,3,1010,'2002-06-01 12:00:01',35);
SELECT a.gvid, (SUM(CASE b.sampletid WHEN 140 THEN b.samplevalue ELSE 0 END)) as the_success,(SUM(CASE b.sampletid WHEN 141 THEN b.samplevalue ELSE 0 END)) as the_fail,(SUM(CASE b.sampletid WHEN 142 THEN b.samplevalue ELSE 0 END)) as the_size,(SUM(CASE b.sampletid WHEN 143 THEN b.samplevalue ELSE 0 END)) as the_time FROM t1 a, t2 b WHERE a.hmid = b.hmid AND a.volid = b.volid AND b.sampletime >= 'wrong-date-value' AND b.sampletime < 'wrong-date-value' AND b.sampletid IN (140, 141, 142, 143) GROUP BY a.gvid;
gvid	the_success	the_fail	the_size	the_time
Warnings:
Warning	1292	Incorrect datetime value: 'wrong-date-value' for column 'sampletime' at row 1
Warning	1292	Incorrect datetime value: 'wrong-date-value' for column 'sampletime' at row 1
SELECT a.gvid, (SUM(CASE b.sampletid WHEN 140 THEN b.samplevalue ELSE 0 END)) as the_success,(SUM(CASE b.sampletid WHEN 141 THEN b.samplevalue ELSE 0 END)) as the_fail,(SUM(CASE b.sampletid WHEN 142 THEN b.samplevalue ELSE 0 END)) as the_size,(SUM(CASE b.sampletid WHEN 143 THEN b.samplevalue ELSE 0 END)) as the_time FROM t1 a, t2 b WHERE a.hmid = b.hmid AND a.volid = b.volid AND b.sampletime >= NULL AND b.sampletime < NULL AND b.sampletid IN (140, 141, 142, 143) GROUP BY a.gvid;
gvid	the_success	the_fail	the_size	the_time
DROP TABLE t1,t2;
create table  t1 (  A_Id bigint(20) NOT NULL default '0',  A_UpdateBy char(10) NOT NULL default '',  A_UpdateDate bigint(20) NOT NULL default '0',  A_UpdateSerial int(11) NOT NULL default '0',  other_types bigint(20) NOT NULL default '0',  wss_type bigint(20) NOT NULL default '0');
INSERT INTO t1 VALUES (102935998719055004,'brade',1029359987,2,102935229116544068,102935229216544093);
select wss_type from t1 where wss_type ='102935229216544106';
wss_type
select wss_type from t1 where wss_type ='102935229216544105';
wss_type
select wss_type from t1 where wss_type ='102935229216544104';
wss_type
select wss_type from t1 where wss_type ='102935229216544093';
wss_type
102935229216544093
select wss_type from t1 where wss_type =102935229216544093;
wss_type
102935229216544093
drop table t1;
select 1+2,"aaaa",3.13*2.0 into @a,@b,@c;
select @a;
@a
3
select @b;
@b
aaaa
select @c;
@c
6.260
create table t1 (a int not null auto_increment primary key);
insert into t1 values ();
insert into t1 values ();
insert into t1 values ();
select * from (t1 as t2 left join t1 as t3 using (a)), t1;
a	a
1	1
2	1
3	1
1	2
2	2
3	2
1	3
2	3
3	3
select * from t1, (t1 as t2 left join t1 as t3 using (a));
a	a
1	1
2	1
3	1
1	2
2	2
3	2
1	3
2	3
3	3
select * from (t1 as t2 left join t1 as t3 using (a)) straight_join t1;
a	a
1	1
2	1
3	1
1	2
2	2
3	2
1	3
2	3
3	3
select * from t1 straight_join (t1 as t2 left join t1 as t3 using (a));
a	a
1	1
2	1
3	1
1	2
2	2
3	2
1	3
2	3
3	3
select * from (t1 as t2 left join t1 as t3 using (a)) inner join t1 on t1.a>1;
a	a
1	2
2	2
3	2
1	3
2	3
3	3
select * from t1 inner join (t1 as t2 left join t1 as t3 using (a)) on t1.a>1;
a	a
2	1
3	1
2	2
3	2
2	3
3	3
select * from (t1 as t2 left join t1 as t3 using (a)) inner join t1 using ( a );
a
1
2
3
select * from t1 inner join (t1 as t2 left join t1 as t3 using (a)) using ( a );
a
1
2
3
select * from (t1 as t2 left join t1 as t3 using (a)) left outer join t1 on t1.a>1;
a	a
1	2
1	3
2	2
2	3
3	2
3	3
select * from t1 left outer join (t1 as t2 left join t1 as t3 using (a)) on t1.a>1;
a	a
1	NULL
2	1
2	2
2	3
3	1
3	2
3	3
select * from (t1 as t2 left join t1 as t3 using (a)) left join t1 using ( a );
a
1
2
3
select * from t1 left join (t1 as t2 left join t1 as t3 using (a)) using ( a );
a
1
2
3
select * from (t1 as t2 left join t1 as t3 using (a)) natural left join t1;
a
1
2
3
select * from t1 natural left join (t1 as t2 left join t1 as t3 using (a));
a
1
2
3
select * from (t1 as t2 left join t1 as t3 using (a)) right join t1 on t1.a>1;
a	a
NULL	1
1	2
2	2
3	2
1	3
2	3
3	3
select * from t1 right join (t1 as t2 left join t1 as t3 using (a)) on t1.a>1;
a	a
2	1
3	1
2	2
3	2
2	3
3	3
select * from (t1 as t2 left join t1 as t3 using (a)) right outer join t1 using ( a );
a
1
2
3
select * from t1 right outer join (t1 as t2 left join t1 as t3 using (a)) using ( a );
a
1
2
3
select * from (t1 as t2 left join t1 as t3 using (a)) natural right join t1;
a
1
2
3
select * from t1 natural right join (t1 as t2 left join t1 as t3 using (a));
a
1
2
3
select * from t1 natural join (t1 as t2 left join t1 as t3 using (a));
a
1
2
3
select * from (t1 as t2 left join t1 as t3 using (a)) natural join t1;
a
1
2
3
drop table t1;
CREATE TABLE t1 (  aa char(2),  id int(11) NOT NULL auto_increment,  t2_id int(11) NOT NULL default '0',  PRIMARY KEY  (id),  KEY replace_id (t2_id)) ENGINE=MyISAM;
INSERT INTO t1 VALUES ("1",8264,2506),("2",8299,2517),("3",8301,2518),("4",8302,2519),("5",8303,2520),("6",8304,2521),("7",8305,2522);
CREATE TABLE t2 ( id int(11) NOT NULL auto_increment,  PRIMARY KEY  (id)) ENGINE=MyISAM;
INSERT INTO t2 VALUES (2517), (2518), (2519), (2520), (2521), (2522);
select * from t1, t2 WHERE t1.t2_id = t2.id and t1.t2_id > 0   order by t1.id   LIMIT 0, 5;
aa	id	t2_id	id
2	8299	2517	2517
3	8301	2518	2518
4	8302	2519	2519
5	8303	2520	2520
6	8304	2521	2521
drop table t1,t2;
create table t1 (id1 int NOT NULL);
create table t2 (id2 int NOT NULL);
create table t3 (id3 int NOT NULL);
create table t4 (id4 int NOT NULL, id44 int NOT NULL, KEY (id4));
insert into t1 values (1);
insert into t1 values (2);
insert into t2 values (1);
insert into t4 values (1,1);
explain select * from t1 left join t2 on id1 = id2 left join t3 on id1 = id3
left join t4 on id3 = id4 where id2 = 1 or id4 = 1;
id	select_type	table	type	possible_keys	key	key_len	ref	rows	Extra
1	SIMPLE	t3	system	NULL	NULL	NULL	NULL	0	const row not found
1	SIMPLE	t4	const	id4	NULL	NULL	NULL	1	
1	SIMPLE	t1	ALL	NULL	NULL	NULL	NULL	2	
1	SIMPLE	t2	ALL	NULL	NULL	NULL	NULL	1	Using where
select * from t1 left join t2 on id1 = id2 left join t3 on id1 = id3
left join t4 on id3 = id4 where id2 = 1 or id4 = 1;
id1	id2	id3	id4	id44
1	1	NULL	NULL	NULL
drop table t1,t2,t3,t4;
create table t1(s varchar(10) not null);
create table t2(s varchar(10) not null primary key);
create table t3(s varchar(10) not null primary key);
insert into t1 values ('one\t'), ('two\t');
insert into t2 values ('one\r'), ('two\t');
insert into t3 values ('one '), ('two\t');
select * from t1 where s = 'one';
s
select * from t2 where s = 'one';
s
select * from t3 where s = 'one';
s
one 
select * from t1,t2 where t1.s = t2.s;
s	s
two		two	
select * from t2,t3 where t2.s = t3.s;
s	s
two		two	
drop table t1, t2, t3;
create table t1 (a integer,  b integer, index(a), index(b));
create table t2 (c integer,  d integer, index(c), index(d));
insert into t1 values (1,2), (2,2), (3,2), (4,2);
insert into t2 values (1,3), (2,3), (3,4), (4,4);
explain select * from t1 left join t2 on a=c where d in (4);
id	select_type	table	type	possible_keys	key	key_len	ref	rows	Extra
1	SIMPLE	t2	ref	c,d	d	5	const	2	Using where
1	SIMPLE	t1	ALL	a	NULL	NULL	NULL	4	Using where; Using join buffer
select * from t1 left join t2 on a=c where d in (4);
a	b	c	d
3	2	3	4
4	2	4	4
explain select * from t1 left join t2 on a=c where d = 4;
id	select_type	table	type	possible_keys	key	key_len	ref	rows	Extra
1	SIMPLE	t2	ref	c,d	d	5	const	2	Using where
1	SIMPLE	t1	ALL	a	NULL	NULL	NULL	4	Using where; Using join buffer
select * from t1 left join t2 on a=c where d = 4;
a	b	c	d
3	2	3	4
4	2	4	4
drop table t1, t2;
CREATE TABLE t1 (
i int(11) NOT NULL default '0',
c char(10) NOT NULL default '',
PRIMARY KEY  (i),
UNIQUE KEY c (c)
) ENGINE=MyISAM;
INSERT INTO t1 VALUES (1,'a');
INSERT INTO t1 VALUES (2,'b');
INSERT INTO t1 VALUES (3,'c');
EXPLAIN SELECT i FROM t1 WHERE i=1;
id	select_type	table	type	possible_keys	key	key_len	ref	rows	Extra
1	SIMPLE	t1	const	PRIMARY	PRIMARY	4	const	1	Using index
DROP TABLE t1;
CREATE TABLE t1 ( a BLOB, INDEX (a(20)) );
CREATE TABLE t2 ( a BLOB, INDEX (a(20)) );
INSERT INTO t1 VALUES ('one'),('two'),('three'),('four'),('five');
INSERT INTO t2 VALUES ('one'),('two'),('three'),('four'),('five');
EXPLAIN SELECT * FROM t1 LEFT JOIN t2 USE INDEX (a) ON t1.a=t2.a;
id	select_type	table	type	possible_keys	key	key_len	ref	rows	Extra
1	SIMPLE	t1	ALL	NULL	NULL	NULL	NULL	5	
1	SIMPLE	t2	ref	a	a	23	test.t1.a	2	
EXPLAIN SELECT * FROM t1 LEFT JOIN t2 FORCE INDEX (a) ON t1.a=t2.a;
id	select_type	table	type	possible_keys	key	key_len	ref	rows	Extra
1	SIMPLE	t1	ALL	NULL	NULL	NULL	NULL	5	
1	SIMPLE	t2	ref	a	a	23	test.t1.a	2	
DROP TABLE t1, t2;
CREATE TABLE t1 ( city char(30) );
INSERT INTO t1 VALUES ('London');
INSERT INTO t1 VALUES ('Paris');
SELECT * FROM t1 WHERE city='London';
city
London
SELECT * FROM t1 WHERE city='london';
city
London
EXPLAIN SELECT * FROM t1 WHERE city='London' AND city='london';
id	select_type	table	type	possible_keys	key	key_len	ref	rows	Extra
1	SIMPLE	t1	ALL	NULL	NULL	NULL	NULL	2	Using where
SELECT * FROM t1 WHERE city='London' AND city='london';
city
London
EXPLAIN SELECT * FROM t1 WHERE city LIKE '%london%' AND city='London';
id	select_type	table	type	possible_keys	key	key_len	ref	rows	Extra
1	SIMPLE	t1	ALL	NULL	NULL	NULL	NULL	2	Using where
SELECT * FROM t1 WHERE city LIKE '%london%' AND city='London';
city
London
DROP TABLE t1;
create table t1 (a int(11) unsigned, b int(11) unsigned);
insert into t1 values (1,0), (1,1), (1,2);
select a-b  from t1 order by 1;
a-b
0
1
18446744073709551615
select a-b , (a-b < 0)  from t1 order by 1;
a-b	(a-b < 0)
0	0
1	0
18446744073709551615	0
select a-b as d, (a-b >= 0), b from t1 group by b having d >= 0;
d	(a-b >= 0)	b
1	1	0
0	1	1
18446744073709551615	1	2
select cast((a - b) as unsigned) from t1 order by 1;
cast((a - b) as unsigned)
0
1
18446744073709551615
drop table t1;
create table t1 (a int(11));
select all all * from t1;
a
select distinct distinct * from t1;
a
select all distinct * from t1;
ERROR HY000: Incorrect usage of ALL and DISTINCT
select distinct all * from t1;
ERROR HY000: Incorrect usage of ALL and DISTINCT
drop table t1;
CREATE TABLE t1 (
kunde_intern_id int(10) unsigned NOT NULL default '0',
kunde_id int(10) unsigned NOT NULL default '0',
FK_firma_id int(10) unsigned NOT NULL default '0',
aktuell enum('Ja','Nein') NOT NULL default 'Ja',
vorname varchar(128) NOT NULL default '',
nachname varchar(128) NOT NULL default '',
geloescht enum('Ja','Nein') NOT NULL default 'Nein',
firma varchar(128) NOT NULL default ''
);
INSERT INTO t1 VALUES 
(3964,3051,1,'Ja','Vorname1','1Nachname','Nein','Print Schau XXXX'),
(3965,3051111,1,'Ja','Vorname1111','1111Nachname','Nein','Print Schau XXXX');
SELECT kunde_id ,FK_firma_id ,aktuell, vorname, nachname, geloescht FROM t1
WHERE
(
(
( '' != '' AND firma LIKE CONCAT('%', '', '%'))
OR
(vorname LIKE CONCAT('%', 'Vorname1', '%') AND 
nachname LIKE CONCAT('%', '1Nachname', '%') AND 
'Vorname1' != '' AND 'xxxx' != '')
)
AND
(
aktuell = 'Ja' AND geloescht = 'Nein' AND FK_firma_id = 2
)
)
;
kunde_id	FK_firma_id	aktuell	vorname	nachname	geloescht
SELECT kunde_id ,FK_firma_id ,aktuell, vorname, nachname,
geloescht FROM t1
WHERE
(
(
aktuell = 'Ja' AND geloescht = 'Nein' AND FK_firma_id = 2
)
AND
(
( '' != '' AND firma LIKE CONCAT('%', '', '%')  )
OR
(  vorname LIKE CONCAT('%', 'Vorname1', '%') AND
nachname LIKE CONCAT('%', '1Nachname', '%') AND 'Vorname1' != '' AND
'xxxx' != '')
)
)
;
kunde_id	FK_firma_id	aktuell	vorname	nachname	geloescht
SELECT COUNT(*) FROM t1 WHERE 
( 0 OR (vorname LIKE '%Vorname1%' AND nachname LIKE '%1Nachname%' AND 1)) 
AND FK_firma_id = 2;
COUNT(*)
0
drop table t1;
CREATE TABLE t1 (b BIGINT(20) UNSIGNED NOT NULL, PRIMARY KEY (b));
INSERT INTO t1 VALUES (0x8000000000000000);
SELECT b FROM t1 WHERE b=0x8000000000000000;
b
9223372036854775808
DROP TABLE t1;
CREATE TABLE `t1` ( `gid` int(11) default NULL, `uid` int(11) default NULL);
CREATE TABLE `t2` ( `ident` int(11) default NULL, `level` char(16) default NULL);
INSERT INTO `t2` VALUES (0,'READ');
CREATE TABLE `t3` ( `id` int(11) default NULL, `name` char(16) default NULL);
INSERT INTO `t3` VALUES (1,'fs');
select * from t3 left join t1 on t3.id = t1.uid, t2 where t2.ident in (0, t1.gid, t3.id, 0);
id	name	gid	uid	ident	level
1	fs	NULL	NULL	0	READ
drop table t1,t2,t3;
CREATE TABLE t1 (
acct_id int(11) NOT NULL default '0',
profile_id smallint(6) default NULL,
UNIQUE KEY t1$acct_id (acct_id),
KEY t1$profile_id (profile_id)
);
INSERT INTO t1 VALUES (132,17),(133,18);
CREATE TABLE t2 (
profile_id smallint(6) default NULL,
queue_id int(11) default NULL,
seq int(11) default NULL,
KEY t2$queue_id (queue_id)
);
INSERT INTO t2 VALUES (17,31,4),(17,30,3),(17,36,2),(17,37,1);
CREATE TABLE t3 (
id int(11) NOT NULL default '0',
qtype int(11) default NULL,
seq int(11) default NULL,
warn_lvl int(11) default NULL,
crit_lvl int(11) default NULL,
rr1 tinyint(4) NOT NULL default '0',
rr2 int(11) default NULL,
default_queue tinyint(4) NOT NULL default '0',
KEY t3$qtype (qtype),
KEY t3$id (id)
);
INSERT INTO t3 VALUES (30,1,29,NULL,NULL,0,NULL,0),(31,1,28,NULL,NULL,0,NULL,0),
(36,1,34,NULL,NULL,0,NULL,0),(37,1,35,NULL,NULL,0,121,0);
SELECT COUNT(*) FROM t1 a STRAIGHT_JOIN t2 pq STRAIGHT_JOIN t3 q 
WHERE 
(pq.profile_id = a.profile_id) AND (a.acct_id = 132) AND 
(pq.queue_id = q.id) AND (q.rr1 <> 1);
COUNT(*)
4
drop table t1,t2,t3;
create table t1 (f1 int);
insert into t1 values (1),(NULL);
create table t2 (f2 int, f3 int, f4 int);
create index idx1 on t2 (f4);
insert into t2 values (1,2,3),(2,4,6);
select A.f2 from t1 left join t2 A on A.f2 = f1 where A.f3=(select min(f3)
from  t2 C where A.f4 = C.f4) or A.f3 IS NULL;
f2
1
NULL
drop table t1,t2;
create table t2 (a tinyint unsigned);
create index t2i on t2(a);
insert into t2 values (0), (254), (255);
explain select * from t2 where a > -1;
id	select_type	table	type	possible_keys	key	key_len	ref	rows	Extra
1	SIMPLE	t2	index	t2i	t2i	2	NULL	3	Using where; Using index
select * from t2 where a > -1;
a
0
254
255
drop table t2;
CREATE TABLE t1 (a int, b int, c int);
INSERT INTO t1
SELECT 50, 3, 3 FROM DUAL
WHERE NOT EXISTS
(SELECT * FROM t1 WHERE a = 50 AND b = 3);
SELECT * FROM t1;
a	b	c
50	3	3
INSERT INTO t1
SELECT 50, 3, 3 FROM DUAL
WHERE NOT EXISTS
(SELECT * FROM t1 WHERE a = 50 AND b = 3);
select found_rows();
found_rows()
0
SELECT * FROM t1;
a	b	c
50	3	3
select count(*) from t1;
count(*)
1
select found_rows();
found_rows()
1
select count(*) from t1 limit 2,3;
count(*)
select found_rows();
found_rows()
0
select SQL_CALC_FOUND_ROWS count(*) from t1 limit 2,3;
count(*)
select found_rows();
found_rows()
1
DROP TABLE t1;
CREATE TABLE t1 (a INT, b INT);
(SELECT a, b AS c FROM t1) ORDER BY c+1;
a	c
(SELECT a, b AS c FROM t1) ORDER BY b+1;
a	c
SELECT a, b AS c FROM t1 ORDER BY c+1;
a	c
SELECT a, b AS c FROM t1 ORDER BY b+1;
a	c
drop table t1;
create table t1(f1 int, f2 int);
create table t2(f3 int);
select f1 from t1,t2 where f1=f2 and (f1,f2) = ((1,1));
f1
select f1 from t1,t2 where f1=f2 and (f1,NULL) = ((1,1));
f1
select f1 from t1,t2 where f1=f2 and (f1,f2) = ((1,NULL));
f1
insert into t1 values(1,1),(2,null);
insert into t2 values(2);
select * from t1,t2 where f1=f3 and (f1,f2) = (2,null);
f1	f2	f3
select * from t1,t2 where f1=f3 and (f1,f2) <=> (2,null);
f1	f2	f3
2	NULL	2
drop table t1,t2;
create table t1 (f1 int not null auto_increment primary key, f2 varchar(10));
create table t11 like t1;
insert into t1 values(1,""),(2,"");
show table status like 't1%';
Name	Engine	Version	Row_format	Rows	Avg_row_length	Data_length	Max_data_length	Index_length	Data_free	Auto_increment	Create_time	Update_time	Check_time	Collation	Checksum	Create_options	Comment
t1	MyISAM	10	Dynamic	2	20	X	X	X	X	X	X	X	X	latin1_swedish_ci	NULL		
t11	MyISAM	10	Dynamic	0	0	X	X	X	X	X	X	X	X	latin1_swedish_ci	NULL		
select 123 as a from t1 where f1 is null;
a
drop table t1,t11;
CREATE TABLE t1 ( a INT NOT NULL, b INT NOT NULL, UNIQUE idx (a,b) );
INSERT INTO t1 VALUES (1,1),(1,2),(1,3),(1,4);
CREATE TABLE t2 ( a INT NOT NULL, b INT NOT NULL, e INT );
INSERT INTO t2 VALUES ( 1,10,1), (1,10,2), (1,11,1), (1,11,2), (1,2,1), (1,2,2),(1,2,3);
SELECT t2.a, t2.b, IF(t1.b IS NULL,'',e) AS c, COUNT(*) AS d FROM t2 LEFT JOIN
t1 ON t2.a = t1.a AND t2.b = t1.b GROUP BY a, b, c;
a	b	c	d
1	2	1	1
1	2	2	1
1	2	3	1
1	10		2
1	11		2
SELECT t2.a, t2.b, IF(t1.b IS NULL,'',e) AS c, COUNT(*) AS d FROM t2 LEFT JOIN
t1 ON t2.a = t1.a AND t2.b = t1.b GROUP BY t1.a, t1.b, c;
a	b	c	d
1	10		4
1	2	1	1
1	2	2	1
1	2	3	1
SELECT t2.a, t2.b, IF(t1.b IS NULL,'',e) AS c, COUNT(*) AS d FROM t2 LEFT JOIN
t1 ON t2.a = t1.a AND t2.b = t1.b GROUP BY t2.a, t2.b, c;
a	b	c	d
1	2	1	1
1	2	2	1
1	2	3	1
1	10		2
1	11		2
SELECT t2.a, t2.b, IF(t1.b IS NULL,'',e) AS c, COUNT(*) AS d FROM t2,t1
WHERE t2.a = t1.a AND t2.b = t1.b GROUP BY a, b, c;
a	b	c	d
1	2	1	1
1	2	2	1
1	2	3	1
DROP TABLE IF EXISTS t1, t2;
create table t1 (f1 int primary key, f2 int);
create table t2 (f3 int, f4 int, primary key(f3,f4));
insert into t1 values (1,1);
insert into t2 values (1,1),(1,2);
select distinct count(f2) >0 from t1 left join t2 on f1=f3 group by f1;
count(f2) >0
1
drop table t1,t2;
create table t1 (f1 int,f2 int);
insert into t1 values(1,1);
create table t2 (f3 int, f4 int, primary key(f3,f4));
insert into t2 values(1,1);
select * from t1 where f1 in (select f3 from t2 where (f3,f4)= (select f3,f4 from t2));
f1	f2
1	1
drop table t1,t2;
CREATE TABLE t1(a int, b int, c int, KEY b(b), KEY c(c));
insert into t1 values (1,0,0),(2,0,0);
CREATE TABLE t2 (a int, b varchar(2), c varchar(2), PRIMARY KEY(a));
insert into t2 values (1,'',''), (2,'','');
CREATE TABLE t3 (a int, b int, PRIMARY KEY (a,b), KEY a (a), KEY b (b));
insert into t3 values (1,1),(1,2);
explain select straight_join DISTINCT t2.a,t2.b, t1.c from t1, t3, t2 
where (t1.c=t2.a or (t1.c=t3.a and t2.a=t3.b)) and t1.b=556476786 and 
t2.b like '%%' order by t2.b limit 0,1;
id	select_type	table	type	possible_keys	key	key_len	ref	rows	Extra
1	SIMPLE	t1	ref	b,c	b	5	const	1	Using where; Using temporary; Using filesort
1	SIMPLE	t3	index	PRIMARY,a,b	PRIMARY	8	NULL	2	Using index; Using join buffer
1	SIMPLE	t2	ALL	PRIMARY	NULL	NULL	NULL	2	Range checked for each record (index map: 0x1)
DROP TABLE t1,t2,t3;
CREATE TABLE t1 (a int, INDEX idx(a));
INSERT INTO t1 VALUES (2), (3), (1);
EXPLAIN SELECT * FROM t1 IGNORE INDEX (idx);
id	select_type	table	type	possible_keys	key	key_len	ref	rows	Extra
1	SIMPLE	t1	ALL	NULL	NULL	NULL	NULL	3	
EXPLAIN SELECT * FROM t1 IGNORE INDEX (a);
ERROR 42000: Key 'a' doesn't exist in table 't1'
EXPLAIN SELECT * FROM t1 FORCE INDEX (a);
ERROR 42000: Key 'a' doesn't exist in table 't1'
DROP TABLE t1;
CREATE TABLE t1 (a int, b int);
INSERT INTO t1 VALUES (1,1), (2,1), (4,10);
CREATE TABLE t2 (a int PRIMARY KEY, b int, KEY b (b));
INSERT INTO t2 VALUES (1,NULL), (2,10);
ALTER TABLE t1 ENABLE KEYS;
EXPLAIN SELECT STRAIGHT_JOIN SQL_NO_CACHE COUNT(*) FROM t2, t1 WHERE t1.b = t2.b OR t2.b IS NULL;
id	select_type	table	type	possible_keys	key	key_len	ref	rows	Extra
1	SIMPLE	t2	index	b	b	5	NULL	2	Using index
1	SIMPLE	t1	ALL	NULL	NULL	NULL	NULL	3	Using where; Using join buffer
SELECT STRAIGHT_JOIN SQL_NO_CACHE * FROM t2, t1 WHERE t1.b = t2.b OR t2.b IS NULL;
a	b	a	b
1	NULL	1	1
1	NULL	2	1
1	NULL	4	10
2	10	4	10
EXPLAIN SELECT STRAIGHT_JOIN SQL_NO_CACHE COUNT(*) FROM t2, t1 WHERE t1.b = t2.b OR t2.b IS NULL;
id	select_type	table	type	possible_keys	key	key_len	ref	rows	Extra
1	SIMPLE	t2	index	b	b	5	NULL	2	Using index
1	SIMPLE	t1	ALL	NULL	NULL	NULL	NULL	3	Using where; Using join buffer
SELECT STRAIGHT_JOIN SQL_NO_CACHE * FROM t2, t1 WHERE t1.b = t2.b OR t2.b IS NULL;
a	b	a	b
1	NULL	1	1
1	NULL	2	1
1	NULL	4	10
2	10	4	10
DROP TABLE IF EXISTS t1,t2;
CREATE TABLE t1 (key1 float default NULL, UNIQUE KEY key1 (key1));
CREATE TABLE t2 (key2 float default NULL, UNIQUE KEY key2 (key2));
INSERT INTO t1 VALUES (0.3762),(0.3845),(0.6158),(0.7941);
INSERT INTO t2 VALUES (1.3762),(1.3845),(1.6158),(1.7941);
explain select max(key1) from t1 where key1 <= 0.6158;
id	select_type	table	type	possible_keys	key	key_len	ref	rows	Extra
1	SIMPLE	NULL	NULL	NULL	NULL	NULL	NULL	NULL	Select tables optimized away
explain select max(key2) from t2 where key2 <= 1.6158;
id	select_type	table	type	possible_keys	key	key_len	ref	rows	Extra
1	SIMPLE	NULL	NULL	NULL	NULL	NULL	NULL	NULL	Select tables optimized away
explain select min(key1) from t1 where key1 >= 0.3762;
id	select_type	table	type	possible_keys	key	key_len	ref	rows	Extra
1	SIMPLE	NULL	NULL	NULL	NULL	NULL	NULL	NULL	Select tables optimized away
explain select min(key2) from t2 where key2 >= 1.3762;
id	select_type	table	type	possible_keys	key	key_len	ref	rows	Extra
1	SIMPLE	NULL	NULL	NULL	NULL	NULL	NULL	NULL	Select tables optimized away
explain select max(key1), min(key2) from t1, t2
where key1 <= 0.6158 and key2 >= 1.3762;
id	select_type	table	type	possible_keys	key	key_len	ref	rows	Extra
1	SIMPLE	NULL	NULL	NULL	NULL	NULL	NULL	NULL	Select tables optimized away
explain select max(key1) from t1 where key1 <= 0.6158 and rand() + 0.5 >= 0.5;
id	select_type	table	type	possible_keys	key	key_len	ref	rows	Extra
1	SIMPLE	NULL	NULL	NULL	NULL	NULL	NULL	NULL	Select tables optimized away
explain select min(key1) from t1 where key1 >= 0.3762 and rand() + 0.5 >= 0.5;
id	select_type	table	type	possible_keys	key	key_len	ref	rows	Extra
1	SIMPLE	NULL	NULL	NULL	NULL	NULL	NULL	NULL	Select tables optimized away
select max(key1) from t1 where key1 <= 0.6158;
max(key1)
0.61580002307892
select max(key2) from t2 where key2 <= 1.6158;
max(key2)
1.6158000230789
select min(key1) from t1 where key1 >= 0.3762;
min(key1)
0.37619999051094
select min(key2) from t2 where key2 >= 1.3762;
min(key2)
1.3761999607086
select max(key1), min(key2) from t1, t2
where key1 <= 0.6158 and key2 >= 1.3762;
max(key1)	min(key2)
0.61580002307892	1.3761999607086
select max(key1) from t1 where key1 <= 0.6158 and rand() + 0.5 >= 0.5;
max(key1)
0.61580002307892
select min(key1) from t1 where key1 >= 0.3762 and rand() + 0.5 >= 0.5;
min(key1)
0.37619999051094
DROP TABLE t1,t2;
CREATE TABLE t1 (i BIGINT UNSIGNED NOT NULL);
INSERT INTO t1 VALUES (10);
SELECT i='1e+01',i=1e+01, i in (1e+01,1e+01), i in ('1e+01','1e+01') FROM t1;
i='1e+01'	i=1e+01	i in (1e+01,1e+01)	i in ('1e+01','1e+01')
1	1	1	1
DROP TABLE t1;
create table t1(a bigint unsigned, b bigint);
insert into t1 values (0xfffffffffffffffff, 0xfffffffffffffffff), 
(0x10000000000000000, 0x10000000000000000), 
(0x8fffffffffffffff, 0x8fffffffffffffff);
Warnings:
Warning	1264	Out of range value for column 'a' at row 1
Warning	1264	Out of range value for column 'b' at row 1
Warning	1264	Out of range value for column 'a' at row 2
Warning	1264	Out of range value for column 'b' at row 2
Warning	1264	Out of range value for column 'b' at row 3
select hex(a), hex(b) from t1;
hex(a)	hex(b)
FFFFFFFFFFFFFFFF	7FFFFFFFFFFFFFFF
FFFFFFFFFFFFFFFF	7FFFFFFFFFFFFFFF
8FFFFFFFFFFFFFFF	7FFFFFFFFFFFFFFF
drop table t1;
CREATE TABLE t1 (c0 int);
CREATE TABLE t2 (c0 int);
INSERT INTO t1 VALUES(@@connect_timeout);
INSERT INTO t2 VALUES(@@connect_timeout);
SELECT * FROM t1 JOIN t2 ON t1.c0 = t2.c0 WHERE (t1.c0 <=> @@connect_timeout);
c0	c0
X	X
DROP TABLE t1, t2;
End of 4.1 tests
CREATE TABLE t1 ( 
K2C4 varchar(4) character set latin1 collate latin1_bin NOT NULL default '', 
K4N4 varchar(4) character set latin1 collate latin1_bin NOT NULL default '0000', 
F2I4 int(11) NOT NULL default '0' 
) ENGINE=MyISAM DEFAULT CHARSET=latin1;
INSERT INTO t1 VALUES 
('W%RT', '0100',  1), 
('W-RT', '0100', 1), 
('WART', '0100', 1), 
('WART', '0200', 1), 
('WERT', '0100', 2), 
('WORT','0200', 2), 
('WT', '0100', 2), 
('W_RT', '0100', 2), 
('WaRT', '0100', 3), 
('WART', '0300', 3), 
('WRT' , '0400', 3), 
('WURM', '0500', 3), 
('W%T', '0600', 4), 
('WA%T', '0700', 4), 
('WA_T', '0800', 4);
SELECT K2C4, K4N4, F2I4 FROM t1
WHERE  K2C4 = 'WART' AND 
(F2I4 = 2 AND K2C4 = 'WART' OR (F2I4 = 2 OR K4N4 = '0200'));
K2C4	K4N4	F2I4
WART	0200	1
SELECT K2C4, K4N4, F2I4 FROM t1
WHERE  K2C4 = 'WART' AND (K2C4 = 'WART' OR K4N4 = '0200');
K2C4	K4N4	F2I4
WART	0100	1
WART	0200	1
WART	0300	3
DROP TABLE t1;
create table t1 (a int, b int);
create table t2 like t1;
select t1.a from (t1 inner join t2 on t1.a=t2.a) where t2.a=1;
a
select t1.a from ((t1 inner join t2 on t1.a=t2.a)) where t2.a=1;
a
select x.a, y.a, z.a from ( (t1 x inner join t2 y on x.a=y.a) inner join t2 z on y.a=z.a) WHERE x.a=1;
a	a	a
drop table t1,t2;
create table t1 (s1 varchar(5));
insert into t1 values ('Wall');
select min(s1) from t1 group by s1 with rollup;
min(s1)
Wall
Wall
drop table t1;
create table t1 (s1 int) engine=myisam;
insert into t1 values (0);
select avg(distinct s1) from t1 group by s1 with rollup;
avg(distinct s1)
0.0000
0.0000
drop table t1;
create table t1 (s1 int);
insert into t1 values (null),(1);
select distinct avg(s1) as x from t1 group by s1 with rollup;
x
NULL
1.0000
drop table t1;
CREATE TABLE t1 (a int);
CREATE TABLE t2 (a int);
INSERT INTO t1 VALUES (1), (2), (3), (4), (5);
INSERT INTO t2 VALUES (2), (4), (6);
SELECT t1.a FROM t1 STRAIGHT_JOIN t2 ON t1.a=t2.a;
a
2
4
EXPLAIN SELECT t1.a FROM t1 STRAIGHT_JOIN t2 ON t1.a=t2.a;
id	select_type	table	type	possible_keys	key	key_len	ref	rows	Extra
1	SIMPLE	t1	ALL	NULL	NULL	NULL	NULL	5	
1	SIMPLE	t2	ALL	NULL	NULL	NULL	NULL	3	Using where; Using join buffer
EXPLAIN SELECT t1.a FROM t1 INNER JOIN t2 ON t1.a=t2.a;
id	select_type	table	type	possible_keys	key	key_len	ref	rows	Extra
1	SIMPLE	t2	ALL	NULL	NULL	NULL	NULL	3	
1	SIMPLE	t1	ALL	NULL	NULL	NULL	NULL	5	Using where; Using join buffer
DROP TABLE t1,t2;
select x'10' + 0, X'10' + 0, b'10' + 0, B'10' + 0;
x'10' + 0	X'10' + 0	b'10' + 0	B'10' + 0
16	16	2	2
create table t1 (f1 varchar(6) default NULL, f2 int(6) primary key not null);
create table t2 (f3 varchar(5) not null, f4 varchar(5) not null, UNIQUE KEY UKEY (f3,f4));
insert into t1 values (" 2", 2);
insert into t2 values (" 2", " one "),(" 2", " two ");
select * from t1 left join t2 on f1 = f3;
f1	f2	f3	f4
 2	2	 2	 one 
 2	2	 2	 two 
drop table t1,t2;
create table t1 (empnum smallint, grp int);
create table t2 (empnum int, name char(5));
insert into t1 values(1,1);
insert into t2 values(1,'bob');
create view v1 as select * from t2 inner join t1 using (empnum);
select * from v1;
empnum	name	grp
1	bob	1
drop table t1,t2;
drop view v1;
create table t1 (pk int primary key, b int);
create table t2 (pk int primary key, c int);
select pk from t1 inner join t2 using (pk);
pk
drop table t1,t2;
create table t1 (s1 int, s2 char(5), s3 decimal(10));
create view v1 as select s1, s2, 'x' as s3 from t1;
select * from t1 natural join v1;
s1	s2	s3
insert into t1 values (1,'x',5);
select * from t1 natural join v1;
s1	s2	s3
Warnings:
Warning	1292	Truncated incorrect DOUBLE value: 'x'
drop table t1;
drop view v1;
create table t1(a1 int);
create table t2(a2 int);
insert into t1 values(1),(2);
insert into t2 values(1),(2);
create view v2 (c) as select a1 from t1;
select * from t1 natural left join t2;
a1	a2
1	1
1	2
2	1
2	2
select * from t1 natural right join t2;
a2	a1
1	1
1	2
2	1
2	2
select * from v2 natural left join t2;
c	a2
1	1
1	2
2	1
2	2
select * from v2 natural right join t2;
a2	c
1	1
1	2
2	1
2	2
drop table t1, t2;
drop view v2;
create table t1 (a int(10), t1_val int(10));
create table t2 (b int(10), t2_val int(10));
create table t3 (a int(10), b int(10));
insert into t1 values (1,1),(2,2);
insert into t2 values (1,1),(2,2),(3,3);
insert into t3 values (1,1),(2,1),(3,1),(4,1);
select * from t1 natural join t2 natural join t3;
a	b	t1_val	t2_val
1	1	1	1
2	1	2	1
select * from t1 natural join t3 natural join t2;
b	a	t1_val	t2_val
1	1	1	1
1	2	2	1
drop table t1, t2, t3;
DO IFNULL(NULL, NULL);
SELECT CAST(IFNULL(NULL, NULL) AS DECIMAL);
CAST(IFNULL(NULL, NULL) AS DECIMAL)
NULL
SELECT ABS(IFNULL(NULL, NULL));
ABS(IFNULL(NULL, NULL))
NULL
SELECT IFNULL(NULL, NULL);
IFNULL(NULL, NULL)
NULL
SET @OLD_SQL_MODE12595=@@SQL_MODE, @@SQL_MODE='';
SHOW LOCAL VARIABLES LIKE 'SQL_MODE';
Variable_name	Value
sql_mode	
CREATE TABLE BUG_12595(a varchar(100));
INSERT INTO BUG_12595 VALUES ('hakan%'), ('hakank'), ("ha%an");
SELECT * FROM BUG_12595 WHERE a LIKE 'hakan\%';
a
hakan%
SELECT * FROM BUG_12595 WHERE a LIKE 'hakan*%' ESCAPE '*';
a
hakan%
SELECT * FROM BUG_12595 WHERE a LIKE 'hakan**%' ESCAPE '**';
ERROR HY000: Incorrect arguments to ESCAPE
SELECT * FROM BUG_12595 WHERE a LIKE 'hakan%' ESCAPE '';
a
hakan%
hakank
SELECT * FROM BUG_12595 WHERE a LIKE 'hakan\%' ESCAPE '';
a
SELECT * FROM BUG_12595 WHERE a LIKE 'ha\%an' ESCAPE 0x5c;
a
ha%an
SELECT * FROM BUG_12595 WHERE a LIKE 'ha%%an' ESCAPE '%';
a
ha%an
SELECT * FROM BUG_12595 WHERE a LIKE 'ha\%an' ESCAPE '\\';
a
ha%an
SELECT * FROM BUG_12595 WHERE a LIKE 'ha|%an' ESCAPE '|';
a
ha%an
SET @@SQL_MODE='NO_BACKSLASH_ESCAPES';
SHOW LOCAL VARIABLES LIKE 'SQL_MODE';
Variable_name	Value
sql_mode	NO_BACKSLASH_ESCAPES
SELECT * FROM BUG_12595 WHERE a LIKE 'hakan\%';
a
SELECT * FROM BUG_12595 WHERE a LIKE 'hakan*%' ESCAPE '*';
a
hakan%
SELECT * FROM BUG_12595 WHERE a LIKE 'hakan**%' ESCAPE '**';
ERROR HY000: Incorrect arguments to ESCAPE
SELECT * FROM BUG_12595 WHERE a LIKE 'hakan\%' ESCAPE '\\';
ERROR HY000: Incorrect arguments to ESCAPE
SELECT * FROM BUG_12595 WHERE a LIKE 'hakan%' ESCAPE '';
ERROR HY000: Incorrect arguments to ESCAPE
SELECT * FROM BUG_12595 WHERE a LIKE 'ha\%an' ESCAPE 0x5c;
a
ha%an
SELECT * FROM BUG_12595 WHERE a LIKE 'ha|%an' ESCAPE '|';
a
ha%an
SELECT * FROM BUG_12595 WHERE a LIKE 'hakan\n%' ESCAPE '\n';
ERROR HY000: Incorrect arguments to ESCAPE
SET @@SQL_MODE=@OLD_SQL_MODE12595;
DROP TABLE BUG_12595;
create table t1 (a char(1));
create table t2 (a char(1));
insert into t1 values ('a'),('b'),('c');
insert into t2 values ('b'),('c'),('d');
select a from t1 natural join t2;
a
b
c
select * from t1 natural join t2 where a = 'b';
a
b
drop table t1, t2;
CREATE TABLE t1 (`id` TINYINT);
CREATE TABLE t2 (`id` TINYINT);
CREATE TABLE t3 (`id` TINYINT);
INSERT INTO t1 VALUES (1),(2),(3);
INSERT INTO t2 VALUES (2);
INSERT INTO t3 VALUES (3);
SELECT t1.id,t3.id FROM t1 JOIN t2 ON (t2.id=t1.id) LEFT JOIN t3 USING (id);
ERROR 23000: Column 'id' in from clause is ambiguous
SELECT t1.id,t3.id FROM t1 JOIN t2 ON (t2.notacolumn=t1.id) LEFT JOIN t3 USING (id);
ERROR 23000: Column 'id' in from clause is ambiguous
SELECT id,t3.id FROM t1 JOIN t2 ON (t2.id=t1.id) LEFT JOIN t3 USING (id);
ERROR 23000: Column 'id' in from clause is ambiguous
SELECT id,t3.id FROM (t1 JOIN t2 ON (t2.id=t1.id)) LEFT JOIN t3 USING (id);
ERROR 23000: Column 'id' in from clause is ambiguous
drop table t1, t2, t3;
create table t1 (a int(10),b int(10));
create table t2 (a int(10),b int(10));
insert into t1 values (1,10),(2,20),(3,30);
insert into t2 values (1,10);
select * from t1 inner join t2 using (A);
a	b	b
1	10	10
select * from t1 inner join t2 using (a);
a	b	b
1	10	10
drop table t1, t2;
create table t1 (a int, c int);
create table t2 (b int);
create table t3 (b int, a int);
create table t4 (c int);
insert into t1 values (1,1);
insert into t2 values (1);
insert into t3 values (1,1);
insert into t4 values (1);
select * from t1 join t2 join t3 on (t2.b = t3.b and t1.a = t3.a);
a	c	b	b	a
1	1	1	1	1
select * from t1, t2 join t3 on (t2.b = t3.b and t1.a = t3.a);
ERROR 42S22: Unknown column 't1.a' in 'on clause'
select * from t1 join t2 join t3 join t4 on (t1.a = t4.c and t2.b = t4.c);
a	c	b	b	a	c
1	1	1	1	1	1
select * from t1 join t2 join t4 using (c);
c	a	b
1	1	1
drop table t1, t2, t3, t4;
create table t1(x int, y int);
create table t2(x int, y int);
create table t3(x int, primary key(x));
insert into t1 values (1, 1), (2, 1), (3, 1), (4, 3), (5, 6), (6, 6);
insert into t2 values (1, 1), (2, 1), (3, 3), (4, 6), (5, 6);
insert into t3 values (1), (2), (3), (4), (5);
select t1.x, t3.x from t1, t2, t3  where t1.x = t2.x and t3.x >= t1.y and t3.x <= t2.y;
x	x
1	1
2	1
3	1
3	2
3	3
4	3
4	4
4	5
drop table t1,t2,t3;
create table t1 (id char(16) not null default '', primary key  (id));
insert into t1 values ('100'),('101'),('102');
create table t2 (id char(16) default null);
insert into t2 values (1);
create view v1 as select t1.id from t1;
create view v2 as select t2.id from t2;
create view v3 as select (t1.id+2) as id from t1 natural left join t2;
select t1.id from t1 left join v2 using (id);
id
100
101
102
select t1.id from v2 right join t1 using (id);
id
100
101
102
select t1.id from t1 left join v3 using (id);
id
100
101
102
select * from t1 left join v2 using (id);
id
100
101
102
select * from v2 right join t1 using (id);
id
100
101
102
select * from t1 left join v3 using (id);
id
100
101
102
select v1.id from v1 left join v2 using (id);
id
100
101
102
select v1.id from v2 right join v1 using (id);
id
100
101
102
select v1.id from v1 left join v3 using (id);
id
100
101
102
select * from v1 left join v2 using (id);
id
100
101
102
select * from v2 right join v1 using (id);
id
100
101
102
select * from v1 left join v3 using (id);
id
100
101
102
drop table t1, t2;
drop view v1, v2, v3;
create table t1 (id int(11) not null default '0');
insert into t1 values (123),(191),(192);
create table t2 (id char(16) character set utf8 not null);
insert into t2 values ('58013'),('58014'),('58015'),('58016');
create table t3 (a_id int(11) not null, b_id char(16) character set utf8);
insert into t3 values (123,null),(123,null),(123,null),(123,null),(123,null),(123,'58013');
select count(*)
from t1 inner join (t3 left join t2 on t2.id = t3.b_id) on t1.id = t3.a_id;
count(*)
6
select count(*)
from t1 inner join (t2 right join t3 on t2.id = t3.b_id) on t1.id = t3.a_id;
count(*)
6
drop table t1,t2,t3;
create table t1 (a int);
create table t2 (b int);
create table t3 (c int);
select * from t1 join t2 join t3 on (t1.a=t3.c);
a	b	c
select * from t1 join t2 left join t3 on (t1.a=t3.c);
a	b	c
select * from t1 join t2 right join t3 on (t1.a=t3.c);
a	b	c
select * from t1 join t2 straight_join t3 on (t1.a=t3.c);
a	b	c
drop table t1, t2 ,t3;
create table t1(f1 int, f2 date);
insert into t1 values(1,'2005-01-01'),(2,'2005-09-01'),(3,'2005-09-30'),
(4,'2005-10-01'),(5,'2005-12-30');
select * from t1 where f2 >= 0            order by f2;
f1	f2
1	2005-01-01
2	2005-09-01
3	2005-09-30
4	2005-10-01
5	2005-12-30
select * from t1 where f2 >= '0000-00-00' order by f2;
f1	f2
1	2005-01-01
2	2005-09-01
3	2005-09-30
4	2005-10-01
5	2005-12-30
select * from t1 where f2 >= '2005-09-31' order by f2;
f1	f2
4	2005-10-01
5	2005-12-30
select * from t1 where f2 >= '2005-09-3a' order by f2;
f1	f2
3	2005-09-30
4	2005-10-01
5	2005-12-30
Warnings:
Warning	1292	Incorrect date value: '2005-09-3a' for column 'f2' at row 1
select * from t1 where f2 <= '2005-09-31' order by f2;
f1	f2
1	2005-01-01
2	2005-09-01
3	2005-09-30
select * from t1 where f2 <= '2005-09-3a' order by f2;
f1	f2
1	2005-01-01
2	2005-09-01
Warnings:
Warning	1292	Incorrect date value: '2005-09-3a' for column 'f2' at row 1
drop table t1;
create table t1 (f1 int, f2 int);
insert into t1 values (1, 30), (2, 20), (3, 10);
create algorithm=merge view v1 as select f1, f2 from t1;
create algorithm=merge view v2 (f2, f1) as select f1, f2 from t1;
create algorithm=merge view v3 as select t1.f1 as f2, t1.f2 as f1 from t1;
select t1.f1 as x1, f1 from t1 order by t1.f1;
x1	f1
1	1
2	2
3	3
select v1.f1 as x1, f1 from v1 order by v1.f1;
x1	f1
1	1
2	2
3	3
select v2.f1 as x1, f1 from v2 order by v2.f1;
x1	f1
10	10
20	20
30	30
select v3.f1 as x1, f1 from v3 order by v3.f1;
x1	f1
10	10
20	20
30	30
select f1, f2, v1.f1 as x1 from v1 order by v1.f1;
f1	f2	x1
1	30	1
2	20	2
3	10	3
select f1, f2, v2.f1 as x1 from v2 order by v2.f1;
f1	f2	x1
10	3	10
20	2	20
30	1	30
select f1, f2, v3.f1 as x1 from v3 order by v3.f1;
f1	f2	x1
10	3	10
20	2	20
30	1	30
drop table t1;
drop view v1, v2, v3;
CREATE TABLE t1(key_a int4 NOT NULL, optimus varchar(32), PRIMARY KEY(key_a));
CREATE TABLE t2(key_a int4 NOT NULL, prime varchar(32), PRIMARY KEY(key_a));
CREATE table t3(key_a int4 NOT NULL, key_b int4 NOT NULL, foo varchar(32),
PRIMARY KEY(key_a,key_b));
INSERT INTO t1 VALUES (0,'');
INSERT INTO t1 VALUES (1,'i');
INSERT INTO t1 VALUES (2,'j');
INSERT INTO t1 VALUES (3,'k');
INSERT INTO t2 VALUES (1,'r');
INSERT INTO t2 VALUES (2,'s');
INSERT INTO t2 VALUES (3,'t');
INSERT INTO t3 VALUES (1,5,'x');
INSERT INTO t3 VALUES (1,6,'y');
INSERT INTO t3 VALUES (2,5,'xx');
INSERT INTO t3 VALUES (2,6,'yy');
INSERT INTO t3 VALUES (2,7,'zz');
INSERT INTO t3 VALUES (3,5,'xxx');
SELECT t2.key_a,foo 
FROM t1 INNER JOIN t2 ON t1.key_a = t2.key_a
INNER JOIN t3 ON t1.key_a = t3.key_a
WHERE t2.key_a=2 and key_b=5;
key_a	foo
2	xx
EXPLAIN SELECT t2.key_a,foo 
FROM t1 INNER JOIN t2 ON t1.key_a = t2.key_a
INNER JOIN t3 ON t1.key_a = t3.key_a
WHERE t2.key_a=2 and key_b=5;
id	select_type	table	type	possible_keys	key	key_len	ref	rows	Extra
1	SIMPLE	t1	const	PRIMARY	PRIMARY	4	const	1	Using index
1	SIMPLE	t2	const	PRIMARY	PRIMARY	4	const	1	Using index
1	SIMPLE	t3	const	PRIMARY	PRIMARY	8	const,const	1	
SELECT t2.key_a,foo 
FROM t1 INNER JOIN t2 ON t2.key_a = t1.key_a
INNER JOIN t3 ON t1.key_a = t3.key_a
WHERE t2.key_a=2 and key_b=5;
key_a	foo
2	xx
EXPLAIN SELECT t2.key_a,foo 
FROM t1 INNER JOIN t2 ON t2.key_a = t1.key_a
INNER JOIN t3 ON t1.key_a = t3.key_a
WHERE t2.key_a=2 and key_b=5;
id	select_type	table	type	possible_keys	key	key_len	ref	rows	Extra
1	SIMPLE	t1	const	PRIMARY	PRIMARY	4	const	1	Using index
1	SIMPLE	t2	const	PRIMARY	PRIMARY	4	const	1	Using index
1	SIMPLE	t3	const	PRIMARY	PRIMARY	8	const,const	1	
DROP TABLE t1,t2,t3;
create  table t1 (f1 int);
insert into t1 values(1),(2);
create table t2 (f2 int, f3 int, key(f2));
insert into t2 values(1,1),(2,2);
create table t3 (f4 int not null);
insert into t3 values (2),(2),(2);
select f1,(select count(*) from t2,t3 where f2=f1 and f3=f4) as count from t1;
f1	count
1	0
2	3
drop table t1,t2,t3;
create table t1 (f1 int unique);
create table t2 (f2 int unique);
create table t3 (f3 int unique);
insert into t1 values(1),(2);
insert into t2 values(1),(2);
insert into t3 values(1),(NULL);
select * from t3 where f3 is null;
f3
NULL
select t2.f2 from t1 left join t2 on f1=f2 join t3 on f1=f3 where f1=1;
f2
1
drop table t1,t2,t3;
create table t1(f1 char, f2 char not null);
insert into t1 values(null,'a');
create table t2 (f2 char not null);
insert into t2 values('b');
select * from t1 left join t2 on f1=t2.f2 where t1.f2='a';
f1	f2	f2
NULL	a	NULL
drop table t1,t2;
select * from (select * left join t on f1=f2) tt;
ERROR 42000: You have an error in your SQL syntax; check the manual that corresponds to your MySQL server version for the right syntax to use near 'on f1=f2) tt' at line 1
CREATE TABLE t1 (sku int PRIMARY KEY, pr int);
CREATE TABLE t2 (sku int PRIMARY KEY, sppr int, name varchar(255));
INSERT INTO t1 VALUES
(10, 10), (20, 10), (30, 20), (40, 30), (50, 10), (60, 10);
INSERT INTO t2 VALUES 
(10, 10, 'aaa'), (20, 10, 'bbb'), (30, 10, 'ccc'), (40, 20, 'ddd'),
(50, 10, 'eee'), (60, 20, 'fff'), (70, 20, 'ggg'), (80, 30, 'hhh');
SELECT t2.sku, t2.sppr, t2.name, t1.sku, t1.pr
FROM t2, t1 WHERE t2.sku=20 AND (t2.sku=t1.sku OR t2.sppr=t1.sku);
sku	sppr	name	sku	pr
20	10	bbb	10	10
20	10	bbb	20	10
EXPLAIN
SELECT t2.sku, t2.sppr, t2.name, t1.sku, t1.pr
FROM t2, t1 WHERE t2.sku=20 AND (t2.sku=t1.sku OR t2.sppr=t1.sku);
id	select_type	table	type	possible_keys	key	key_len	ref	rows	Extra
1	SIMPLE	t2	const	PRIMARY	PRIMARY	4	const	1	
1	SIMPLE	t1	range	PRIMARY	PRIMARY	4	NULL	2	Using where
DROP TABLE t1,t2;
CREATE TABLE t1 (i TINYINT UNSIGNED NOT NULL);
INSERT t1 SET i = 0;
UPDATE t1 SET i = -1;
Warnings:
Warning	1264	Out of range value for column 'i' at row 1
SELECT * FROM t1;
i
0
UPDATE t1 SET i = CAST(i - 1 AS SIGNED);
Warnings:
Warning	1264	Out of range value for column 'i' at row 1
SELECT * FROM t1;
i
0
UPDATE t1 SET i = i - 1;
Warnings:
Warning	1264	Out of range value for column 'i' at row 1
SELECT * FROM t1;
i
255
DROP TABLE t1;
create table t1 (a int);
insert into t1 values (0),(1),(2),(3),(4),(5),(6),(7),(8),(9);
create table t2 (a int, b int, c int, e int, primary key(a,b,c));
insert into t2 select A.a, B.a, C.a, C.a from t1 A, t1 B, t1 C;
analyze table t2;
Table	Op	Msg_type	Msg_text
test.t2	analyze	status	OK
select 'In next EXPLAIN, B.rows must be exactly 10:' Z;
Z
In next EXPLAIN, B.rows must be exactly 10:
explain select * from t2 A, t2 B where A.a=5 and A.b=5 and A.C<5
and B.a=5 and B.b=A.e and (B.b =1 or B.b = 3 or B.b=5);
id	select_type	table	type	possible_keys	key	key_len	ref	rows	Extra
1	SIMPLE	A	range	PRIMARY	PRIMARY	12	NULL	4	Using where
1	SIMPLE	B	ref	PRIMARY	PRIMARY	8	const,test.A.e	10	
drop table t1, t2;
CREATE TABLE t1 (a int PRIMARY KEY, b int, INDEX(b));
INSERT INTO t1 VALUES (1, 3), (9,4), (7,5), (4,5), (6,2),
(3,1), (5,1), (8,9), (2,2), (0,9);
CREATE TABLE t2 (c int, d int, f int, INDEX(c,f));
INSERT INTO t2 VALUES
(1,0,0), (1,0,1), (2,0,0), (2,0,1), (3,0,0), (4,0,1),
(5,0,0), (5,0,1), (6,0,0), (0,0,1), (7,0,0), (7,0,1),
(0,0,0), (0,0,1), (8,0,0), (8,0,1), (9,0,0), (9,0,1);
EXPLAIN
SELECT a, c, d, f FROM t1,t2 WHERE a=c AND b BETWEEN 4 AND 6;
id	select_type	table	type	possible_keys	key	key_len	ref	rows	Extra
1	SIMPLE	t1	range	PRIMARY,b	b	5	NULL	3	Using where
1	SIMPLE	t2	ref	c	c	5	test.t1.a	2	Using where
EXPLAIN
SELECT a, c, d, f FROM t1,t2 WHERE a=c AND b BETWEEN 4 AND 6 AND a > 0;
id	select_type	table	type	possible_keys	key	key_len	ref	rows	Extra
1	SIMPLE	t1	range	PRIMARY,b	b	5	NULL	3	Using where
1	SIMPLE	t2	ref	c	c	5	test.t1.a	2	Using where
DROP TABLE t1, t2;
create table t1 (
a int unsigned    not null auto_increment primary key,
b bit             not null,
c bit             not null
);
create table t2 (
a int unsigned    not null auto_increment primary key,
b bit             not null,
c int unsigned    not null,
d varchar(50)
);
insert into t1 (b,c) values (0,1), (0,1);
insert into t2 (b,c) values (0,1);
select t1.a, t1.b + 0, t1.c + 0, t2.a, t2.b + 0, t2.c, t2.d
from t1 left outer join t2 on t1.a = t2.c and t2.b <> 1
where t1.b <> 1 order by t1.a;
a	t1.b + 0	t1.c + 0	a	t2.b + 0	c	d
1	0	1	1	0	1	NULL
2	0	1	NULL	NULL	NULL	NULL
drop table t1,t2;
SELECT 0.9888889889 * 1.011111411911;
0.9888889889 * 1.011111411911
0.9998769417899202067879
prepare stmt from 'select 1 as " a "';
Warnings:
Warning	1466	Leading spaces are removed from name ' a '
execute stmt;
a 
1
CREATE TABLE t1 (a int NOT NULL PRIMARY KEY, b int NOT NULL);
INSERT INTO t1 VALUES (1,1), (2,2), (3,3), (4,4);
CREATE TABLE t2 (c int NOT NULL, INDEX idx(c));
INSERT INTO t2 VALUES
(1), (1), (1), (1), (1), (1), (1), (1),
(2), (2), (2), (2),
(3), (3),
(4);
EXPLAIN SELECT b FROM t1, t2 WHERE b=c AND a=1;
id	select_type	table	type	possible_keys	key	key_len	ref	rows	Extra
1	SIMPLE	t1	const	PRIMARY	PRIMARY	4	const	1	
1	SIMPLE	t2	ref	idx	idx	4	const	7	Using index
EXPLAIN SELECT b FROM t1, t2 WHERE b=c AND a=4;
id	select_type	table	type	possible_keys	key	key_len	ref	rows	Extra
1	SIMPLE	t1	const	PRIMARY	PRIMARY	4	const	1	
1	SIMPLE	t2	ref	idx	idx	4	const	1	Using index
DROP TABLE t1, t2;
CREATE TABLE t1 (id int NOT NULL PRIMARY KEY, a int);
INSERT INTO t1 VALUES (1,2), (2,NULL), (3,2);
CREATE TABLE t2 (b int, c INT, INDEX idx1(b));
INSERT INTO t2 VALUES (2,1), (3,2);
CREATE TABLE t3 (d int,  e int, INDEX idx1(d));
INSERT INTO t3 VALUES (2,10), (2,20), (1,30), (2,40), (2,50);
EXPLAIN
SELECT * FROM t1 LEFT JOIN t2 ON t2.b=t1.a INNER JOIN t3 ON t3.d=t1.id
WHERE t1.id=2;
id	select_type	table	type	possible_keys	key	key_len	ref	rows	Extra
1	SIMPLE	t1	const	PRIMARY	PRIMARY	4	const	1	
1	SIMPLE	t2	const	idx1	NULL	NULL	NULL	1	
1	SIMPLE	t3	ref	idx1	idx1	5	const	3	Using where
SELECT * FROM t1 LEFT JOIN t2 ON t2.b=t1.a INNER JOIN t3 ON t3.d=t1.id
WHERE t1.id=2;
id	a	b	c	d	e
2	NULL	NULL	NULL	2	10
2	NULL	NULL	NULL	2	20
2	NULL	NULL	NULL	2	40
2	NULL	NULL	NULL	2	50
DROP TABLE t1,t2,t3;
create table t1 (c1 varchar(1), c2 int, c3 int, c4 int, c5 int, c6 int,
c7 int, c8 int, c9 int, fulltext key (`c1`));
select distinct match (`c1`) against ('z') , c2, c3, c4,c5, c6,c7, c8 
from t1 where c9=1 order by c2, c2;
match (`c1`) against ('z')	c2	c3	c4	c5	c6	c7	c8
drop table t1;
CREATE TABLE t1 (pk varchar(10) PRIMARY KEY, fk varchar(16));
CREATE TABLE t2 (pk varchar(16) PRIMARY KEY, fk varchar(10));
INSERT INTO t1 VALUES
('d','dddd'), ('i','iii'), ('a','aa'), ('b','bb'), ('g','gg'), 
('e','eee'), ('c','cccc'), ('h','hhh'), ('j','jjj'), ('f','fff');
INSERT INTO t2 VALUES
('jjj', 'j'), ('cc','c'), ('ccc','c'), ('aaa', 'a'), ('jjjj','j'),
('hhh','h'), ('gg','g'), ('fff','f'), ('ee','e'), ('ffff','f'),
('bbb','b'), ('ff','f'), ('cccc','c'), ('dddd','d'), ('jj','j'),
('aaaa','a'), ('bb','b'), ('eeee','e'), ('aa','a'), ('hh','h');
EXPLAIN SELECT t2.* 
FROM t1 JOIN t2 ON t2.fk=t1.pk
WHERE t2.fk < 'c' AND t2.pk=t1.fk;
id	select_type	table	type	possible_keys	key	key_len	ref	rows	Extra
1	SIMPLE	t1	range	PRIMARY	PRIMARY	12	NULL	3	Using where
1	SIMPLE	t2	eq_ref	PRIMARY	PRIMARY	18	test.t1.fk	1	Using where
EXPLAIN SELECT t2.* 
FROM t1 JOIN t2 ON t2.fk=t1.pk 
WHERE t2.fk BETWEEN 'a' AND 'b' AND t2.pk=t1.fk;
id	select_type	table	type	possible_keys	key	key_len	ref	rows	Extra
1	SIMPLE	t1	range	PRIMARY	PRIMARY	12	NULL	2	Using where
1	SIMPLE	t2	eq_ref	PRIMARY	PRIMARY	18	test.t1.fk	1	Using where
EXPLAIN SELECT t2.* 
FROM t1 JOIN t2 ON t2.fk=t1.pk 
WHERE t2.fk IN ('a','b') AND t2.pk=t1.fk;
id	select_type	table	type	possible_keys	key	key_len	ref	rows	Extra
1	SIMPLE	t1	range	PRIMARY	PRIMARY	12	NULL	2	Using where
1	SIMPLE	t2	eq_ref	PRIMARY	PRIMARY	18	test.t1.fk	1	Using where
DROP TABLE t1,t2;
CREATE TABLE t1 (a int, b varchar(20) NOT NULL, PRIMARY KEY(a));
CREATE TABLE t2 (a int, b varchar(20) NOT NULL,
PRIMARY KEY (a), UNIQUE KEY (b));
INSERT INTO t1 VALUES (1,'a'),(2,'b'),(3,'c');
INSERT INTO t2 VALUES (1,'a'),(2,'b'),(3,'c');
EXPLAIN SELECT t1.a FROM t1 LEFT JOIN t2 ON t2.b=t1.b WHERE t1.a=3;
id	select_type	table	type	possible_keys	key	key_len	ref	rows	Extra
1	SIMPLE	t1	const	PRIMARY	PRIMARY	4	const	1	
1	SIMPLE	t2	const	b	b	22	const	1	Using index
DROP TABLE t1,t2;
CREATE TABLE t1(id int PRIMARY KEY, b int, e int);
CREATE TABLE t2(i int, a int, INDEX si(i), INDEX ai(a));
CREATE TABLE t3(a int PRIMARY KEY, c char(4), INDEX ci(c));
INSERT INTO t1 VALUES 
(1,10,19), (2,20,22), (4,41,42), (9,93,95), (7, 77,79),
(6,63,67), (5,55,58), (3,38,39), (8,81,89);
INSERT INTO t2 VALUES
(21,210), (41,410), (82,820), (83,830), (84,840),
(65,650), (51,510), (37,370), (94,940), (76,760),
(22,220), (33,330), (40,400), (95,950), (38,380),
(67,670), (88,880), (57,570), (96,960), (97,970);
INSERT INTO t3 VALUES
(210,'bb'), (950,'ii'), (400,'ab'), (500,'ee'), (220,'gg'),
(440,'gg'), (310,'eg'), (380,'ee'), (840,'bb'), (830,'ff'),
(230,'aa'), (960,'ii'), (410,'aa'), (510,'ee'), (290,'bb'),
(450,'gg'), (320,'dd'), (390,'hh'), (850,'jj'), (860,'ff');
EXPLAIN
SELECT t3.a FROM t1,t2 FORCE INDEX (si),t3
WHERE t1.id = 8 AND t2.i BETWEEN t1.b AND t1.e AND 
t3.a=t2.a AND t3.c IN ('bb','ee');
id	select_type	table	type	possible_keys	key	key_len	ref	rows	Extra
1	SIMPLE	t1	const	PRIMARY	PRIMARY	4	const	1	
1	SIMPLE	t2	range	si	si	5	NULL	4	Using where
1	SIMPLE	t3	eq_ref	PRIMARY,ci	PRIMARY	4	test.t2.a	1	Using where
EXPLAIN
SELECT t3.a FROM t1,t2,t3
WHERE t1.id = 8 AND t2.i BETWEEN t1.b AND t1.e AND
t3.a=t2.a AND t3.c IN ('bb','ee') ;
id	select_type	table	type	possible_keys	key	key_len	ref	rows	Extra
1	SIMPLE	t1	const	PRIMARY	PRIMARY	4	const	1	
1	SIMPLE	t2	range	si,ai	si	5	NULL	4	Using where
1	SIMPLE	t3	eq_ref	PRIMARY,ci	PRIMARY	4	test.t2.a	1	Using where
EXPLAIN 
SELECT t3.a FROM t1,t2 FORCE INDEX (si),t3
WHERE t1.id = 8 AND (t2.i=t1.b OR t2.i=t1.e) AND t3.a=t2.a AND
t3.c IN ('bb','ee');
id	select_type	table	type	possible_keys	key	key_len	ref	rows	Extra
1	SIMPLE	t1	const	PRIMARY	PRIMARY	4	const	1	
1	SIMPLE	t2	range	si	si	5	NULL	2	Using where
1	SIMPLE	t3	eq_ref	PRIMARY,ci	PRIMARY	4	test.t2.a	1	Using where
EXPLAIN 
SELECT t3.a FROM t1,t2,t3
WHERE t1.id = 8 AND (t2.i=t1.b OR t2.i=t1.e) AND t3.a=t2.a AND
t3.c IN ('bb','ee');
id	select_type	table	type	possible_keys	key	key_len	ref	rows	Extra
1	SIMPLE	t1	const	PRIMARY	PRIMARY	4	const	1	
1	SIMPLE	t2	range	si,ai	si	5	NULL	2	Using where
1	SIMPLE	t3	eq_ref	PRIMARY,ci	PRIMARY	4	test.t2.a	1	Using where
DROP TABLE t1,t2,t3;
CREATE TABLE t1 ( f1 int primary key, f2 int, f3 int, f4 int, f5 int, f6 int, checked_out int);
CREATE TABLE t2 ( f11 int PRIMARY KEY );
INSERT INTO t1 VALUES (1,1,1,0,0,0,0),(2,1,1,3,8,1,0),(3,1,1,4,12,1,0);
INSERT INTO t2 VALUES (62);
SELECT * FROM t1 LEFT JOIN t2 ON f11 = t1.checked_out GROUP BY f1 ORDER BY f2, f3, f4, f5 LIMIT 0, 1;
f1	f2	f3	f4	f5	f6	checked_out	f11
1	1	1	0	0	0	0	NULL
DROP TABLE t1, t2;
DROP TABLE IF EXISTS t1;
CREATE TABLE t1(a int);
INSERT into t1 values (1), (2), (3);
SELECT * FROM t1 LIMIT 2, -1;
ERROR 42000: You have an error in your SQL syntax; check the manual that corresponds to your MySQL server version for the right syntax to use near '-1' at line 1
DROP TABLE t1;
CREATE TABLE t1 (
ID_with_null int NULL,
ID_better int NOT NULL,
INDEX idx1 (ID_with_null),
INDEX idx2 (ID_better)
);
INSERT INTO t1 VALUES (1,1), (2,1), (null,3), (null,3), (null,3), (null,3);
INSERT INTO t1 SELECT * FROM t1 WHERE ID_with_null IS NULL;
INSERT INTO t1 SELECT * FROM t1 WHERE ID_with_null IS NULL;
INSERT INTO t1 SELECT * FROM t1 WHERE ID_with_null IS NULL;
INSERT INTO t1 SELECT * FROM t1 WHERE ID_with_null IS NULL;
INSERT INTO t1 SELECT * FROM t1 WHERE ID_with_null IS NULL;
SELECT COUNT(*) FROM t1 WHERE ID_with_null IS NULL;
COUNT(*)
128
SELECT COUNT(*) FROM t1 WHERE ID_better=1;
COUNT(*)
2
EXPLAIN SELECT * FROM t1 WHERE ID_better=1 AND ID_with_null IS NULL;
id	select_type	table	type	possible_keys	key	key_len	ref	rows	Extra
1	SIMPLE	t1	ref	idx1,idx2	idx2	4	const	1	Using where
DROP INDEX idx1 ON t1;
CREATE UNIQUE INDEX idx1 ON t1(ID_with_null);
EXPLAIN SELECT * FROM t1 WHERE ID_better=1 AND ID_with_null IS NULL;
id	select_type	table	type	possible_keys	key	key_len	ref	rows	Extra
1	SIMPLE	t1	ref	idx1,idx2	idx2	4	const	1	Using where
DROP TABLE t1;
CREATE TABLE t1 (
ID1_with_null int NULL,
ID2_with_null int NULL,
ID_better int NOT NULL,
INDEX idx1 (ID1_with_null, ID2_with_null),
INDEX idx2 (ID_better)
);
INSERT INTO t1 VALUES (1,1,1), (2,2,1), (3,null,3), (null,3,3), (null,null,3),
(3,null,3), (null,3,3), (null,null,3), (3,null,3), (null,3,3), (null,null,3);
INSERT INTO t1 SELECT * FROM t1 WHERE ID1_with_null IS NULL;
INSERT INTO t1 SELECT * FROM t1 WHERE ID2_with_null IS NULL;
INSERT INTO t1 SELECT * FROM t1 WHERE ID1_with_null IS NULL;
INSERT INTO t1 SELECT * FROM t1 WHERE ID2_with_null IS NULL;
INSERT INTO t1 SELECT * FROM t1 WHERE ID1_with_null IS NULL;
INSERT INTO t1 SELECT * FROM t1 WHERE ID2_with_null IS NULL;
SELECT COUNT(*) FROM t1 WHERE ID1_with_null IS NULL AND ID2_with_null=3;
COUNT(*)
24
SELECT COUNT(*) FROM t1 WHERE ID1_with_null=3 AND ID2_with_null IS NULL;
COUNT(*)
24
SELECT COUNT(*) FROM t1 WHERE ID1_with_null IS NULL AND ID2_with_null IS NULL;
COUNT(*)
192
SELECT COUNT(*) FROM t1 WHERE ID_better=1;
COUNT(*)
2
EXPLAIN SELECT * FROM t1
WHERE ID_better=1 AND ID1_with_null IS NULL AND ID2_with_null=3 ;
id	select_type	table	type	possible_keys	key	key_len	ref	rows	Extra
1	SIMPLE	t1	ref	idx1,idx2	idx2	4	const	1	Using where
EXPLAIN SELECT * FROM t1
WHERE ID_better=1 AND ID1_with_null=3 AND ID2_with_null=3 IS NULL ;
id	select_type	table	type	possible_keys	key	key_len	ref	rows	Extra
1	SIMPLE	t1	ref	idx1,idx2	idx2	4	const	1	Using where
EXPLAIN SELECT * FROM t1
WHERE ID_better=1 AND ID1_with_null IS NULL AND ID2_with_null IS NULL;
id	select_type	table	type	possible_keys	key	key_len	ref	rows	Extra
1	SIMPLE	t1	ref	idx1,idx2	idx2	4	const	1	Using where
DROP INDEX idx1 ON t1;
CREATE UNIQUE INDEX idx1 ON t1(ID1_with_null,ID2_with_null);
EXPLAIN SELECT * FROM t1
WHERE ID_better=1 AND ID1_with_null IS NULL AND ID2_with_null=3 ;
id	select_type	table	type	possible_keys	key	key_len	ref	rows	Extra
1	SIMPLE	t1	ref	idx1,idx2	idx2	4	const	1	Using where
EXPLAIN SELECT * FROM t1
WHERE ID_better=1 AND ID1_with_null=3 AND ID2_with_null IS NULL ;
id	select_type	table	type	possible_keys	key	key_len	ref	rows	Extra
1	SIMPLE	t1	ref	idx1,idx2	idx2	4	const	1	Using where
EXPLAIN SELECT * FROM t1
WHERE ID_better=1 AND ID1_with_null IS NULL AND ID2_with_null IS NULL;
id	select_type	table	type	possible_keys	key	key_len	ref	rows	Extra
1	SIMPLE	t1	ref	idx1,idx2	idx2	4	const	1	Using where
EXPLAIN SELECT * FROM t1
WHERE ID_better=1 AND ID1_with_null IS NULL AND 
(ID2_with_null=1 OR ID2_with_null=2);
id	select_type	table	type	possible_keys	key	key_len	ref	rows	Extra
1	SIMPLE	t1	ref	idx1,idx2	idx2	4	const	1	Using where
DROP TABLE t1;
CREATE TABLE t1 (a INT, ts TIMESTAMP, KEY ts(ts));
INSERT INTO t1 VALUES (30,"2006-01-03 23:00:00"), (31,"2006-01-03 23:00:00");
ANALYZE TABLE t1;
Table	Op	Msg_type	Msg_text
test.t1	analyze	status	OK
CREATE TABLE t2 (a INT, dt1 DATETIME, dt2 DATETIME, PRIMARY KEY (a));
INSERT INTO t2 VALUES (30, "2006-01-01 00:00:00", "2999-12-31 00:00:00");
INSERT INTO t2 SELECT a+1,dt1,dt2 FROM t2;
ANALYZE TABLE t2;
Table	Op	Msg_type	Msg_text
test.t2	analyze	status	OK
EXPLAIN
SELECT * FROM t1 LEFT JOIN t2 ON (t1.a=t2.a) WHERE t1.a=30
AND t1.ts BETWEEN t2.dt1 AND t2.dt2
AND t1.ts BETWEEN "2006-01-01" AND "2006-12-31";
id	select_type	table	type	possible_keys	key	key_len	ref	rows	Extra
1	SIMPLE	t2	const	PRIMARY	PRIMARY	4	const	1	
1	SIMPLE	t1	range	ts	ts	4	NULL	1	Using where
Warnings:
Warning	1292	Incorrect datetime value: '2999-12-31 00:00:00' for column 'ts' at row 1
SELECT * FROM t1 LEFT JOIN t2 ON (t1.a=t2.a) WHERE t1.a=30
AND t1.ts BETWEEN t2.dt1 AND t2.dt2
AND t1.ts BETWEEN "2006-01-01" AND "2006-12-31";
a	ts	a	dt1	dt2
30	2006-01-03 23:00:00	30	2006-01-01 00:00:00	2999-12-31 00:00:00
Warnings:
Warning	1292	Incorrect datetime value: '2999-12-31 00:00:00' for column 'ts' at row 1
DROP TABLE t1,t2;
create table t1 (a bigint unsigned);
insert into t1 values
(if(1, 9223372036854775808, 1)),
(case when 1 then 9223372036854775808 else 1 end),
(coalesce(9223372036854775808, 1));
select * from t1;
a
9223372036854775808
9223372036854775808
9223372036854775808
drop table t1;
create table t1 select
if(1, 9223372036854775808, 1) i,
case when 1 then 9223372036854775808 else 1 end c,
coalesce(9223372036854775808, 1) co;
show create table t1;
Table	Create Table
t1	CREATE TABLE `t1` (
  `i` decimal(19,0) NOT NULL DEFAULT '0',
  `c` decimal(19,0) NOT NULL DEFAULT '0',
  `co` decimal(19,0) NOT NULL DEFAULT '0'
) ENGINE=MyISAM DEFAULT CHARSET=latin1
drop table t1;
select 
if(1, cast(1111111111111111111 as unsigned), 1) i,
case when 1 then cast(1111111111111111111 as unsigned) else 1 end c,
coalesce(cast(1111111111111111111 as unsigned), 1) co;
i	c	co
1111111111111111111	1111111111111111111	1111111111111111111
CREATE TABLE t1 (name varchar(255));
CREATE TABLE t2 (name varchar(255), n int, KEY (name(3)));
INSERT INTO t1 VALUES ('ccc'), ('bb'), ('cc '), ('aa  '), ('aa');
INSERT INTO t2 VALUES ('bb',1), ('aa',2), ('cc   ',3);
INSERT INTO t2 VALUES (concat('cc ', 0x06), 4);
INSERT INTO t2 VALUES ('cc',5), ('bb ',6), ('cc ',7);
SELECT * FROM t2;
name	n
bb	1
aa	2
cc   	3
cc 	4
cc	5
bb 	6
cc 	7
SELECT * FROM t2 ORDER BY name;
name	n
aa	2
bb	1
bb 	6
cc 	4
cc   	3
cc	5
cc 	7
SELECT name, LENGTH(name), n FROM t2 ORDER BY name;
name	LENGTH(name)	n
aa	2	2
bb	2	1
bb 	3	6
cc 	4	4
cc   	5	3
cc	2	5
cc 	3	7
EXPLAIN SELECT name, LENGTH(name), n FROM t2 WHERE name='cc ';
id	select_type	table	type	possible_keys	key	key_len	ref	rows	Extra
1	SIMPLE	t2	ref	name	name	6	const	3	Using where
SELECT name, LENGTH(name), n FROM t2 WHERE name='cc ';
name	LENGTH(name)	n
cc   	5	3
cc	2	5
cc 	3	7
EXPLAIN SELECT name , LENGTH(name), n FROM t2 WHERE name LIKE 'cc%';
id	select_type	table	type	possible_keys	key	key_len	ref	rows	Extra
1	SIMPLE	t2	range	name	name	6	NULL	3	Using where
SELECT name , LENGTH(name), n FROM t2 WHERE name LIKE 'cc%';
name	LENGTH(name)	n
cc   	5	3
cc 	4	4
cc	2	5
cc 	3	7
EXPLAIN SELECT name , LENGTH(name), n FROM t2 WHERE name LIKE 'cc%' ORDER BY name;
id	select_type	table	type	possible_keys	key	key_len	ref	rows	Extra
1	SIMPLE	t2	range	name	name	6	NULL	3	Using where; Using filesort
SELECT name , LENGTH(name), n FROM t2 WHERE name LIKE 'cc%' ORDER BY name;
name	LENGTH(name)	n
cc 	4	4
cc   	5	3
cc	2	5
cc 	3	7
EXPLAIN SELECT * FROM t1 LEFT JOIN t2 ON t1.name=t2.name;
id	select_type	table	type	possible_keys	key	key_len	ref	rows	Extra
1	SIMPLE	t1	ALL	NULL	NULL	NULL	NULL	5	
1	SIMPLE	t2	ref	name	name	6	test.t1.name	2	
SELECT * FROM t1 LEFT JOIN t2 ON t1.name=t2.name;
name	name	n
ccc	NULL	NULL
bb	bb	1
bb	bb 	6
cc 	cc   	3
cc 	cc	5
cc 	cc 	7
aa  	aa	2
aa	aa	2
DROP TABLE t1,t2;
CREATE TABLE t1 (name text);
CREATE TABLE t2 (name text, n int, KEY (name(3)));
INSERT INTO t1 VALUES ('ccc'), ('bb'), ('cc '), ('aa  '), ('aa');
INSERT INTO t2 VALUES ('bb',1), ('aa',2), ('cc   ',3);
INSERT INTO t2 VALUES (concat('cc ', 0x06), 4);
INSERT INTO t2 VALUES ('cc',5), ('bb ',6), ('cc ',7);
SELECT * FROM t2;
name	n
bb	1
aa	2
cc   	3
cc 	4
cc	5
bb 	6
cc 	7
SELECT * FROM t2 ORDER BY name;
name	n
aa	2
bb	1
bb 	6
cc 	4
cc   	3
cc	5
cc 	7
SELECT name, LENGTH(name), n FROM t2 ORDER BY name;
name	LENGTH(name)	n
aa	2	2
bb	2	1
bb 	3	6
cc 	4	4
cc   	5	3
cc	2	5
cc 	3	7
EXPLAIN SELECT name, LENGTH(name), n FROM t2 WHERE name='cc ';
id	select_type	table	type	possible_keys	key	key_len	ref	rows	Extra
1	SIMPLE	t2	ref	name	name	6	const	3	Using where
SELECT name, LENGTH(name), n FROM t2 WHERE name='cc ';
name	LENGTH(name)	n
cc   	5	3
cc	2	5
cc 	3	7
EXPLAIN SELECT name , LENGTH(name), n FROM t2 WHERE name LIKE 'cc%';
id	select_type	table	type	possible_keys	key	key_len	ref	rows	Extra
1	SIMPLE	t2	range	name	name	6	NULL	3	Using where
SELECT name , LENGTH(name), n FROM t2 WHERE name LIKE 'cc%';
name	LENGTH(name)	n
cc   	5	3
cc 	4	4
cc	2	5
cc 	3	7
EXPLAIN SELECT name , LENGTH(name), n FROM t2 WHERE name LIKE 'cc%' ORDER BY name;
id	select_type	table	type	possible_keys	key	key_len	ref	rows	Extra
1	SIMPLE	t2	range	name	name	6	NULL	3	Using where; Using filesort
SELECT name , LENGTH(name), n FROM t2 WHERE name LIKE 'cc%' ORDER BY name;
name	LENGTH(name)	n
cc 	4	4
cc   	5	3
cc	2	5
cc 	3	7
EXPLAIN SELECT * FROM t1 LEFT JOIN t2 ON t1.name=t2.name;
id	select_type	table	type	possible_keys	key	key_len	ref	rows	Extra
1	SIMPLE	t1	ALL	NULL	NULL	NULL	NULL	5	
1	SIMPLE	t2	ref	name	name	6	test.t1.name	2	
SELECT * FROM t1 LEFT JOIN t2 ON t1.name=t2.name;
name	name	n
ccc	NULL	NULL
bb	bb	1
bb	bb 	6
cc 	cc   	3
cc 	cc	5
cc 	cc 	7
aa  	aa	2
aa	aa	2
DROP TABLE t1,t2;
CREATE TABLE t1 (
access_id int NOT NULL default '0',
name varchar(20) default NULL,
rank int NOT NULL default '0',
KEY idx (access_id)
);
CREATE TABLE t2 (
faq_group_id int NOT NULL default '0',
faq_id int NOT NULL default '0',
access_id int default NULL,
UNIQUE KEY idx1 (faq_id),
KEY idx2 (faq_group_id,faq_id)
);
INSERT INTO t1 VALUES 
(1,'Everyone',2),(2,'Help',3),(3,'Technical Support',1),(4,'Chat User',4);
INSERT INTO t2 VALUES
(261,265,1),(490,494,1);
SELECT t2.faq_id 
FROM t1 INNER JOIN t2 IGNORE INDEX (idx1)
ON (t1.access_id = t2.access_id)
LEFT JOIN t2 t
ON (t.faq_group_id = t2.faq_group_id AND
find_in_set(t.access_id, '1,4') < find_in_set(t2.access_id, '1,4'))
WHERE
t2.access_id IN (1,4) AND t.access_id IS NULL AND t2.faq_id in (265);
faq_id
265
SELECT t2.faq_id 
FROM t1 INNER JOIN t2
ON (t1.access_id = t2.access_id)
LEFT JOIN t2 t
ON (t.faq_group_id = t2.faq_group_id AND
find_in_set(t.access_id, '1,4') < find_in_set(t2.access_id, '1,4'))
WHERE
t2.access_id IN (1,4) AND t.access_id IS NULL AND t2.faq_id in (265);
faq_id
265
DROP TABLE t1,t2;
CREATE TABLE t1 (a INT, b INT, KEY inx (b,a));
INSERT INTO t1 VALUES (1,1), (1,2), (1,3), (1,4), (1,5), (1, 6), (1,7);
EXPLAIN SELECT COUNT(*) FROM t1 f1 INNER JOIN t1 f2
ON ( f1.b=f2.b AND f1.a<f2.a ) 
WHERE 1 AND f1.b NOT IN (100,2232,3343,51111);
id	select_type	table	type	possible_keys	key	key_len	ref	rows	Extra
1	SIMPLE	f1	index	inx	inx	10	NULL	7	Using where; Using index
1	SIMPLE	f2	ref	inx	inx	5	test.f1.b	1	Using where; Using index
DROP TABLE t1;
CREATE TABLE t1 (c1 INT, c2 INT);
INSERT INTO t1 VALUES (1,11), (2,22), (2,22);
EXPLAIN SELECT c1 FROM t1 WHERE (SELECT (SELECT (SELECT (SELECT (SELECT (SELECT (SELECT (SELECT (SELECT (SELECT (SELECT (SELECT (SELECT (SELECT (SELECT (SELECT (SELECT (SELECT (SELECT (SELECT (SELECT (SELECT (SELECT (SELECT (SELECT (SELECT (SELECT (SELECT (SELECT (SELECT (SELECT COUNT(c2)))))))))))))))))))))))))))))))) > 0;
id	select_type	table	type	possible_keys	key	key_len	ref	rows	Extra
1	PRIMARY	t1	ALL	NULL	NULL	NULL	NULL	3	Using where
31	DEPENDENT SUBQUERY	NULL	NULL	NULL	NULL	NULL	NULL	NULL	No tables used
32	DEPENDENT SUBQUERY	NULL	NULL	NULL	NULL	NULL	NULL	NULL	No tables used
EXPLAIN SELECT c1 FROM t1 WHERE (SELECT (SELECT (SELECT (SELECT (SELECT (SELECT (SELECT (SELECT (SELECT (SELECT (SELECT (SELECT (SELECT (SELECT (SELECT (SELECT (SELECT (SELECT (SELECT (SELECT (SELECT (SELECT (SELECT (SELECT (SELECT (SELECT (SELECT (SELECT (SELECT (SELECT (SELECT (SELECT (SELECT (SELECT (SELECT (SELECT (SELECT (SELECT (SELECT (SELECT (SELECT (SELECT (SELECT (SELECT (SELECT (SELECT (SELECT (SELECT (SELECT (SELECT (SELECT (SELECT (SELECT (SELECT (SELECT (SELECT (SELECT (SELECT (SELECT (SELECT (SELECT (SELECT (SELECT (SELECT COUNT(c2))))))))))))))))))))))))))))))))))))))))))))))))))))))))))))))))) > 0;
ERROR HY000: Too high level of nesting for select
DROP TABLE t1;
CREATE TABLE t1 (
c1 int(11) NOT NULL AUTO_INCREMENT,
c2 varchar(1000) DEFAULT NULL,
c3 bigint(20) DEFAULT NULL,
c4 bigint(20) DEFAULT NULL,
PRIMARY KEY (c1)
);
EXPLAIN EXTENDED 
SELECT  join_2.c1  
FROM 
t1 AS join_0, 
t1 AS join_1, 
t1 AS join_2, 
t1 AS join_3, 
t1 AS join_4, 
t1 AS join_5, 
t1 AS join_6, 
t1 AS join_7
WHERE 
join_0.c1=join_1.c1  AND 
join_1.c1=join_2.c1  AND 
join_2.c1=join_3.c1  AND 
join_3.c1=join_4.c1  AND 
join_4.c1=join_5.c1  AND 
join_5.c1=join_6.c1  AND 
join_6.c1=join_7.c1 
OR 
join_0.c2 < '?'  AND 
join_1.c2 < '?'  AND
join_2.c2 > '?'  AND
join_2.c2 < '!'  AND
join_3.c2 > '?'  AND 
join_4.c2 = '?'  AND 
join_5.c2 <> '?' AND
join_6.c2 <> '?' AND 
join_7.c2 >= '?' AND
join_0.c1=join_1.c1  AND 
join_1.c1=join_2.c1  AND 
join_2.c1=join_3.c1  AND
join_3.c1=join_4.c1  AND 
join_4.c1=join_5.c1  AND 
join_5.c1=join_6.c1  AND 
join_6.c1=join_7.c1
GROUP BY 
join_3.c1,
join_2.c1,
join_7.c1,
join_1.c1,
join_0.c1;
id	select_type	table	type	possible_keys	key	key_len	ref	rows	filtered	Extra
1	SIMPLE	NULL	NULL	NULL	NULL	NULL	NULL	NULL	NULL	Impossible WHERE noticed after reading const tables
Warnings:
Note	1003	select '0' AS `c1` from `test`.`t1` `join_0` join `test`.`t1` `join_1` join `test`.`t1` `join_2` join `test`.`t1` `join_3` join `test`.`t1` `join_4` join `test`.`t1` `join_5` join `test`.`t1` `join_6` join `test`.`t1` `join_7` where 0 group by '0','0','0','0','0'
SHOW WARNINGS;
Level	Code	Message
Note	1003	select '0' AS `c1` from `test`.`t1` `join_0` join `test`.`t1` `join_1` join `test`.`t1` `join_2` join `test`.`t1` `join_3` join `test`.`t1` `join_4` join `test`.`t1` `join_5` join `test`.`t1` `join_6` join `test`.`t1` `join_7` where 0 group by '0','0','0','0','0'
DROP TABLE t1;
SELECT 1 AS ` `;

1
Warnings:
Warning	1474	Name ' ' has become ''
SELECT 1 AS `  `;

1
Warnings:
Warning	1474	Name '  ' has become ''
SELECT 1 AS ` x`;
x
1
Warnings:
Warning	1466	Leading spaces are removed from name ' x'
CREATE VIEW v1 AS SELECT 1 AS ``;
ERROR 42000: Incorrect column name ''
CREATE VIEW v1 AS SELECT 1 AS ` `;
ERROR 42000: Incorrect column name ' '
CREATE VIEW v1 AS SELECT 1 AS `  `;
ERROR 42000: Incorrect column name '  '
CREATE VIEW v1 AS SELECT (SELECT 1 AS `  `);
ERROR 42000: Incorrect column name '  '
CREATE VIEW v1 AS SELECT 1 AS ` x`;
Warnings:
Warning	1466	Leading spaces are removed from name ' x'
SELECT `x` FROM v1;
x
1
ALTER VIEW v1 AS SELECT 1 AS ` `;
ERROR 42000: Incorrect column name ' '
DROP VIEW v1;
select str_to_date('2007-10-09','%Y-%m-%d') between '2007/10/01 00:00:00 GMT'
                                                and '2007/10/20 00:00:00 GMT';
str_to_date('2007-10-09','%Y-%m-%d') between '2007/10/01 00:00:00 GMT'
                                                and '2007/10/20 00:00:00 GMT'
1
Warnings:
Warning	1292	Truncated incorrect datetime value: '2007/10/01 00:00:00 GMT'
Warning	1292	Truncated incorrect datetime value: '2007/10/20 00:00:00 GMT'
select str_to_date('2007-10-09','%Y-%m-%d') > '2007/10/01 00:00:00 GMT-6';
str_to_date('2007-10-09','%Y-%m-%d') > '2007/10/01 00:00:00 GMT-6'
1
Warnings:
Warning	1292	Truncated incorrect date value: '2007/10/01 00:00:00 GMT-6'
select str_to_date('2007-10-09','%Y-%m-%d') <= '2007/10/2000:00:00 GMT-6';
str_to_date('2007-10-09','%Y-%m-%d') <= '2007/10/2000:00:00 GMT-6'
1
Warnings:
Warning	1292	Truncated incorrect date value: '2007/10/2000:00:00 GMT-6'
select str_to_date('2007-10-01','%Y-%m-%d') = '2007-10-1 00:00:00 GMT-6';
str_to_date('2007-10-01','%Y-%m-%d') = '2007-10-1 00:00:00 GMT-6'
1
Warnings:
Warning	1292	Truncated incorrect date value: '2007-10-1 00:00:00 GMT-6'
select str_to_date('2007-10-01','%Y-%m-%d') = '2007-10-01 x00:00:00 GMT-6';
str_to_date('2007-10-01','%Y-%m-%d') = '2007-10-01 x00:00:00 GMT-6'
1
Warnings:
Warning	1292	Truncated incorrect date value: '2007-10-01 x00:00:00 GMT-6'
select str_to_date('2007-10-01','%Y-%m-%d %H:%i:%s') = '2007-10-01 00:00:00 GMT-6';
str_to_date('2007-10-01','%Y-%m-%d %H:%i:%s') = '2007-10-01 00:00:00 GMT-6'
1
Warnings:
Warning	1292	Truncated incorrect datetime value: '2007-10-01 00:00:00 GMT-6'
select str_to_date('2007-10-01','%Y-%m-%d %H:%i:%s') = '2007-10-01 00:x00:00 GMT-6';
str_to_date('2007-10-01','%Y-%m-%d %H:%i:%s') = '2007-10-01 00:x00:00 GMT-6'
1
Warnings:
Warning	1292	Truncated incorrect datetime value: '2007-10-01 00:x00:00 GMT-6'
select str_to_date('2007-10-01','%Y-%m-%d %H:%i:%s') = '2007-10-01 x12:34:56 GMT-6';
str_to_date('2007-10-01','%Y-%m-%d %H:%i:%s') = '2007-10-01 x12:34:56 GMT-6'
1
Warnings:
Warning	1292	Truncated incorrect datetime value: '2007-10-01 x12:34:56 GMT-6'
select str_to_date('2007-10-01 12:34:00','%Y-%m-%d %H:%i:%s') = '2007-10-01 12:34x:56 GMT-6';
str_to_date('2007-10-01 12:34:00','%Y-%m-%d %H:%i:%s') = '2007-10-01 12:34x:56 GMT-6'
1
Warnings:
Warning	1292	Truncated incorrect datetime value: '2007-10-01 12:34x:56 GMT-6'
select str_to_date('2007-10-01 12:34:56','%Y-%m-%d %H:%i:%s') = '2007-10-01 12:34x:56 GMT-6';
str_to_date('2007-10-01 12:34:56','%Y-%m-%d %H:%i:%s') = '2007-10-01 12:34x:56 GMT-6'
0
Warnings:
Warning	1292	Truncated incorrect datetime value: '2007-10-01 12:34x:56 GMT-6'
select str_to_date('2007-10-01 12:34:56','%Y-%m-%d %H:%i:%s') = '2007-10-01 12:34:56';
str_to_date('2007-10-01 12:34:56','%Y-%m-%d %H:%i:%s') = '2007-10-01 12:34:56'
1
select str_to_date('2007-10-01','%Y-%m-%d') = '2007-10-01 12:00:00';
str_to_date('2007-10-01','%Y-%m-%d') = '2007-10-01 12:00:00'
0
select str_to_date('2007-10-01 12','%Y-%m-%d %H') = '2007-10-01 12:00:00';
str_to_date('2007-10-01 12','%Y-%m-%d %H') = '2007-10-01 12:00:00'
1
select str_to_date('2007-10-01 12:34','%Y-%m-%d %H') = '2007-10-01 12:00:00';
str_to_date('2007-10-01 12:34','%Y-%m-%d %H') = '2007-10-01 12:00:00'
1
Warnings:
Warning	1292	Truncated incorrect datetime value: '2007-10-01 12:34'
select str_to_date('2007-02-30 12:34','%Y-%m-%d %H:%i') = '2007-02-30 12:34';
str_to_date('2007-02-30 12:34','%Y-%m-%d %H:%i') = '2007-02-30 12:34'
1
select str_to_date('2007-10-00 12:34','%Y-%m-%d %H:%i') = '2007-10-00 12:34';
str_to_date('2007-10-00 12:34','%Y-%m-%d %H:%i') = '2007-10-00 12:34'
1
select str_to_date('2007-10-00','%Y-%m-%d') between '2007/09/01 00:00:00'
                                                and '2007/10/20 00:00:00';
str_to_date('2007-10-00','%Y-%m-%d') between '2007/09/01 00:00:00'
                                                and '2007/10/20 00:00:00'
1
set SQL_MODE=TRADITIONAL;
select str_to_date('2007-10-00 12:34','%Y-%m-%d %H:%i') = '2007-10-00 12:34';
str_to_date('2007-10-00 12:34','%Y-%m-%d %H:%i') = '2007-10-00 12:34'
0
Warnings:
Warning	1292	Truncated incorrect datetime value: '2007-10-00 12:34'
select str_to_date('2007-10-01 12:34','%Y-%m-%d %H:%i') = '2007-10-00 12:34';
str_to_date('2007-10-01 12:34','%Y-%m-%d %H:%i') = '2007-10-00 12:34'
0
Warnings:
Warning	1292	Truncated incorrect datetime value: '2007-10-00 12:34'
select str_to_date('2007-10-00 12:34','%Y-%m-%d %H:%i') = '2007-10-01 12:34';
str_to_date('2007-10-00 12:34','%Y-%m-%d %H:%i') = '2007-10-01 12:34'
0
Warnings:
Warning	1292	Truncated incorrect datetime value: '2007-10-00 12:34:00'
select str_to_date('2007-10-00','%Y-%m-%d') between '2007/09/01'
                                                and '2007/10/20';
str_to_date('2007-10-00','%Y-%m-%d') between '2007/09/01'
                                                and '2007/10/20'
0
Warnings:
Warning	1292	Incorrect datetime value: '2007-10-00' for column '2007/09/01' at row 1
Warning	1292	Incorrect datetime value: '2007-10-00' for column '2007/10/20' at row 1
set SQL_MODE=DEFAULT;
select str_to_date('2007-10-00','%Y-%m-%d') between '' and '2007/10/20';
str_to_date('2007-10-00','%Y-%m-%d') between '' and '2007/10/20'
1
Warnings:
Warning	1292	Truncated incorrect datetime value: ''
select str_to_date('','%Y-%m-%d') between '2007/10/01' and '2007/10/20';
str_to_date('','%Y-%m-%d') between '2007/10/01' and '2007/10/20'
0
select str_to_date('','%Y-%m-%d %H:%i') = '2007-10-01 12:34';
str_to_date('','%Y-%m-%d %H:%i') = '2007-10-01 12:34'
0
select str_to_date(NULL,'%Y-%m-%d %H:%i') = '2007-10-01 12:34';
str_to_date(NULL,'%Y-%m-%d %H:%i') = '2007-10-01 12:34'
NULL
select str_to_date('2007-10-00 12:34','%Y-%m-%d %H:%i') = '';
str_to_date('2007-10-00 12:34','%Y-%m-%d %H:%i') = ''
0
Warnings:
Warning	1292	Truncated incorrect datetime value: ''
select str_to_date('1','%Y-%m-%d') = '1';
str_to_date('1','%Y-%m-%d') = '1'
0
Warnings:
Warning	1292	Truncated incorrect date value: '1'
select str_to_date('1','%Y-%m-%d') = '1';
str_to_date('1','%Y-%m-%d') = '1'
0
Warnings:
Warning	1292	Truncated incorrect date value: '1'
select str_to_date('','%Y-%m-%d') = '';
str_to_date('','%Y-%m-%d') = ''
0
Warnings:
Warning	1292	Truncated incorrect date value: ''
select str_to_date('1000-01-01','%Y-%m-%d') between '0000-00-00' and NULL;
str_to_date('1000-01-01','%Y-%m-%d') between '0000-00-00' and NULL
0
select str_to_date('1000-01-01','%Y-%m-%d') between NULL and '2000-00-00';
str_to_date('1000-01-01','%Y-%m-%d') between NULL and '2000-00-00'
0
select str_to_date('1000-01-01','%Y-%m-%d') between NULL and NULL;
str_to_date('1000-01-01','%Y-%m-%d') between NULL and NULL
0
CREATE TABLE t1 (c11 INT UNSIGNED NOT NULL AUTO_INCREMENT PRIMARY KEY);
CREATE TABLE t2 (c21 INT UNSIGNED NOT NULL, 
c22 INT DEFAULT NULL, 
KEY(c21, c22));
CREATE TABLE t3 (c31 INT UNSIGNED NOT NULL DEFAULT 0, 
c32 INT DEFAULT NULL, 
c33 INT NOT NULL, 
c34 INT UNSIGNED DEFAULT 0,
KEY (c33, c34, c32));
INSERT INTO t1 values (),(),(),(),();
INSERT INTO t2 SELECT a.c11, b.c11 FROM t1 a, t1 b;
INSERT INTO t3 VALUES (1, 1, 1, 0), 
(2, 2, 0, 0), 
(3, 3, 1, 0), 
(4, 4, 0, 0), 
(5, 5, 1, 0);
SELECT c32 FROM t1, t2, t3 WHERE t1.c11 IN (1, 3, 5) AND 
t3.c31 = t1.c11 AND t2.c21 = t1.c11 AND 
t3.c33 = 1 AND t2.c22 in (1, 3) 
ORDER BY c32;
c32
1
1
3
3
5
5
SELECT c32 FROM t1, t2, t3 WHERE t1.c11 IN (1, 3, 5) AND 
t3.c31 = t1.c11 AND t2.c21 = t1.c11 AND 
t3.c33 = 1 AND t2.c22 in (1, 3) 
ORDER BY c32 DESC;
c32
5
5
3
3
1
1
DROP TABLE t1, t2, t3;

#
# Bug#30736: Row Size Too Large Error Creating a Table and
# Inserting Data.
#
DROP TABLE IF EXISTS t1;
DROP TABLE IF EXISTS t2;

CREATE TABLE t1(
c1 DECIMAL(10, 2),
c2 FLOAT);

INSERT INTO t1 VALUES (0, 1), (2, 3), (4, 5);

CREATE TABLE t2(
c3 DECIMAL(10, 2))
SELECT
c1 * c2 AS c3
FROM t1;

SELECT * FROM t1;
c1	c2
0.00	1
2.00	3
4.00	5

SELECT * FROM t2;
c3
0.00
6.00
20.00

DROP TABLE t1;
DROP TABLE t2;

CREATE TABLE t1 (c1 BIGINT NOT NULL);
INSERT INTO t1 (c1) VALUES (1);
SELECT * FROM t1 WHERE c1 > NULL + 1;
c1
DROP TABLE t1;

<<<<<<< HEAD
End of 5.0 tests
create table t1(a INT, KEY (a));
INSERT INTO t1 VALUES (1),(2),(3),(4),(5);
SELECT a FROM t1 ORDER BY a LIMIT 2;
a
1
2
SELECT a FROM t1 ORDER BY a LIMIT 2,4294967296;
a
3
4
5
SELECT a FROM t1 ORDER BY a LIMIT 2,4294967297;
a
3
4
5
DROP TABLE t1;
=======
CREATE TABLE t1 (a INT, b INT);
CREATE TABLE t2 (a INT, c INT, KEY(a));
INSERT INTO t1 VALUES (1, 1), (2, 2);
INSERT INTO t2 VALUES (1, 1), (1, 2), (1, 3), (1, 4), (1, 5),
(2, 1), (2, 2), (2, 3), (2, 4), (2, 5),
(3, 1), (3, 2), (3, 3), (3, 4), (3, 5),
(4, 1), (4, 2), (4, 3), (4, 4), (4, 5);
FLUSH STATUS;
SELECT DISTINCT b FROM t1 LEFT JOIN t2 USING(a) WHERE c <= 3;
b
1
2
SHOW STATUS LIKE 'Handler_read%';
Variable_name	Value
Handler_read_first	0
Handler_read_key	2
Handler_read_next	0
Handler_read_prev	0
Handler_read_rnd	0
Handler_read_rnd_next	6
DROP TABLE t1, t2;
End of 5.0 tests
>>>>>>> 274cdcdd
<|MERGE_RESOLUTION|>--- conflicted
+++ resolved
@@ -4313,7 +4313,27 @@
 c1
 DROP TABLE t1;
 
-<<<<<<< HEAD
+CREATE TABLE t1 (a INT, b INT);
+CREATE TABLE t2 (a INT, c INT, KEY(a));
+INSERT INTO t1 VALUES (1, 1), (2, 2);
+INSERT INTO t2 VALUES (1, 1), (1, 2), (1, 3), (1, 4), (1, 5),
+(2, 1), (2, 2), (2, 3), (2, 4), (2, 5),
+(3, 1), (3, 2), (3, 3), (3, 4), (3, 5),
+(4, 1), (4, 2), (4, 3), (4, 4), (4, 5);
+FLUSH STATUS;
+SELECT DISTINCT b FROM t1 LEFT JOIN t2 USING(a) WHERE c <= 3;
+b
+1
+2
+SHOW STATUS LIKE 'Handler_read%';
+Variable_name	Value
+Handler_read_first	0
+Handler_read_key	2
+Handler_read_next	0
+Handler_read_prev	0
+Handler_read_rnd	0
+Handler_read_rnd_next	6
+DROP TABLE t1, t2;
 End of 5.0 tests
 create table t1(a INT, KEY (a));
 INSERT INTO t1 VALUES (1),(2),(3),(4),(5);
@@ -4331,28 +4351,4 @@
 3
 4
 5
-DROP TABLE t1;
-=======
-CREATE TABLE t1 (a INT, b INT);
-CREATE TABLE t2 (a INT, c INT, KEY(a));
-INSERT INTO t1 VALUES (1, 1), (2, 2);
-INSERT INTO t2 VALUES (1, 1), (1, 2), (1, 3), (1, 4), (1, 5),
-(2, 1), (2, 2), (2, 3), (2, 4), (2, 5),
-(3, 1), (3, 2), (3, 3), (3, 4), (3, 5),
-(4, 1), (4, 2), (4, 3), (4, 4), (4, 5);
-FLUSH STATUS;
-SELECT DISTINCT b FROM t1 LEFT JOIN t2 USING(a) WHERE c <= 3;
-b
-1
-2
-SHOW STATUS LIKE 'Handler_read%';
-Variable_name	Value
-Handler_read_first	0
-Handler_read_key	2
-Handler_read_next	0
-Handler_read_prev	0
-Handler_read_rnd	0
-Handler_read_rnd_next	6
-DROP TABLE t1, t2;
-End of 5.0 tests
->>>>>>> 274cdcdd
+DROP TABLE t1;