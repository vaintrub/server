--- conflicted
+++ resolved
@@ -724,16 +724,10 @@
 WHERE int_nokey IN (SELECT it2.int_key
 FROM it1 LEFT JOIN it2 ON it2.datetime_key);
 id	select_type	table	type	possible_keys	key	key_len	ref	rows	Extra
-<<<<<<< HEAD
-1	PRIMARY	it1	index	NULL	int_key	4	NULL	2	Using index; Start temporary
-1	PRIMARY	ot1	ALL	NULL	NULL	NULL	NULL	20	Using join buffer (flat, BNL join)
-1	PRIMARY	it2	ALL	int_key,datetime_key	NULL	NULL	NULL	20	Using where; End temporary
-=======
 1	PRIMARY	<subquery2>	ALL	distinct_key	NULL	NULL	NULL	11	
 1	PRIMARY	ot1	ALL	NULL	NULL	NULL	NULL	20	Using where; Using join buffer (flat, BNL join)
 2	SUBQUERY	it1	index	NULL	int_key	4	NULL	2	Using index
-2	SUBQUERY	it2	ALL	int_key,datetime_key	NULL	NULL	NULL	20	Using where; Using join buffer (flat, BNL join)
->>>>>>> a5c48376
+2	SUBQUERY	it2	ALL	int_key,datetime_key	NULL	NULL	NULL	20	Using where
 DROP TABLE ot1, it1, it2;
 # End of BUG#38075
 #
@@ -1055,17 +1049,11 @@
 AND t1.val IN (SELECT t3.val FROM t3
 WHERE  t3.val LIKE 'a%' OR t3.val LIKE 'e%');
 id	select_type	table	type	possible_keys	key	key_len	ref	rows	Extra
-<<<<<<< HEAD
-1	PRIMARY	t1	ALL	NULL	NULL	NULL	NULL	5	Start temporary
-1	PRIMARY	t3	ALL	NULL	NULL	NULL	NULL	5	Using where
-1	PRIMARY	t2	ALL	NULL	NULL	NULL	NULL	6	Using where; End temporary
-=======
 1	PRIMARY	t1	ALL	NULL	NULL	NULL	NULL	5	
 1	PRIMARY	<subquery3>	eq_ref	distinct_key	distinct_key	14	func	1	
 1	PRIMARY	<subquery2>	eq_ref	distinct_key	distinct_key	14	func	1	
 3	SUBQUERY	t3	ALL	NULL	NULL	NULL	NULL	5	Using where
 2	SUBQUERY	t2	ALL	NULL	NULL	NULL	NULL	6	Using where
->>>>>>> a5c48376
 SELECT *
 FROM t1
 WHERE t1.val IN (SELECT t2.val FROM t2
@@ -1286,14 +1274,9 @@
 1	PRIMARY	A	ALL	NULL	NULL	NULL	NULL	3	
 1	PRIMARY	<subquery2>	eq_ref	distinct_key	distinct_key	5	func	1	
 1	PRIMARY	B	ALL	NULL	NULL	NULL	NULL	3	Using where; Using join buffer (flat, BNL join)
-<<<<<<< HEAD
-1	PRIMARY	C	ALL	NULL	NULL	NULL	NULL	3	Using where
-1	PRIMARY	D	ALL	NULL	NULL	NULL	NULL	3	Using where; End temporary
-=======
 1	PRIMARY	<subquery3>	eq_ref	distinct_key	distinct_key	5	func	1	
 2	SUBQUERY	C	ALL	NULL	NULL	NULL	NULL	3	
 3	SUBQUERY	D	ALL	NULL	NULL	NULL	NULL	3	
->>>>>>> a5c48376
 drop table t1, t2;
 # 
 # BUG#784441: Abort on semijoin with a view as the inner table
@@ -1401,16 +1384,10 @@
 insert into t3 values('three'),( 'four');
 explain select * from t3 where t3.b in (select t2.b from t1 left join t2 on t1.a=t2.a);
 id	select_type	table	type	possible_keys	key	key_len	ref	rows	Extra
-<<<<<<< HEAD
-1	PRIMARY	t1	ALL	NULL	NULL	NULL	NULL	2	Start temporary
-1	PRIMARY	t2	ALL	NULL	NULL	NULL	NULL	2	Using where
-1	PRIMARY	t3	ALL	NULL	NULL	NULL	NULL	8	Using where; End temporary; Using join buffer (flat, BNL join)
-=======
 1	PRIMARY	<subquery2>	ALL	distinct_key	NULL	NULL	NULL	2	
 1	PRIMARY	t3	ALL	NULL	NULL	NULL	NULL	8	Using where; Using join buffer (flat, BNL join)
 2	SUBQUERY	t1	ALL	NULL	NULL	NULL	NULL	2	
-2	SUBQUERY	t2	ALL	NULL	NULL	NULL	NULL	2	Using where; Using join buffer (flat, BNL join)
->>>>>>> a5c48376
+2	SUBQUERY	t2	ALL	NULL	NULL	NULL	NULL	2	Using where
 select * from t3 where t3.b in (select t2.b from t1 left join t2 on t1.a=t2.a);
 b
 drop table t1, t2, t3;
