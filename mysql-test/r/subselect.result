drop table if exists t1,t2,t3,t4,t5,t6,t7,t8,t11,t12;
select (select 2);
(select 2)
2
explain extended select (select 2);
id	select_type	table	type	possible_keys	key	key_len	ref	rows	filtered	Extra
1	PRIMARY	NULL	NULL	NULL	NULL	NULL	NULL	NULL	NULL	No tables used
Warnings:
Note	1249	Select 2 was reduced during optimization
Note	1003	select 2 AS `(select 2)`
SELECT (SELECT 1) UNION SELECT (SELECT 2);
(SELECT 1)
1
2
explain extended SELECT (SELECT 1) UNION SELECT (SELECT 2);
id	select_type	table	type	possible_keys	key	key_len	ref	rows	filtered	Extra
1	PRIMARY	NULL	NULL	NULL	NULL	NULL	NULL	NULL	NULL	No tables used
3	UNION	NULL	NULL	NULL	NULL	NULL	NULL	NULL	NULL	No tables used
NULL	UNION RESULT	<union1,3>	ALL	NULL	NULL	NULL	NULL	NULL	NULL	
Warnings:
Note	1249	Select 2 was reduced during optimization
Note	1249	Select 4 was reduced during optimization
Note	1003	select 1 AS `(SELECT 1)` union select 2 AS `(SELECT 2)`
SELECT (SELECT (SELECT 0 UNION SELECT 0));
(SELECT (SELECT 0 UNION SELECT 0))
0
explain extended SELECT (SELECT (SELECT 0 UNION SELECT 0));
id	select_type	table	type	possible_keys	key	key_len	ref	rows	filtered	Extra
1	PRIMARY	NULL	NULL	NULL	NULL	NULL	NULL	NULL	NULL	No tables used
3	SUBQUERY	NULL	NULL	NULL	NULL	NULL	NULL	NULL	NULL	No tables used
4	UNION	NULL	NULL	NULL	NULL	NULL	NULL	NULL	NULL	No tables used
NULL	UNION RESULT	<union3,4>	ALL	NULL	NULL	NULL	NULL	NULL	NULL	
Warnings:
Note	1249	Select 2 was reduced during optimization
Note	1003	select (select 0 AS `0` union select 0 AS `0`) AS `(SELECT (SELECT 0 UNION SELECT 0))`
SELECT (SELECT 1 FROM (SELECT 1) as b HAVING a=1) as a;
ERROR 42S22: Reference 'a' not supported (forward reference in item list)
SELECT (SELECT 1 FROM (SELECT 1) as b HAVING b=1) as a,(SELECT 1 FROM (SELECT 1) as c HAVING a=1) as b;
ERROR 42S22: Reference 'b' not supported (forward reference in item list)
SELECT (SELECT 1),MAX(1) FROM (SELECT 1) as a;
(SELECT 1)	MAX(1)
1	1
SELECT (SELECT a) as a;
ERROR 42S22: Reference 'a' not supported (forward reference in item list)
EXPLAIN EXTENDED SELECT 1 FROM (SELECT 1 as a) as b  HAVING (SELECT a)=1;
id	select_type	table	type	possible_keys	key	key_len	ref	rows	filtered	Extra
1	PRIMARY	<derived2>	system	NULL	NULL	NULL	NULL	1	100.00	
3	DEPENDENT SUBQUERY	NULL	NULL	NULL	NULL	NULL	NULL	NULL	NULL	No tables used
2	DERIVED	NULL	NULL	NULL	NULL	NULL	NULL	NULL	NULL	No tables used
Warnings:
Note	1276	Field or reference 'a' of SELECT #3 was resolved in SELECT #1
Note	1276	Field or reference 'b.a' of SELECT #3 was resolved in SELECT #1
Note	1003	select 1 AS `1` from (select 1 AS `a`) `b` having ((select `b`.`a` AS `a`) = 1)
SELECT 1 FROM (SELECT 1 as a) as b HAVING (SELECT a)=1;
1
1
SELECT (SELECT 1), a;
ERROR 42S22: Unknown column 'a' in 'field list'
SELECT 1 as a FROM (SELECT 1) as b HAVING (SELECT a)=1;
a
1
SELECT 1 FROM (SELECT (SELECT a) b) c;
ERROR 42S22: Unknown column 'a' in 'field list'
SELECT * FROM (SELECT 1 as id) b WHERE id IN (SELECT * FROM (SELECT 1 as id) c ORDER BY id);
id
1
SELECT * FROM (SELECT 1) a  WHERE 1 IN (SELECT 1,1);
ERROR 21000: Operand should contain 1 column(s)
SELECT 1 IN (SELECT 1);
1 IN (SELECT 1)
1
SELECT 1 FROM (SELECT 1 as a) b WHERE 1 IN (SELECT (SELECT a));
1
1
select (SELECT 1 FROM (SELECT 1) a PROCEDURE ANALYSE(1));
ERROR HY000: Incorrect usage of PROCEDURE and subquery
SELECT 1 FROM (SELECT 1) a PROCEDURE ANALYSE((SELECT 1));
ERROR HY000: Incorrect parameters to procedure 'ANALYSE'
SELECT (SELECT 1) as a FROM (SELECT 1) b WHERE (SELECT a) IS NULL;
a
SELECT (SELECT 1) as a FROM (SELECT 1) b WHERE (SELECT a) IS NOT NULL;
a
1
SELECT (SELECT 1,2,3) = ROW(1,2,3);
(SELECT 1,2,3) = ROW(1,2,3)
1
SELECT (SELECT 1,2,3) = ROW(1,2,1);
(SELECT 1,2,3) = ROW(1,2,1)
0
SELECT (SELECT 1,2,3) < ROW(1,2,1);
(SELECT 1,2,3) < ROW(1,2,1)
0
SELECT (SELECT 1,2,3) > ROW(1,2,1);
(SELECT 1,2,3) > ROW(1,2,1)
1
SELECT (SELECT 1,2,3) = ROW(1,2,NULL);
(SELECT 1,2,3) = ROW(1,2,NULL)
NULL
SELECT ROW(1,2,3) = (SELECT 1,2,3);
ROW(1,2,3) = (SELECT 1,2,3)
1
SELECT ROW(1,2,3) = (SELECT 1,2,1);
ROW(1,2,3) = (SELECT 1,2,1)
0
SELECT ROW(1,2,3) < (SELECT 1,2,1);
ROW(1,2,3) < (SELECT 1,2,1)
0
SELECT ROW(1,2,3) > (SELECT 1,2,1);
ROW(1,2,3) > (SELECT 1,2,1)
1
SELECT ROW(1,2,3) = (SELECT 1,2,NULL);
ROW(1,2,3) = (SELECT 1,2,NULL)
NULL
SELECT (SELECT 1.5,2,'a') = ROW(1.5,2,'a');
(SELECT 1.5,2,'a') = ROW(1.5,2,'a')
1
SELECT (SELECT 1.5,2,'a') = ROW(1.5,2,'b');
(SELECT 1.5,2,'a') = ROW(1.5,2,'b')
0
SELECT (SELECT 1.5,2,'a') = ROW('1.5b',2,'b');
(SELECT 1.5,2,'a') = ROW('1.5b',2,'b')
0
Warnings:
Warning	1292	Truncated incorrect DOUBLE value: '1.5b'
SELECT (SELECT 'b',2,'a') = ROW(1.5,2,'a');
(SELECT 'b',2,'a') = ROW(1.5,2,'a')
0
SELECT (SELECT 1.5,2,'a') = ROW(1.5,'2','a');
(SELECT 1.5,2,'a') = ROW(1.5,'2','a')
1
SELECT (SELECT 1.5,'c','a') = ROW(1.5,2,'a');
(SELECT 1.5,'c','a') = ROW(1.5,2,'a')
0
SELECT (SELECT * FROM (SELECT 'test' a,'test' b) a);
ERROR 21000: Operand should contain 1 column(s)
SELECT 1 as a,(SELECT a+a) b,(SELECT b);
a	b	(SELECT b)
1	2	2
create table t1 (a int);
create table t2 (a int, b int);
create table t3 (a int);
create table t4 (a int not null, b int not null);
insert into t1 values (2);
insert into t2 values (1,7),(2,7);
insert into t4 values (4,8),(3,8),(5,9);
select (select a from t1 where t1.a = a1) as a2, (select b from t2 where t2.b=a2) as a1;
ERROR 42S22: Reference 'a1' not supported (forward reference in item list)
select (select a from t1 where t1.a=t2.a), a from t2;
(select a from t1 where t1.a=t2.a)	a
NULL	1
2	2
select (select a from t1 where t1.a=t2.b), a from t2;
(select a from t1 where t1.a=t2.b)	a
NULL	1
NULL	2
select (select a from t1), a, (select 1 union select 2 limit 1) from t2;
(select a from t1)	a	(select 1 union select 2 limit 1)
2	1	1
2	2	1
select (select a from t3), a from t2;
(select a from t3)	a
NULL	1
NULL	2
select * from t2 where t2.a=(select a from t1);
a	b
2	7
insert into t3 values (6),(7),(3);
select * from t2 where t2.b=(select a from t3 order by 1 desc limit 1);
a	b
1	7
2	7
(select * from t2 where t2.b=(select a from t3 order by 1 desc limit 1)) union (select * from t4 order by a limit 2) limit 3;
a	b
1	7
2	7
3	8
(select * from t2 where t2.b=(select a from t3 order by 1 desc limit 1)) union (select * from t4 where t4.b=(select max(t2.a)*4 from t2) order by a);
a	b
1	7
2	7
4	8
3	8
explain extended (select * from t2 where t2.b=(select a from t3 order by 1 desc limit 1)) union (select * from t4 where t4.b=(select max(t2.a)*4 from t2) order by a);
id	select_type	table	type	possible_keys	key	key_len	ref	rows	filtered	Extra
1	PRIMARY	t2	ALL	NULL	NULL	NULL	NULL	2	100.00	Using where
2	SUBQUERY	t3	ALL	NULL	NULL	NULL	NULL	3	100.00	Using filesort
3	UNION	t4	ALL	NULL	NULL	NULL	NULL	3	100.00	Using where
4	SUBQUERY	t2	ALL	NULL	NULL	NULL	NULL	2	100.00	
NULL	UNION RESULT	<union1,3>	ALL	NULL	NULL	NULL	NULL	NULL	NULL	
Warnings:
Note	1003	(select `test`.`t2`.`a` AS `a`,`test`.`t2`.`b` AS `b` from `test`.`t2` where (`test`.`t2`.`b` = (select `test`.`t3`.`a` AS `a` from `test`.`t3` order by 1 desc limit 1))) union (select `test`.`t4`.`a` AS `a`,`test`.`t4`.`b` AS `b` from `test`.`t4` where (`test`.`t4`.`b` = (select (max(`test`.`t2`.`a`) * 4) AS `max(t2.a)*4` from `test`.`t2`)) order by `a`)
select (select a from t3 where a<t2.a*4 order by 1 desc limit 1), a from t2;
(select a from t3 where a<t2.a*4 order by 1 desc limit 1)	a
3	1
7	2
select (select t3.a from t3 where a<8 order by 1 desc limit 1), a from 
(select * from t2 where a>1) as tt;
(select t3.a from t3 where a<8 order by 1 desc limit 1)	a
7	2
explain extended select (select t3.a from t3 where a<8 order by 1 desc limit 1), a from 
(select * from t2 where a>1) as tt;
id	select_type	table	type	possible_keys	key	key_len	ref	rows	filtered	Extra
1	PRIMARY	<derived3>	system	NULL	NULL	NULL	NULL	1	100.00	
3	DERIVED	t2	ALL	NULL	NULL	NULL	NULL	2	100.00	Using where
2	SUBQUERY	t3	ALL	NULL	NULL	NULL	NULL	3	100.00	Using where; Using filesort
Warnings:
Note	1003	select (select `test`.`t3`.`a` AS `a` from `test`.`t3` where (`test`.`t3`.`a` < 8) order by 1 desc limit 1) AS `(select t3.a from t3 where a<8 order by 1 desc limit 1)`,`tt`.`a` AS `a` from (select `test`.`t2`.`a` AS `a`,`test`.`t2`.`b` AS `b` from `test`.`t2` where (`test`.`t2`.`a` > 1)) `tt`
select * from t1 where t1.a=(select t2.a from t2 where t2.b=(select max(a) from t3) order by 1 desc limit 1);
a
2
select * from t1 where t1.a=(select t2.a from t2 where t2.b=(select max(a) from t3 where t3.a > t1.a) order by 1 desc limit 1);
a
2
select * from t1 where t1.a=(select t2.a from t2 where t2.b=(select max(a) from t3 where t3.a < t1.a) order by 1 desc limit 1);
a
select b,(select avg(t2.a+(select min(t3.a) from t3 where t3.a >= t4.a)) from t2) from t4;
b	(select avg(t2.a+(select min(t3.a) from t3 where t3.a >= t4.a)) from t2)
8	7.5000
8	4.5000
9	7.5000
explain extended select b,(select avg(t2.a+(select min(t3.a) from t3 where t3.a >= t4.a)) from t2) from t4;
id	select_type	table	type	possible_keys	key	key_len	ref	rows	filtered	Extra
1	PRIMARY	t4	ALL	NULL	NULL	NULL	NULL	3	100.00	
2	DEPENDENT SUBQUERY	t2	ALL	NULL	NULL	NULL	NULL	2	100.00	
3	DEPENDENT SUBQUERY	t3	ALL	NULL	NULL	NULL	NULL	3	100.00	Using where
Warnings:
Note	1276	Field or reference 'test.t4.a' of SELECT #3 was resolved in SELECT #1
Note	1003	select `test`.`t4`.`b` AS `b`,(select avg((`test`.`t2`.`a` + (select min(`test`.`t3`.`a`) AS `min(t3.a)` from `test`.`t3` where (`test`.`t3`.`a` >= `test`.`t4`.`a`)))) AS `avg(t2.a+(select min(t3.a) from t3 where t3.a >= t4.a))` from `test`.`t2`) AS `(select avg(t2.a+(select min(t3.a) from t3 where t3.a >= t4.a)) from t2)` from `test`.`t4`
select * from t3 where exists (select * from t2 where t2.b=t3.a);
a
7
select * from t3 where not exists (select * from t2 where t2.b=t3.a);
a
6
3
select * from t3 where a in (select b from t2);
a
7
select * from t3 where a not in (select b from t2);
a
6
3
select * from t3 where a = some (select b from t2);
a
7
select * from t3 where a <> any (select b from t2);
a
6
3
select * from t3 where a = all (select b from t2);
a
7
select * from t3 where a <> all (select b from t2);
a
6
3
insert into t2 values (100, 5);
select * from t3 where a < any (select b from t2);
a
6
3
select * from t3 where a < all (select b from t2);
a
3
select * from t3 where a >= any (select b from t2);
a
6
7
explain extended select * from t3 where a >= any (select b from t2);
id	select_type	table	type	possible_keys	key	key_len	ref	rows	filtered	Extra
1	PRIMARY	t3	ALL	NULL	NULL	NULL	NULL	3	100.00	Using where
2	SUBQUERY	t2	ALL	NULL	NULL	NULL	NULL	3	100.00	
Warnings:
Note	1003	select `test`.`t3`.`a` AS `a` from `test`.`t3` where <nop>((`test`.`t3`.`a` >= (select min(`test`.`t2`.`b`) from `test`.`t2`)))
select * from t3 where a >= all (select b from t2);
a
7
delete from t2 where a=100;
select * from t3 where a in (select a,b from t2);
ERROR 21000: Operand should contain 1 column(s)
select * from t3 where a in (select * from t2);
ERROR 21000: Operand should contain 1 column(s)
insert into t4 values (12,7),(1,7),(10,9),(9,6),(7,6),(3,9),(1,10);
select b,max(a) as ma from t4 group by b having b < (select max(t2.a) from t2 where t2.b=t4.b);
b	ma
insert into t2 values (2,10);
select b,max(a) as ma from t4 group by b having ma < (select max(t2.a) from t2 where t2.b=t4.b);
b	ma
10	1
delete from t2 where a=2 and b=10;
select b,max(a) as ma from t4 group by b having b >= (select max(t2.a) from t2 where t2.b=t4.b);
b	ma
7	12
create table t5 (a int);
select (select a from t1 where t1.a=t2.a union select a from t5 where t5.a=t2.a), a from t2;
(select a from t1 where t1.a=t2.a union select a from t5 where t5.a=t2.a)	a
NULL	1
2	2
insert into t5 values (5);
select (select a from t1 where t1.a=t2.a union select a from t5 where t5.a=t2.a), a from t2;
(select a from t1 where t1.a=t2.a union select a from t5 where t5.a=t2.a)	a
NULL	1
2	2
insert into t5 values (2);
select (select a from t1 where t1.a=t2.a union select a from t5 where t5.a=t2.a), a from t2;
(select a from t1 where t1.a=t2.a union select a from t5 where t5.a=t2.a)	a
NULL	1
2	2
explain extended select (select a from t1 where t1.a=t2.a union select a from t5 where t5.a=t2.a), a from t2;
id	select_type	table	type	possible_keys	key	key_len	ref	rows	filtered	Extra
1	PRIMARY	t2	ALL	NULL	NULL	NULL	NULL	2	100.00	
2	DEPENDENT SUBQUERY	t1	system	NULL	NULL	NULL	NULL	1	100.00	
3	DEPENDENT UNION	t5	ALL	NULL	NULL	NULL	NULL	2	100.00	Using where
NULL	UNION RESULT	<union2,3>	ALL	NULL	NULL	NULL	NULL	NULL	NULL	
Warnings:
Note	1276	Field or reference 'test.t2.a' of SELECT #2 was resolved in SELECT #1
Note	1276	Field or reference 'test.t2.a' of SELECT #3 was resolved in SELECT #1
Note	1003	select (select `test`.`t1`.`a` AS `a` from `test`.`t1` where (`test`.`t1`.`a` = `test`.`t2`.`a`) union select `test`.`t5`.`a` AS `a` from `test`.`t5` where (`test`.`t5`.`a` = `test`.`t2`.`a`)) AS `(select a from t1 where t1.a=t2.a union select a from t5 where t5.a=t2.a)`,`test`.`t2`.`a` AS `a` from `test`.`t2`
select (select a from t1 where t1.a=t2.a union all select a from t5 where t5.a=t2.a), a from t2;
ERROR 21000: Subquery returns more than 1 row
create table t6 (patient_uq int, clinic_uq int, index i1 (clinic_uq));
create table t7( uq int primary key, name char(25));
insert into t7 values(1,"Oblastnaia bolnitsa"),(2,"Bolnitsa Krasnogo Kresta");
insert into t6 values (1,1),(1,2),(2,2),(1,3);
select * from t6 where exists (select * from t7 where uq = clinic_uq);
patient_uq	clinic_uq
1	1
1	2
2	2
explain extended select * from t6 where exists (select * from t7 where uq = clinic_uq);
<<<<<<< HEAD
id	select_type	table	type	possible_keys	key	key_len	ref	rows	filtered	Extra
1	PRIMARY	t6	ALL	NULL	NULL	NULL	NULL	4	100.00	Using where
2	DEPENDENT SUBQUERY	t7	eq_ref	PRIMARY	PRIMARY	4	test.t6.clinic_uq	1	100.00	Using index
=======
id	select_type	table	type	possible_keys	key	key_len	ref	rows	Extra
1	PRIMARY	t6	ALL	NULL	NULL	NULL	NULL	4	Using where
2	DEPENDENT SUBQUERY	t7	eq_ref	PRIMARY	PRIMARY	4	t6.clinic_uq	1	Using where; Using index
>>>>>>> 90d4f809
Warnings:
Note	1276	Field or reference 'test.t6.clinic_uq' of SELECT #2 was resolved in SELECT #1
Note	1003	select `test`.`t6`.`patient_uq` AS `patient_uq`,`test`.`t6`.`clinic_uq` AS `clinic_uq` from `test`.`t6` where exists(select 1 AS `Not_used` from `test`.`t7` where (`test`.`t7`.`uq` = `test`.`t6`.`clinic_uq`))
select * from t1 where a= (select a from t2,t4 where t2.b=t4.b);
ERROR 23000: Column 'a' in field list is ambiguous
drop table t1,t2,t3;
CREATE TABLE t3 (a varchar(20),b char(1) NOT NULL default '0');
INSERT INTO t3 VALUES ('W','a'),('A','c'),('J','b');
CREATE TABLE t2 (a varchar(20),b int NOT NULL default '0');
INSERT INTO t2 VALUES ('W','1'),('A','3'),('J','2');
CREATE TABLE t1 (a varchar(20),b date NOT NULL default '0000-00-00');
INSERT INTO t1 VALUES ('W','1732-02-22'),('A','1735-10-30'),('J','1743-04-13');
SELECT * FROM t1 WHERE b = (SELECT MIN(b) FROM t1);
a	b
W	1732-02-22
SELECT * FROM t2 WHERE b = (SELECT MIN(b) FROM t2);
a	b
W	1
SELECT * FROM t3 WHERE b = (SELECT MIN(b) FROM t3);
a	b
W	a
CREATE TABLE `t8` (
`pseudo` varchar(35) character set latin1 NOT NULL default '',
`email` varchar(60) character set latin1 NOT NULL default '',
PRIMARY KEY  (`pseudo`),
UNIQUE KEY `email` (`email`)
) ENGINE=MyISAM CHARSET=latin1 ROW_FORMAT=DYNAMIC;
INSERT INTO t8 (pseudo,email) VALUES ('joce','test');
INSERT INTO t8 (pseudo,email) VALUES ('joce1','test1');
INSERT INTO t8 (pseudo,email) VALUES ('2joce1','2test1');
EXPLAIN EXTENDED SELECT pseudo,(SELECT email FROM t8 WHERE pseudo=(SELECT pseudo FROM t8 WHERE pseudo='joce')) FROM t8 WHERE pseudo=(SELECT pseudo FROM t8 WHERE pseudo='joce');
id	select_type	table	type	possible_keys	key	key_len	ref	rows	filtered	Extra
1	PRIMARY	t8	const	PRIMARY	PRIMARY	37	const	1	100.00	Using index
4	SUBQUERY	t8	const	PRIMARY	PRIMARY	37		1	100.00	Using index
2	SUBQUERY	t8	const	PRIMARY	PRIMARY	37	const	1	100.00	
3	SUBQUERY	t8	const	PRIMARY	PRIMARY	37		1	100.00	Using index
Warnings:
Note	1003	select `test`.`t8`.`pseudo` AS `pseudo`,(select `test`.`t8`.`email` AS `email` from `test`.`t8` where 1) AS `(SELECT email FROM t8 WHERE pseudo=(SELECT pseudo FROM t8 WHERE pseudo='joce'))` from `test`.`t8` where 1
SELECT pseudo FROM t8 WHERE pseudo=(SELECT pseudo,email FROM
t8 WHERE pseudo='joce');
ERROR 21000: Operand should contain 1 column(s)
SELECT pseudo FROM t8 WHERE pseudo=(SELECT * FROM t8 WHERE
pseudo='joce');
ERROR 21000: Operand should contain 1 column(s)
SELECT pseudo FROM t8 WHERE pseudo=(SELECT pseudo FROM t8 WHERE pseudo='joce');
pseudo
joce
SELECT pseudo FROM t8 WHERE pseudo=(SELECT pseudo FROM t8 WHERE pseudo LIKE '%joce%');
ERROR 21000: Subquery returns more than 1 row
drop table if exists t1,t2,t3,t4,t5,t6,t7,t8;
CREATE TABLE `t1` (
`topic` mediumint(8) unsigned NOT NULL default '0',
`date` date NOT NULL default '0000-00-00',
`pseudo` varchar(35) character set latin1 NOT NULL default '',
PRIMARY KEY  (`pseudo`,`date`,`topic`),
KEY `topic` (`topic`)
) ENGINE=MyISAM ROW_FORMAT=DYNAMIC;
INSERT INTO t1 (topic,date,pseudo) VALUES
('43506','2002-10-02','joce'),('40143','2002-08-03','joce');
EXPLAIN EXTENDED SELECT DISTINCT date FROM t1 WHERE date='2002-08-03';
id	select_type	table	type	possible_keys	key	key_len	ref	rows	filtered	Extra
1	SIMPLE	t1	index	NULL	PRIMARY	43	NULL	2	100.00	Using where; Using index
Warnings:
Note	1003	select distinct `test`.`t1`.`date` AS `date` from `test`.`t1` where (`test`.`t1`.`date` = 20020803)
EXPLAIN EXTENDED SELECT (SELECT DISTINCT date FROM t1 WHERE date='2002-08-03');
id	select_type	table	type	possible_keys	key	key_len	ref	rows	filtered	Extra
1	PRIMARY	NULL	NULL	NULL	NULL	NULL	NULL	NULL	NULL	No tables used
2	SUBQUERY	t1	index	NULL	PRIMARY	43	NULL	2	100.00	Using where; Using index
Warnings:
Note	1003	select (select distinct `test`.`t1`.`date` AS `date` from `test`.`t1` where (`test`.`t1`.`date` = 20020803)) AS `(SELECT DISTINCT date FROM t1 WHERE date='2002-08-03')`
SELECT DISTINCT date FROM t1 WHERE date='2002-08-03';
date
2002-08-03
SELECT (SELECT DISTINCT date FROM t1 WHERE date='2002-08-03');
(SELECT DISTINCT date FROM t1 WHERE date='2002-08-03')
2002-08-03
SELECT 1 FROM t1 WHERE 1=(SELECT 1 UNION SELECT 1) UNION ALL SELECT 1;
1
1
1
1
SELECT 1 FROM t1 WHERE 1=(SELECT 1 UNION ALL SELECT 1) UNION SELECT 1;
ERROR 21000: Subquery returns more than 1 row
EXPLAIN EXTENDED SELECT 1 FROM t1 WHERE 1=(SELECT 1 UNION SELECT 1);
id	select_type	table	type	possible_keys	key	key_len	ref	rows	filtered	Extra
1	PRIMARY	t1	index	NULL	topic	3	NULL	2	100.00	Using index
2	SUBQUERY	NULL	NULL	NULL	NULL	NULL	NULL	NULL	NULL	No tables used
3	UNION	NULL	NULL	NULL	NULL	NULL	NULL	NULL	NULL	No tables used
NULL	UNION RESULT	<union2,3>	ALL	NULL	NULL	NULL	NULL	NULL	NULL	
Warnings:
Note	1003	select 1 AS `1` from `test`.`t1`
drop table t1;
CREATE TABLE `t1` (
`numeropost` mediumint(8) unsigned NOT NULL auto_increment,
`maxnumrep` int(10) unsigned NOT NULL default '0',
PRIMARY KEY  (`numeropost`),
UNIQUE KEY `maxnumrep` (`maxnumrep`)
) ENGINE=MyISAM ROW_FORMAT=FIXED;
INSERT INTO t1 (numeropost,maxnumrep) VALUES (40143,1),(43506,2);
CREATE TABLE `t2` (
`mot` varchar(30) NOT NULL default '',
`topic` mediumint(8) unsigned NOT NULL default '0',
`date` date NOT NULL default '0000-00-00',
`pseudo` varchar(35) NOT NULL default '',
PRIMARY KEY  (`mot`,`pseudo`,`date`,`topic`)
) ENGINE=MyISAM ROW_FORMAT=DYNAMIC;
INSERT INTO t2 (mot,topic,date,pseudo) VALUES ('joce','40143','2002-10-22','joce'), ('joce','43506','2002-10-22','joce');
select numeropost as a FROM t1 GROUP BY (SELECT 1 FROM t1 HAVING a=1);
a
40143
SELECT numeropost,maxnumrep FROM t1 WHERE exists (SELECT 1 FROM t2 WHERE (mot='joce') AND date >= '2002-10-21' AND t1.numeropost = t2.topic) ORDER BY maxnumrep DESC LIMIT 0, 20;
numeropost	maxnumrep
43506	2
40143	1
SELECT (SELECT 1) as a FROM (SELECT 1 FROM t1 HAVING a=1) b;
ERROR 42S22: Unknown column 'a' in 'having clause'
SELECT 1 IN (SELECT 1 FROM t2 HAVING a);
ERROR 42S22: Unknown column 'a' in 'having clause'
SELECT * from t2 where topic IN (SELECT topic FROM t2 GROUP BY topic);
mot	topic	date	pseudo
joce	40143	2002-10-22	joce
joce	43506	2002-10-22	joce
SELECT * from t2 where topic IN (SELECT topic FROM t2 GROUP BY topic HAVING topic < 4100);
mot	topic	date	pseudo
SELECT * from t2 where topic IN (SELECT SUM(topic) FROM t1);
mot	topic	date	pseudo
SELECT * from t2 where topic = any (SELECT topic FROM t2 GROUP BY topic);
mot	topic	date	pseudo
joce	40143	2002-10-22	joce
joce	43506	2002-10-22	joce
SELECT * from t2 where topic = any (SELECT topic FROM t2 GROUP BY topic HAVING topic < 4100);
mot	topic	date	pseudo
SELECT * from t2 where topic = any (SELECT SUM(topic) FROM t1);
mot	topic	date	pseudo
SELECT * from t2 where topic = all (SELECT topic FROM t2 GROUP BY topic);
mot	topic	date	pseudo
SELECT * from t2 where topic = all (SELECT topic FROM t2 GROUP BY topic HAVING topic < 4100);
mot	topic	date	pseudo
joce	40143	2002-10-22	joce
joce	43506	2002-10-22	joce
SELECT *, topic = all (SELECT topic FROM t2 GROUP BY topic HAVING topic < 4100) from t2;
mot	topic	date	pseudo	topic = all (SELECT topic FROM t2 GROUP BY topic HAVING topic < 4100)
joce	40143	2002-10-22	joce	1
joce	43506	2002-10-22	joce	1
SELECT * from t2 where topic = all (SELECT SUM(topic) FROM t2);
mot	topic	date	pseudo
SELECT * from t2 where topic <> any (SELECT SUM(topic) FROM t2);
mot	topic	date	pseudo
joce	40143	2002-10-22	joce
joce	43506	2002-10-22	joce
SELECT * from t2 where topic IN (SELECT topic FROM t2 GROUP BY topic HAVING topic < 41000);
mot	topic	date	pseudo
joce	40143	2002-10-22	joce
SELECT * from t2 where topic = any (SELECT topic FROM t2 GROUP BY topic HAVING topic < 41000);
mot	topic	date	pseudo
joce	40143	2002-10-22	joce
SELECT * from t2 where topic = all (SELECT topic FROM t2 GROUP BY topic HAVING topic < 41000);
mot	topic	date	pseudo
joce	40143	2002-10-22	joce
SELECT *, topic = all (SELECT topic FROM t2 GROUP BY topic HAVING topic < 41000) from t2;
mot	topic	date	pseudo	topic = all (SELECT topic FROM t2 GROUP BY topic HAVING topic < 41000)
joce	40143	2002-10-22	joce	1
joce	43506	2002-10-22	joce	0
drop table t1,t2;
CREATE TABLE `t1` (
`numeropost` mediumint(8) unsigned NOT NULL auto_increment,
`maxnumrep` int(10) unsigned NOT NULL default '0',
PRIMARY KEY  (`numeropost`),
UNIQUE KEY `maxnumrep` (`maxnumrep`)
) ENGINE=MyISAM ROW_FORMAT=FIXED;
INSERT INTO t1 (numeropost,maxnumrep) VALUES (1,0),(2,1);
select numeropost as a FROM t1 GROUP BY (SELECT 1 FROM t1 HAVING a=1);
ERROR 21000: Subquery returns more than 1 row
select numeropost as a FROM t1 ORDER BY (SELECT 1 FROM t1 HAVING a=1);
ERROR 21000: Subquery returns more than 1 row
drop table t1;
create table t1 (a int);
insert into t1 values (1),(2),(3);
(select * from t1) union (select * from t1) order by (select a from t1 limit 1);
a
1
2
3
drop table t1;
CREATE TABLE t1 (field char(1) NOT NULL DEFAULT 'b');
INSERT INTO t1 VALUES ();
SELECT field FROM t1 WHERE 1=(SELECT 1 UNION ALL SELECT 1 FROM (SELECT 1) a HAVING field='b');
ERROR 21000: Subquery returns more than 1 row
drop table t1;
CREATE TABLE `t1` (
`numeropost` mediumint(8) unsigned NOT NULL default '0',
`numreponse` int(10) unsigned NOT NULL auto_increment,
`pseudo` varchar(35) NOT NULL default '',
PRIMARY KEY  (`numeropost`,`numreponse`),
UNIQUE KEY `numreponse` (`numreponse`),
KEY `pseudo` (`pseudo`,`numeropost`)
) ENGINE=MyISAM;
SELECT (SELECT numeropost FROM t1 HAVING numreponse=a),numreponse FROM (SELECT * FROM t1) as a;
ERROR 42S22: Reference 'numreponse' not supported (forward reference in item list)
SELECT numreponse, (SELECT numeropost FROM t1 HAVING numreponse=a) FROM (SELECT * FROM t1) as a;
ERROR 42S22: Unknown column 'a' in 'having clause'
SELECT numreponse, (SELECT numeropost FROM t1 HAVING numreponse=1) FROM (SELECT * FROM t1) as a;
numreponse	(SELECT numeropost FROM t1 HAVING numreponse=1)
INSERT INTO t1 (numeropost,numreponse,pseudo) VALUES (1,1,'joce'),(1,2,'joce'),(1,3,'test');
EXPLAIN EXTENDED SELECT numreponse FROM t1 WHERE numeropost='1' AND numreponse=(SELECT 1 FROM t1 WHERE numeropost='1');
ERROR 21000: Subquery returns more than 1 row
EXPLAIN EXTENDED SELECT MAX(numreponse) FROM t1 WHERE numeropost='1';
id	select_type	table	type	possible_keys	key	key_len	ref	rows	filtered	Extra
1	SIMPLE	NULL	NULL	NULL	NULL	NULL	NULL	NULL	NULL	Select tables optimized away
Warnings:
Note	1003	select max(`test`.`t1`.`numreponse`) AS `MAX(numreponse)` from `test`.`t1` where (`test`.`t1`.`numeropost` = _latin1'1')
EXPLAIN EXTENDED SELECT numreponse FROM t1 WHERE numeropost='1' AND numreponse=(SELECT MAX(numreponse) FROM t1 WHERE numeropost='1');
id	select_type	table	type	possible_keys	key	key_len	ref	rows	filtered	Extra
1	PRIMARY	t1	const	PRIMARY,numreponse	PRIMARY	7	const,const	1	100.00	Using index
2	SUBQUERY	NULL	NULL	NULL	NULL	NULL	NULL	NULL	NULL	Select tables optimized away
Warnings:
Note	1003	select `test`.`t1`.`numreponse` AS `numreponse` from `test`.`t1` where ((`test`.`t1`.`numeropost` = _latin1'1'))
drop table t1;
CREATE TABLE t1 (a int(1));
INSERT INTO t1 VALUES (1);
SELECT 1 FROM (SELECT a FROM t1) b HAVING (SELECT b.a)=1;
1
1
drop table t1;
create table t1 (a int NOT NULL, b int, primary key (a));
create table t2 (a int NOT NULL, b int, primary key (a));
insert into t1 values (0, 10),(1, 11),(2, 12);
insert into t2 values (1, 21),(2, 22),(3, 23);
select * from t1;
a	b
0	10
1	11
2	12
update t1 set b= (select b from t1);
ERROR HY000: You can't specify target table 't1' for update in FROM clause
update t1 set b= (select b from t2);
ERROR 21000: Subquery returns more than 1 row
update t1 set b= (select b from t2 where t1.a = t2.a);
select * from t1;
a	b
0	NULL
1	21
2	22
drop table t1, t2;
create table t1 (a int NOT NULL, b int, primary key (a));
create table t2 (a int NOT NULL, b int, primary key (a));
insert into t1 values (0, 10),(1, 11),(2, 12);
insert into t2 values (1, 21),(2, 12),(3, 23);
select * from t1;
a	b
0	10
1	11
2	12
select * from t1 where b = (select b from t2 where t1.a = t2.a);
a	b
2	12
delete from t1 where b = (select b from t1);
ERROR HY000: You can't specify target table 't1' for update in FROM clause
delete from t1 where b = (select b from t2);
ERROR 21000: Subquery returns more than 1 row
delete from t1 where b = (select b from t2 where t1.a = t2.a);
select * from t1;
a	b
0	10
1	11
drop table t1, t2;
create table t11 (a int NOT NULL, b int, primary key (a));
create table t12 (a int NOT NULL, b int, primary key (a));
create table t2 (a int NOT NULL, b int, primary key (a));
insert into t11 values (0, 10),(1, 11),(2, 12);
insert into t12 values (33, 10),(22, 11),(2, 12);
insert into t2 values (1, 21),(2, 12),(3, 23);
select * from t11;
a	b
0	10
1	11
2	12
select * from t12;
a	b
33	10
22	11
2	12
delete t11.*, t12.* from t11,t12 where t11.a = t12.a and t11.b = (select b from t12 where t11.a = t12.a);
ERROR HY000: You can't specify target table 't12' for update in FROM clause
delete t11.*, t12.* from t11,t12 where t11.a = t12.a and t11.b = (select b from t2);
ERROR 21000: Subquery returns more than 1 row
delete t11.*, t12.* from t11,t12 where t11.a = t12.a and t11.b = (select b from t2 where t11.a = t2.a);
select * from t11;
a	b
0	10
1	11
select * from t12;
a	b
33	10
22	11
drop table t11, t12, t2;
CREATE TABLE t1 (x int);
create table t2 (a int);
create table t3 (b int);
insert into t2 values (1);
insert into t3 values (1),(2);
INSERT INTO t1 (x) VALUES ((SELECT x FROM t1));
ERROR HY000: You can't specify target table 't1' for update in FROM clause
INSERT INTO t1 (x) VALUES ((SELECT b FROM t3));
ERROR 21000: Subquery returns more than 1 row
INSERT INTO t1 (x) VALUES ((SELECT a FROM t2));
select * from t1;
x
1
insert into t2 values (1);
INSERT DELAYED INTO t1 (x) VALUES ((SELECT SUM(a) FROM t2));
select * from t1;
x
1
2
INSERT INTO t1 (x) select (SELECT SUM(a)+1 FROM t2) FROM t2;
select * from t1;
x
1
2
3
3
INSERT INTO t1 (x) select (SELECT SUM(x)+2 FROM t1) FROM t2;
select * from t1;
x
1
2
3
3
11
11
INSERT DELAYED INTO t1 (x) VALUES ((SELECT SUM(x) FROM t2));
ERROR 42S22: Unknown column 'x' in 'field list'
INSERT DELAYED INTO t1 (x) VALUES ((SELECT SUM(a) FROM t2));
select * from t1;
x
1
2
3
3
11
11
2
drop table t1, t2, t3;
CREATE TABLE t1 (x int not null, y int, primary key (x));
create table t2 (a int);
create table t3 (a int);
insert into t2 values (1);
insert into t3 values (1),(2);
select * from t1;
x	y
replace into t1 (x, y) VALUES ((SELECT x FROM t1), (SELECT a+1 FROM t2));
ERROR HY000: You can't specify target table 't1' for update in FROM clause
replace into t1 (x, y) VALUES ((SELECT a FROM t3), (SELECT a+1 FROM t2));
ERROR 21000: Subquery returns more than 1 row
replace into t1 (x, y) VALUES ((SELECT a FROM t2), (SELECT a+1 FROM t2));
select * from t1;
x	y
1	2
replace into t1 (x, y) VALUES ((SELECT a FROM t2), (SELECT a+2 FROM t2));
select * from t1;
x	y
1	3
replace DELAYED into t1 (x, y) VALUES ((SELECT a+3 FROM t2), (SELECT a FROM t2));
select * from t1;
x	y
1	3
4	1
replace DELAYED into t1 (x, y) VALUES ((SELECT a+3 FROM t2), (SELECT a+1 FROM t2));
select * from t1;
x	y
1	3
4	2
replace LOW_PRIORITY into t1 (x, y) VALUES ((SELECT a+1 FROM t2), (SELECT a FROM t2));
select * from t1;
x	y
1	3
4	2
2	1
drop table t1, t2, t3;
SELECT * FROM (SELECT 1) b WHERE 1 IN (SELECT *);
ERROR HY000: No tables used
CREATE TABLE t2 (id int(11) default NULL, KEY id (id)) ENGINE=MyISAM CHARSET=latin1;
INSERT INTO t2 VALUES (1),(2);
SELECT * FROM t2 WHERE id IN (SELECT 1);
id
1
EXPLAIN EXTENDED SELECT * FROM t2 WHERE id IN (SELECT 1);
id	select_type	table	type	possible_keys	key	key_len	ref	rows	filtered	Extra
1	PRIMARY	t2	ref	id	id	5	const	1	100.00	Using where; Using index
Warnings:
Note	1249	Select 2 was reduced during optimization
Note	1003	select `test`.`t2`.`id` AS `id` from `test`.`t2` where (`test`.`t2`.`id` = 1)
SELECT * FROM t2 WHERE id IN (SELECT 1 UNION SELECT 3);
id
1
SELECT * FROM t2 WHERE id IN (SELECT 1+(select 1));
id
2
EXPLAIN EXTENDED SELECT * FROM t2 WHERE id IN (SELECT 1+(select 1));
id	select_type	table	type	possible_keys	key	key_len	ref	rows	filtered	Extra
1	PRIMARY	t2	ref	id	id	5	const	1	100.00	Using where; Using index
Warnings:
Note	1249	Select 3 was reduced during optimization
Note	1249	Select 2 was reduced during optimization
Note	1003	select `test`.`t2`.`id` AS `id` from `test`.`t2` where (`test`.`t2`.`id` = (1 + 1))
EXPLAIN EXTENDED SELECT * FROM t2 WHERE id IN (SELECT 1 UNION SELECT 3);
id	select_type	table	type	possible_keys	key	key_len	ref	rows	filtered	Extra
1	PRIMARY	t2	index	NULL	id	5	NULL	2	100.00	Using where; Using index
2	DEPENDENT SUBQUERY	NULL	NULL	NULL	NULL	NULL	NULL	NULL	NULL	No tables used
3	DEPENDENT UNION	NULL	NULL	NULL	NULL	NULL	NULL	NULL	NULL	No tables used
NULL	UNION RESULT	<union2,3>	ALL	NULL	NULL	NULL	NULL	NULL	NULL	
Warnings:
Note	1003	select `test`.`t2`.`id` AS `id` from `test`.`t2` where <in_optimizer>(`test`.`t2`.`id`,<exists>(select 1 AS `1` having (<cache>(`test`.`t2`.`id`) = <ref_null_helper>(1)) union select 3 AS `3` having (<cache>(`test`.`t2`.`id`) = <ref_null_helper>(3))))
SELECT * FROM t2 WHERE id IN (SELECT 5 UNION SELECT 3);
id
SELECT * FROM t2 WHERE id IN (SELECT 5 UNION SELECT 2);
id
2
INSERT INTO t2 VALUES ((SELECT * FROM t2));
ERROR HY000: You can't specify target table 't2' for update in FROM clause
INSERT INTO t2 VALUES ((SELECT id FROM t2));
ERROR HY000: You can't specify target table 't2' for update in FROM clause
SELECT * FROM t2;
id
1
2
CREATE TABLE t1 (id int(11) default NULL, KEY id (id)) ENGINE=MyISAM CHARSET=latin1;
INSERT INTO t1 values (1),(1);
UPDATE t2 SET id=(SELECT * FROM t1);
ERROR 21000: Subquery returns more than 1 row
drop table t2, t1;
create table t1 (a int);
insert into t1 values (1),(2),(3);
select 1 IN (SELECT * from t1);
1 IN (SELECT * from t1)
1
select 10 IN (SELECT * from t1);
10 IN (SELECT * from t1)
0
select NULL IN (SELECT * from t1);
NULL IN (SELECT * from t1)
NULL
update t1 set a=NULL where a=2;
select 1 IN (SELECT * from t1);
1 IN (SELECT * from t1)
1
select 3 IN (SELECT * from t1);
3 IN (SELECT * from t1)
1
select 10 IN (SELECT * from t1);
10 IN (SELECT * from t1)
NULL
select 1 > ALL (SELECT * from t1);
1 > ALL (SELECT * from t1)
0
select 10 > ALL (SELECT * from t1);
10 > ALL (SELECT * from t1)
NULL
select 1 > ANY (SELECT * from t1);
1 > ANY (SELECT * from t1)
NULL
select 10 > ANY (SELECT * from t1);
10 > ANY (SELECT * from t1)
1
drop table t1;
create table t1 (a varchar(20));
insert into t1 values ('A'),('BC'),('DEF');
select 'A' IN (SELECT * from t1);
'A' IN (SELECT * from t1)
1
select 'XYZS' IN (SELECT * from t1);
'XYZS' IN (SELECT * from t1)
0
select NULL IN (SELECT * from t1);
NULL IN (SELECT * from t1)
NULL
update t1 set a=NULL where a='BC';
select 'A' IN (SELECT * from t1);
'A' IN (SELECT * from t1)
1
select 'DEF' IN (SELECT * from t1);
'DEF' IN (SELECT * from t1)
1
select 'XYZS' IN (SELECT * from t1);
'XYZS' IN (SELECT * from t1)
NULL
select 'A' > ALL (SELECT * from t1);
'A' > ALL (SELECT * from t1)
0
select 'XYZS' > ALL (SELECT * from t1);
'XYZS' > ALL (SELECT * from t1)
NULL
select 'A' > ANY (SELECT * from t1);
'A' > ANY (SELECT * from t1)
NULL
select 'XYZS' > ANY (SELECT * from t1);
'XYZS' > ANY (SELECT * from t1)
1
drop table t1;
create table t1 (a float);
insert into t1 values (1.5),(2.5),(3.5);
select 1.5 IN (SELECT * from t1);
1.5 IN (SELECT * from t1)
1
select 10.5 IN (SELECT * from t1);
10.5 IN (SELECT * from t1)
0
select NULL IN (SELECT * from t1);
NULL IN (SELECT * from t1)
NULL
update t1 set a=NULL where a=2.5;
select 1.5 IN (SELECT * from t1);
1.5 IN (SELECT * from t1)
1
select 3.5 IN (SELECT * from t1);
3.5 IN (SELECT * from t1)
1
select 10.5 IN (SELECT * from t1);
10.5 IN (SELECT * from t1)
NULL
select 1.5 > ALL (SELECT * from t1);
1.5 > ALL (SELECT * from t1)
0
select 10.5 > ALL (SELECT * from t1);
10.5 > ALL (SELECT * from t1)
NULL
select 1.5 > ANY (SELECT * from t1);
1.5 > ANY (SELECT * from t1)
NULL
select 10.5 > ANY (SELECT * from t1);
10.5 > ANY (SELECT * from t1)
1
explain extended select (select a+1) from t1;
id	select_type	table	type	possible_keys	key	key_len	ref	rows	filtered	Extra
1	PRIMARY	t1	ALL	NULL	NULL	NULL	NULL	3	100.00	
Warnings:
Note	1276	Field or reference 'test.t1.a' of SELECT #2 was resolved in SELECT #1
Note	1249	Select 2 was reduced during optimization
Note	1003	select (`test`.`t1`.`a` + 1) AS `(select a+1)` from `test`.`t1`
select (select a+1) from t1;
(select a+1)
2.5
NULL
4.5
drop table t1;
CREATE TABLE t1 (a int(11) NOT NULL default '0', PRIMARY KEY  (a));
CREATE TABLE t2 (a int(11) default '0', INDEX (a));
INSERT INTO t1 VALUES (1),(2),(3),(4);
INSERT INTO t2 VALUES (1),(2),(3);
SELECT t1.a, t1.a in (select t2.a from t2) FROM t1;
a	t1.a in (select t2.a from t2)
1	1
2	1
3	1
4	0
explain extended SELECT t1.a, t1.a in (select t2.a from t2) FROM t1;
id	select_type	table	type	possible_keys	key	key_len	ref	rows	filtered	Extra
1	PRIMARY	t1	index	NULL	PRIMARY	4	NULL	4	100.00	Using index
2	DEPENDENT SUBQUERY	t2	index_subquery	a	a	5	func	2	100.00	Using index
Warnings:
Note	1003	select `test`.`t1`.`a` AS `a`,<in_optimizer>(`test`.`t1`.`a`,<exists>(<index_lookup>(<cache>(`test`.`t1`.`a`) in t2 on a checking NULL having <is_not_null_test>(`test`.`t2`.`a`)))) AS `t1.a in (select t2.a from t2)` from `test`.`t1`
CREATE TABLE t3 (a int(11) default '0');
INSERT INTO t3 VALUES (1),(2),(3);
SELECT t1.a, t1.a in (select t2.a from t2,t3 where t3.a=t2.a) FROM t1;
a	t1.a in (select t2.a from t2,t3 where t3.a=t2.a)
1	1
2	1
3	1
4	0
explain extended SELECT t1.a, t1.a in (select t2.a from t2,t3 where t3.a=t2.a) FROM t1;
id	select_type	table	type	possible_keys	key	key_len	ref	rows	filtered	Extra
1	PRIMARY	t1	index	NULL	PRIMARY	4	NULL	4	100.00	Using index
2	DEPENDENT SUBQUERY	t2	ref_or_null	a	a	5	func	2	100.00	Using where; Using index
2	DEPENDENT SUBQUERY	t3	ALL	NULL	NULL	NULL	NULL	3	100.00	Using where
Warnings:
Note	1003	select `test`.`t1`.`a` AS `a`,<in_optimizer>(`test`.`t1`.`a`,<exists>(select 1 AS `Not_used` from `test`.`t2` join `test`.`t3` where ((`test`.`t3`.`a` = `test`.`t2`.`a`) and ((<cache>(`test`.`t1`.`a`) = `test`.`t2`.`a`) or isnull(`test`.`t2`.`a`))) having <is_not_null_test>(`test`.`t2`.`a`))) AS `t1.a in (select t2.a from t2,t3 where t3.a=t2.a)` from `test`.`t1`
drop table t1,t2,t3;
create table t1 (a float);
select 10.5 IN (SELECT * from t1 LIMIT 1);
ERROR 42000: This version of MySQL doesn't yet support 'LIMIT & IN/ALL/ANY/SOME subquery'
select 10.5 IN (SELECT * from t1 LIMIT 1 UNION SELECT 1.5);
ERROR 42000: This version of MySQL doesn't yet support 'LIMIT & IN/ALL/ANY/SOME subquery'
drop table t1;
create table t1 (a int, b int, c varchar(10));
create table t2 (a int);
insert into t1 values (1,2,'a'),(2,3,'b'),(3,4,'c');
insert into t2 values (1),(2),(NULL);
select a, (select a,b,c from t1 where t1.a=t2.a) = ROW(a,2,'a'),(select c from t1 where a=t2.a)  from t2;
a	(select a,b,c from t1 where t1.a=t2.a) = ROW(a,2,'a')	(select c from t1 where a=t2.a)
1	1	a
2	0	b
NULL	0	NULL
select a, (select a,b,c from t1 where t1.a=t2.a) = ROW(a,3,'b'),(select c from t1 where a=t2.a) from t2;
a	(select a,b,c from t1 where t1.a=t2.a) = ROW(a,3,'b')	(select c from t1 where a=t2.a)
1	0	a
2	1	b
NULL	NULL	NULL
select a, (select a,b,c from t1 where t1.a=t2.a) = ROW(a,4,'c'),(select c from t1 where a=t2.a) from t2;
a	(select a,b,c from t1 where t1.a=t2.a) = ROW(a,4,'c')	(select c from t1 where a=t2.a)
1	0	a
2	0	b
NULL	0	NULL
drop table t1,t2;
create table t1 (a int, b real, c varchar(10));
insert into t1 values (1, 1, 'a'), (2,2,'b'), (NULL, 2, 'b');
select ROW(1, 1, 'a') IN (select a,b,c from t1);
ROW(1, 1, 'a') IN (select a,b,c from t1)
1
select ROW(1, 2, 'a') IN (select a,b,c from t1);
ROW(1, 2, 'a') IN (select a,b,c from t1)
0
select ROW(1, 1, 'a') IN (select b,a,c from t1);
ROW(1, 1, 'a') IN (select b,a,c from t1)
1
select ROW(1, 1, 'a') IN (select a,b,c from t1 where a is not null);
ROW(1, 1, 'a') IN (select a,b,c from t1 where a is not null)
1
select ROW(1, 2, 'a') IN (select a,b,c from t1 where a is not null);
ROW(1, 2, 'a') IN (select a,b,c from t1 where a is not null)
0
select ROW(1, 1, 'a') IN (select b,a,c from t1 where a is not null);
ROW(1, 1, 'a') IN (select b,a,c from t1 where a is not null)
1
select ROW(1, 1, 'a') IN (select a,b,c from t1 where c='b' or c='a');
ROW(1, 1, 'a') IN (select a,b,c from t1 where c='b' or c='a')
1
select ROW(1, 2, 'a') IN (select a,b,c from t1 where c='b' or c='a');
ROW(1, 2, 'a') IN (select a,b,c from t1 where c='b' or c='a')
0
select ROW(1, 1, 'a') IN (select b,a,c from t1 where c='b' or c='a');
ROW(1, 1, 'a') IN (select b,a,c from t1 where c='b' or c='a')
1
select ROW(1, 1, 'a') IN (select b,a,c from t1 limit 2);
ERROR 42000: This version of MySQL doesn't yet support 'LIMIT & IN/ALL/ANY/SOME subquery'
drop table t1;
create table t1 (a int);
insert into t1 values (1);
do @a:=(SELECT a from t1);
select @a;
@a
1
set @a:=2;
set @a:=(SELECT a from t1);
select @a;
@a
1
drop table t1;
do (SELECT a from t1);
ERROR 42S02: Table 'test.t1' doesn't exist
set @a:=(SELECT a from t1);
ERROR 42S02: Table 'test.t1' doesn't exist
CREATE TABLE t1 (a int, KEY(a));
HANDLER t1 OPEN;
HANDLER t1 READ a=((SELECT 1));
ERROR 42000: You have an error in your SQL syntax; check the manual that corresponds to your MySQL server version for the right syntax to use near 'SELECT 1))' at line 1
HANDLER t1 CLOSE;
drop table t1;
create table t1 (a int);
create table t2 (b int);
insert into t1 values (1),(2);
insert into t2 values (1);
select a from t1 where a in (select a from t1 where a in (select b from t2));
a
1
drop table t1, t2;
create table t1 (a int, b int);
create table t2 like t1;
insert into t1 values (1,2),(1,3),(1,4),(1,5);
insert into t2 values (1,2),(1,3);
select * from t1 where row(a,b) in (select a,b from t2);
a	b
1	2
1	3
drop table t1, t2;
CREATE TABLE `t1` (`i` int(11) NOT NULL default '0',PRIMARY KEY  (`i`)) ENGINE=MyISAM CHARSET=latin1;
INSERT INTO t1 VALUES (1);
UPDATE t1 SET i=i+1 WHERE i=(SELECT MAX(i));
select * from t1;
i
2
drop table t1;
CREATE TABLE t1 (a int(1));
EXPLAIN EXTENDED SELECT (SELECT RAND() FROM t1) FROM t1;
id	select_type	table	type	possible_keys	key	key_len	ref	rows	filtered	Extra
1	PRIMARY	t1	system	NULL	NULL	NULL	NULL	0	0.00	const row not found
2	UNCACHEABLE SUBQUERY	t1	system	NULL	NULL	NULL	NULL	0	0.00	const row not found
Warnings:
Note	1003	select (select rand() AS `RAND()` from `test`.`t1`) AS `(SELECT RAND() FROM t1)` from `test`.`t1`
EXPLAIN EXTENDED SELECT (SELECT ENCRYPT('test') FROM t1) FROM t1;
id	select_type	table	type	possible_keys	key	key_len	ref	rows	filtered	Extra
1	PRIMARY	t1	system	NULL	NULL	NULL	NULL	0	0.00	const row not found
2	UNCACHEABLE SUBQUERY	t1	system	NULL	NULL	NULL	NULL	0	0.00	const row not found
Warnings:
Note	1003	select (select encrypt(_latin1'test') AS `ENCRYPT('test')` from `test`.`t1`) AS `(SELECT ENCRYPT('test') FROM t1)` from `test`.`t1`
EXPLAIN EXTENDED SELECT (SELECT BENCHMARK(1,1) FROM t1) FROM t1;
id	select_type	table	type	possible_keys	key	key_len	ref	rows	filtered	Extra
1	PRIMARY	t1	system	NULL	NULL	NULL	NULL	0	0.00	const row not found
2	UNCACHEABLE SUBQUERY	t1	system	NULL	NULL	NULL	NULL	0	0.00	const row not found
Warnings:
Note	1003	select (select benchmark(1,1) AS `BENCHMARK(1,1)` from `test`.`t1`) AS `(SELECT BENCHMARK(1,1) FROM t1)` from `test`.`t1`
drop table t1;
CREATE TABLE `t1` (
`mot` varchar(30) character set latin1 NOT NULL default '',
`topic` mediumint(8) unsigned NOT NULL default '0',
`date` date NOT NULL default '0000-00-00',
`pseudo` varchar(35) character set latin1 NOT NULL default '',
PRIMARY KEY  (`mot`,`pseudo`,`date`,`topic`),
KEY `pseudo` (`pseudo`,`date`,`topic`),
KEY `topic` (`topic`)
) ENGINE=MyISAM CHARSET=latin1 ROW_FORMAT=DYNAMIC;
CREATE TABLE `t2` (
`mot` varchar(30) character set latin1 NOT NULL default '',
`topic` mediumint(8) unsigned NOT NULL default '0',
`date` date NOT NULL default '0000-00-00',
`pseudo` varchar(35) character set latin1 NOT NULL default '',
PRIMARY KEY  (`mot`,`pseudo`,`date`,`topic`),
KEY `pseudo` (`pseudo`,`date`,`topic`),
KEY `topic` (`topic`)
) ENGINE=MyISAM CHARSET=latin1 ROW_FORMAT=DYNAMIC;
CREATE TABLE `t3` (
`numeropost` mediumint(8) unsigned NOT NULL auto_increment,
`maxnumrep` int(10) unsigned NOT NULL default '0',
PRIMARY KEY  (`numeropost`),
UNIQUE KEY `maxnumrep` (`maxnumrep`)
) ENGINE=MyISAM CHARSET=latin1;
INSERT INTO t1 VALUES ('joce','1','','joce'),('test','2','','test');
Warnings:
Warning	1265	Data truncated for column 'date' at row 1
Warning	1265	Data truncated for column 'date' at row 2
INSERT INTO t2 VALUES ('joce','1','','joce'),('test','2','','test');
Warnings:
Warning	1265	Data truncated for column 'date' at row 1
Warning	1265	Data truncated for column 'date' at row 2
INSERT INTO t3 VALUES (1,1);
SELECT DISTINCT topic FROM t2 WHERE NOT EXISTS(SELECT * FROM t3 WHERE
numeropost=topic);
topic
2
select * from t1;
mot	topic	date	pseudo
joce	1	0000-00-00	joce
test	2	0000-00-00	test
DELETE FROM t1 WHERE topic IN (SELECT DISTINCT topic FROM t2 WHERE NOT
EXISTS(SELECT * FROM t3 WHERE numeropost=topic));
select * from t1;
mot	topic	date	pseudo
joce	1	0000-00-00	joce
drop table t1, t2, t3;
SELECT * FROM (SELECT 1 as a,(SELECT a)) a;
a	(SELECT a)
1	1
CREATE TABLE t1 SELECT * FROM (SELECT 1 as a,(SELECT 1)) a;
SHOW CREATE TABLE t1;
Table	Create Table
t1	CREATE TABLE `t1` (
  `a` int(1) NOT NULL DEFAULT '0',
  `(SELECT 1)` int(1) NOT NULL DEFAULT '0'
) ENGINE=MyISAM DEFAULT CHARSET=latin1
drop table t1;
CREATE TABLE t1 SELECT * FROM (SELECT 1 as a,(SELECT a)) a;
SHOW CREATE TABLE t1;
Table	Create Table
t1	CREATE TABLE `t1` (
  `a` int(1) NOT NULL DEFAULT '0',
  `(SELECT a)` int(1) NOT NULL DEFAULT '0'
) ENGINE=MyISAM DEFAULT CHARSET=latin1
drop table t1;
CREATE TABLE t1 SELECT * FROM (SELECT 1 as a,(SELECT a+0)) a;
SHOW CREATE TABLE t1;
Table	Create Table
t1	CREATE TABLE `t1` (
  `a` int(1) NOT NULL DEFAULT '0',
  `(SELECT a+0)` int(3) NOT NULL DEFAULT '0'
) ENGINE=MyISAM DEFAULT CHARSET=latin1
drop table t1;
CREATE TABLE t1 SELECT (SELECT 1 as a UNION SELECT 1+1 limit 1,1) as a;
select * from t1;
a
2
SHOW CREATE TABLE t1;
Table	Create Table
t1	CREATE TABLE `t1` (
  `a` bigint(20) NOT NULL DEFAULT '0'
) ENGINE=MyISAM DEFAULT CHARSET=latin1
drop table t1;
create table t1 (a int);
insert into t1 values (1), (2), (3);
explain extended select a,(select (select rand() from t1 limit 1)  from t1 limit 1)
from t1;
id	select_type	table	type	possible_keys	key	key_len	ref	rows	filtered	Extra
1	PRIMARY	t1	ALL	NULL	NULL	NULL	NULL	3	100.00	
2	UNCACHEABLE SUBQUERY	t1	ALL	NULL	NULL	NULL	NULL	3	100.00	
3	UNCACHEABLE SUBQUERY	t1	ALL	NULL	NULL	NULL	NULL	3	100.00	
Warnings:
Note	1003	select `test`.`t1`.`a` AS `a`,(select (select rand() AS `rand()` from `test`.`t1` limit 1) AS `(select rand() from t1 limit 1)` from `test`.`t1` limit 1) AS `(select (select rand() from t1 limit 1)  from t1 limit 1)` from `test`.`t1`
drop table t1;
select t1.Continent, t2.Name, t2.Population from t1 LEFT JOIN t2 ON t1.Code = t2.Country  where t2.Population IN (select max(t2.Population) AS Population from t2, t1 where t2.Country = t1.Code group by Continent);
ERROR 42S02: Table 'test.t1' doesn't exist
CREATE TABLE t1 (
ID int(11) NOT NULL auto_increment,
name char(35) NOT NULL default '',
t2 char(3) NOT NULL default '',
District char(20) NOT NULL default '',
Population int(11) NOT NULL default '0',
PRIMARY KEY  (ID)
) ENGINE=MyISAM;
INSERT INTO t1 VALUES (130,'Sydney','AUS','New South Wales',3276207);
INSERT INTO t1 VALUES (131,'Melbourne','AUS','Victoria',2865329);
INSERT INTO t1 VALUES (132,'Brisbane','AUS','Queensland',1291117);
CREATE TABLE t2 (
Code char(3) NOT NULL default '',
Name char(52) NOT NULL default '',
Continent enum('Asia','Europe','North America','Africa','Oceania','Antarctica','South America') NOT NULL default 'Asia',
Region char(26) NOT NULL default '',
SurfaceArea float(10,2) NOT NULL default '0.00',
IndepYear smallint(6) default NULL,
Population int(11) NOT NULL default '0',
LifeExpectancy float(3,1) default NULL,
GNP float(10,2) default NULL,
GNPOld float(10,2) default NULL,
LocalName char(45) NOT NULL default '',
GovernmentForm char(45) NOT NULL default '',
HeadOfState char(60) default NULL,
Capital int(11) default NULL,
Code2 char(2) NOT NULL default '',
PRIMARY KEY  (Code)
) ENGINE=MyISAM;
INSERT INTO t2 VALUES ('AUS','Australia','Oceania','Australia and New Zealand',7741220.00,1901,18886000,79.8,351182.00,392911.00,'Australia','Constitutional Monarchy, Federation','Elisabeth II',135,'AU');
INSERT INTO t2 VALUES ('AZE','Azerbaijan','Asia','Middle East',86600.00,1991,7734000,62.9,4127.00,4100.00,'Azärbaycan','Federal Republic','Heydär Äliyev',144,'AZ');
select t2.Continent, t1.Name, t1.Population from t2 LEFT JOIN t1 ON t2.Code = t1.t2  where t1.Population IN (select max(t1.Population) AS Population from t1, t2 where t1.t2 = t2.Code group by Continent);
Continent	Name	Population
Oceania	Sydney	3276207
drop table t1, t2;
CREATE TABLE `t1` (
`id` mediumint(8) unsigned NOT NULL auto_increment,
`pseudo` varchar(35) character set latin1 NOT NULL default '',
PRIMARY KEY  (`id`),
UNIQUE KEY `pseudo` (`pseudo`)
) ENGINE=MyISAM PACK_KEYS=1 ROW_FORMAT=DYNAMIC;
INSERT INTO t1 (pseudo) VALUES ('test');
SELECT 0 IN (SELECT 1 FROM t1 a);
0 IN (SELECT 1 FROM t1 a)
0
EXPLAIN EXTENDED SELECT 0 IN (SELECT 1 FROM t1 a);
id	select_type	table	type	possible_keys	key	key_len	ref	rows	filtered	Extra
1	PRIMARY	NULL	NULL	NULL	NULL	NULL	NULL	NULL	NULL	No tables used
2	DEPENDENT SUBQUERY	NULL	NULL	NULL	NULL	NULL	NULL	NULL	NULL	Impossible WHERE
Warnings:
Note	1003	select <in_optimizer>(0,<exists>(select 1 AS `Not_used` from `test`.`t1` `a`)) AS `0 IN (SELECT 1 FROM t1 a)`
INSERT INTO t1 (pseudo) VALUES ('test1');
SELECT 0 IN (SELECT 1 FROM t1 a);
0 IN (SELECT 1 FROM t1 a)
0
EXPLAIN EXTENDED SELECT 0 IN (SELECT 1 FROM t1 a);
id	select_type	table	type	possible_keys	key	key_len	ref	rows	filtered	Extra
1	PRIMARY	NULL	NULL	NULL	NULL	NULL	NULL	NULL	NULL	No tables used
2	DEPENDENT SUBQUERY	NULL	NULL	NULL	NULL	NULL	NULL	NULL	NULL	Impossible WHERE
Warnings:
Note	1003	select <in_optimizer>(0,<exists>(select 1 AS `Not_used` from `test`.`t1` `a`)) AS `0 IN (SELECT 1 FROM t1 a)`
drop table t1;
CREATE TABLE `t1` (
`i` int(11) NOT NULL default '0',
PRIMARY KEY  (`i`)
) ENGINE=MyISAM CHARSET=latin1;
INSERT INTO t1 VALUES (1);
UPDATE t1 SET i=i+(SELECT MAX(i) FROM (SELECT 1) t) WHERE i=(SELECT MAX(i));
UPDATE t1 SET i=i+1 WHERE i=(SELECT MAX(i));
UPDATE t1 SET t.i=i+(SELECT MAX(i) FROM (SELECT 1) t);
ERROR 42S22: Unknown column 't.i' in 'field list'
select * from t1;
i
3
drop table t1;
CREATE TABLE t1 (
id int(11) default NULL
) ENGINE=MyISAM CHARSET=latin1;
INSERT INTO t1 VALUES (1),(1),(2),(2),(1),(3);
CREATE TABLE t2 (
id int(11) default NULL,
name varchar(15) default NULL
) ENGINE=MyISAM CHARSET=latin1;
INSERT INTO t2 VALUES (4,'vita'), (1,'vita'), (2,'vita'), (1,'vita');
update t1, t2 set t2.name='lenka' where t2.id in (select id from t1);
select * from t2;
id	name
4	vita
1	lenka
2	lenka
1	lenka
drop table t1,t2;
create table t1 (a int, unique index indexa (a));
insert into t1 values (-1), (-4), (-2), (NULL);
select -10 IN (select a from t1 FORCE INDEX (indexa));
-10 IN (select a from t1 FORCE INDEX (indexa))
NULL
drop table t1;
create table t1 (id int not null auto_increment primary key, salary int, key(salary));
insert into t1 (salary) values (100),(1000),(10000),(10),(500),(5000),(50000);
explain extended SELECT id FROM t1 where salary = (SELECT MAX(salary) FROM t1);
id	select_type	table	type	possible_keys	key	key_len	ref	rows	filtered	Extra
1	PRIMARY	t1	ref	salary	salary	5	const	1	100.00	Using where
2	SUBQUERY	NULL	NULL	NULL	NULL	NULL	NULL	NULL	NULL	Select tables optimized away
Warnings:
Note	1003	select `test`.`t1`.`id` AS `id` from `test`.`t1` where (`test`.`t1`.`salary` = (select max(`test`.`t1`.`salary`) AS `MAX(salary)` from `test`.`t1`))
drop table t1;
CREATE TABLE t1 (
ID int(10) unsigned NOT NULL auto_increment,
SUB_ID int(3) unsigned NOT NULL default '0',
REF_ID int(10) unsigned default NULL,
REF_SUB int(3) unsigned default '0',
PRIMARY KEY (ID,SUB_ID),
UNIQUE KEY t1_PK (ID,SUB_ID),
KEY t1_FK (REF_ID,REF_SUB),
KEY t1_REFID (REF_ID)
) ENGINE=MyISAM CHARSET=cp1251;
INSERT INTO t1 VALUES (1,0,NULL,NULL),(2,0,NULL,NULL);
SELECT DISTINCT REF_ID FROM t1 WHERE ID= (SELECT DISTINCT REF_ID FROM t1 WHERE ID=2);
REF_ID
DROP TABLE t1;
create table t1 (a int, b int);
create table t2 (a int, b int);
insert into t1 values (1,0), (2,0), (3,0);
insert into t2 values (1,1), (2,1), (3,1), (2,2);
update ignore t1 set b=(select b from t2 where t1.a=t2.a);
Warnings:
Error	1242	Subquery returns more than 1 row
select * from t1;
a	b
1	1
2	NULL
3	1
drop table t1, t2;
CREATE TABLE `t1` (
`id` mediumint(8) unsigned NOT NULL auto_increment,
`pseudo` varchar(35) NOT NULL default '',
`email` varchar(60) NOT NULL default '',
PRIMARY KEY  (`id`),
UNIQUE KEY `email` (`email`),
UNIQUE KEY `pseudo` (`pseudo`)
) ENGINE=MyISAM CHARSET=latin1 PACK_KEYS=1 ROW_FORMAT=DYNAMIC;
INSERT INTO t1 (id,pseudo,email) VALUES (1,'test','test'),(2,'test1','test1');
SELECT pseudo as a, pseudo as b FROM t1 GROUP BY (SELECT a) ORDER BY (SELECT id*1);
a	b
test	test
test1	test1
drop table if exists t1;
(SELECT 1 as a) UNION (SELECT 1) ORDER BY (SELECT a+0);
a
1
create table t1 (a int not null, b int, primary key (a));
create table t2 (a int not null, primary key (a));
create table t3 (a int not null, b int, primary key (a));
insert into t1 values (1,10), (2,20), (3,30),  (4,40);
insert into t2 values (2), (3), (4), (5);
insert into t3 values (10,3), (20,4), (30,5);
select * from t2 where t2.a in (select a from t1);
a
2
3
4
explain extended select * from t2 where t2.a in (select a from t1);
id	select_type	table	type	possible_keys	key	key_len	ref	rows	filtered	Extra
1	PRIMARY	t2	index	NULL	PRIMARY	4	NULL	4	100.00	Using where; Using index
2	DEPENDENT SUBQUERY	t1	unique_subquery	PRIMARY	PRIMARY	4	func	1	100.00	Using index
Warnings:
Note	1003	select `test`.`t2`.`a` AS `a` from `test`.`t2` where <in_optimizer>(`test`.`t2`.`a`,<exists>(<primary_index_lookup>(<cache>(`test`.`t2`.`a`) in t1 on PRIMARY)))
select * from t2 where t2.a in (select a from t1 where t1.b <> 30);
a
2
4
explain extended select * from t2 where t2.a in (select a from t1 where t1.b <> 30);
id	select_type	table	type	possible_keys	key	key_len	ref	rows	filtered	Extra
1	PRIMARY	t2	index	NULL	PRIMARY	4	NULL	4	100.00	Using where; Using index
2	DEPENDENT SUBQUERY	t1	unique_subquery	PRIMARY	PRIMARY	4	func	1	100.00	Using where
Warnings:
Note	1003	select `test`.`t2`.`a` AS `a` from `test`.`t2` where <in_optimizer>(`test`.`t2`.`a`,<exists>(<primary_index_lookup>(<cache>(`test`.`t2`.`a`) in t1 on PRIMARY where (`test`.`t1`.`b` <> 30))))
select * from t2 where t2.a in (select t1.a from t1,t3 where t1.b=t3.a);
a
2
3
explain extended select * from t2 where t2.a in (select t1.a from t1,t3 where t1.b=t3.a);
id	select_type	table	type	possible_keys	key	key_len	ref	rows	filtered	Extra
1	PRIMARY	t2	index	NULL	PRIMARY	4	NULL	4	100.00	Using where; Using index
2	DEPENDENT SUBQUERY	t1	eq_ref	PRIMARY	PRIMARY	4	func	1	100.00	Using where
2	DEPENDENT SUBQUERY	t3	eq_ref	PRIMARY	PRIMARY	4	test.t1.b	1	100.00	Using where; Using index
Warnings:
Note	1003	select `test`.`t2`.`a` AS `a` from `test`.`t2` where <in_optimizer>(`test`.`t2`.`a`,<exists>(select 1 AS `Not_used` from `test`.`t1` join `test`.`t3` where ((`test`.`t3`.`a` = `test`.`t1`.`b`) and (<cache>(`test`.`t2`.`a`) = `test`.`t1`.`a`))))
drop table t1, t2, t3;
create table t1 (a int, b int, index a (a,b));
create table t2 (a int, index a (a));
create table t3 (a int, b int, index a (a));
insert into t1 values (1,10), (2,20), (3,30), (4,40);
insert into t2 values (2), (3), (4), (5);
insert into t3 values (10,3), (20,4), (30,5);
select * from t2 where t2.a in (select a from t1);
a
2
3
4
explain extended select * from t2 where t2.a in (select a from t1);
id	select_type	table	type	possible_keys	key	key_len	ref	rows	filtered	Extra
1	PRIMARY	t2	index	NULL	a	5	NULL	4	100.00	Using where; Using index
2	DEPENDENT SUBQUERY	t1	index_subquery	a	a	5	func	1001	100.00	Using index
Warnings:
Note	1003	select `test`.`t2`.`a` AS `a` from `test`.`t2` where <in_optimizer>(`test`.`t2`.`a`,<exists>(<index_lookup>(<cache>(`test`.`t2`.`a`) in t1 on a)))
select * from t2 where t2.a in (select a from t1 where t1.b <> 30);
a
2
4
explain extended select * from t2 where t2.a in (select a from t1 where t1.b <> 30);
id	select_type	table	type	possible_keys	key	key_len	ref	rows	filtered	Extra
1	PRIMARY	t2	index	NULL	a	5	NULL	4	100.00	Using where; Using index
2	DEPENDENT SUBQUERY	t1	index_subquery	a	a	5	func	1001	100.00	Using index; Using where
Warnings:
Note	1003	select `test`.`t2`.`a` AS `a` from `test`.`t2` where <in_optimizer>(`test`.`t2`.`a`,<exists>(<index_lookup>(<cache>(`test`.`t2`.`a`) in t1 on a where (`test`.`t1`.`b` <> 30))))
select * from t2 where t2.a in (select t1.a from t1,t3 where t1.b=t3.a);
a
2
3
explain extended select * from t2 where t2.a in (select t1.a from t1,t3 where t1.b=t3.a);
id	select_type	table	type	possible_keys	key	key_len	ref	rows	filtered	Extra
1	PRIMARY	t2	index	NULL	a	5	NULL	4	100.00	Using where; Using index
2	DEPENDENT SUBQUERY	t1	ref	a	a	5	func	1001	100.00	Using where; Using index
2	DEPENDENT SUBQUERY	t3	index	a	a	5	NULL	3	100.00	Using where; Using index
Warnings:
Note	1003	select `test`.`t2`.`a` AS `a` from `test`.`t2` where <in_optimizer>(`test`.`t2`.`a`,<exists>(select 1 AS `Not_used` from `test`.`t1` join `test`.`t3` where ((`test`.`t3`.`a` = `test`.`t1`.`b`) and (<cache>(`test`.`t2`.`a`) = `test`.`t1`.`a`))))
insert into t1 values (3,31);
select * from t2 where t2.a in (select a from t1 where t1.b <> 30);
a
2
3
4
select * from t2 where t2.a in (select a from t1 where t1.b <> 30 and t1.b <> 31);
a
2
4
explain extended select * from t2 where t2.a in (select a from t1 where t1.b <> 30);
id	select_type	table	type	possible_keys	key	key_len	ref	rows	filtered	Extra
1	PRIMARY	t2	index	NULL	a	5	NULL	4	100.00	Using where; Using index
2	DEPENDENT SUBQUERY	t1	index_subquery	a	a	5	func	1001	100.00	Using index; Using where
Warnings:
Note	1003	select `test`.`t2`.`a` AS `a` from `test`.`t2` where <in_optimizer>(`test`.`t2`.`a`,<exists>(<index_lookup>(<cache>(`test`.`t2`.`a`) in t1 on a where (`test`.`t1`.`b` <> 30))))
drop table t1, t2, t3;
create table t1 (a int, b int);
create table t2 (a int, b int);
create table t3 (a int, b int);
insert into t1 values (0,100),(1,2), (1,3), (2,2), (2,7), (2,-1), (3,10);
insert into t2 values (0,0), (1,1), (2,1), (3,1), (4,1);
insert into t3 values (3,3), (2,2), (1,1);
select a,(select count(distinct t1.b) as sum from t1,t2 where t1.a=t2.a and t2.b > 0 and t1.a <= t3.b group by t1.a order by sum limit 1) from t3;
a	(select count(distinct t1.b) as sum from t1,t2 where t1.a=t2.a and t2.b > 0 and t1.a <= t3.b group by t1.a order by sum limit 1)
3	1
2	2
1	2
drop table t1,t2,t3;
create table t1 (s1 int);
create table t2 (s1 int);
insert into t1 values (1);
insert into t2 values (1);
select * from t1 where exists (select s1 from t2 having max(t2.s1)=t1.s1);
s1
1
drop table t1,t2;
create table t1 (s1 int);
create table t2 (s1 int);
insert into t1 values (1);
insert into t2 values (1);
update t1 set  s1 = s1 + 1 where 1 = (select x.s1 as A from t2 WHERE t2.s1 > t1.s1 order by A);
ERROR 42S22: Unknown column 'x.s1' in 'field list'
DROP TABLE t1, t2;
CREATE TABLE t1 (s1 CHAR(5) COLLATE latin1_german1_ci,
s2 CHAR(5) COLLATE latin1_swedish_ci);
INSERT INTO t1 VALUES ('z','?');
select * from t1 where s1 > (select max(s2) from t1);
ERROR HY000: Illegal mix of collations (latin1_german1_ci,IMPLICIT) and (latin1_swedish_ci,IMPLICIT) for operation '>'
select * from t1 where s1 > any (select max(s2) from t1);
ERROR HY000: Illegal mix of collations (latin1_german1_ci,IMPLICIT) and (latin1_swedish_ci,IMPLICIT) for operation '>'
drop table t1;
create table t1(toid int,rd int);
create table t2(userid int,pmnew int,pmtotal int);
insert into t2 values(1,0,0),(2,0,0);
insert into t1 values(1,0),(1,0),(1,0),(1,12),(1,15),(1,123),(1,12312),(1,12312),(1,123),(2,0),(2,0),(2,1),(2,2);
select userid,pmtotal,pmnew, (select count(rd) from t1 where toid=t2.userid) calc_total, (select count(rd) from t1 where rd=0 and toid=t2.userid) calc_new from t2 where userid in (select distinct toid from t1);
userid	pmtotal	pmnew	calc_total	calc_new
1	0	0	9	3
2	0	0	4	2
drop table t1, t2;
create table t1 (s1 char(5));
select (select 'a','b' from t1 union select 'a','b' from t1) from t1;
ERROR 21000: Operand should contain 1 column(s)
insert into t1 values ('tttt');
select * from t1 where ('a','b')=(select 'a','b' from t1 union select 'a','b' from t1);
s1
tttt
explain extended (select * from t1);
id	select_type	table	type	possible_keys	key	key_len	ref	rows	filtered	Extra
1	SIMPLE	t1	system	NULL	NULL	NULL	NULL	1	100.00	
Warnings:
Note	1003	(select `test`.`t1`.`s1` AS `s1` from `test`.`t1`)
(select * from t1);
s1
tttt
drop table t1;
create table t1 (s1 char(5), index s1(s1));
create table t2 (s1 char(5), index s1(s1));
insert into t1 values ('a1'),('a2'),('a3');
insert into t2 values ('a1'),('a2');
select s1, s1 NOT IN (SELECT s1 FROM t2) from t1;
s1	s1 NOT IN (SELECT s1 FROM t2)
a1	0
a2	0
a3	1
select s1, s1 = ANY (SELECT s1 FROM t2) from t1;
s1	s1 = ANY (SELECT s1 FROM t2)
a1	1
a2	1
a3	0
select s1, s1 <> ALL (SELECT s1 FROM t2) from t1;
s1	s1 <> ALL (SELECT s1 FROM t2)
a1	0
a2	0
a3	1
select s1, s1 NOT IN (SELECT s1 FROM t2 WHERE s1 < 'a2') from t1;
s1	s1 NOT IN (SELECT s1 FROM t2 WHERE s1 < 'a2')
a1	0
a2	1
a3	1
explain extended select s1, s1 NOT IN (SELECT s1 FROM t2) from t1;
id	select_type	table	type	possible_keys	key	key_len	ref	rows	filtered	Extra
1	PRIMARY	t1	index	NULL	s1	6	NULL	3	100.00	Using index
2	DEPENDENT SUBQUERY	t2	index_subquery	s1	s1	6	func	2	100.00	Using index; Full scan on NULL key
Warnings:
Note	1003	select `test`.`t1`.`s1` AS `s1`,(not(<in_optimizer>(`test`.`t1`.`s1`,<exists>(<index_lookup>(<cache>(`test`.`t1`.`s1`) in t2 on s1 checking NULL having trigcond(<is_not_null_test>(`test`.`t2`.`s1`))))))) AS `s1 NOT IN (SELECT s1 FROM t2)` from `test`.`t1`
explain extended select s1, s1 = ANY (SELECT s1 FROM t2) from t1;
id	select_type	table	type	possible_keys	key	key_len	ref	rows	filtered	Extra
1	PRIMARY	t1	index	NULL	s1	6	NULL	3	100.00	Using index
2	DEPENDENT SUBQUERY	t2	index_subquery	s1	s1	6	func	2	100.00	Using index; Full scan on NULL key
Warnings:
Note	1003	select `test`.`t1`.`s1` AS `s1`,<in_optimizer>(`test`.`t1`.`s1`,<exists>(<index_lookup>(<cache>(`test`.`t1`.`s1`) in t2 on s1 checking NULL having trigcond(<is_not_null_test>(`test`.`t2`.`s1`))))) AS `s1 = ANY (SELECT s1 FROM t2)` from `test`.`t1`
explain extended select s1, s1 <> ALL (SELECT s1 FROM t2) from t1;
id	select_type	table	type	possible_keys	key	key_len	ref	rows	filtered	Extra
1	PRIMARY	t1	index	NULL	s1	6	NULL	3	100.00	Using index
2	DEPENDENT SUBQUERY	t2	index_subquery	s1	s1	6	func	2	100.00	Using index; Full scan on NULL key
Warnings:
Note	1003	select `test`.`t1`.`s1` AS `s1`,(not(<in_optimizer>(`test`.`t1`.`s1`,<exists>(<index_lookup>(<cache>(`test`.`t1`.`s1`) in t2 on s1 checking NULL having trigcond(<is_not_null_test>(`test`.`t2`.`s1`))))))) AS `s1 <> ALL (SELECT s1 FROM t2)` from `test`.`t1`
explain extended select s1, s1 NOT IN (SELECT s1 FROM t2 WHERE s1 < 'a2') from t1;
id	select_type	table	type	possible_keys	key	key_len	ref	rows	filtered	Extra
1	PRIMARY	t1	index	NULL	s1	6	NULL	3	100.00	Using index
2	DEPENDENT SUBQUERY	t2	index_subquery	s1	s1	6	func	2	100.00	Using index; Using where; Full scan on NULL key
Warnings:
Note	1003	select `test`.`t1`.`s1` AS `s1`,(not(<in_optimizer>(`test`.`t1`.`s1`,<exists>(<index_lookup>(<cache>(`test`.`t1`.`s1`) in t2 on s1 checking NULL where (`test`.`t2`.`s1` < _latin1'a2') having trigcond(<is_not_null_test>(`test`.`t2`.`s1`))))))) AS `s1 NOT IN (SELECT s1 FROM t2 WHERE s1 < 'a2')` from `test`.`t1`
drop table t1,t2;
create table t2 (a int, b int);
create table t3 (a int);
insert into t3 values (6),(7),(3);
select * from t3 where a >= all (select b from t2);
a
6
7
3
explain extended select * from t3 where a >= all (select b from t2);
id	select_type	table	type	possible_keys	key	key_len	ref	rows	filtered	Extra
1	PRIMARY	t3	ALL	NULL	NULL	NULL	NULL	3	100.00	Using where
2	SUBQUERY	t2	system	NULL	NULL	NULL	NULL	0	0.00	const row not found
Warnings:
Note	1003	select `test`.`t3`.`a` AS `a` from `test`.`t3` where <not>((`test`.`t3`.`a` < (select max(`test`.`t2`.`b`) from `test`.`t2`)))
select * from t3 where a >= some (select b from t2);
a
explain extended select * from t3 where a >= some (select b from t2);
id	select_type	table	type	possible_keys	key	key_len	ref	rows	filtered	Extra
1	PRIMARY	t3	ALL	NULL	NULL	NULL	NULL	3	100.00	Using where
2	SUBQUERY	t2	system	NULL	NULL	NULL	NULL	0	0.00	const row not found
Warnings:
Note	1003	select `test`.`t3`.`a` AS `a` from `test`.`t3` where <nop>((`test`.`t3`.`a` >= (select min(`test`.`t2`.`b`) from `test`.`t2`)))
select * from t3 where a >= all (select b from t2 group by 1);
a
6
7
3
explain extended select * from t3 where a >= all (select b from t2 group by 1);
id	select_type	table	type	possible_keys	key	key_len	ref	rows	filtered	Extra
1	PRIMARY	t3	ALL	NULL	NULL	NULL	NULL	3	100.00	Using where
2	SUBQUERY	t2	system	NULL	NULL	NULL	NULL	0	0.00	const row not found
Warnings:
Note	1003	select `test`.`t3`.`a` AS `a` from `test`.`t3` where <not>((`test`.`t3`.`a` < <max>(select `test`.`t2`.`b` AS `b` from `test`.`t2` group by 1)))
select * from t3 where a >= some (select b from t2 group by 1);
a
explain extended select * from t3 where a >= some (select b from t2 group by 1);
id	select_type	table	type	possible_keys	key	key_len	ref	rows	filtered	Extra
1	PRIMARY	t3	ALL	NULL	NULL	NULL	NULL	3	100.00	Using where
2	SUBQUERY	t2	system	NULL	NULL	NULL	NULL	0	0.00	const row not found
Warnings:
Note	1003	select `test`.`t3`.`a` AS `a` from `test`.`t3` where <nop>((`test`.`t3`.`a` >= <min>(select `test`.`t2`.`b` AS `b` from `test`.`t2` group by 1)))
select * from t3 where NULL >= any (select b from t2);
a
explain extended select * from t3 where NULL >= any (select b from t2);
id	select_type	table	type	possible_keys	key	key_len	ref	rows	filtered	Extra
1	PRIMARY	NULL	NULL	NULL	NULL	NULL	NULL	NULL	NULL	Impossible WHERE
2	SUBQUERY	t2	system	NULL	NULL	NULL	NULL	0	0.00	const row not found
Warnings:
Note	1003	select `test`.`t3`.`a` AS `a` from `test`.`t3`
select * from t3 where NULL >= any (select b from t2 group by 1);
a
explain extended select * from t3 where NULL >= any (select b from t2 group by 1);
id	select_type	table	type	possible_keys	key	key_len	ref	rows	filtered	Extra
1	PRIMARY	NULL	NULL	NULL	NULL	NULL	NULL	NULL	NULL	Impossible WHERE
2	SUBQUERY	t2	system	NULL	NULL	NULL	NULL	0	0.00	const row not found
Warnings:
Note	1003	select `test`.`t3`.`a` AS `a` from `test`.`t3`
select * from t3 where NULL >= some (select b from t2);
a
explain extended select * from t3 where NULL >= some (select b from t2);
id	select_type	table	type	possible_keys	key	key_len	ref	rows	filtered	Extra
1	PRIMARY	NULL	NULL	NULL	NULL	NULL	NULL	NULL	NULL	Impossible WHERE
2	SUBQUERY	t2	system	NULL	NULL	NULL	NULL	0	0.00	const row not found
Warnings:
Note	1003	select `test`.`t3`.`a` AS `a` from `test`.`t3`
select * from t3 where NULL >= some (select b from t2 group by 1);
a
explain extended select * from t3 where NULL >= some (select b from t2 group by 1);
id	select_type	table	type	possible_keys	key	key_len	ref	rows	filtered	Extra
1	PRIMARY	NULL	NULL	NULL	NULL	NULL	NULL	NULL	NULL	Impossible WHERE
2	SUBQUERY	t2	system	NULL	NULL	NULL	NULL	0	0.00	const row not found
Warnings:
Note	1003	select `test`.`t3`.`a` AS `a` from `test`.`t3`
insert into t2 values (2,2), (2,1), (3,3), (3,1);
select * from t3 where a > all (select max(b) from t2 group by a);
a
6
7
explain extended select * from t3 where a > all (select max(b) from t2 group by a);
id	select_type	table	type	possible_keys	key	key_len	ref	rows	filtered	Extra
1	PRIMARY	t3	ALL	NULL	NULL	NULL	NULL	3	100.00	Using where
2	SUBQUERY	t2	ALL	NULL	NULL	NULL	NULL	4	100.00	Using temporary; Using filesort
Warnings:
Note	1003	select `test`.`t3`.`a` AS `a` from `test`.`t3` where <not>((`test`.`t3`.`a` <= <max>(select max(`test`.`t2`.`b`) AS `max(b)` from `test`.`t2` group by `test`.`t2`.`a`)))
drop table t2, t3;
CREATE TABLE `t1` ( `id` mediumint(9) NOT NULL auto_increment, `taskid` bigint(20) NOT NULL default '0', `dbid` int(11) NOT NULL default '0', `create_date` datetime NOT NULL default '0000-00-00 00:00:00', `last_update` datetime NOT NULL default '0000-00-00 00:00:00', PRIMARY KEY  (`id`)) ENGINE=MyISAM CHARSET=latin1 AUTO_INCREMENT=3 ;
INSERT INTO `t1` (`id`, `taskid`, `dbid`, `create_date`,`last_update`) VALUES (1, 1, 15, '2003-09-29 10:31:36', '2003-09-29 10:31:36'), (2, 1, 21, now(), now());
CREATE TABLE `t2` (`db_id` int(11) NOT NULL auto_increment,`name` varchar(200) NOT NULL default '',`primary_uid` smallint(6) NOT NULL default '0',`secondary_uid` smallint(6) NOT NULL default '0',PRIMARY KEY  (`db_id`),UNIQUE KEY `name_2` (`name`),FULLTEXT KEY `name` (`name`)) ENGINE=MyISAM CHARSET=latin1 AUTO_INCREMENT=2147483647;
INSERT INTO `t2` (`db_id`, `name`, `primary_uid`, `secondary_uid`) VALUES (18, 'Not Set 1', 0, 0),(19, 'Valid', 1, 2),(20, 'Valid 2', 1, 2),(21, 'Should Not Return', 1, 2),(26, 'Not Set 2', 0, 0),(-1, 'ALL DB\'S', 0, 0);
CREATE TABLE `t3` (`taskgenid` mediumint(9) NOT NULL auto_increment,`dbid` int(11) NOT NULL default '0',`taskid` int(11) NOT NULL default '0',`mon` tinyint(4) NOT NULL default '1',`tues` tinyint(4) NOT NULL default '1',`wed` tinyint(4) NOT NULL default '1',`thur` tinyint(4) NOT NULL default '1',`fri` tinyint(4) NOT NULL default '1',`sat` tinyint(4) NOT NULL default '0',`sun` tinyint(4) NOT NULL default '0',`how_often` smallint(6) NOT NULL default '1',`userid` smallint(6) NOT NULL default '0',`active` tinyint(4) NOT NULL default '1',PRIMARY KEY  (`taskgenid`)) ENGINE=MyISAM CHARSET=latin1 AUTO_INCREMENT=2 ;
INSERT INTO `t3` (`taskgenid`, `dbid`, `taskid`, `mon`, `tues`,`wed`, `thur`, `fri`, `sat`, `sun`, `how_often`, `userid`, `active`) VALUES (1,-1, 1, 1, 1, 1, 1, 1, 0, 0, 1, 0, 1);
CREATE TABLE `t4` (`task_id` smallint(6) NOT NULL default '0',`description` varchar(200) NOT NULL default '') ENGINE=MyISAM CHARSET=latin1;
INSERT INTO `t4` (`task_id`, `description`) VALUES (1, 'Daily Check List'),(2, 'Weekly Status');
select  dbid, name, (date_format(now() , '%Y-%m-%d') - INTERVAL how_often DAY) >= ifnull((SELECT date_format(max(create_date),'%Y-%m-%d') FROM t1 WHERE dbid = b.db_id AND taskid = a.taskgenid), '1950-01-01') from t3 a, t2 b, t4  WHERE dbid = - 1 AND primary_uid = '1' AND t4.task_id = taskid;
dbid	name	(date_format(now() , '%Y-%m-%d') - INTERVAL how_often DAY) >= ifnull((SELECT date_format(max(create_date),'%Y-%m-%d') FROM t1 WHERE dbid = b.db_id AND taskid = a.taskgenid), '1950-01-01')
-1	Valid	1
-1	Valid 2	1
-1	Should Not Return	0
SELECT dbid, name FROM t3 a, t2 b, t4 WHERE dbid = - 1 AND primary_uid = '1' AND ((date_format(now() , '%Y-%m-%d') - INTERVAL how_often DAY) >= ifnull((SELECT date_format(max(create_date),'%Y-%m-%d') FROM t1 WHERE dbid = b.db_id AND taskid = a.taskgenid), '1950-01-01')) AND t4.task_id = taskid;
dbid	name
-1	Valid
-1	Valid 2
drop table t1,t2,t3,t4;
CREATE TABLE t1 (id int(11) default NULL) ENGINE=MyISAM CHARSET=latin1;
INSERT INTO t1 VALUES (1),(5);
CREATE TABLE t2 (id int(11) default NULL) ENGINE=MyISAM CHARSET=latin1;
INSERT INTO t2 VALUES (2),(6);
select * from t1 where (1,2,6) in (select * from t2);
ERROR 21000: Operand should contain 3 column(s)
DROP TABLE t1,t2;
create table t1 (s1 int);
insert into t1 values (1);
insert into t1 values (2);
set sort_buffer_size = (select s1 from t1);
ERROR 21000: Subquery returns more than 1 row
do (select * from t1);
Warnings:
Error	1242	Subquery returns more than 1 row
drop table t1;
create table t1 (s1 char);
insert into t1 values ('e');
select * from t1 where 'f' > any (select s1 from t1);
s1
e
select * from t1 where 'f' > any (select s1 from t1 union select s1 from t1);
s1
e
explain extended select * from t1 where 'f' > any (select s1 from t1 union select s1 from t1);
id	select_type	table	type	possible_keys	key	key_len	ref	rows	filtered	Extra
1	PRIMARY	t1	system	NULL	NULL	NULL	NULL	1	100.00	
2	SUBQUERY	t1	system	NULL	NULL	NULL	NULL	1	100.00	
3	UNION	t1	system	NULL	NULL	NULL	NULL	1	100.00	
NULL	UNION RESULT	<union2,3>	ALL	NULL	NULL	NULL	NULL	NULL	NULL	
Warnings:
Note	1003	select `test`.`t1`.`s1` AS `s1` from `test`.`t1`
drop table t1;
CREATE TABLE t1 (number char(11) NOT NULL default '') ENGINE=MyISAM CHARSET=latin1;
INSERT INTO t1 VALUES ('69294728265'),('18621828126'),('89356874041'),('95895001874');
CREATE TABLE t2 (code char(5) NOT NULL default '',UNIQUE KEY code (code)) ENGINE=MyISAM CHARSET=latin1;
INSERT INTO t2 VALUES ('1'),('1226'),('1245'),('1862'),('18623'),('1874'),('1967'),('6');
select c.number as phone,(select p.code from t2 p where c.number like concat(p.code, '%') order by length(p.code) desc limit 1) as code from t1 c;
phone	code
69294728265	6
18621828126	1862
89356874041	NULL
95895001874	NULL
drop table t1, t2;
create table t1 (s1 int);
create table t2 (s1 int);
select * from t1 where (select count(*) from t2 where t1.s2) = 1;
ERROR 42S22: Unknown column 't1.s2' in 'where clause'
select * from t1 where (select count(*) from t2 group by t1.s2) = 1;
ERROR 42S22: Unknown column 't1.s2' in 'group statement'
select count(*) from t2 group by t1.s2;
ERROR 42S22: Unknown column 't1.s2' in 'group statement'
drop table t1, t2;
CREATE TABLE t1(COLA FLOAT NOT NULL,COLB FLOAT NOT NULL,COLC VARCHAR(20) DEFAULT NULL,PRIMARY KEY (COLA, COLB));
CREATE TABLE t2(COLA FLOAT NOT NULL,COLB FLOAT NOT NULL,COLC CHAR(1) NOT NULL,PRIMARY KEY (COLA));
INSERT INTO t1 VALUES (1,1,'1A3240'), (1,2,'4W2365');
INSERT INTO t2 VALUES (100, 200, 'C');
SELECT DISTINCT COLC FROM t1 WHERE COLA = (SELECT COLA FROM t2 WHERE COLB = 200 AND COLC ='C' LIMIT 1);
COLC
DROP TABLE t1, t2;
CREATE TABLE t1 (a int(1));
INSERT INTO t1 VALUES (1),(1),(1),(1),(1),(2),(3),(4),(5);
SELECT DISTINCT (SELECT a) FROM t1 LIMIT 100;
(SELECT a)
1
2
3
4
5
DROP TABLE t1;
create table t1 (a int, b decimal(13, 3));
insert into t1 values (1, 0.123);
select a, (select max(b) from t1) into outfile "subselect.out.file.1" from t1;
delete from t1;
load data infile "subselect.out.file.1" into table t1;
select * from t1;
a	b
1	0.123
drop table t1;
CREATE TABLE `t1` (
`id` int(11) NOT NULL auto_increment,
`id_cns` tinyint(3) unsigned NOT NULL default '0',
`tipo` enum('','UNO','DUE') NOT NULL default '',
`anno_dep` smallint(4) unsigned zerofill NOT NULL default '0000',
`particolare` mediumint(8) unsigned NOT NULL default '0',
`generale` mediumint(8) unsigned NOT NULL default '0',
`bis` tinyint(3) unsigned NOT NULL default '0',
PRIMARY KEY  (`id`),
UNIQUE KEY `idx_cns_gen_anno` (`anno_dep`,`id_cns`,`generale`,`particolare`),
UNIQUE KEY `idx_cns_par_anno` (`id_cns`,`anno_dep`,`tipo`,`particolare`,`bis`)
);
INSERT INTO `t1` VALUES (1,16,'UNO',1987,2048,9681,0),(2,50,'UNO',1987,1536,13987,0),(3,16,'UNO',1987,2432,14594,0),(4,16,'UNO',1987,1792,13422,0),(5,16,'UNO',1987,1025,10240,0),(6,16,'UNO',1987,1026,7089,0);
CREATE TABLE `t2` (
`id` tinyint(3) unsigned NOT NULL auto_increment,
`max_anno_dep` smallint(6) unsigned NOT NULL default '0',
PRIMARY KEY  (`id`)
);
INSERT INTO `t2` VALUES (16,1987),(50,1990),(51,1990);
SELECT cns.id, cns.max_anno_dep, cns.max_anno_dep = (SELECT s.anno_dep FROM t1 AS s WHERE s.id_cns = cns.id ORDER BY s.anno_dep DESC LIMIT 1) AS PIPPO FROM t2 AS cns;
id	max_anno_dep	PIPPO
16	1987	1
50	1990	0
51	1990	NULL
DROP TABLE t1, t2;
create table t1 (a int);
insert into t1 values (1), (2), (3);
SET SQL_SELECT_LIMIT=1;
select sum(a) from (select * from t1) as a;
sum(a)
6
select 2 in (select * from t1);
2 in (select * from t1)
1
SET SQL_SELECT_LIMIT=default;
drop table t1;
CREATE TABLE t1 (a int, b int, INDEX (a));
INSERT INTO t1 VALUES (1, 1), (1, 2), (1, 3);
SELECT * FROM t1 WHERE a = (SELECT MAX(a) FROM t1 WHERE a = 1) ORDER BY b;
a	b
1	1
1	2
1	3
DROP TABLE t1;
create table t1(val varchar(10));
insert into t1 values ('aaa'), ('bbb'),('eee'),('mmm'),('ppp');
select count(*) from t1 as w1 where w1.val in (select w2.val from t1 as w2 where w2.val like 'm%') and w1.val in (select w3.val from t1 as w3 where w3.val like 'e%');
count(*)
0
drop table t1;
create table t1 (id int not null, text varchar(20) not null default '', primary key (id));
insert into t1 (id, text) values (1, 'text1'), (2, 'text2'), (3, 'text3'), (4, 'text4'), (5, 'text5'), (6, 'text6'), (7, 'text7'), (8, 'text8'), (9, 'text9'), (10, 'text10'), (11, 'text11'), (12, 'text12');
select * from t1 where id not in (select id from t1 where id < 8);
id	text
8	text8
9	text9
10	text10
11	text11
12	text12
select * from t1 as tt where not exists (select id from t1 where id < 8 and (id = tt.id or id is null) having id is not null);
id	text
8	text8
9	text9
10	text10
11	text11
12	text12
explain extended select * from t1 where id not in (select id from t1 where id < 8);
id	select_type	table	type	possible_keys	key	key_len	ref	rows	filtered	Extra
1	PRIMARY	t1	ALL	NULL	NULL	NULL	NULL	12	100.00	Using where
2	DEPENDENT SUBQUERY	t1	unique_subquery	PRIMARY	PRIMARY	4	func	1	100.00	Using index; Using where
Warnings:
Note	1003	select `test`.`t1`.`id` AS `id`,`test`.`t1`.`text` AS `text` from `test`.`t1` where (not(<in_optimizer>(`test`.`t1`.`id`,<exists>(<primary_index_lookup>(<cache>(`test`.`t1`.`id`) in t1 on PRIMARY where (`test`.`t1`.`id` < 8))))))
explain extended select * from t1 as tt where not exists (select id from t1 where id < 8 and (id = tt.id or id is null) having id is not null);
<<<<<<< HEAD
id	select_type	table	type	possible_keys	key	key_len	ref	rows	filtered	Extra
1	PRIMARY	tt	ALL	NULL	NULL	NULL	NULL	12	100.00	Using where
2	DEPENDENT SUBQUERY	t1	eq_ref	PRIMARY	PRIMARY	4	test.tt.id	1	100.00	Using where; Using index
=======
id	select_type	table	type	possible_keys	key	key_len	ref	rows	Extra
1	PRIMARY	tt	ALL	NULL	NULL	NULL	NULL	12	Using where
2	DEPENDENT SUBQUERY	t1	eq_ref	PRIMARY	PRIMARY	4	tt.id	1	Using where; Using index
>>>>>>> 90d4f809
Warnings:
Note	1276	Field or reference 'test.tt.id' of SELECT #2 was resolved in SELECT #1
Note	1003	select `test`.`tt`.`id` AS `id`,`test`.`tt`.`text` AS `text` from `test`.`t1` `tt` where (not(exists(select `test`.`t1`.`id` AS `id` from `test`.`t1` where ((`test`.`t1`.`id` < 8) and (`test`.`t1`.`id` = `test`.`tt`.`id`)) having (`test`.`t1`.`id` is not null))))
insert into t1 (id, text) values (1000, 'text1000'), (1001, 'text1001');
create table t2 (id int not null, text varchar(20) not null default '', primary key (id));
insert into t2 (id, text) values (1, 'text1'), (2, 'text2'), (3, 'text3'), (4, 'text4'), (5, 'text5'), (6, 'text6'), (7, 'text7'), (8, 'text8'), (9, 'text9'), (10, 'text10'), (11, 'text1'), (12, 'text2'), (13, 'text3'), (14, 'text4'), (15, 'text5'), (16, 'text6'), (17, 'text7'), (18, 'text8'), (19, 'text9'), (20, 'text10'),(21, 'text1'), (22, 'text2'), (23, 'text3'), (24, 'text4'), (25, 'text5'), (26, 'text6'), (27, 'text7'), (28, 'text8'), (29, 'text9'), (30, 'text10'), (31, 'text1'), (32, 'text2'), (33, 'text3'), (34, 'text4'), (35, 'text5'), (36, 'text6'), (37, 'text7'), (38, 'text8'), (39, 'text9'), (40, 'text10'), (41, 'text1'), (42, 'text2'), (43, 'text3'), (44, 'text4'), (45, 'text5'), (46, 'text6'), (47, 'text7'), (48, 'text8'), (49, 'text9'), (50, 'text10');
select * from t1 a left join t2 b on (a.id=b.id or b.id is null) join t1 c on (if(isnull(b.id), 1000, b.id)=c.id);
id	text	id	text	id	text
1	text1	1	text1	1	text1
2	text2	2	text2	2	text2
3	text3	3	text3	3	text3
4	text4	4	text4	4	text4
5	text5	5	text5	5	text5
6	text6	6	text6	6	text6
7	text7	7	text7	7	text7
8	text8	8	text8	8	text8
9	text9	9	text9	9	text9
10	text10	10	text10	10	text10
11	text11	11	text1	11	text11
12	text12	12	text2	12	text12
1000	text1000	NULL	NULL	1000	text1000
1001	text1001	NULL	NULL	1000	text1000
explain extended select * from t1 a left join t2 b on (a.id=b.id or b.id is null) join t1 c on (if(isnull(b.id), 1000, b.id)=c.id);
id	select_type	table	type	possible_keys	key	key_len	ref	rows	filtered	Extra
1	SIMPLE	a	ALL	NULL	NULL	NULL	NULL	14	100.00	
1	SIMPLE	b	eq_ref	PRIMARY	PRIMARY	4	test.a.id	2	100.00	
1	SIMPLE	c	eq_ref	PRIMARY	PRIMARY	4	func	1	100.00	Using where
Warnings:
Note	1003	select `test`.`a`.`id` AS `id`,`test`.`a`.`text` AS `text`,`test`.`b`.`id` AS `id`,`test`.`b`.`text` AS `text`,`test`.`c`.`id` AS `id`,`test`.`c`.`text` AS `text` from `test`.`t1` `a` left join `test`.`t2` `b` on(((`test`.`b`.`id` = `test`.`a`.`id`) or isnull(`test`.`b`.`id`))) join `test`.`t1` `c` where (if(isnull(`test`.`b`.`id`),1000,`test`.`b`.`id`) = `test`.`c`.`id`)
drop table t1,t2;
create table t1 (a int);
insert into t1 values (1);
explain select benchmark(1000, (select a from t1 where a=sha(rand())));
id	select_type	table	type	possible_keys	key	key_len	ref	rows	Extra
1	PRIMARY	NULL	NULL	NULL	NULL	NULL	NULL	NULL	No tables used
2	UNCACHEABLE SUBQUERY	t1	system	NULL	NULL	NULL	NULL	1	
drop table t1;
create table t1(id int);
create table t2(id int);
create table t3(flag int);
select (select * from t3 where id not null) from t1, t2;
ERROR 42000: You have an error in your SQL syntax; check the manual that corresponds to your MySQL server version for the right syntax to use near 'null) from t1, t2' at line 1
drop table t1,t2,t3;
CREATE TABLE t1 (id INT);
CREATE TABLE t2 (id INT);
INSERT INTO t1 VALUES (1), (2);
INSERT INTO t2 VALUES (1);
SELECT t1.id, ( SELECT COUNT(t.id) FROM t2 AS t WHERE t.id = t1.id ) AS c FROM t1 LEFT JOIN t2 USING (id);
id	c
1	1
2	0
SELECT id, ( SELECT COUNT(t.id) FROM t2 AS t WHERE t.id = t1.id ) AS c FROM t1 LEFT JOIN t2 USING (id);
id	c
1	1
2	0
SELECT t1.id, ( SELECT COUNT(t.id) FROM t2 AS t WHERE t.id = t1.id ) AS c FROM t1 LEFT JOIN t2 USING (id) ORDER BY t1.id;
id	c
1	1
2	0
SELECT id, ( SELECT COUNT(t.id) FROM t2 AS t WHERE t.id = t1.id ) AS c FROM t1 LEFT JOIN t2 USING (id) ORDER BY id;
id	c
1	1
2	0
DROP TABLE t1,t2;
CREATE TABLE t1 ( a int, b int );
INSERT INTO t1 VALUES (1,1),(2,2),(3,3);
SELECT a FROM t1 WHERE a > ANY ( SELECT a FROM t1 WHERE b = 2 );
a
3
SELECT a FROM t1 WHERE a < ANY ( SELECT a FROM t1 WHERE b = 2 );
a
1
SELECT a FROM t1 WHERE a = ANY ( SELECT a FROM t1 WHERE b = 2 );
a
2
SELECT a FROM t1 WHERE a >= ANY ( SELECT a FROM t1 WHERE b = 2 );
a
2
3
SELECT a FROM t1 WHERE a <= ANY ( SELECT a FROM t1 WHERE b = 2 );
a
1
2
SELECT a FROM t1 WHERE a <> ANY ( SELECT a FROM t1 WHERE b = 2 );
a
1
3
SELECT a FROM t1 WHERE a > ALL ( SELECT a FROM t1 WHERE b = 2 );
a
3
SELECT a FROM t1 WHERE a < ALL ( SELECT a FROM t1 WHERE b = 2 );
a
1
SELECT a FROM t1 WHERE a = ALL ( SELECT a FROM t1 WHERE b = 2 );
a
2
SELECT a FROM t1 WHERE a >= ALL ( SELECT a FROM t1 WHERE b = 2 );
a
2
3
SELECT a FROM t1 WHERE a <= ALL ( SELECT a FROM t1 WHERE b = 2 );
a
1
2
SELECT a FROM t1 WHERE a <> ALL ( SELECT a FROM t1 WHERE b = 2 );
a
1
3
ALTER TABLE t1 ADD INDEX (a);
SELECT a FROM t1 WHERE a > ANY ( SELECT a FROM t1 WHERE b = 2 );
a
3
SELECT a FROM t1 WHERE a < ANY ( SELECT a FROM t1 WHERE b = 2 );
a
1
SELECT a FROM t1 WHERE a = ANY ( SELECT a FROM t1 WHERE b = 2 );
a
2
SELECT a FROM t1 WHERE a >= ANY ( SELECT a FROM t1 WHERE b = 2 );
a
2
3
SELECT a FROM t1 WHERE a <= ANY ( SELECT a FROM t1 WHERE b = 2 );
a
1
2
SELECT a FROM t1 WHERE a <> ANY ( SELECT a FROM t1 WHERE b = 2 );
a
1
3
SELECT a FROM t1 WHERE a > ALL ( SELECT a FROM t1 WHERE b = 2 );
a
3
SELECT a FROM t1 WHERE a < ALL ( SELECT a FROM t1 WHERE b = 2 );
a
1
SELECT a FROM t1 WHERE a = ALL ( SELECT a FROM t1 WHERE b = 2 );
a
2
SELECT a FROM t1 WHERE a >= ALL ( SELECT a FROM t1 WHERE b = 2 );
a
2
3
SELECT a FROM t1 WHERE a <= ALL ( SELECT a FROM t1 WHERE b = 2 );
a
1
2
SELECT a FROM t1 WHERE a <> ALL ( SELECT a FROM t1 WHERE b = 2 );
a
1
3
SELECT a FROM t1 WHERE a > ANY (SELECT a FROM t1 HAVING a = 2);
a
3
SELECT a FROM t1 WHERE a < ANY (SELECT a FROM t1 HAVING a = 2);
a
1
SELECT a FROM t1 WHERE a = ANY (SELECT a FROM t1 HAVING a = 2);
a
2
SELECT a FROM t1 WHERE a >= ANY (SELECT a FROM t1 HAVING a = 2);
a
2
3
SELECT a FROM t1 WHERE a <= ANY (SELECT a FROM t1 HAVING a = 2);
a
1
2
SELECT a FROM t1 WHERE a <> ANY (SELECT a FROM t1 HAVING a = 2);
a
1
3
SELECT a FROM t1 WHERE a > ALL (SELECT a FROM t1 HAVING a = 2);
a
3
SELECT a FROM t1 WHERE a < ALL (SELECT a FROM t1 HAVING a = 2);
a
1
SELECT a FROM t1 WHERE a = ALL (SELECT a FROM t1 HAVING a = 2);
a
2
SELECT a FROM t1 WHERE a >= ALL (SELECT a FROM t1 HAVING a = 2);
a
2
3
SELECT a FROM t1 WHERE a <= ALL (SELECT a FROM t1 HAVING a = 2);
a
1
2
SELECT a FROM t1 WHERE a <> ALL (SELECT a FROM t1 HAVING a = 2);
a
1
3
SELECT a FROM t1 WHERE a > ANY (SELECT a FROM t1 WHERE b = 2 UNION SELECT a FROM t1 WHERE b = 2);
a
3
SELECT a FROM t1 WHERE a < ANY (SELECT a FROM t1 WHERE b = 2 UNION SELECT a FROM t1 WHERE b = 2);
a
1
SELECT a FROM t1 WHERE a = ANY (SELECT a FROM t1 WHERE b = 2 UNION SELECT a FROM t1 WHERE b = 2);
a
2
SELECT a FROM t1 WHERE a >= ANY (SELECT a FROM t1 WHERE b = 2 UNION SELECT a FROM t1 WHERE b = 2);
a
2
3
SELECT a FROM t1 WHERE a <= ANY (SELECT a FROM t1 WHERE b = 2 UNION SELECT a FROM t1 WHERE b = 2);
a
1
2
SELECT a FROM t1 WHERE a <> ANY (SELECT a FROM t1 WHERE b = 2 UNION SELECT a FROM t1 WHERE b = 2);
a
1
3
SELECT a FROM t1 WHERE a > ALL (SELECT a FROM t1 WHERE b = 2 UNION SELECT a FROM t1 WHERE b = 2);
a
3
SELECT a FROM t1 WHERE a < ALL (SELECT a FROM t1 WHERE b = 2 UNION SELECT a FROM t1 WHERE b = 2);
a
1
SELECT a FROM t1 WHERE a = ALL (SELECT a FROM t1 WHERE b = 2 UNION SELECT a FROM t1 WHERE b = 2);
a
2
SELECT a FROM t1 WHERE a >= ALL (SELECT a FROM t1 WHERE b = 2 UNION SELECT a FROM t1 WHERE b = 2);
a
2
3
SELECT a FROM t1 WHERE a <= ALL (SELECT a FROM t1 WHERE b = 2 UNION SELECT a FROM t1 WHERE b = 2);
a
1
2
SELECT a FROM t1 WHERE a <> ALL (SELECT a FROM t1 WHERE b = 2 UNION SELECT a FROM t1 WHERE b = 2);
a
1
3
SELECT a FROM t1 WHERE a > ANY (SELECT a FROM t1 HAVING a = 2 UNION SELECT a FROM t1 HAVING a = 2);
a
3
SELECT a FROM t1 WHERE a < ANY (SELECT a FROM t1 HAVING a = 2 UNION SELECT a FROM t1 HAVING a = 2);
a
1
SELECT a FROM t1 WHERE a = ANY (SELECT a FROM t1 HAVING a = 2 UNION SELECT a FROM t1 HAVING a = 2);
a
2
SELECT a FROM t1 WHERE a >= ANY (SELECT a FROM t1 HAVING a = 2 UNION SELECT a FROM t1 HAVING a = 2);
a
2
3
SELECT a FROM t1 WHERE a <= ANY (SELECT a FROM t1 HAVING a = 2 UNION SELECT a FROM t1 HAVING a = 2);
a
1
2
SELECT a FROM t1 WHERE a <> ANY (SELECT a FROM t1 HAVING a = 2 UNION SELECT a FROM t1 HAVING a = 2);
a
1
3
SELECT a FROM t1 WHERE a > ALL (SELECT a FROM t1 HAVING a = 2 UNION SELECT a FROM t1 HAVING a = 2);
a
3
SELECT a FROM t1 WHERE a < ALL (SELECT a FROM t1 HAVING a = 2 UNION SELECT a FROM t1 HAVING a = 2);
a
1
SELECT a FROM t1 WHERE a = ALL (SELECT a FROM t1 HAVING a = 2 UNION SELECT a FROM t1 HAVING a = 2);
a
2
SELECT a FROM t1 WHERE a >= ALL (SELECT a FROM t1 HAVING a = 2 UNION SELECT a FROM t1 HAVING a = 2);
a
2
3
SELECT a FROM t1 WHERE a <= ALL (SELECT a FROM t1 HAVING a = 2 UNION SELECT a FROM t1 HAVING a = 2);
a
1
2
SELECT a FROM t1 WHERE a <> ALL (SELECT a FROM t1 HAVING a = 2 UNION SELECT a FROM t1 HAVING a = 2);
a
1
3
SELECT a FROM t1 WHERE (1,2) > ANY (SELECT a FROM t1 WHERE b = 2);
ERROR 21000: Operand should contain 1 column(s)
SELECT a FROM t1 WHERE a > ANY (SELECT a,2 FROM t1 WHERE b = 2);
ERROR 21000: Operand should contain 1 column(s)
SELECT a FROM t1 WHERE (1,2) > ANY (SELECT a,2 FROM t1 WHERE b = 2);
ERROR 21000: Operand should contain 1 column(s)
SELECT a FROM t1 WHERE (1,2) > ALL (SELECT a FROM t1 WHERE b = 2);
ERROR 21000: Operand should contain 1 column(s)
SELECT a FROM t1 WHERE a > ALL (SELECT a,2 FROM t1 WHERE b = 2);
ERROR 21000: Operand should contain 1 column(s)
SELECT a FROM t1 WHERE (1,2) > ALL (SELECT a,2 FROM t1 WHERE b = 2);
ERROR 21000: Operand should contain 1 column(s)
SELECT a FROM t1 WHERE (1,2) = ALL (SELECT a,2 FROM t1 WHERE b = 2);
ERROR 21000: Operand should contain 1 column(s)
SELECT a FROM t1 WHERE (1,2) <> ANY (SELECT a,2 FROM t1 WHERE b = 2);
ERROR 21000: Operand should contain 1 column(s)
SELECT a FROM t1 WHERE (1,2) = ANY (SELECT a FROM t1 WHERE b = 2);
ERROR 21000: Operand should contain 2 column(s)
SELECT a FROM t1 WHERE a = ANY (SELECT a,2 FROM t1 WHERE b = 2);
ERROR 21000: Operand should contain 1 column(s)
SELECT a FROM t1 WHERE (1,2) = ANY (SELECT a,2 FROM t1 WHERE b = 2);
a
SELECT a FROM t1 WHERE (1,2) <> ALL (SELECT a FROM t1 WHERE b = 2);
ERROR 21000: Operand should contain 2 column(s)
SELECT a FROM t1 WHERE a <> ALL (SELECT a,2 FROM t1 WHERE b = 2);
ERROR 21000: Operand should contain 1 column(s)
SELECT a FROM t1 WHERE (1,2) <> ALL (SELECT a,2 FROM t1 WHERE b = 2);
a
1
2
3
SELECT a FROM t1 WHERE (a,1) = ANY (SELECT a,1 FROM t1 WHERE b = 2);
a
2
SELECT a FROM t1 WHERE (a,1) <> ALL (SELECT a,1 FROM t1 WHERE b = 2);
a
1
3
SELECT a FROM t1 WHERE (a,1) = ANY (SELECT a,1 FROM t1 HAVING a = 2);
a
2
SELECT a FROM t1 WHERE (a,1) <> ALL (SELECT a,1 FROM t1 HAVING a = 2);
a
1
3
SELECT a FROM t1 WHERE (a,1) = ANY (SELECT a,1 FROM t1 WHERE b = 2 UNION SELECT a,1 FROM t1 WHERE b = 2);
a
2
SELECT a FROM t1 WHERE (a,1) <> ALL (SELECT a,1 FROM t1 WHERE b = 2 UNION SELECT a,1 FROM t1 WHERE b = 2);
a
1
3
SELECT a FROM t1 WHERE (a,1) = ANY (SELECT a,1 FROM t1 HAVING a = 2 UNION SELECT a,1 FROM t1 HAVING a = 2);
a
2
SELECT a FROM t1 WHERE (a,1) <> ALL (SELECT a,1 FROM t1 HAVING a = 2 UNION SELECT a,1 FROM t1 HAVING a = 2);
a
1
3
SELECT a FROM t1 WHERE a > ANY (SELECT a FROM t1 WHERE b = 2 group by a);
a
3
SELECT a FROM t1 WHERE a < ANY (SELECT a FROM t1 WHERE b = 2 group by a);
a
1
SELECT a FROM t1 WHERE a = ANY (SELECT a FROM t1 WHERE b = 2 group by a);
a
2
SELECT a FROM t1 WHERE a >= ANY (SELECT a FROM t1 WHERE b = 2 group by a);
a
2
3
SELECT a FROM t1 WHERE a <= ANY (SELECT a FROM t1 WHERE b = 2 group by a);
a
1
2
SELECT a FROM t1 WHERE a <> ANY (SELECT a FROM t1 WHERE b = 2 group by a);
a
1
3
SELECT a FROM t1 WHERE a > ALL (SELECT a FROM t1 WHERE b = 2 group by a);
a
3
SELECT a FROM t1 WHERE a < ALL (SELECT a FROM t1 WHERE b = 2 group by a);
a
1
SELECT a FROM t1 WHERE a = ALL (SELECT a FROM t1 WHERE b = 2 group by a);
a
2
SELECT a FROM t1 WHERE a >= ALL (SELECT a FROM t1 WHERE b = 2 group by a);
a
2
3
SELECT a FROM t1 WHERE a <= ALL (SELECT a FROM t1 WHERE b = 2 group by a);
a
1
2
SELECT a FROM t1 WHERE a <> ALL (SELECT a FROM t1 WHERE b = 2 group by a);
a
1
3
SELECT a FROM t1 WHERE a > ANY (SELECT a FROM t1 group by a HAVING a = 2);
a
3
SELECT a FROM t1 WHERE a < ANY (SELECT a FROM t1 group by a HAVING a = 2);
a
1
SELECT a FROM t1 WHERE a = ANY (SELECT a FROM t1 group by a HAVING a = 2);
a
2
SELECT a FROM t1 WHERE a >= ANY (SELECT a FROM t1 group by a HAVING a = 2);
a
2
3
SELECT a FROM t1 WHERE a <= ANY (SELECT a FROM t1 group by a HAVING a = 2);
a
1
2
SELECT a FROM t1 WHERE a <> ANY (SELECT a FROM t1 group by a HAVING a = 2);
a
1
3
SELECT a FROM t1 WHERE a > ALL (SELECT a FROM t1 group by a HAVING a = 2);
a
3
SELECT a FROM t1 WHERE a < ALL (SELECT a FROM t1 group by a HAVING a = 2);
a
1
SELECT a FROM t1 WHERE a = ALL (SELECT a FROM t1 group by a HAVING a = 2);
a
2
SELECT a FROM t1 WHERE a >= ALL (SELECT a FROM t1 group by a HAVING a = 2);
a
2
3
SELECT a FROM t1 WHERE a <= ALL (SELECT a FROM t1 group by a HAVING a = 2);
a
1
2
SELECT a FROM t1 WHERE a <> ALL (SELECT a FROM t1 group by a HAVING a = 2);
a
1
3
SELECT concat(EXISTS(SELECT a FROM t1 WHERE b = 2 and a.a > t1.a), '-') from t1 a;
concat(EXISTS(SELECT a FROM t1 WHERE b = 2 and a.a > t1.a), '-')
0-
0-
1-
SELECT concat(EXISTS(SELECT a FROM t1 WHERE b = 2 and a.a < t1.a), '-') from t1 a;
concat(EXISTS(SELECT a FROM t1 WHERE b = 2 and a.a < t1.a), '-')
1-
0-
0-
SELECT concat(EXISTS(SELECT a FROM t1 WHERE b = 2 and a.a = t1.a), '-') from t1 a;
concat(EXISTS(SELECT a FROM t1 WHERE b = 2 and a.a = t1.a), '-')
0-
1-
0-
DROP TABLE t1;
CREATE TABLE t1 ( a double, b double );
INSERT INTO t1 VALUES (1,1),(2,2),(3,3);
SELECT a FROM t1 WHERE a > ANY (SELECT a FROM t1 WHERE b = 2e0);
a
3
SELECT a FROM t1 WHERE a < ANY (SELECT a FROM t1 WHERE b = 2e0);
a
1
SELECT a FROM t1 WHERE a = ANY (SELECT a FROM t1 WHERE b = 2e0);
a
2
SELECT a FROM t1 WHERE a >= ANY (SELECT a FROM t1 WHERE b = 2e0);
a
2
3
SELECT a FROM t1 WHERE a <= ANY (SELECT a FROM t1 WHERE b = 2e0);
a
1
2
SELECT a FROM t1 WHERE a <> ANY (SELECT a FROM t1 WHERE b = 2e0);
a
1
3
SELECT a FROM t1 WHERE a > ALL (SELECT a FROM t1 WHERE b = 2e0);
a
3
SELECT a FROM t1 WHERE a < ALL (SELECT a FROM t1 WHERE b = 2e0);
a
1
SELECT a FROM t1 WHERE a = ALL (SELECT a FROM t1 WHERE b = 2e0);
a
2
SELECT a FROM t1 WHERE a >= ALL (SELECT a FROM t1 WHERE b = 2e0);
a
2
3
SELECT a FROM t1 WHERE a <= ALL (SELECT a FROM t1 WHERE b = 2e0);
a
1
2
SELECT a FROM t1 WHERE a <> ALL (SELECT a FROM t1 WHERE b = 2e0);
a
1
3
DROP TABLE t1;
CREATE TABLE t1 ( a char(1), b char(1));
INSERT INTO t1 VALUES ('1','1'),('2','2'),('3','3');
SELECT a FROM t1 WHERE a > ANY (SELECT a FROM t1 WHERE b = '2');
a
3
SELECT a FROM t1 WHERE a < ANY (SELECT a FROM t1 WHERE b = '2');
a
1
SELECT a FROM t1 WHERE a = ANY (SELECT a FROM t1 WHERE b = '2');
a
2
SELECT a FROM t1 WHERE a >= ANY (SELECT a FROM t1 WHERE b = '2');
a
2
3
SELECT a FROM t1 WHERE a <= ANY (SELECT a FROM t1 WHERE b = '2');
a
1
2
SELECT a FROM t1 WHERE a <> ANY (SELECT a FROM t1 WHERE b = '2');
a
1
3
SELECT a FROM t1 WHERE a > ALL (SELECT a FROM t1 WHERE b = '2');
a
3
SELECT a FROM t1 WHERE a < ALL (SELECT a FROM t1 WHERE b = '2');
a
1
SELECT a FROM t1 WHERE a = ALL (SELECT a FROM t1 WHERE b = '2');
a
2
SELECT a FROM t1 WHERE a >= ALL (SELECT a FROM t1 WHERE b = '2');
a
2
3
SELECT a FROM t1 WHERE a <= ALL (SELECT a FROM t1 WHERE b = '2');
a
1
2
SELECT a FROM t1 WHERE a <> ALL (SELECT a FROM t1 WHERE b = '2');
a
1
3
DROP TABLE t1;
create table t1 (a int, b int);
insert into t1 values (1,2),(3,4);
select * from t1 up where exists (select * from t1 where t1.a=up.a);
a	b
1	2
3	4
explain extended select * from t1 up where exists (select * from t1 where t1.a=up.a);
id	select_type	table	type	possible_keys	key	key_len	ref	rows	filtered	Extra
1	PRIMARY	up	ALL	NULL	NULL	NULL	NULL	2	100.00	Using where
2	DEPENDENT SUBQUERY	t1	ALL	NULL	NULL	NULL	NULL	2	100.00	Using where
Warnings:
Note	1276	Field or reference 'test.up.a' of SELECT #2 was resolved in SELECT #1
Note	1003	select `test`.`up`.`a` AS `a`,`test`.`up`.`b` AS `b` from `test`.`t1` `up` where exists(select 1 AS `Not_used` from `test`.`t1` where (`test`.`t1`.`a` = `test`.`up`.`a`))
drop table t1;
CREATE TABLE t1 (t1_a int);
INSERT INTO t1 VALUES (1);
CREATE TABLE t2 (t2_a int, t2_b int, PRIMARY KEY (t2_a, t2_b));
INSERT INTO t2 VALUES (1, 1), (1, 2);
SELECT * FROM t1, t2 table2 WHERE t1_a = 1 AND table2.t2_a = 1
HAVING table2.t2_b = (SELECT MAX(t2_b) FROM t2 WHERE t2_a = table2.t2_a);
t1_a	t2_a	t2_b
1	1	2
DROP TABLE t1, t2;
CREATE TABLE t1 (id int(11) default NULL,name varchar(10) default NULL);
INSERT INTO t1 VALUES (1,'Tim'),(2,'Rebecca'),(3,NULL);
CREATE TABLE t2 (id int(11) default NULL, pet varchar(10) default NULL);
INSERT INTO t2 VALUES (1,'Fido'),(2,'Spot'),(3,'Felix');
SELECT a.*, b.* FROM (SELECT * FROM t1) AS a JOIN t2 as b on a.id=b.id;
id	name	id	pet
1	Tim	1	Fido
2	Rebecca	2	Spot
3	NULL	3	Felix
drop table t1,t2;
CREATE TABLE t1 ( a int, b int );
CREATE TABLE t2 ( c int, d int );
INSERT INTO t1 VALUES (1,2), (2,3), (3,4);
SELECT a AS abc, b FROM t1 WHERE b = (SELECT MIN(b) FROM t1 WHERE a=abc);
abc	b
1	2
2	3
3	4
INSERT INTO t2 SELECT a AS abc, b FROM t1 WHERE b = (SELECT MIN(b) FROM t1 WHERE a=abc);
select * from t2;
c	d
1	2
2	3
3	4
CREATE TABLE t3 SELECT a AS abc, b FROM t1 WHERE b = (SELECT MIN(b) FROM t1 WHERE a=abc);
select * from t3;
abc	b
1	2
2	3
3	4
prepare stmt1 from "INSERT INTO t2 SELECT a AS abc, b FROM t1 WHERE b = (SELECT MIN(b) FROM t1 WHERE a=abc);";
execute stmt1;
deallocate prepare stmt1;
select * from t2;
c	d
1	2
2	3
3	4
1	2
2	3
3	4
drop table t3;
prepare stmt1 from "CREATE TABLE t3 SELECT a AS abc, b FROM t1 WHERE b = (SELECT MIN(b) FROM t1 WHERE a=abc);";
execute stmt1;
select * from t3;
abc	b
1	2
2	3
3	4
deallocate prepare stmt1;
DROP TABLE t1, t2, t3;
CREATE TABLE `t1` ( `a` int(11) default NULL) ENGINE=MyISAM DEFAULT CHARSET=latin1;
insert into t1 values (1);
CREATE TABLE `t2` ( `b` int(11) default NULL, `a` int(11) default NULL) ENGINE=MyISAM DEFAULT CHARSET=latin1;
insert into t2 values (1,2);
select t000.a, count(*) `C` FROM t1 t000 GROUP BY t000.a HAVING count(*) > ALL (SELECT count(*) FROM t2 t001 WHERE t001.a=1);
a	C
1	1
drop table t1,t2;
create table t1 (a int not null auto_increment primary key, b varchar(40), fulltext(b));
insert into t1 (b) values ('ball'),('ball games'), ('games'), ('foo'), ('foobar'), ('Serg'), ('Sergei'),('Georg'), ('Patrik'),('Hakan');
create table t2 (a int);
insert into t2 values (1),(3),(2),(7);
select a,b from t1 where match(b) against ('Ball') > 0;
a	b
1	ball
2	ball games
select a from t2 where a in (select a from t1 where match(b) against ('Ball') > 0);
a
1
2
drop table t1,t2;
CREATE TABLE t1(`IZAVORGANG_ID` VARCHAR(11) CHARACTER SET latin1 COLLATE latin1_bin,`KUERZEL` VARCHAR(10) CHARACTER SET latin1 COLLATE latin1_bin,`IZAANALYSEART_ID` VARCHAR(11) CHARACTER SET latin1 COLLATE latin1_bin,`IZAPMKZ_ID` VARCHAR(11) CHARACTER SET latin1 COLLATE latin1_bin);
CREATE INDEX AK01IZAVORGANG ON t1(izaAnalyseart_id,Kuerzel);
INSERT INTO t1(`IZAVORGANG_ID`,`KUERZEL`,`IZAANALYSEART_ID`,`IZAPMKZ_ID`)VALUES('D0000000001','601','D0000000001','I0000000001');
INSERT INTO t1(`IZAVORGANG_ID`,`KUERZEL`,`IZAANALYSEART_ID`,`IZAPMKZ_ID`)VALUES('D0000000002','602','D0000000001','I0000000001');
INSERT INTO t1(`IZAVORGANG_ID`,`KUERZEL`,`IZAANALYSEART_ID`,`IZAPMKZ_ID`)VALUES('D0000000003','603','D0000000001','I0000000001');
INSERT INTO t1(`IZAVORGANG_ID`,`KUERZEL`,`IZAANALYSEART_ID`,`IZAPMKZ_ID`)VALUES('D0000000004','101','D0000000001','I0000000001');
SELECT `IZAVORGANG_ID` FROM t1 WHERE `KUERZEL` IN(SELECT MIN(`KUERZEL`)`Feld1` FROM t1 WHERE `KUERZEL` LIKE'601%'And`IZAANALYSEART_ID`='D0000000001');
IZAVORGANG_ID
D0000000001
drop table t1;
CREATE TABLE `t1` ( `aid` int(11) NOT NULL default '0', `bid` int(11) NOT NULL default '0', PRIMARY KEY  (`aid`,`bid`));
CREATE TABLE `t2` ( `aid` int(11) NOT NULL default '0', `bid` int(11) NOT NULL default '0', PRIMARY KEY  (`aid`,`bid`));
insert into t1 values (1,1),(1,2),(2,1),(2,2);
insert into t2 values (1,2),(2,2);
select * from t1 where t1.aid not in (select aid from t2 where bid=t1.bid);
aid	bid
1	1
2	1
alter table t2 drop primary key;
alter table t2 add key KEY1 (aid, bid);
select * from t1 where t1.aid not in (select aid from t2 where bid=t1.bid);
aid	bid
1	1
2	1
alter table t2 drop key KEY1;
alter table t2 add primary key (bid, aid);
select * from t1 where t1.aid not in (select aid from t2 where bid=t1.bid);
aid	bid
1	1
2	1
drop table t1,t2;
CREATE TABLE t1 (howmanyvalues bigint, avalue int);
INSERT INTO t1 VALUES (1, 1),(2, 1),(2, 2),(3, 1),(3, 2),(3, 3),(4, 1),(4, 2),(4, 3),(4, 4);
SELECT howmanyvalues, count(*) from t1 group by howmanyvalues;
howmanyvalues	count(*)
1	1
2	2
3	3
4	4
SELECT a.howmanyvalues, (SELECT count(*) from t1 b where b.howmanyvalues = a.howmanyvalues) as mycount from t1 a group by a.howmanyvalues;
howmanyvalues	mycount
1	1
2	2
3	3
4	4
CREATE INDEX t1_howmanyvalues_idx ON t1 (howmanyvalues);
SELECT a.howmanyvalues, (SELECT count(*) from t1 b where b.howmanyvalues+1 = a.howmanyvalues+1) as mycount from t1 a group by a.howmanyvalues;
howmanyvalues	mycount
1	1
2	2
3	3
4	4
SELECT a.howmanyvalues, (SELECT count(*) from t1 b where b.howmanyvalues = a.howmanyvalues) as mycount from t1 a group by a.howmanyvalues;
howmanyvalues	mycount
1	1
2	2
3	3
4	4
SELECT a.howmanyvalues, (SELECT count(*) from t1 b where b.howmanyvalues = a.avalue) as mycount from t1 a group by a.howmanyvalues;
howmanyvalues	mycount
1	1
2	1
3	1
4	1
drop table t1;
create table t1 (x int);
select  (select b.x from t1 as b where b.x=a.x) from t1 as a where a.x=2 group by a.x;
(select b.x from t1 as b where b.x=a.x)
drop table t1;
CREATE TABLE `t1` ( `master` int(10) unsigned NOT NULL default '0', `map` smallint(6) unsigned NOT NULL default '0', `slave` int(10) unsigned NOT NULL default '0', `access` int(10) unsigned NOT NULL default '0', UNIQUE KEY `access_u` (`master`,`map`,`slave`));
INSERT INTO `t1` VALUES (1,0,0,700),(1,1,1,400),(1,5,5,400),(1,12,12,400),(1,12,32,400),(4,12,32,400);
CREATE TABLE `t2` ( `id` int(10) unsigned NOT NULL default '0', `pid` int(10) unsigned NOT NULL default '0', `map` smallint(6) unsigned NOT NULL default '0', `level` tinyint(4) unsigned NOT NULL default '0', `title` varchar(255) default NULL, PRIMARY KEY  (`id`,`pid`,`map`), KEY `level` (`level`), KEY `id` (`id`,`map`)) ;
INSERT INTO `t2` VALUES (6,5,12,7,'a'),(12,0,0,7,'a'),(12,1,0,7,'a'),(12,5,5,7,'a'),(12,5,12,7,'a');
SELECT b.sc FROM (SELECT (SELECT a.access FROM t1 a WHERE a.map = op.map AND a.slave = op.pid AND a.master = 1) ac FROM t2 op WHERE op.id = 12 AND op.map = 0) b;
ERROR 42S22: Unknown column 'b.sc' in 'field list'
SELECT b.ac FROM (SELECT (SELECT a.access FROM t1 a WHERE a.map = op.map AND a.slave = op.pid AND a.master = 1) ac FROM t2 op WHERE op.id = 12 AND op.map = 0) b;
ac
700
NULL
drop tables t1,t2;
create table t1 (a int not null, b int not null, c int, primary key (a,b));
insert into t1 values (1,1,1), (2,2,2), (3,3,3);
set @b:= 0;
explain select sum(a) from t1 where b > @b;
id	select_type	table	type	possible_keys	key	key_len	ref	rows	Extra
1	SIMPLE	t1	index	NULL	PRIMARY	8	NULL	3	Using where; Using index
set @a:= (select sum(a) from t1 where b > @b);
explain select a from t1 where c=2;
id	select_type	table	type	possible_keys	key	key_len	ref	rows	Extra
1	SIMPLE	t1	ALL	NULL	NULL	NULL	NULL	3	Using where
do @a:= (select sum(a) from t1 where b > @b);
explain select a from t1 where c=2;
id	select_type	table	type	possible_keys	key	key_len	ref	rows	Extra
1	SIMPLE	t1	ALL	NULL	NULL	NULL	NULL	3	Using where
drop table t1;
set @got_val= (SELECT 1 FROM (SELECT 'A' as my_col) as T1 ) ;
create table t1 (a int, b int);
create table t2 (a int, b int);
insert into t1 values (1,1),(1,2),(1,3),(2,4),(2,5);
insert into t2 values (1,3),(2,1);
select distinct a,b, (select max(b) from t2 where t1.b=t2.a) from t1 order by t1.b;
a	b	(select max(b) from t2 where t1.b=t2.a)
1	1	3
1	2	1
1	3	NULL
2	4	NULL
2	5	NULL
drop table t1, t2;
create table t1 (id int);
create table t2 (id int, body text, fulltext (body));
insert into t1 values(1),(2),(3);
insert into t2 values (1,'test'), (2,'mysql'), (3,'test'), (4,'test');
select count(distinct id) from t1 where id in (select id from t2 where match(body) against ('mysql' in boolean mode));
count(distinct id)
1
drop table t2,t1;
create table t1 (s1 int,s2 int);
insert into t1 values (20,15);
select * from t1 where  (('a',null) <=> (select 'a',s2 from t1 where s1 = 0));
s1	s2
drop table t1;
create table t1 (s1 int);
insert into t1 values (1),(null);
select * from t1 where s1 < all (select s1 from t1);
s1
select s1, s1 < all (select s1 from t1) from t1;
s1	s1 < all (select s1 from t1)
1	0
NULL	NULL
drop table t1;
CREATE TABLE t1 (
Code char(3) NOT NULL default '',
Name char(52) NOT NULL default '',
Continent enum('Asia','Europe','North America','Africa','Oceania','Antarctica','South America') NOT NULL default 'Asia',
Region char(26) NOT NULL default '',
SurfaceArea float(10,2) NOT NULL default '0.00',
IndepYear smallint(6) default NULL,
Population int(11) NOT NULL default '0',
LifeExpectancy float(3,1) default NULL,
GNP float(10,2) default NULL,
GNPOld float(10,2) default NULL,
LocalName char(45) NOT NULL default '',
GovernmentForm char(45) NOT NULL default '',
HeadOfState char(60) default NULL,
Capital int(11) default NULL,
Code2 char(2) NOT NULL default ''
) ENGINE=MyISAM;
INSERT INTO t1 VALUES ('XXX','Xxxxx','Oceania','Xxxxxx',26.00,0,0,0,0,0,'Xxxxx','Xxxxx','Xxxxx',NULL,'XX');
INSERT INTO t1 VALUES ('ASM','American Samoa','Oceania','Polynesia',199.00,0,68000,75.1,334.00,NULL,'Amerika Samoa','US Territory','George W. Bush',54,'AS');
INSERT INTO t1 VALUES ('ATF','French Southern territories','Antarctica','Antarctica',7780.00,0,0,NULL,0.00,NULL,'Terres australes françaises','Nonmetropolitan Territory of France','Jacques Chirac',NULL,'TF');
INSERT INTO t1 VALUES ('UMI','United States Minor Outlying Islands','Oceania','Micronesia/Caribbean',16.00,0,0,NULL,0.00,NULL,'United States Minor Outlying Islands','Dependent Territory of the US','George W. Bush',NULL,'UM');
/*!40000 ALTER TABLE t1 ENABLE KEYS */;
SELECT DISTINCT Continent AS c FROM t1 WHERE Code <> SOME ( SELECT Code FROM t1 WHERE Continent = c AND Population < 200);
c
Oceania
drop table t1;
create table t1 (a1 int);
create table t2 (b1 int);
select * from t1 where a2 > any(select b1 from t2);
ERROR 42S22: Unknown column 'a2' in 'IN/ALL/ANY subquery'
select * from t1 where a1 > any(select b1 from t2);
a1
drop table t1,t2;
create table t1 (a integer, b integer);
select (select * from t1) = (select 1,2);
(select * from t1) = (select 1,2)
NULL
select (select 1,2) = (select * from t1);
(select 1,2) = (select * from t1)
NULL
select  row(1,2) = ANY (select * from t1);
row(1,2) = ANY (select * from t1)
0
select  row(1,2) != ALL (select * from t1);
row(1,2) != ALL (select * from t1)
1
drop table t1;
create table t1 (a integer, b integer);
select row(1,(2,2)) in (select * from t1 );
ERROR 21000: Operand should contain 2 column(s)
select row(1,(2,2)) = (select * from t1 );
ERROR 21000: Operand should contain 2 column(s)
select (select * from t1) = row(1,(2,2));
ERROR 21000: Operand should contain 1 column(s)
drop table t1;
create  table t1 (a integer);
insert into t1 values (1);
select 1 = ALL (select 1 from t1 where 1 = xx ), 1 as xx ;
ERROR 42S22: Reference 'xx' not supported (forward reference in item list)
select 1 = ALL (select 1 from t1 where 1 = xx ), 1 as xx;
ERROR 42S22: Reference 'xx' not supported (forward reference in item list)
select 1 as xx, 1 = ALL (  select 1 from t1 where 1 = xx );
xx	1 = ALL (  select 1 from t1 where 1 = xx )
1	1
select 1 = ALL (select 1 from t1 where 1 = xx ), 1 as xx;
ERROR 42S22: Reference 'xx' not supported (forward reference in item list)
select 1 = ALL (select 1 from t1 where 1 = xx ), 1 as xx from DUAL;
ERROR 42S22: Reference 'xx' not supported (forward reference in item list)
drop table t1;
CREATE TABLE t1 (
categoryId int(11) NOT NULL,
courseId int(11) NOT NULL,
startDate datetime NOT NULL,
endDate datetime NOT NULL,
createDate datetime NOT NULL,
modifyDate timestamp NOT NULL,
attributes text NOT NULL
);
INSERT INTO t1 VALUES (1,41,'2004-02-09','2010-01-01','2004-02-09','2004-02-09',''),
(1,86,'2004-08-16','2004-08-16','2004-08-16','2004-08-16',''),
(1,87,'2004-08-16','2004-08-16','2004-08-16','2004-08-16',''),
(2,52,'2004-03-15','2004-10-01','2004-03-15','2004-09-17',''),
(2,53,'2004-03-16','2004-10-01','2004-03-16','2004-09-17',''),
(2,88,'2004-08-16','2004-08-16','2004-08-16','2004-08-16',''),
(2,89,'2004-08-16','2004-08-16','2004-08-16','2004-08-16',''),
(3,51,'2004-02-09','2010-01-01','2004-02-09','2004-02-09',''),
(5,12,'2004-02-18','2010-01-01','2004-02-18','2004-02-18','');
CREATE TABLE t2 (
userId int(11) NOT NULL,
courseId int(11) NOT NULL,
date datetime NOT NULL
);
INSERT INTO t2 VALUES (5141,71,'2003-11-18'),
(5141,72,'2003-11-25'),(5141,41,'2004-08-06'),
(5141,52,'2004-08-06'),(5141,53,'2004-08-06'),
(5141,12,'2004-08-06'),(5141,86,'2004-10-21'),
(5141,87,'2004-10-21'),(5141,88,'2004-10-21'),
(5141,89,'2004-10-22'),(5141,51,'2004-10-26');
CREATE TABLE t3 (
groupId int(11) NOT NULL,
parentId int(11) NOT NULL,
startDate datetime NOT NULL,
endDate datetime NOT NULL,
createDate datetime NOT NULL,
modifyDate timestamp NOT NULL,
ordering int(11)
);
INSERT INTO t3 VALUES (12,9,'1000-01-01','3999-12-31','2004-01-29','2004-01-29',NULL);
CREATE TABLE t4 (
id int(11) NOT NULL,
groupTypeId int(11) NOT NULL,
groupKey varchar(50) NOT NULL,
name text,
ordering int(11),
description text,
createDate datetime NOT NULL,
modifyDate timestamp NOT NULL
);
INSERT INTO t4 VALUES (9,5,'stationer','stationer',0,'Stationer','2004-01-29','2004-01-29'),
(12,5,'group2','group2',0,'group2','2004-01-29','2004-01-29');
CREATE TABLE t5 (
userId int(11) NOT NULL,
groupId int(11) NOT NULL,
createDate datetime NOT NULL,
modifyDate timestamp NOT NULL
);
INSERT INTO t5 VALUES (5141,12,'2004-08-06','2004-08-06');
select
count(distinct t2.userid) pass,
groupstuff.*,
count(t2.courseid) crse,
t1.categoryid, 
t2.courseid,
date_format(date, '%b%y') as colhead
from t2   
join t1 on t2.courseid=t1.courseid  
join
(
select 
t5.userid,  
parentid,  
parentgroup,  
childid,  
groupname,  
grouptypeid  
from t5 
join 
(
select t4.id as parentid,  
t4.name as parentgroup,  
t4.id as childid,  
t4.name as groupname,  
t4.grouptypeid  
from   t4  
) as gin on t5.groupid=gin.childid 
) as groupstuff on t2.userid = groupstuff.userid 
group by 
groupstuff.groupname, colhead , t2.courseid;
pass	userid	parentid	parentgroup	childid	groupname	grouptypeid	crse	categoryid	courseid	colhead
1	5141	12	group2	12	group2	5	1	5	12	Aug04
1	5141	12	group2	12	group2	5	1	1	41	Aug04
1	5141	12	group2	12	group2	5	1	2	52	Aug04
1	5141	12	group2	12	group2	5	1	2	53	Aug04
1	5141	12	group2	12	group2	5	1	3	51	Oct04
1	5141	12	group2	12	group2	5	1	1	86	Oct04
1	5141	12	group2	12	group2	5	1	1	87	Oct04
1	5141	12	group2	12	group2	5	1	2	88	Oct04
1	5141	12	group2	12	group2	5	1	2	89	Oct04
drop table t1, t2, t3, t4, t5;
create table t1 (a int);
insert into t1 values (1), (2), (3);
SELECT 1 FROM t1 WHERE (SELECT 1) in (SELECT 1);
1
1
1
1
drop table t1;
create table t1 (a int);
create table t2 (a int);
insert into t1 values (1),(2);
insert into t2 values (0),(1),(2),(3);
select a from t2 where a in (select a from t1);
a
1
2
select a from t2 having a in (select a from t1);
a
1
2
prepare stmt1 from "select a from t2 where a in (select a from t1)";
execute stmt1;
a
1
2
execute stmt1;
a
1
2
deallocate prepare stmt1;
prepare stmt1 from "select a from t2 having a in (select a from t1)";
execute stmt1;
a
1
2
execute stmt1;
a
1
2
deallocate prepare stmt1;
drop table t1, t2;
create table t1 (a int, b int);
insert into t1 values (1,2);
select 1 = (select * from t1);
ERROR 21000: Operand should contain 1 column(s)
select (select * from t1) = 1;
ERROR 21000: Operand should contain 2 column(s)
select (1,2) = (select a from t1);
ERROR 21000: Operand should contain 2 column(s)
select (select a from t1) = (1,2);
ERROR 21000: Operand should contain 1 column(s)
select (1,2,3) = (select * from t1);
ERROR 21000: Operand should contain 3 column(s)
select (select * from t1) = (1,2,3);
ERROR 21000: Operand should contain 2 column(s)
drop table t1;
CREATE TABLE `t1` (
`itemid` bigint(20) unsigned NOT NULL auto_increment,
`sessionid` bigint(20) unsigned default NULL,
`time` int(10) unsigned NOT NULL default '0',
`type` set('A','D','E','F','G','I','L','N','U') collate latin1_general_ci NOT
NULL default '',
`data` text collate latin1_general_ci NOT NULL,
PRIMARY KEY  (`itemid`)
) DEFAULT CHARSET=latin1 COLLATE=latin1_general_ci;
INSERT INTO `t1` VALUES (1, 1, 1, 'D', '');
CREATE TABLE `t2` (
`sessionid` bigint(20) unsigned NOT NULL auto_increment,
`pid` int(10) unsigned NOT NULL default '0',
`date` int(10) unsigned NOT NULL default '0',
`ip` varchar(15) collate latin1_general_ci NOT NULL default '',
PRIMARY KEY  (`sessionid`)
) DEFAULT CHARSET=latin1 COLLATE=latin1_general_ci;
INSERT INTO `t2` VALUES (1, 1, 1, '10.10.10.1');
SELECT s.ip, count( e.itemid ) FROM `t1` e JOIN t2 s ON s.sessionid = e.sessionid WHERE e.sessionid = ( SELECT sessionid FROM t2 ORDER BY sessionid DESC LIMIT 1 ) GROUP BY s.ip HAVING count( e.itemid ) >0 LIMIT 0 , 30;
ip	count( e.itemid )
10.10.10.1	1
drop tables t1,t2;
create table t1 (fld enum('0','1'));
insert into t1 values ('1');
select * from (select max(fld) from t1) as foo;
max(fld)
1
drop table t1;
CREATE TABLE t1 (one int, two int, flag char(1));
CREATE TABLE t2 (one int, two int, flag char(1));
INSERT INTO t1 VALUES(1,2,'Y'),(2,3,'Y'),(3,4,'Y'),(5,6,'N'),(7,8,'N');
INSERT INTO t2 VALUES(1,2,'Y'),(2,3,'Y'),(3,4,'Y'),(5,6,'N'),(7,8,'N');
SELECT * FROM t1
WHERE ROW(one,two) IN (SELECT DISTINCT one,two FROM t2 WHERE flag = 'N');
one	two	flag
5	6	N
7	8	N
SELECT * FROM t1
WHERE ROW(one,two) IN (SELECT DISTINCT one,two FROM t1 WHERE flag = 'N');
one	two	flag
5	6	N
7	8	N
insert into t2 values (null,null,'N');
insert into t2 values (null,3,'0');
insert into t2 values (null,5,'0');
insert into t2 values (10,null,'0');
insert into t1 values (10,3,'0');
insert into t1 values (10,5,'0');
insert into t1 values (10,10,'0');
SELECT one,two,ROW(one,two) IN (SELECT one,two FROM t2 WHERE flag = 'N') as 'test' from t1;
one	two	test
1	2	NULL
2	3	NULL
3	4	NULL
5	6	1
7	8	1
10	3	NULL
10	5	NULL
10	10	NULL
SELECT one,two from t1 where ROW(one,two) IN (SELECT one,two FROM t2 WHERE flag = 'N');
one	two
5	6
7	8
SELECT one,two,ROW(one,two) IN (SELECT one,two FROM t2 WHERE flag = 'N' group by one,two) as 'test' from t1;
one	two	test
1	2	NULL
2	3	NULL
3	4	NULL
5	6	1
7	8	1
10	3	NULL
10	5	NULL
10	10	NULL
SELECT one,two,ROW(one,two) IN (SELECT one,two FROM t2 WHERE flag = '0') as 'test' from t1;
one	two	test
1	2	0
2	3	NULL
3	4	0
5	6	0
7	8	0
10	3	NULL
10	5	NULL
10	10	NULL
SELECT one,two,ROW(one,two) IN (SELECT one,two FROM t2 WHERE flag = '0' group by one,two) as 'test' from t1;
one	two	test
1	2	0
2	3	NULL
3	4	0
5	6	0
7	8	0
10	3	NULL
10	5	NULL
10	10	NULL
explain extended SELECT one,two,ROW(one,two) IN (SELECT one,two FROM t2 WHERE flag = '0') as 'test' from t1;
id	select_type	table	type	possible_keys	key	key_len	ref	rows	filtered	Extra
1	PRIMARY	t1	ALL	NULL	NULL	NULL	NULL	8	100.00	
2	DEPENDENT SUBQUERY	t2	ALL	NULL	NULL	NULL	NULL	9	100.00	Using where
Warnings:
Note	1003	select `test`.`t1`.`one` AS `one`,`test`.`t1`.`two` AS `two`,<in_optimizer>((`test`.`t1`.`one`,`test`.`t1`.`two`),<exists>(select `test`.`t2`.`one` AS `one`,`test`.`t2`.`two` AS `two` from `test`.`t2` where ((`test`.`t2`.`flag` = _latin1'0') and trigcond(((<cache>(`test`.`t1`.`one`) = `test`.`t2`.`one`) or isnull(`test`.`t2`.`one`))) and trigcond(((<cache>(`test`.`t1`.`two`) = `test`.`t2`.`two`) or isnull(`test`.`t2`.`two`)))) having (trigcond(<is_not_null_test>(`test`.`t2`.`one`)) and trigcond(<is_not_null_test>(`test`.`t2`.`two`))))) AS `test` from `test`.`t1`
explain extended SELECT one,two from t1 where ROW(one,two) IN (SELECT one,two FROM t2 WHERE flag = 'N');
id	select_type	table	type	possible_keys	key	key_len	ref	rows	filtered	Extra
1	PRIMARY	t1	ALL	NULL	NULL	NULL	NULL	8	100.00	Using where
2	DEPENDENT SUBQUERY	t2	ALL	NULL	NULL	NULL	NULL	9	100.00	Using where
Warnings:
Note	1003	select `test`.`t1`.`one` AS `one`,`test`.`t1`.`two` AS `two` from `test`.`t1` where <in_optimizer>((`test`.`t1`.`one`,`test`.`t1`.`two`),<exists>(select `test`.`t2`.`one` AS `one`,`test`.`t2`.`two` AS `two` from `test`.`t2` where ((`test`.`t2`.`flag` = _latin1'N') and (<cache>(`test`.`t1`.`one`) = `test`.`t2`.`one`) and (<cache>(`test`.`t1`.`two`) = `test`.`t2`.`two`))))
explain extended SELECT one,two,ROW(one,two) IN (SELECT one,two FROM t2 WHERE flag = '0' group by one,two) as 'test' from t1;
id	select_type	table	type	possible_keys	key	key_len	ref	rows	filtered	Extra
1	PRIMARY	t1	ALL	NULL	NULL	NULL	NULL	8	100.00	
2	DEPENDENT SUBQUERY	t2	ALL	NULL	NULL	NULL	NULL	9	100.00	Using where; Using temporary; Using filesort
Warnings:
Note	1003	select `test`.`t1`.`one` AS `one`,`test`.`t1`.`two` AS `two`,<in_optimizer>((`test`.`t1`.`one`,`test`.`t1`.`two`),<exists>(select `test`.`t2`.`one` AS `one`,`test`.`t2`.`two` AS `two` from `test`.`t2` where (`test`.`t2`.`flag` = _latin1'0') group by `test`.`t2`.`one`,`test`.`t2`.`two` having (trigcond(((<cache>(`test`.`t1`.`one`) = `test`.`t2`.`one`) or isnull(`test`.`t2`.`one`))) and trigcond(((<cache>(`test`.`t1`.`two`) = `test`.`t2`.`two`) or isnull(`test`.`t2`.`two`))) and trigcond(<is_not_null_test>(`test`.`t2`.`one`)) and trigcond(<is_not_null_test>(`test`.`t2`.`two`))))) AS `test` from `test`.`t1`
DROP TABLE t1,t2;
CREATE TABLE t1 (a char(5), b char(5));
INSERT INTO t1 VALUES (NULL,'aaa'), ('aaa','aaa');
SELECT * FROM t1 WHERE (a,b) IN (('aaa','aaa'), ('aaa','bbb'));
a	b
aaa	aaa
DROP TABLE t1;
CREATE TABLE t1 (a int);
CREATE TABLE t2 (a int, b int);
CREATE TABLE t3 (b int NOT NULL);
INSERT INTO t1 VALUES (1), (2), (3), (4);
INSERT INTO t2 VALUES (1,10), (3,30);
SELECT * FROM t2 LEFT JOIN t3 ON t2.b=t3.b
WHERE t3.b IS NOT NULL OR t2.a > 10;
a	b	b
SELECT * FROM t1
WHERE t1.a NOT IN (SELECT a FROM t2 LEFT JOIN t3 ON t2.b=t3.b
WHERE t3.b IS NOT NULL OR t2.a > 10);
a
1
2
3
4
DROP TABLE t1,t2,t3;
purge master logs before (select adddate(current_timestamp(), interval -4 day));
CREATE TABLE t1 (f1 INT);
CREATE TABLE t2 (f2 INT);
INSERT INTO t1 VALUES (1);
SELECT * FROM t1 WHERE f1 > ALL (SELECT f2 FROM t2);
f1
1
SELECT * FROM t1 WHERE f1 > ALL (SELECT f2 FROM t2 WHERE 1=0);
f1
1
INSERT INTO t2 VALUES (1);
INSERT INTO t2 VALUES (2);
SELECT * FROM t1 WHERE f1 > ALL (SELECT f2 FROM t2 WHERE f2=0);
f1
1
DROP TABLE t1, t2;
select 1 from dual where 1 < any (select 2);
1
1
select 1 from dual where 1 < all (select 2);
1
1
select 1 from dual where 2 > any (select 1);
1
1
select 1 from dual where 2 > all (select 1);
1
1
select 1 from dual where 1 < any (select 2 from dual);
1
1
select 1 from dual where 1 < all (select 2 from dual where 1!=1);
1
1
create table t1 (s1 char);
insert into t1 values (1),(2);
select * from t1 where (s1 < any (select s1 from t1));
s1
1
select * from t1 where not (s1 < any (select s1 from t1));
s1
2
select * from t1 where (s1 < ALL (select s1+1 from t1));
s1
1
select * from t1 where not(s1 < ALL (select s1+1 from t1));
s1
2
select * from t1 where (s1+1 = ANY (select s1 from t1));
s1
1
select * from t1 where NOT(s1+1 = ANY (select s1 from t1));
s1
2
select * from t1 where (s1 = ALL (select s1/s1 from t1));
s1
1
select * from t1 where NOT(s1 = ALL (select s1/s1 from t1));
s1
2
drop table t1;
create table t1 (
retailerID varchar(8) NOT NULL,
statusID   int(10) unsigned NOT NULL,
changed    datetime NOT NULL,
UNIQUE KEY retailerID (retailerID, statusID, changed)
);
INSERT INTO t1 VALUES("0026", "1", "2005-12-06 12:18:56");
INSERT INTO t1 VALUES("0026", "2", "2006-01-06 12:25:53");
INSERT INTO t1 VALUES("0037", "1", "2005-12-06 12:18:56");
INSERT INTO t1 VALUES("0037", "2", "2006-01-06 12:25:53");
INSERT INTO t1 VALUES("0048", "1", "2006-01-06 12:37:50");
INSERT INTO t1 VALUES("0059", "1", "2006-01-06 12:37:50");
select * from t1 r1 
where (r1.retailerID,(r1.changed)) in 
(SELECT r2.retailerId,(max(changed)) from t1 r2 
group by r2.retailerId);
retailerID	statusID	changed
0026	2	2006-01-06 12:25:53
0037	2	2006-01-06 12:25:53
0048	1	2006-01-06 12:37:50
0059	1	2006-01-06 12:37:50
drop table t1;
create table t1(a int, primary key (a));
insert into t1 values (10);
create table t2 (a int primary key, b varchar(32), c int, unique key b(c, b));
insert into t2(a, c, b) values (1,10,'359'), (2,10,'35988'), (3,10,'35989');
explain SELECT sql_no_cache t1.a, r.a, r.b FROM t1 LEFT JOIN t2 r 
ON r.a = (SELECT t2.a FROM t2 WHERE t2.c = t1.a AND t2.b <= '359899' 
ORDER BY t2.c DESC, t2.b DESC LIMIT 1) WHERE t1.a = 10;
id	select_type	table	type	possible_keys	key	key_len	ref	rows	Extra
1	PRIMARY	t1	system	PRIMARY	NULL	NULL	NULL	1	
1	PRIMARY	r	const	PRIMARY	PRIMARY	4	const	1	
2	DEPENDENT SUBQUERY	t2	range	b	b	40	NULL	2	Using where
SELECT sql_no_cache t1.a, r.a, r.b FROM t1 LEFT JOIN t2 r 
ON r.a = (SELECT t2.a FROM t2 WHERE t2.c = t1.a AND t2.b <= '359899' 
ORDER BY t2.c DESC, t2.b DESC LIMIT 1) WHERE t1.a = 10;
a	a	b
10	3	35989
explain SELECT sql_no_cache t1.a, r.a, r.b FROM t1 LEFT JOIN t2 r 
ON r.a = (SELECT t2.a FROM t2 WHERE t2.c = t1.a AND t2.b <= '359899' 
ORDER BY t2.c, t2.b LIMIT 1) WHERE t1.a = 10;
id	select_type	table	type	possible_keys	key	key_len	ref	rows	Extra
1	PRIMARY	t1	system	PRIMARY	NULL	NULL	NULL	1	
1	PRIMARY	r	const	PRIMARY	PRIMARY	4	const	1	
2	DEPENDENT SUBQUERY	t2	range	b	b	40	NULL	2	Using where
SELECT sql_no_cache t1.a, r.a, r.b FROM t1 LEFT JOIN t2 r 
ON r.a = (SELECT t2.a FROM t2 WHERE t2.c = t1.a AND t2.b <= '359899' 
ORDER BY t2.c, t2.b LIMIT 1) WHERE t1.a = 10;
a	a	b
10	1	359
drop table t1,t2;
CREATE TABLE t1 (                  
field1 int NOT NULL,                 
field2 int NOT NULL,                 
field3 int NOT NULL,                 
PRIMARY KEY  (field1,field2,field3)  
);
CREATE TABLE t2 (             
fieldA int NOT NULL,            
fieldB int NOT NULL,            
PRIMARY KEY  (fieldA,fieldB)     
);
INSERT INTO t1 VALUES
(1,1,1), (1,1,2), (1,2,1), (1,2,2), (1,2,3), (1,3,1);
INSERT INTO t2 VALUES (1,1), (1,2), (1,3);
SELECT field1, field2, COUNT(*)
FROM t1 GROUP BY field1, field2;
field1	field2	COUNT(*)
1	1	2
1	2	3
1	3	1
SELECT field1, field2
FROM  t1
GROUP BY field1, field2
HAVING COUNT(*) >= ALL (SELECT fieldB 
FROM t2 WHERE fieldA = field1);
field1	field2
1	2
SELECT field1, field2
FROM  t1
GROUP BY field1, field2
HAVING COUNT(*) < ANY (SELECT fieldB 
FROM t2 WHERE fieldA = field1);
field1	field2
1	1
1	3
DROP TABLE t1, t2;
CREATE TABLE t1(a int, INDEX (a));
INSERT INTO t1 VALUES (1), (3), (5), (7);
INSERT INTO t1 VALUES (NULL);
CREATE TABLE t2(a int);
INSERT INTO t2 VALUES (1),(2),(3);
EXPLAIN SELECT a, a IN (SELECT a FROM t1) FROM t2;
id	select_type	table	type	possible_keys	key	key_len	ref	rows	Extra
1	PRIMARY	t2	ALL	NULL	NULL	NULL	NULL	3	
2	DEPENDENT SUBQUERY	t1	index_subquery	a	a	5	func	2	Using index; Full scan on NULL key
SELECT a, a IN (SELECT a FROM t1) FROM t2;
a	a IN (SELECT a FROM t1)
1	1
2	NULL
3	1
DROP TABLE t1,t2;
CREATE TABLE t1 (a DATETIME);
INSERT INTO t1 VALUES ('1998-09-23'), ('2003-03-25');
CREATE TABLE t2 AS SELECT 
(SELECT a FROM t1 WHERE a < '2000-01-01') AS sub_a 
FROM t1 WHERE a > '2000-01-01';
SHOW CREATE TABLE t2;
Table	Create Table
t2	CREATE TABLE `t2` (
  `sub_a` datetime DEFAULT NULL
) ENGINE=MyISAM DEFAULT CHARSET=latin1
CREATE TABLE t3 AS (SELECT a FROM t1 WHERE a < '2000-01-01') UNION (SELECT a FROM t1 WHERE a > '2000-01-01');
SHOW CREATE TABLE t3;
Table	Create Table
t3	CREATE TABLE `t3` (
  `a` datetime DEFAULT NULL
) ENGINE=MyISAM DEFAULT CHARSET=latin1
DROP TABLE t1,t2,t3;
CREATE TABLE t1 (a int);
INSERT INTO t1 VALUES (1), (2);
SELECT a FROM t1 WHERE (SELECT 1 FROM DUAL WHERE 1=0) > 0;
a
SELECT a FROM t1 WHERE (SELECT 1 FROM DUAL WHERE 1=0) IS NULL;
a
1
2
EXPLAIN SELECT a FROM t1 WHERE (SELECT 1 FROM DUAL WHERE 1=0) IS NULL;
id	select_type	table	type	possible_keys	key	key_len	ref	rows	Extra
1	PRIMARY	t1	ALL	NULL	NULL	NULL	NULL	2	
2	SUBQUERY	NULL	NULL	NULL	NULL	NULL	NULL	NULL	Impossible WHERE
DROP TABLE t1;
CREATE TABLE t1 (a int);
INSERT INTO t1 VALUES (2), (4), (1), (3);
CREATE TABLE t2 (b int, c int);
INSERT INTO t2 VALUES
(2,1), (1,3), (2,1), (4,4), (2,2), (1,4);
SELECT a FROM t1 ORDER BY (SELECT c FROM t2 WHERE b > 2 );
a
2
4
1
3
SELECT a FROM t1 ORDER BY (SELECT c FROM t2 WHERE b > 1);
ERROR 21000: Subquery returns more than 1 row
SELECT a FROM t1 ORDER BY (SELECT c FROM t2 WHERE b > 2), a;
a
1
2
3
4
SELECT a FROM t1 ORDER BY (SELECT c FROM t2 WHERE b > 1), a;
ERROR 21000: Subquery returns more than 1 row
SELECT b, MAX(c) FROM t2 GROUP BY b, (SELECT c FROM t2 WHERE b > 2);
b	MAX(c)
1	4
2	2
4	4
SELECT b, MAX(c) FROM t2 GROUP BY b, (SELECT c FROM t2 WHERE b > 1);
ERROR 21000: Subquery returns more than 1 row
SELECT a FROM t1 GROUP BY a
HAVING IFNULL((SELECT b FROM t2 WHERE b > 2),
(SELECT c FROM t2 WHERE c=a AND b > 2 ORDER BY b)) > 3;
a
1
2
3
4
SELECT a FROM t1 GROUP BY a
HAVING IFNULL((SELECT b FROM t2 WHERE b > 1),
(SELECT c FROM t2 WHERE c=a AND b > 2 ORDER BY b)) > 3;
ERROR 21000: Subquery returns more than 1 row
SELECT a FROM t1 GROUP BY a
HAVING IFNULL((SELECT b FROM t2 WHERE b > 4),
(SELECT c FROM t2 WHERE c=a AND b > 2 ORDER BY b)) > 3;
a
4
SELECT a FROM t1 GROUP BY a
HAVING IFNULL((SELECT b FROM t2 WHERE b > 4),
(SELECT c FROM t2 WHERE c=a AND b > 1 ORDER BY b)) > 3;
ERROR 21000: Subquery returns more than 1 row
SELECT a FROM t1 
ORDER BY IFNULL((SELECT b FROM t2 WHERE b > 2),
(SELECT c FROM t2 WHERE c=a AND b > 2 ORDER BY b));
a
2
4
1
3
SELECT a FROM t1 
ORDER BY IFNULL((SELECT b FROM t2 WHERE b > 1),
(SELECT c FROM t2 WHERE c=a AND b > 1 ORDER BY b));
ERROR 21000: Subquery returns more than 1 row
SELECT a FROM t1 
ORDER BY IFNULL((SELECT b FROM t2 WHERE b > 4),
(SELECT c FROM t2 WHERE c=a AND b > 2 ORDER BY b));
a
2
1
3
4
SELECT a FROM t1 
ORDER BY IFNULL((SELECT b FROM t2 WHERE b > 4),
(SELECT c FROM t2 WHERE c=a AND b > 1 ORDER BY b));
ERROR 21000: Subquery returns more than 1 row
DROP TABLE t1,t2;
create table t1 (df decimal(5,1));
insert into t1 values(1.1);
insert into t1 values(2.2);
select * from t1 where df <= all (select avg(df) from t1 group by df);
df
1.1
select * from t1 where df >= all (select avg(df) from t1 group by df);
df
2.2
drop table t1;
create table t1 (df decimal(5,1));
insert into t1 values(1.1);
select 1.1 * exists(select * from t1);
1.1 * exists(select * from t1)
1.1
drop table t1;
CREATE TABLE t1 (
grp int(11) default NULL,
a decimal(10,2) default NULL);
insert into t1 values (1, 1), (2, 2), (2, 3), (3, 4), (3, 5), (3, 6), (NULL, NULL);
select * from t1;
grp	a
1	1.00
2	2.00
2	3.00
3	4.00
3	5.00
3	6.00
NULL	NULL
select min(a) from t1 group by grp;
min(a)
NULL
1.00
2.00
4.00
drop table t1;
CREATE table t1 ( c1 integer );
INSERT INTO t1 VALUES ( 1 );
INSERT INTO t1 VALUES ( 2 );
INSERT INTO t1 VALUES ( 3 );
CREATE TABLE t2 ( c2 integer );
INSERT INTO t2 VALUES ( 1 );
INSERT INTO t2 VALUES ( 4 );
INSERT INTO t2 VALUES ( 5 );
SELECT * FROM t1 LEFT JOIN t2 ON c1 = c2 WHERE c2 IN (1);
c1	c2
1	1
SELECT * FROM t1 LEFT JOIN t2 ON c1 = c2
WHERE c2 IN ( SELECT c2 FROM t2 WHERE c2 IN ( 1 ) );
c1	c2
1	1
DROP TABLE t1,t2;
CREATE TABLE t1 ( c1 integer );
INSERT INTO t1 VALUES ( 1 );
INSERT INTO t1 VALUES ( 2 );
INSERT INTO t1 VALUES ( 3 );
INSERT INTO t1 VALUES ( 6 );
CREATE TABLE t2 ( c2 integer );
INSERT INTO t2 VALUES ( 1 );
INSERT INTO t2 VALUES ( 4 );
INSERT INTO t2 VALUES ( 5 );
INSERT INTO t2 VALUES ( 6 );
CREATE TABLE t3 ( c3 integer );
INSERT INTO t3 VALUES ( 7 );
INSERT INTO t3 VALUES ( 8 );
SELECT c1,c2 FROM t1 LEFT JOIN t2 ON c1 = c2 
WHERE EXISTS (SELECT c3 FROM t3 WHERE c2 IS NULL );
c1	c2
2	NULL
3	NULL
DROP TABLE t1,t2,t3;
CREATE TABLE `t1` (
`itemid` bigint(20) unsigned NOT NULL auto_increment,
`sessionid` bigint(20) unsigned default NULL,
`time` int(10) unsigned NOT NULL default '0',
`type` set('A','D','E','F','G','I','L','N','U') collate latin1_general_ci NOT
NULL default '',
`data` text collate latin1_general_ci NOT NULL,
PRIMARY KEY  (`itemid`)
) DEFAULT CHARSET=latin1 COLLATE=latin1_general_ci;
INSERT INTO `t1` VALUES (1, 1, 1, 'D', '');
CREATE TABLE `t2` (
`sessionid` bigint(20) unsigned NOT NULL auto_increment,
`pid` int(10) unsigned NOT NULL default '0',
`date` int(10) unsigned NOT NULL default '0',
`ip` varchar(15) collate latin1_general_ci NOT NULL default '',
PRIMARY KEY  (`sessionid`)
) DEFAULT CHARSET=latin1 COLLATE=latin1_general_ci;
INSERT INTO `t2` VALUES (1, 1, 1, '10.10.10.1');
SELECT s.ip, count( e.itemid ) FROM `t1` e JOIN t2 s ON s.sessionid = e.sessionid WHERE e.sessionid = ( SELECT sessionid FROM t2 ORDER BY sessionid DESC LIMIT 1 ) GROUP BY s.ip HAVING count( e.itemid ) >0 LIMIT 0 , 30;
ip	count( e.itemid )
10.10.10.1	1
drop tables t1,t2;
CREATE TABLE t1 (EMPNUM   CHAR(3));
CREATE TABLE t2 (EMPNUM   CHAR(3) );
INSERT INTO t1 VALUES ('E1'),('E2');
INSERT INTO t2 VALUES ('E1');
DELETE FROM t1
WHERE t1.EMPNUM NOT IN
(SELECT t2.EMPNUM
FROM t2
WHERE t1.EMPNUM = t2.EMPNUM);
select * from t1;
EMPNUM
E1
DROP TABLE t1,t2;
CREATE TABLE t1(select_id BIGINT, values_id BIGINT);
INSERT INTO t1 VALUES (1, 1);
CREATE TABLE t2 (select_id BIGINT, values_id BIGINT, 
PRIMARY KEY(select_id,values_id));
INSERT INTO t2 VALUES (0, 1), (0, 2), (0, 3), (1, 5);
SELECT values_id FROM t1 
WHERE values_id IN (SELECT values_id FROM t2
WHERE select_id IN (1, 0));
values_id
1
SELECT values_id FROM t1 
WHERE values_id IN (SELECT values_id FROM t2
WHERE select_id BETWEEN 0 AND 1);
values_id
1
SELECT values_id FROM t1 
WHERE values_id IN (SELECT values_id FROM t2
WHERE select_id = 0 OR select_id = 1);
values_id
1
DROP TABLE t1, t2;
create table t1 (fld enum('0','1'));
insert into t1 values ('1');
select * from (select max(fld) from t1) as foo;
max(fld)
1
drop table t1;
CREATE TABLE t1 (a int, b int);
CREATE TABLE t2 (c int, d int);
CREATE TABLE t3 (e int);
INSERT INTO t1 VALUES 
(1,10), (2,10), (1,20), (2,20), (3,20), (2,30), (4,40);
INSERT INTO t2 VALUES
(2,10), (2,20), (4,10), (5,10), (3,20), (2,40);
INSERT INTO t3 VALUES (10), (30), (10), (20) ;
SELECT a, MAX(b), MIN(b) FROM t1 GROUP BY a;
a	MAX(b)	MIN(b)
1	20	10
2	30	10
3	20	20
4	40	40
SELECT * FROM t2;
c	d
2	10
2	20
4	10
5	10
3	20
2	40
SELECT * FROM t3;
e
10
30
10
20
SELECT a FROM t1 GROUP BY a
HAVING a IN (SELECT c FROM t2 WHERE MAX(b)>20);
a
2
4
SELECT a FROM t1 GROUP BY a
HAVING a IN (SELECT c FROM t2 WHERE MAX(b)<d);
a
2
SELECT a FROM t1 GROUP BY a
HAVING a IN (SELECT c FROM t2 WHERE MAX(b)>d);
a
2
4
SELECT a FROM t1 GROUP BY a
HAVING a IN (SELECT c FROM t2
WHERE d >= SOME(SELECT e FROM t3 WHERE MAX(b)=e));
a
2
3
SELECT a FROM t1 GROUP BY a
HAVING a IN (SELECT c FROM t2
WHERE  EXISTS(SELECT e FROM t3 WHERE MAX(b)=e AND e <= d));
a
2
3
SELECT a FROM t1 GROUP BY a
HAVING a IN (SELECT c FROM t2
WHERE d > SOME(SELECT e FROM t3 WHERE MAX(b)=e));
a
2
SELECT a FROM t1 GROUP BY a
HAVING a IN (SELECT c FROM t2
WHERE  EXISTS(SELECT e FROM t3 WHERE MAX(b)=e AND e < d));
a
2
SELECT a FROM t1 GROUP BY a
HAVING a IN (SELECT c FROM t2
WHERE MIN(b) < d AND 
EXISTS(SELECT e FROM t3 WHERE MAX(b)=e AND e <= d));
a
2
SELECT a, SUM(a) FROM t1 GROUP BY a;
a	SUM(a)
1	2
2	6
3	3
4	4
SELECT a FROM t1
WHERE EXISTS(SELECT c FROM t2 GROUP BY c HAVING SUM(a) = c) GROUP BY a;
a
3
4
SELECT a FROM t1 GROUP BY a
HAVING EXISTS(SELECT c FROM t2 GROUP BY c HAVING SUM(a) = c);
a
1
3
4
SELECT a FROM t1
WHERE a < 3 AND
EXISTS(SELECT c FROM t2 GROUP BY c HAVING SUM(a) != c) GROUP BY a;
a
1
2
SELECT a FROM t1
WHERE a < 3 AND
EXISTS(SELECT c FROM t2 GROUP BY c HAVING SUM(a) != c);
a
1
2
1
2
2
SELECT t1.a FROM t1 GROUP BY t1.a
HAVING t1.a < ALL(SELECT t2.c FROM t2 GROUP BY t2.c
HAVING EXISTS(SELECT t3.e FROM t3 GROUP BY t3.e
HAVING SUM(t1.a+t2.c) < t3.e/4));
a
1
2
SELECT t1.a FROM t1 GROUP BY t1.a
HAVING t1.a > ALL(SELECT t2.c FROM t2
WHERE EXISTS(SELECT t3.e FROM t3 GROUP BY t3.e
HAVING SUM(t1.a+t2.c) < t3.e/4));
a
4
SELECT t1.a FROM t1 GROUP BY t1.a
HAVING t1.a > ALL(SELECT t2.c FROM t2
WHERE EXISTS(SELECT t3.e FROM t3 
WHERE SUM(t1.a+t2.c) < t3.e/4));
ERROR HY000: Invalid use of group function
SELECT t1.a from t1 GROUP BY t1.a HAVING AVG(SUM(t1.b)) > 20;
ERROR HY000: Invalid use of group function
SELECT t1.a FROM t1 GROUP BY t1.a
HAVING t1.a IN (SELECT t2.c FROM t2 GROUP BY t2.c
HAVING AVG(t2.c+SUM(t1.b)) > 20);
a
2
3
4
SELECT t1.a FROM t1 GROUP BY t1.a
HAVING t1.a IN (SELECT t2.c FROM t2 GROUP BY t2.c
HAVING AVG(SUM(t1.b)) > 20);
a
2
4
SELECT t1.a, SUM(b) AS sum  FROM t1 GROUP BY t1.a
HAVING t1.a IN (SELECT t2.c FROM t2 GROUP BY t2.c
HAVING t2.c+sum > 20);
a	sum
2	60
3	20
4	40
DROP TABLE t1,t2,t3;
CREATE TABLE t1 (a varchar(5), b varchar(10));
INSERT INTO t1 VALUES
('AAA', 5), ('BBB', 4), ('BBB', 1), ('CCC', 2),
('CCC', 7), ('AAA', 2), ('AAA', 4), ('BBB', 3), ('AAA', 8);
SELECT * FROM t1 WHERE (a,b) = ANY (SELECT a, max(b) FROM t1 GROUP BY a);
a	b
BBB	4
CCC	7
AAA	8
EXPLAIN
SELECT * FROM t1 WHERE (a,b) = ANY (SELECT a, max(b) FROM t1 GROUP BY a);
id	select_type	table	type	possible_keys	key	key_len	ref	rows	Extra
1	PRIMARY	t1	ALL	NULL	NULL	NULL	NULL	9	Using where
2	DEPENDENT SUBQUERY	t1	ALL	NULL	NULL	NULL	NULL	9	Using temporary; Using filesort
ALTER TABLE t1 ADD INDEX(a);
SELECT * FROM t1 WHERE (a,b) = ANY (SELECT a, max(b) FROM t1 GROUP BY a);
a	b
BBB	4
CCC	7
AAA	8
EXPLAIN
SELECT * FROM t1 WHERE (a,b) = ANY (SELECT a, max(b) FROM t1 GROUP BY a);
id	select_type	table	type	possible_keys	key	key_len	ref	rows	Extra
1	PRIMARY	t1	ALL	NULL	NULL	NULL	NULL	9	Using where
2	DEPENDENT SUBQUERY	t1	index	NULL	a	8	NULL	9	Using filesort
DROP TABLE t1;
create table t1( f1 int,f2 int);
insert into t1 values (1,1),(2,2);
select tt.t from (select 'crash1' as t, f2 from t1) as tt left join t1 on tt.t = 'crash2' and tt.f2 = t1.f2 where tt.t = 'crash1';
t
crash1
crash1
drop table t1;
create table t1 (c int, key(c));
insert into t1 values (1142477582), (1142455969);
create table t2 (a int, b int);
insert into t2 values (2, 1), (1, 0);
delete from t1 where c <= 1140006215 and (select b from t2 where a = 2) = 1;
drop table t1, t2;
CREATE TABLE t1 (a INT);
CREATE VIEW v1 AS SELECT * FROM t1 WHERE no_such_column = ANY (SELECT 1);
ERROR 42S22: Unknown column 'no_such_column' in 'where clause'
CREATE VIEW v2 AS SELECT * FROM t1 WHERE no_such_column = (SELECT 1);
ERROR 42S22: Unknown column 'no_such_column' in 'where clause'
SELECT * FROM t1 WHERE no_such_column = ANY (SELECT 1);
ERROR 42S22: Unknown column 'no_such_column' in 'IN/ALL/ANY subquery'
DROP TABLE t1;
create table t1 (i int, j bigint);
insert into t1 values (1, 2), (2, 2), (3, 2);
select * from (select min(i) from t1 where j=(select * from (select min(j) from t1) t2)) t3;
min(i)
1
drop table t1;
CREATE TABLE t1 (i BIGINT UNSIGNED);
INSERT INTO t1 VALUES (10000000000000000000);
INSERT INTO t1 VALUES (1);
CREATE TABLE t2 (i BIGINT UNSIGNED);
INSERT INTO t2 VALUES (10000000000000000000);
INSERT INTO t2 VALUES (1);
/* simple test */
SELECT t1.i FROM t1 JOIN t2 ON t1.i = t2.i;
i
10000000000000000000
1
/* subquery test */
SELECT t1.i FROM t1 WHERE t1.i = (SELECT MAX(i) FROM t2);
i
10000000000000000000
/* subquery test with cast*/
SELECT t1.i FROM t1 WHERE t1.i = CAST((SELECT MAX(i) FROM t2) AS UNSIGNED);
i
10000000000000000000
DROP TABLE t1;
DROP TABLE t2;
CREATE TABLE t1 (
id bigint(20) unsigned NOT NULL auto_increment,
name varchar(255) NOT NULL,
PRIMARY KEY  (id)
);
INSERT INTO t1 VALUES
(1, 'Balazs'), (2, 'Joe'), (3, 'Frank');
CREATE TABLE t2 (
id bigint(20) unsigned NOT NULL auto_increment,
mid bigint(20) unsigned NOT NULL,
date date NOT NULL,
PRIMARY KEY  (id)
);
INSERT INTO t2 VALUES 
(1, 1, '2006-03-30'), (2, 2, '2006-04-06'), (3, 3, '2006-04-13'),
(4, 2, '2006-04-20'), (5, 1, '2006-05-01');
SELECT *,
(SELECT date FROM t2 WHERE mid = t1.id
ORDER BY date DESC LIMIT 0, 1) AS date_last,
(SELECT date FROM t2 WHERE mid = t1.id
ORDER BY date DESC LIMIT 3, 1) AS date_next_to_last
FROM t1;
id	name	date_last	date_next_to_last
1	Balazs	2006-05-01	NULL
2	Joe	2006-04-20	NULL
3	Frank	2006-04-13	NULL
SELECT *,
(SELECT COUNT(*) FROM t2 WHERE mid = t1.id
ORDER BY date DESC LIMIT 1, 1) AS date_count
FROM t1;
id	name	date_count
1	Balazs	NULL
2	Joe	NULL
3	Frank	NULL
SELECT *,
(SELECT date FROM t2 WHERE mid = t1.id
ORDER BY date DESC LIMIT 0, 1) AS date_last,
(SELECT date FROM t2 WHERE mid = t1.id
ORDER BY date DESC LIMIT 1, 1) AS date_next_to_last
FROM t1;
id	name	date_last	date_next_to_last
1	Balazs	2006-05-01	2006-03-30
2	Joe	2006-04-20	2006-04-06
3	Frank	2006-04-13	NULL
DROP TABLE t1,t2;
CREATE TABLE t1 (
i1 int(11) NOT NULL default '0',
i2 int(11) NOT NULL default '0',
t datetime NOT NULL default '0000-00-00 00:00:00',
PRIMARY KEY  (i1,i2,t)
);
INSERT INTO t1 VALUES 
(24,1,'2005-03-03 16:31:31'),(24,1,'2005-05-27 12:40:07'),
(24,1,'2005-05-27 12:40:08'),(24,1,'2005-05-27 12:40:10'),
(24,1,'2005-05-27 12:40:25'),(24,1,'2005-05-27 12:40:30'),
(24,2,'2005-03-03 13:43:05'),(24,2,'2005-03-03 16:23:31'),
(24,2,'2005-03-03 16:31:30'),(24,2,'2005-05-27 12:37:02'),
(24,2,'2005-05-27 12:40:06');
CREATE TABLE t2 (
i1 int(11) NOT NULL default '0',
i2 int(11) NOT NULL default '0',
t datetime default NULL,
PRIMARY KEY  (i1)
);
INSERT INTO t2 VALUES (24,1,'2006-06-20 12:29:40');
EXPLAIN
SELECT * FROM t1,t2
WHERE t1.t = (SELECT t1.t FROM t1 
WHERE t1.t < t2.t  AND t1.i2=1 AND t2.i1=t1.i1
ORDER BY t1.t DESC LIMIT 1);
id	select_type	table	type	possible_keys	key	key_len	ref	rows	Extra
1	PRIMARY	t2	system	NULL	NULL	NULL	NULL	1	
1	PRIMARY	t1	index	NULL	PRIMARY	16	NULL	11	Using where; Using index
2	DEPENDENT SUBQUERY	t1	range	PRIMARY	PRIMARY	16	NULL	5	Using where; Using index
SELECT * FROM t1,t2
WHERE t1.t = (SELECT t1.t FROM t1 
WHERE t1.t < t2.t  AND t1.i2=1 AND t2.i1=t1.i1
ORDER BY t1.t DESC LIMIT 1);
i1	i2	t	i1	i2	t
24	1	2005-05-27 12:40:30	24	1	2006-06-20 12:29:40
DROP TABLE t1, t2;
CREATE TABLE t1 (i INT);
(SELECT i FROM t1) UNION (SELECT i FROM t1);
i
SELECT sql_no_cache * FROM t1 WHERE NOT EXISTS 
(
(SELECT i FROM t1) UNION 
(SELECT i FROM t1)
);
i
SELECT * FROM t1 
WHERE NOT EXISTS (((SELECT i FROM t1) UNION (SELECT i FROM t1)));
i
explain select ((select t11.i from t1 t11) union (select t12.i from t1 t12))
from t1;
ERROR 42000: You have an error in your SQL syntax; check the manual that corresponds to your MySQL server version for the right syntax to use near 'union (select t12.i from t1 t12))
from t1' at line 1
explain select * from t1 where not exists 
((select t11.i from t1 t11) union (select t12.i from t1 t12));
id	select_type	table	type	possible_keys	key	key_len	ref	rows	Extra
1	PRIMARY	t1	system	NULL	NULL	NULL	NULL	0	const row not found
2	SUBQUERY	NULL	NULL	NULL	NULL	NULL	NULL	NULL	No tables used
3	SUBQUERY	NULL	NULL	NULL	NULL	NULL	NULL	NULL	no matching row in const table
4	UNION	t12	system	NULL	NULL	NULL	NULL	0	const row not found
NULL	UNION RESULT	<union2,4>	ALL	NULL	NULL	NULL	NULL	NULL	
DROP TABLE t1;
CREATE TABLE t1 (a VARCHAR(250), b INT auto_increment, PRIMARY KEY (b));
insert into t1 (a) values (FLOOR(rand() * 100));
insert into t1 (a) select FLOOR(rand() * 100) from t1;
insert into t1 (a) select FLOOR(rand() * 100) from t1;
insert into t1 (a) select FLOOR(rand() * 100) from t1;
insert into t1 (a) select FLOOR(rand() * 100) from t1;
insert into t1 (a) select FLOOR(rand() * 100) from t1;
insert into t1 (a) select FLOOR(rand() * 100) from t1;
insert into t1 (a) select FLOOR(rand() * 100) from t1;
insert into t1 (a) select FLOOR(rand() * 100) from t1;
insert into t1 (a) select FLOOR(rand() * 100) from t1;
insert into t1 (a) select FLOOR(rand() * 100) from t1;
insert into t1 (a) select FLOOR(rand() * 100) from t1;
insert into t1 (a) select FLOOR(rand() * 100) from t1;
insert into t1 (a) select FLOOR(rand() * 100) from t1;
SELECT a, 
(SELECT REPEAT(' ',250) FROM t1 i1 
WHERE i1.b=t1.a ORDER BY RAND() LIMIT 1) AS a 
FROM t1 ORDER BY a LIMIT 5;
a	a
0	NULL
0	NULL
0	NULL
0	NULL
0	NULL
DROP TABLE t1;
CREATE TABLE t1 (a INT, b INT);
CREATE TABLE t2 (a INT);
INSERT INTO t2 values (1);
INSERT INTO t1 VALUES (1,1),(1,2),(2,3),(3,4);
SELECT (SELECT COUNT(DISTINCT t1.b) from t2) FROM t1 GROUP BY t1.a;
(SELECT COUNT(DISTINCT t1.b) from t2)
2
1
1
SELECT (SELECT COUNT(DISTINCT t1.b) from t2 union select 1 from t2 where 12 < 3)
FROM t1 GROUP BY t1.a;
(SELECT COUNT(DISTINCT t1.b) from t2 union select 1 from t2 where 12 < 3)
2
1
1
SELECT COUNT(DISTINCT t1.b), (SELECT COUNT(DISTINCT t1.b)) FROM t1 GROUP BY t1.a;
COUNT(DISTINCT t1.b)	(SELECT COUNT(DISTINCT t1.b))
2	2
1	1
1	1
SELECT COUNT(DISTINCT t1.b), 
(SELECT COUNT(DISTINCT t1.b) union select 1 from DUAL where 12 < 3)
FROM t1 GROUP BY t1.a;
COUNT(DISTINCT t1.b)	(SELECT COUNT(DISTINCT t1.b) union select 1 from DUAL where 12 < 3)
2	2
1	1
1	1
SELECT (
SELECT (
SELECT COUNT(DISTINCT t1.b)
)
) 
FROM t1 GROUP BY t1.a;
(
SELECT (
SELECT COUNT(DISTINCT t1.b)
)
)
2
1
1
SELECT (
SELECT (
SELECT (
SELECT COUNT(DISTINCT t1.b)
)
) 
FROM t1 GROUP BY t1.a LIMIT 1) 
FROM t1 t2
GROUP BY t2.a;
(
SELECT (
SELECT (
SELECT COUNT(DISTINCT t1.b)
)
) 
FROM t1 GROUP BY t1.a LIMIT 1)
2
2
2
DROP TABLE t1,t2;
CREATE TABLE t1 (a int, b int auto_increment, PRIMARY KEY (b));
CREATE TABLE t2 (x int auto_increment, y int, z int,
PRIMARY KEY (x), FOREIGN KEY (y) REFERENCES t1 (b));
SET SESSION sort_buffer_size = 32 * 1024;
SELECT SQL_NO_CACHE COUNT(*) 
FROM (SELECT  a, b, (SELECT x FROM t2 WHERE y=b ORDER BY z DESC LIMIT 1) c
FROM t1) t;
COUNT(*)
3000
SET SESSION sort_buffer_size = 8 * 1024 * 1024;
SELECT SQL_NO_CACHE COUNT(*) 
FROM (SELECT  a, b, (SELECT x FROM t2 WHERE y=b ORDER BY z DESC LIMIT 1) c
FROM t1) t;
COUNT(*)
3000
DROP TABLE t1,t2;
CREATE TABLE t1 (id char(4) PRIMARY KEY, c int);
CREATE TABLE t2 (c int);
INSERT INTO t1 VALUES ('aa', 1);
INSERT INTO t2 VALUES (1);
SELECT * FROM t1 
WHERE EXISTS (SELECT c FROM t2 WHERE c=1
UNION 
SELECT c from t2 WHERE c=t1.c);
id	c
aa	1
INSERT INTO t1 VALUES ('bb', 2), ('cc', 3), ('dd',1);
SELECT * FROM t1 
WHERE EXISTS (SELECT c FROM t2 WHERE c=1
UNION 
SELECT c from t2 WHERE c=t1.c);
id	c
aa	1
bb	2
cc	3
dd	1
INSERT INTO t2 VALUES (2);
CREATE TABLE t3 (c int);
INSERT INTO t3 VALUES (1);
SELECT * FROM t1 
WHERE EXISTS (SELECT t2.c FROM t2 JOIN t3 ON t2.c=t3.c WHERE t2.c=1
UNION 
SELECT c from t2 WHERE c=t1.c);
id	c
aa	1
bb	2
cc	3
dd	1
DROP TABLE t1,t2,t3;
<<<<<<< HEAD
CREATE TABLE t1 (s1 char(1));
INSERT INTO t1 VALUES ('a');
SELECT * FROM t1 WHERE _utf8'a' = ANY (SELECT s1 FROM t1);
s1
a
=======
CREATE TABLE t1(f1 int);
CREATE TABLE t2(f2 int, f21 int, f3 timestamp);
INSERT INTO t1 VALUES (1),(1),(2),(2);
INSERT INTO t2 VALUES (1,1,"2004-02-29 11:11:11"), (2,2,"2004-02-29 11:11:11");
SELECT ((SELECT f2 FROM t2 WHERE f21=f1 LIMIT 1) * COUNT(f1)) AS sq FROM t1 GROUP BY f1;
sq
2
4
SELECT (SELECT SUM(1) FROM t2 ttt GROUP BY t2.f3 LIMIT 1) AS tt FROM t2;
tt
2
2
PREPARE stmt1 FROM 'SELECT ((SELECT f2 FROM t2 WHERE f21=f1 LIMIT 1) * COUNT(f1)) AS sq FROM t1 GROUP BY f1';
EXECUTE stmt1;
sq
2
4
EXECUTE stmt1;
sq
2
4
DEALLOCATE PREPARE stmt1;
SELECT f2, AVG(f21), 
(SELECT t.f3 FROM t2 AS t WHERE t2.f2=t.f2 AND t.f3=MAX(t2.f3)) AS test
FROM t2 GROUP BY f2;
f2	AVG(f21)	test
1	1.0000	2004-02-29 11:11:11
2	2.0000	2004-02-29 11:11:11
DROP TABLE t1,t2;
CREATE TABLE t1 (a int, b INT, c CHAR(10) NOT NULL);
INSERT INTO t1 VALUES                                                         
(1,1,'a'), (1,2,'b'), (1,3,'c'), (1,4,'d'), (1,5,'e'),                      
(2,1,'f'), (2,2,'g'), (2,3,'h'), (3,4,'i'), (3,3,'j'),                      
(3,2,'k'), (3,1,'l'), (1,9,'m');
SELECT a, MAX(b),                                                             
(SELECT t.c FROM t1 AS t WHERE t1.a=t.a AND t.b=MAX(t1.b)) AS test      
FROM t1 GROUP BY a;
a	MAX(b)	test
1	9	m
2	3	h
3	4	i
>>>>>>> 90d4f809
DROP TABLE t1;<|MERGE_RESOLUTION|>--- conflicted
+++ resolved
@@ -328,15 +328,9 @@
 1	2
 2	2
 explain extended select * from t6 where exists (select * from t7 where uq = clinic_uq);
-<<<<<<< HEAD
-id	select_type	table	type	possible_keys	key	key_len	ref	rows	filtered	Extra
-1	PRIMARY	t6	ALL	NULL	NULL	NULL	NULL	4	100.00	Using where
-2	DEPENDENT SUBQUERY	t7	eq_ref	PRIMARY	PRIMARY	4	test.t6.clinic_uq	1	100.00	Using index
-=======
 id	select_type	table	type	possible_keys	key	key_len	ref	rows	Extra
 1	PRIMARY	t6	ALL	NULL	NULL	NULL	NULL	4	Using where
 2	DEPENDENT SUBQUERY	t7	eq_ref	PRIMARY	PRIMARY	4	t6.clinic_uq	1	Using where; Using index
->>>>>>> 90d4f809
 Warnings:
 Note	1276	Field or reference 'test.t6.clinic_uq' of SELECT #2 was resolved in SELECT #1
 Note	1003	select `test`.`t6`.`patient_uq` AS `patient_uq`,`test`.`t6`.`clinic_uq` AS `clinic_uq` from `test`.`t6` where exists(select 1 AS `Not_used` from `test`.`t7` where (`test`.`t7`.`uq` = `test`.`t6`.`clinic_uq`))
@@ -1745,15 +1739,9 @@
 Warnings:
 Note	1003	select `test`.`t1`.`id` AS `id`,`test`.`t1`.`text` AS `text` from `test`.`t1` where (not(<in_optimizer>(`test`.`t1`.`id`,<exists>(<primary_index_lookup>(<cache>(`test`.`t1`.`id`) in t1 on PRIMARY where (`test`.`t1`.`id` < 8))))))
 explain extended select * from t1 as tt where not exists (select id from t1 where id < 8 and (id = tt.id or id is null) having id is not null);
-<<<<<<< HEAD
-id	select_type	table	type	possible_keys	key	key_len	ref	rows	filtered	Extra
-1	PRIMARY	tt	ALL	NULL	NULL	NULL	NULL	12	100.00	Using where
-2	DEPENDENT SUBQUERY	t1	eq_ref	PRIMARY	PRIMARY	4	test.tt.id	1	100.00	Using where; Using index
-=======
 id	select_type	table	type	possible_keys	key	key_len	ref	rows	Extra
 1	PRIMARY	tt	ALL	NULL	NULL	NULL	NULL	12	Using where
 2	DEPENDENT SUBQUERY	t1	eq_ref	PRIMARY	PRIMARY	4	tt.id	1	Using where; Using index
->>>>>>> 90d4f809
 Warnings:
 Note	1276	Field or reference 'test.tt.id' of SELECT #2 was resolved in SELECT #1
 Note	1003	select `test`.`tt`.`id` AS `id`,`test`.`tt`.`text` AS `text` from `test`.`t1` `tt` where (not(exists(select `test`.`t1`.`id` AS `id` from `test`.`t1` where ((`test`.`t1`.`id` < 8) and (`test`.`t1`.`id` = `test`.`tt`.`id`)) having (`test`.`t1`.`id` is not null))))
@@ -3724,13 +3712,12 @@
 cc	3
 dd	1
 DROP TABLE t1,t2,t3;
-<<<<<<< HEAD
 CREATE TABLE t1 (s1 char(1));
 INSERT INTO t1 VALUES ('a');
 SELECT * FROM t1 WHERE _utf8'a' = ANY (SELECT s1 FROM t1);
 s1
 a
-=======
+DROP TABLE t1;
 CREATE TABLE t1(f1 int);
 CREATE TABLE t2(f2 int, f21 int, f3 timestamp);
 INSERT INTO t1 VALUES (1),(1),(2),(2);
@@ -3772,5 +3759,4 @@
 1	9	m
 2	3	h
 3	4	i
->>>>>>> 90d4f809
 DROP TABLE t1;