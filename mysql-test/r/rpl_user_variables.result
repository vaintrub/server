--- conflicted
+++ resolved
@@ -76,46 +76,8 @@
 abc'def
 abcn1
 abcn1n2
-<<<<<<< HEAD
 abc\def
 This is a test
-=======
-5
-5
-NULL
-NULL
-NULL
-show binlog events from 98;
-Log_name	Pos	Event_type	Server_id	End_log_pos	Info
-slave-bin.000001	#	Query	1	#	use `test`; create table t1(n char(30))
-slave-bin.000001	#	User var	2	#	@`i1`=12345678901234
-slave-bin.000001	#	User var	2	#	@`i2`=-12345678901234
-slave-bin.000001	#	User var	2	#	@`i3`=0
-slave-bin.000001	#	User var	2	#	@`i4`=-1
-slave-bin.000001	#	Query	1	#	use `test`; insert into t1 values (@i1), (@i2), (@i3), (@i4)
-slave-bin.000001	#	User var	2	#	@`r1`=12.5
-slave-bin.000001	#	User var	2	#	@`r2`=-12.5
-slave-bin.000001	#	Query	1	#	use `test`; insert into t1 values (@r1), (@r2)
-slave-bin.000001	#	User var	2	#	@`s1`=_latin1 0x5468697320697320612074657374 COLLATE latin1_swedish_ci
-slave-bin.000001	#	User var	2	#	@`s2`=_latin1 "" COLLATE latin1_swedish_ci
-slave-bin.000001	#	User var	2	#	@`s3`=_latin1 0x61626327646566 COLLATE latin1_swedish_ci
-slave-bin.000001	#	User var	2	#	@`s4`=_latin1 0x6162635C646566 COLLATE latin1_swedish_ci
-slave-bin.000001	#	User var	2	#	@`s5`=_latin1 0x61626327646566 COLLATE latin1_swedish_ci
-slave-bin.000001	#	Query	1	#	use `test`; insert into t1 values (@s1), (@s2), (@s3), (@s4), (@s5)
-slave-bin.000001	#	User var	2	#	@`n1`=NULL
-slave-bin.000001	#	Query	1	#	use `test`; insert into t1 values (@n1)
-slave-bin.000001	#	User var	2	#	@`n2`=NULL
-slave-bin.000001	#	Query	1	#	use `test`; insert into t1 values (@n2)
-slave-bin.000001	#	Query	1	#	use `test`; insert into t1 values (@a:=0), (@a:=@a+1), (@a:=@a+1)
-slave-bin.000001	#	User var	2	#	@`a`=2
-slave-bin.000001	#	Query	1	#	use `test`; insert into t1 values (@a+(@b:=@a+1))
-slave-bin.000001	#	User var	2	#	@`q`=_latin1 0x616263 COLLATE latin1_swedish_ci
-slave-bin.000001	#	Query	1	#	use `test`; insert t1 values (@q), (@q:=concat(@q, 'n1')), (@q:=concat(@q, 'n2'))
-slave-bin.000001	#	User var	2	#	@`a`=5
-slave-bin.000001	#	Query	1	#	use `test`; insert into t1 values (@a),(@a)
-slave-bin.000001	#	User var	2	#	@`a`=NULL
-slave-bin.000001	#	Query	1	#	use `test`; insert into t1 values (@a),(@a),(@a*5)
 insert into t1 select * FROM (select @var1 union  select @var2) AS t2;
->>>>>>> b245f68e
 drop table t1;
 stop slave;