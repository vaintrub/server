drop table if exists t1,t2;
create table t1 (a int auto_increment , primary key (a));
insert into t1 values (NULL),(NULL),(NULL),(NULL),(NULL),(NULL),(NULL),(NULL),(NULL),(NULL),(NULL),(NULL),(NULL),(NULL),(NULL),(NULL),(NULL),(NULL),(NULL),(NULL),(NULL),(NULL),(NULL),(NULL),(NULL),(NULL),(NULL),(NULL),(NULL),(NULL),(NULL),(NULL),(NULL),(NULL),(NULL),(NULL);
update t1 set a=a+10 where a > 34;
update t1 set a=a+100 where a > 0;
update t1 set a=a+100 where a=1 and a=2;
update t1 set a=b+100 where a=1 and a=2;
ERROR 42S22: Unknown column 'b' in 'field list'
update t1 set a=b+100 where c=1 and a=2;
ERROR 42S22: Unknown column 'c' in 'where clause'
update t1 set d=a+100 where a=1;
ERROR 42S22: Unknown column 'd' in 'field list'
select * from t1;
a
101
102
103
104
105
106
107
108
109
110
111
112
113
114
115
116
117
118
119
120
121
122
123
124
125
126
127
128
129
130
131
132
133
134
145
146
drop table t1;
CREATE TABLE t1
(
place_id int (10) unsigned NOT NULL,
shows int(10) unsigned DEFAULT '0' NOT NULL,
ishows int(10) unsigned DEFAULT '0' NOT NULL,
ushows int(10) unsigned DEFAULT '0' NOT NULL,
clicks int(10) unsigned DEFAULT '0' NOT NULL,
iclicks int(10) unsigned DEFAULT '0' NOT NULL,
uclicks int(10) unsigned DEFAULT '0' NOT NULL,
ts timestamp,
PRIMARY KEY (place_id,ts)
);
INSERT INTO t1 (place_id,shows,ishows,ushows,clicks,iclicks,uclicks,ts)
VALUES (1,0,0,0,0,0,0,20000928174434);
UPDATE t1 SET shows=shows+1,ishows=ishows+1,ushows=ushows+1,clicks=clicks+1,iclicks=iclicks+1,uclicks=uclicks+1 WHERE place_id=1 AND ts>="2000-09-28 00:00:00";
select place_id,shows from t1;
place_id	shows
1	1
drop table t1;
CREATE TABLE t1 (
lfdnr int(10) unsigned NOT NULL default '0',
ticket int(10) unsigned NOT NULL default '0',
client varchar(255) NOT NULL default '',
replyto varchar(255) NOT NULL default '',
subject varchar(100) NOT NULL default '',
timestamp int(10) unsigned NOT NULL default '0',
tstamp timestamp NOT NULL,
status int(3) NOT NULL default '0',
type varchar(15) NOT NULL default '',
assignment int(10) unsigned NOT NULL default '0',
fupcount int(4) unsigned NOT NULL default '0',
parent int(10) unsigned NOT NULL default '0',
activity int(10) unsigned NOT NULL default '0',
priority tinyint(1) unsigned NOT NULL default '1',
cc varchar(255) NOT NULL default '',
bcc varchar(255) NOT NULL default '',
body text NOT NULL,
comment text,
header text,
PRIMARY KEY  (lfdnr),
KEY k1 (timestamp),
KEY k2 (type),
KEY k3 (parent),
KEY k4 (assignment),
KEY ticket (ticket)
) ENGINE=MyISAM;
INSERT INTO t1 VALUES (773,773,'','','',980257344,20010318180652,0,'Open',10,0,0,0,1,'','','','','');
alter table t1 change lfdnr lfdnr int(10) unsigned not null auto_increment;
update t1 set status=1 where type='Open';
select status from t1;
status
1
drop table t1;
create table t1 (a int not null, b int not null, key (a));
insert into t1 values (1,1),(1,2),(1,3),(3,1),(3,2),(3,3),(3,1),(3,2),(3,3),(2,1),(2,2),(2,3);
SET @tmp=0;
update t1 set b=(@tmp:=@tmp+1) order by a;
update t1 set b=99 where a=1 order by b asc limit 1;
select * from t1 order by a,b;
a	b
1	2
1	3
1	99
2	4
2	5
2	6
3	7
3	8
3	9
3	10
3	11
3	12
update t1 set b=100 where a=1 order by b desc limit 2;
update t1 set a=a+10+b where a=1 order by b;
select * from t1 order by a,b;
a	b
2	4
2	5
2	6
3	7
3	8
3	9
3	10
3	11
3	12
13	2
111	100
111	100
create table t2 (a int not null, b int not null);
insert into t2 values (1,1),(1,2),(1,3);
update t1 set b=(select distinct 1 from (select * from t2) a);
drop table t1,t2;
CREATE TABLE t1 (
`id_param` smallint(3) unsigned NOT NULL default '0',
`nom_option` char(40) NOT NULL default '',
`valid` tinyint(1) NOT NULL default '0',
KEY `id_param` (`id_param`,`nom_option`)
) ENGINE=MyISAM;
INSERT INTO t1 (id_param,nom_option,valid) VALUES (185,'600x1200',1);
UPDATE t1 SET nom_option='test' WHERE id_param=185 AND nom_option='600x1200' AND valid=1 LIMIT 1;
select * from t1;
id_param	nom_option	valid
185	test	1
drop table t1;
create table t1 (F1 VARCHAR(30), F2 VARCHAR(30), F3 VARCHAR(30), cnt int, groupid int, KEY groupid_index (groupid));
insert into t1 (F1,F2,F3,cnt,groupid) values ('0','0','0',1,6),
('0','1','2',1,5), ('0','2','0',1,3), ('1','0','1',1,2),
('1','2','1',1,1), ('1','2','2',1,1), ('2','0','1',2,4),
('2','2','0',1,7);
delete from m1 using t1 m1,t1 m2 where m1.groupid=m2.groupid and (m1.cnt < m2.cnt or m1.cnt=m2.cnt and m1.F3>m2.F3);
select * from t1;
F1	F2	F3	cnt	groupid
0	0	0	1	6
0	1	2	1	5
0	2	0	1	3
1	0	1	1	2
1	2	1	1	1
2	0	1	2	4
2	2	0	1	7
drop table t1;
CREATE TABLE t1 ( 
`colA` int(10) unsigned NOT NULL auto_increment,
`colB` int(11) NOT NULL default '0',
PRIMARY KEY  (`colA`)
);
INSERT INTO t1 VALUES (4433,5424);
CREATE TABLE t2 (
`colC` int(10) unsigned NOT NULL default '0',
`colA` int(10) unsigned NOT NULL default '0',
`colD` int(10) unsigned NOT NULL default '0',
`colE` int(10) unsigned NOT NULL default '0',
`colF` int(10) unsigned NOT NULL default '0',
PRIMARY KEY  (`colC`,`colA`,`colD`,`colE`)
);
INSERT INTO t2 VALUES (3,4433,10005,495,500);
INSERT INTO t2 VALUES (3,4433,10005,496,500);
INSERT INTO t2 VALUES (3,4433,10009,494,500);
INSERT INTO t2 VALUES (3,4433,10011,494,500);
INSERT INTO t2 VALUES (3,4433,10005,497,500);
INSERT INTO t2 VALUES (3,4433,10013,489,500);
INSERT INTO t2 VALUES (3,4433,10005,494,500);
INSERT INTO t2 VALUES (3,4433,10005,493,500);
INSERT INTO t2 VALUES (3,4433,10005,492,500);
UPDATE IGNORE t2,t1 set t2.colE = t2.colE + 1,colF=0 WHERE t1.colA = t2.colA AND (t1.colB & 4096) > 0 AND (colE + 1) < colF;
SELECT * FROM t2;
colC	colA	colD	colE	colF
3	4433	10005	495	500
3	4433	10005	496	500
3	4433	10009	495	0
3	4433	10011	495	0
3	4433	10005	498	0
3	4433	10013	490	0
3	4433	10005	494	500
3	4433	10005	493	500
3	4433	10005	492	500
DROP TABLE t1;
DROP TABLE t2;
create table t1 (c1 int, c2 char(6), c3 int);
create table t2 (c1 int, c2 char(6));
insert into t1 values (1, "t1c2-1", 10), (2, "t1c2-2", 20);
update t1 left join t2 on t1.c1 = t2.c1 set t2.c2 = "t2c2-1";
update t1 left join t2 on t1.c1 = t2.c1 set t2.c2 = "t2c2-1" where t1.c3 = 10;
drop table t1, t2;
create table t1 (id int not null auto_increment primary key, id_str varchar(32));
insert into t1 (id_str) values ("test");
update t1 set id_str = concat(id_str, id) where id = last_insert_id();
select * from t1;
id	id_str
1	test1
drop table t1;
create table t1 (a int, b char(255), key(a, b(20)));
insert into t1 values (0, '1');
update t1 set b = b + 1 where a = 0;
select * from t1;
a	b
0	2
drop table t1;
create table t1 (a int, b varchar(10), key b(b(5))) engine=myisam;
create table t2 (a int, b varchar(10)) engine=myisam;
insert into t1 values ( 1, 'abcd1e');
insert into t1 values ( 2, 'abcd2e');
insert into t2 values ( 1, 'abcd1e');
insert into t2 values ( 2, 'abcd2e');
analyze table t1,t2;
Table	Op	Msg_type	Msg_text
test.t1	analyze	status	OK
test.t2	analyze	status	OK
update t1, t2 set t1.a = t2.a where t2.b = t1.b;
show warnings;
Level	Code	Message
drop table t1, t2;
create table t1(f1 int, f2 int);
create table t2(f3 int, f4 int);
create index idx on t2(f3);
insert into t1 values(1,0),(2,0);
insert into t2 values(1,1),(2,2);
UPDATE t1 SET t1.f2=(SELECT MAX(t2.f4) FROM t2 WHERE t2.f3=t1.f1);
select * from t1;
f1	f2
1	1
2	2
drop table t1,t2;
create table t1(f1 int);
select DATABASE();
DATABASE()
test
update t1 set f1=1 where count(*)=1;
ERROR HY000: Invalid use of group function
select DATABASE();
DATABASE()
test
delete from t1 where count(*)=1;
ERROR HY000: Invalid use of group function
drop table t1;
create table t1 ( a int, b int default 0, index (a) );
insert into t1 (a) values (0),(0),(0),(0),(0),(0),(0),(0);
flush status;
select a from t1 order by a limit 1;
a
0
show status like 'handler_read%';
Variable_name	Value
Handler_read_first	1
Handler_read_key	0
Handler_read_next	0
Handler_read_prev	0
Handler_read_rnd	0
Handler_read_rnd_next	0
flush status;
update t1 set a=9999 order by a limit 1;
update t1 set b=9999 order by a limit 1;
show status like 'handler_read%';
Variable_name	Value
Handler_read_first	1
Handler_read_key	0
Handler_read_next	0
Handler_read_prev	0
Handler_read_rnd	2
Handler_read_rnd_next	9
flush status;
delete from t1 order by a limit 1;
show status like 'handler_read%';
Variable_name	Value
Handler_read_first	1
Handler_read_key	0
Handler_read_next	0
Handler_read_prev	0
Handler_read_rnd	0
Handler_read_rnd_next	0
flush status;
delete from t1 order by a desc limit 1;
show status like 'handler_read%';
Variable_name	Value
Handler_read_first	0
Handler_read_key	0
Handler_read_next	0
Handler_read_prev	0
Handler_read_rnd	1
Handler_read_rnd_next	9
alter table t1 disable keys;
flush status;
delete from t1 order by a limit 1;
show status like 'handler_read%';
Variable_name	Value
Handler_read_first	0
Handler_read_key	0
Handler_read_next	0
Handler_read_prev	0
Handler_read_rnd	1
Handler_read_rnd_next	9
select * from t1;
a	b
0	0
0	0
0	0
0	0
0	0
update t1 set a=a+10,b=1 order by a limit 3;
update t1 set a=a+11,b=2 order by a limit 3;
update t1 set a=a+12,b=3 order by a limit 3;
select * from t1 order by a;
a	b
11	2
21	2
22	3
22	3
23	3
drop table t1;
create table t1 (f1 date not null);
insert into t1 values('2000-01-01'),('0000-00-00');
update t1 set f1='2002-02-02' where f1 is null;
select * from t1;
f1
2000-01-01
2002-02-02
drop table t1;
create table t1 (f1 int);
create table t2 (f2 int);
insert into t1 values(1),(2);
insert into t2 values(1),(1);
update t1,t2 set f1=3,f2=3 where f1=f2 and f1=1;
affected rows: 3
info: Rows matched: 3  Changed: 3  Warnings: 0
update t2 set f2=1;
update t1 set f1=1 where f1=3;
update t2,t1 set f1=3,f2=3 where f1=f2 and f1=1;
affected rows: 3
info: Rows matched: 3  Changed: 3  Warnings: 0
drop table t1,t2;
create table t1 (a int);
insert into t1 values (0),(1),(2),(3),(4),(5),(6),(7),(8),(9);
create table t2 (a int, filler1 char(200), filler2 char(200), key(a));
insert into t2 select A.a + 10*B.a, 'filler','filler' from t1 A, t1 B;
flush status;
update t2 set a=3 where a=2;
show status like 'handler_read%';
Variable_name	Value
Handler_read_first	0
Handler_read_key	1
Handler_read_next	1
Handler_read_prev	0
Handler_read_rnd	1
Handler_read_rnd_next	0
drop table t1, t2;
create table t1(f1 int, `*f2` int);
insert into t1 values (1,1);
update t1 set `*f2`=1;
drop table t1;
<<<<<<< HEAD
CREATE TABLE t1 (
request_id int unsigned NOT NULL auto_increment,
user_id varchar(12) default NULL,
time_stamp datetime NOT NULL default '0000-00-00 00:00:00',
ip_address varchar(15) default NULL,
PRIMARY KEY (request_id),
KEY user_id_2 (user_id,time_stamp)
);
INSERT INTO t1 (user_id) VALUES ('user1');
INSERT INTO t1(user_id) SELECT user_id FROM t1;
INSERT INTO t1(user_id) SELECT user_id FROM t1;
INSERT INTO t1(user_id) SELECT user_id FROM t1;
INSERT INTO t1(user_id) SELECT user_id FROM t1;
INSERT INTO t1(user_id) SELECT user_id FROM t1;
INSERT INTO t1(user_id) SELECT user_id FROM t1;
INSERT INTO t1(user_id) SELECT user_id FROM t1;
INSERT INTO t1(user_id) SELECT user_id FROM t1;
flush status;
SELECT user_id FROM t1 WHERE request_id=9999999999999;
user_id
show status like '%Handler_read%';
Variable_name	Value
Handler_read_first	0
Handler_read_key	1
Handler_read_next	0
Handler_read_prev	0
Handler_read_rnd	0
Handler_read_rnd_next	0
SELECT user_id FROM t1 WHERE request_id=999999999999999999999999999999;
user_id
show status like '%Handler_read%';
Variable_name	Value
Handler_read_first	0
Handler_read_key	2
Handler_read_next	0
Handler_read_prev	0
Handler_read_rnd	0
Handler_read_rnd_next	7
UPDATE t1 SET user_id=null WHERE request_id=9999999999999;
show status like '%Handler_read%';
Variable_name	Value
Handler_read_first	0
Handler_read_key	3
Handler_read_next	0
Handler_read_prev	0
Handler_read_rnd	0
Handler_read_rnd_next	14
UPDATE t1 SET user_id=null WHERE request_id=999999999999999999999999999999;
show status like '%Handler_read%';
Variable_name	Value
Handler_read_first	0
Handler_read_key	3
Handler_read_next	0
Handler_read_prev	0
Handler_read_rnd	0
Handler_read_rnd_next	21
DROP TABLE t1;
CREATE TABLE t1 (
a INT(11),
quux decimal( 31, 30 ),
UNIQUE KEY bar (a),
KEY quux (quux)
);
INSERT INTO
t1 ( a, quux )
VALUES
( 1,    1 ),
( 2,  0.1 );
INSERT INTO t1( a )
SELECT @newA := 1 + a FROM t1 WHERE quux <= 0.1;
SELECT * FROM t1;
a	quux
1	1.000000000000000000000000000000
2	0.100000000000000000000000000000
3	NULL
DROP TABLE t1;
=======
create table t1(f1 int);
update t1 set f2=1 order by f2;
ERROR 42S22: Unknown column 'f2' in 'order clause'
drop table t1;
>>>>>>> 72773f4f
<|MERGE_RESOLUTION|>--- conflicted
+++ resolved
@@ -377,7 +377,10 @@
 insert into t1 values (1,1);
 update t1 set `*f2`=1;
 drop table t1;
-<<<<<<< HEAD
+create table t1(f1 int);
+update t1 set f2=1 order by f2;
+ERROR 42S22: Unknown column 'f2' in 'order clause'
+drop table t1;
 CREATE TABLE t1 (
 request_id int unsigned NOT NULL auto_increment,
 user_id varchar(12) default NULL,
@@ -453,10 +456,4 @@
 1	1.000000000000000000000000000000
 2	0.100000000000000000000000000000
 3	NULL
-DROP TABLE t1;
-=======
-create table t1(f1 int);
-update t1 set f2=1 order by f2;
-ERROR 42S22: Unknown column 'f2' in 'order clause'
-drop table t1;
->>>>>>> 72773f4f
+DROP TABLE t1;