drop table if exists t1,t2;
create table t1 (a char(16), b date, c datetime);
insert into t1 SET a='test 2000-01-01', b='2000-01-01', c='2000-01-01';
select * from t1 where c = '2000-01-01';
a	b	c
test 2000-01-01	2000-01-01	2000-01-01 00:00:00
select * from t1 where b = '2000-01-01';
a	b	c
test 2000-01-01	2000-01-01	2000-01-01 00:00:00
drop table t1;
CREATE TABLE t1 (name char(6),cdate date);
INSERT INTO t1 VALUES ('name1','1998-01-01');
INSERT INTO t1 VALUES ('name2','1998-01-01');
INSERT INTO t1 VALUES ('name1','1998-01-02');
INSERT INTO t1 VALUES ('name2','1998-01-02');
CREATE TABLE t2 (cdate date, note char(6));
INSERT INTO t2 VALUES ('1998-01-01','note01');
INSERT INTO t2 VALUES ('1998-01-02','note02');
select name,t1.cdate,note from t1,t2 where t1.cdate=t2.cdate and t1.cdate='1998-01-01';
name	cdate	note
name1	1998-01-01	note01
name2	1998-01-01	note01
drop table t1,t2;
CREATE TABLE t1 ( datum DATE );
INSERT INTO t1 VALUES ( "2000-1-1" );
INSERT INTO t1 VALUES ( "2000-1-2" );
INSERT INTO t1 VALUES ( "2000-1-3" );
INSERT INTO t1 VALUES ( "2000-1-4" );
INSERT INTO t1 VALUES ( "2000-1-5" );
SELECT * FROM t1 WHERE datum BETWEEN cast("2000-1-2" as date) AND cast("2000-1-4" as date);
datum
2000-01-02
2000-01-03
2000-01-04
SELECT * FROM t1 WHERE datum BETWEEN cast("2000-1-2" as date) AND datum - INTERVAL 100 DAY;
datum
DROP TABLE t1;
CREATE TABLE t1 (
user_id char(10),
summa int(11),
rdate date
);
INSERT INTO t1 VALUES ('aaa',100,'1998-01-01');
INSERT INTO t1 VALUES ('aaa',200,'1998-01-03');
INSERT INTO t1 VALUES ('bbb',50,'1998-01-02');
INSERT INTO t1 VALUES ('bbb',200,'1998-01-04');
select max(rdate) as s from t1 where rdate < '1998-01-03' having s> "1998-01-01";
s
1998-01-02
select max(rdate) as s from t1 having s="1998-01-04";
s
1998-01-04
select max(rdate+0) as s from t1 having s="19980104";
s
19980104
drop table t1;
create table t1 (date date);
insert into t1 values ("2000-08-10"),("2000-08-11");
select date_add(date,INTERVAL 1 DAY),date_add(date,INTERVAL 1 SECOND) from t1;
date_add(date,INTERVAL 1 DAY)	date_add(date,INTERVAL 1 SECOND)
2000-08-11	2000-08-10 00:00:01
2000-08-12	2000-08-11 00:00:01
drop table t1;
CREATE TABLE t1(AFIELD INT);
INSERT INTO t1 VALUES(1);
CREATE TABLE t2(GMT  VARCHAR(32));
INSERT INTO t2 VALUES('GMT-0800');
SELECT DATE_FORMAT("2002-03-06 10:11:12", CONCAT('%a, %d %M %Y %H:%i:%s ', t2.GMT))
FROM t1, t2 GROUP BY t1.AFIELD;
DATE_FORMAT("2002-03-06 10:11:12", CONCAT('%a, %d %M %Y %H:%i:%s ', t2.GMT))
Wed, 06 March 2002 10:11:12 GMT-0800
INSERT INTO t1 VALUES(1);
SELECT DATE_FORMAT("2002-03-06 10:11:12", CONCAT('%a, %d %M %Y %H:%i:%s ', t2.GMT)),
DATE_FORMAT("2002-03-06 10:11:12", CONCAT('%a, %d %M %Y %H:%i:%s ', t2.GMT))
FROM t1,t2 GROUP BY t1.AFIELD;
DATE_FORMAT("2002-03-06 10:11:12", CONCAT('%a, %d %M %Y %H:%i:%s ', t2.GMT))	DATE_FORMAT("2002-03-06 10:11:12", CONCAT('%a, %d %M %Y %H:%i:%s ', t2.GMT))
Wed, 06 March 2002 10:11:12 GMT-0800	Wed, 06 March 2002 10:11:12 GMT-0800
drop table t1,t2;
CREATE TABLE t1 (f1 time default NULL, f2 time default NULL);
INSERT INTO t1 (f1, f2) VALUES ('09:00', '12:00');
SELECT DATE_FORMAT(f1, "%l.%i %p") , DATE_FORMAT(f2, "%l.%i %p") FROM t1;
DATE_FORMAT(f1, "%l.%i %p")	DATE_FORMAT(f2, "%l.%i %p")
9.00 AM	12.00 PM
DROP TABLE t1;
CREATE TABLE t1 (f1 DATE);
CREATE TABLE t2 (f2 VARCHAR(8));
CREATE TABLE t3 (f2 CHAR(8));
INSERT INTO t1 VALUES ('1978-11-26');
INSERT INTO t2 SELECT f1+0 FROM t1;
INSERT INTO t2 SELECT f1+0 FROM t1 UNION SELECT f1+0 FROM t1;
INSERT INTO t3 SELECT f1+0 FROM t1;
INSERT INTO t3 SELECT f1+0 FROM t1 UNION SELECT f1+0 FROM t1;
SELECT * FROM t2;
f2
19781126
19781126
SELECT * FROM t3;
f2
19781126
19781126
DROP TABLE t1, t2, t3;
CREATE TABLE t1 (y YEAR);
INSERT INTO t1 VALUES ('abc');
Warnings:
Warning	1366	Incorrect integer value: 'abc' for column 'y' at row 1
SELECT * FROM t1;
y
0000
DROP TABLE t1;
create table t1(start_date date, end_date date);
insert into t1 values ('2000-01-01','2000-01-02');
select 1 from t1 where cast('2000-01-01 12:01:01' as datetime) between start_date and end_date;
1
1
drop table t1;
select @d:=1111;
@d:=1111
1111
select year(@d), month(@d), day(@d), cast(@d as date);
year(@d)	month(@d)	day(@d)	cast(@d as date)
2000	11	11	2000-11-11
select @d:=011111;
@d:=011111
11111
select year(@d), month(@d), day(@d), cast(@d as date);
year(@d)	month(@d)	day(@d)	cast(@d as date)
2001	11	11	2001-11-11
select @d:=1311;
@d:=1311
1311
select year(@d), month(@d), day(@d), cast(@d as date);
year(@d)	month(@d)	day(@d)	cast(@d as date)
NULL	NULL	NULL	NULL
Warnings:
Warning	1292	Incorrect datetime value: '1311'
Warning	1292	Incorrect datetime value: '1311'
Warning	1292	Incorrect datetime value: '1311'
Warning	1292	Incorrect datetime value: '1311'
create table t1 (d  date , dt datetime , ts timestamp);
insert into t1 values (9912101,9912101,9912101);
Warnings:
Warning	1264	Out of range value for column 'd' at row 1
Warning	1264	Out of range value for column 'dt' at row 1
Warning	1265	Data truncated for column 'ts' at row 1
insert into t1 values (11111,11111,11111);
select * from t1;
d	dt	ts
0000-00-00	0000-00-00 00:00:00	0000-00-00 00:00:00
2001-11-11	2001-11-11 00:00:00	2001-11-11 00:00:00
drop table t1;
CREATE TABLE t1 (
a INT
);
INSERT INTO t1 VALUES (1);
INSERT INTO t1 VALUES (NULL);
SELECT str_to_date( '', a ) FROM t1;
str_to_date( '', a )
0000-00-00 00:00:00
NULL
DROP TABLE t1;
CREATE TABLE t1 (a DATE, b INT, PRIMARY KEY (a,b));
INSERT INTO t1 VALUES (DATE(NOW()), 1);
SELECT COUNT(*) FROM t1 WHERE a = NOW();
COUNT(*)
0
EXPLAIN SELECT COUNT(*) FROM t1 WHERE a = NOW();
id	select_type	table	type	possible_keys	key	key_len	ref	rows	Extra
1	SIMPLE	NULL	NULL	NULL	NULL	NULL	NULL	NULL	Impossible WHERE noticed after reading const tables
INSERT INTO t1 VALUES (DATE(NOW()), 2);
SELECT COUNT(*) FROM t1 WHERE a = NOW();
COUNT(*)
0
EXPLAIN SELECT COUNT(*) FROM t1 WHERE a = NOW();
id	select_type	table	type	possible_keys	key	key_len	ref	rows	Extra
1	SIMPLE	NULL	NULL	NULL	NULL	NULL	NULL	NULL	Impossible WHERE noticed after reading const tables
SELECT COUNT(*) FROM t1 WHERE a = NOW() AND b = 1;
COUNT(*)
0
EXPLAIN SELECT COUNT(*) FROM t1 WHERE a = NOW() AND b = 1;
id	select_type	table	type	possible_keys	key	key_len	ref	rows	Extra
1	SIMPLE	NULL	NULL	NULL	NULL	NULL	NULL	NULL	Impossible WHERE noticed after reading const tables
ALTER TABLE t1 DROP PRIMARY KEY;
SELECT COUNT(*) FROM t1 WHERE a = NOW();
COUNT(*)
0
EXPLAIN SELECT COUNT(*) FROM t1 WHERE a = NOW();
id	select_type	table	type	possible_keys	key	key_len	ref	rows	Extra
1	SIMPLE	t1	ALL	NULL	NULL	NULL	NULL	2	Using where
DROP TABLE t1;
CREATE TABLE t1 (a DATE);
CREATE TABLE t2 (a DATE);
CREATE INDEX i ON t1 (a);
INSERT INTO t1 VALUES ('0000-00-00'),('0000-00-00');
INSERT INTO t2 VALUES ('0000-00-00'),('0000-00-00');
SELECT * FROM t1 WHERE a = '0000-00-00';
a
0000-00-00
0000-00-00
SELECT * FROM t2 WHERE a = '0000-00-00';
a
0000-00-00
0000-00-00
SET SQL_MODE=TRADITIONAL;
EXPLAIN SELECT * FROM t1 WHERE a = '0000-00-00';
id	select_type	table	type	possible_keys	key	key_len	ref	rows	Extra
1	SIMPLE	t1	ref	i	i	4	const	1	Using where; Using index
Warnings:
Warning	1292	Incorrect date value: '0000-00-00' for column 'a' at row 1
Warning	1292	Incorrect date value: '0000-00-00' for column 'a' at row 1
SELECT * FROM t1 WHERE a = '0000-00-00';
a
0000-00-00
0000-00-00
Warnings:
Warning	1292	Incorrect date value: '0000-00-00' for column 'a' at row 1
Warning	1292	Incorrect date value: '0000-00-00' for column 'a' at row 1
SELECT * FROM t2 WHERE a = '0000-00-00';
a
0000-00-00
0000-00-00
Warnings:
Warning	1292	Incorrect date value: '0000-00-00' for column 'a' at row 1
Warning	1292	Incorrect date value: '0000-00-00' for column 'a' at row 1
INSERT INTO t1 VALUES ('0000-00-00');
ERROR 22007: Incorrect date value: '0000-00-00' for column 'a' at row 1
SET SQL_MODE=DEFAULT;
DROP TABLE t1,t2;
CREATE TABLE t1 (a DATE);
CREATE TABLE t2 (a DATE);
CREATE INDEX i ON t1 (a);
INSERT INTO t1 VALUES ('1000-00-00'),('1000-00-00');
INSERT INTO t2 VALUES ('1000-00-00'),('1000-00-00');
SELECT * FROM t1 WHERE a = '1000-00-00';
a
1000-00-00
1000-00-00
SELECT * FROM t2 WHERE a = '1000-00-00';
a
1000-00-00
1000-00-00
SET SQL_MODE=TRADITIONAL;
EXPLAIN SELECT * FROM t1 WHERE a = '1000-00-00';
id	select_type	table	type	possible_keys	key	key_len	ref	rows	Extra
1	SIMPLE	t1	ref	i	i	4	const	1	Using where; Using index
Warnings:
Warning	1292	Incorrect date value: '1000-00-00' for column 'a' at row 1
Warning	1292	Incorrect date value: '1000-00-00' for column 'a' at row 1
SELECT * FROM t1 WHERE a = '1000-00-00';
a
1000-00-00
1000-00-00
Warnings:
Warning	1292	Incorrect date value: '1000-00-00' for column 'a' at row 1
Warning	1292	Incorrect date value: '1000-00-00' for column 'a' at row 1
SELECT * FROM t2 WHERE a = '1000-00-00';
a
1000-00-00
1000-00-00
Warnings:
Warning	1292	Incorrect date value: '1000-00-00' for column 'a' at row 1
Warning	1292	Incorrect date value: '1000-00-00' for column 'a' at row 1
INSERT INTO t1 VALUES ('1000-00-00');
ERROR 22007: Incorrect date value: '1000-00-00' for column 'a' at row 1
SET SQL_MODE=DEFAULT;
DROP TABLE t1,t2;
CREATE TABLE t1 SELECT curdate() AS f1;
SELECT hour(f1), minute(f1), second(f1) FROM t1;
hour(f1)	minute(f1)	second(f1)
0	0	0
DROP TABLE t1;
End of 5.0 tests
create table t1 (a date, primary key (a))engine=memory;
insert into t1 values ('0000-01-01'), ('0000-00-01'), ('0001-01-01');
select * from t1 where a between '0000-00-01' and '0000-00-02';
a
0000-00-01
drop table t1;
<<<<<<< HEAD
End of 5.1 tests
#
# Bug #33629: last_day function can return null, but has 'not null'
#             flag set for result
#
SELECT 1 FROM (SELECT LAST_DAY('0')) a;
1
1
Warnings:
Warning	1292	Incorrect datetime value: '0'
SELECT 1 FROM (SELECT MAKEDATE(2011,0)) a;
1
1
CREATE TABLE t1 AS
SELECT LAST_DAY('1970-01-01') AS f1,
MAKEDATE(1970, 1)      AS f2;
DESCRIBE t1;
Field	Type	Null	Key	Default	Extra
f1	date	YES		NULL	
f2	date	YES		NULL	
DROP TABLE t1;
#
End of 6.0 tests
=======
#
# Bug#50918: Date columns treated differently in Views than in Base
# Tables
#
CREATE TABLE t1 ( the_date DATE, the_time TIME );
INSERT INTO t1 VALUES ( '2010-01-01', '01:01:01' );
SELECT * FROM t1 t11 JOIN t1 t12 ON addtime( t11.the_date, t11.the_time ) = 
addtime( t12.the_date, t12.the_time );
the_date	the_time	the_date	the_time
2010-01-01	01:01:01	2010-01-01	01:01:01
CREATE VIEW v1 AS SELECT * FROM t1;
SELECT * FROM t1 JOIN v1 ON addtime( t1.the_date, t1.the_time ) = 
addtime( v1.the_date, v1.the_time );
the_date	the_time	the_date	the_time
2010-01-01	01:01:01	2010-01-01	01:01:01
SELECT * FROM t1 JOIN v1 ON addtime( t1.the_date, t1.the_time ) = 
addtime( cast(v1.the_date AS DATETIME), v1.the_time );
the_date	the_time	the_date	the_time
2010-01-01	01:01:01	2010-01-01	01:01:01
DROP TABLE t1;
DROP VIEW v1;
End of 5.1 tests
>>>>>>> 84917914
<|MERGE_RESOLUTION|>--- conflicted
+++ resolved
@@ -275,31 +275,6 @@
 a
 0000-00-01
 drop table t1;
-<<<<<<< HEAD
-End of 5.1 tests
-#
-# Bug #33629: last_day function can return null, but has 'not null'
-#             flag set for result
-#
-SELECT 1 FROM (SELECT LAST_DAY('0')) a;
-1
-1
-Warnings:
-Warning	1292	Incorrect datetime value: '0'
-SELECT 1 FROM (SELECT MAKEDATE(2011,0)) a;
-1
-1
-CREATE TABLE t1 AS
-SELECT LAST_DAY('1970-01-01') AS f1,
-MAKEDATE(1970, 1)      AS f2;
-DESCRIBE t1;
-Field	Type	Null	Key	Default	Extra
-f1	date	YES		NULL	
-f2	date	YES		NULL	
-DROP TABLE t1;
-#
-End of 6.0 tests
-=======
 #
 # Bug#50918: Date columns treated differently in Views than in Base
 # Tables
@@ -322,4 +297,25 @@
 DROP TABLE t1;
 DROP VIEW v1;
 End of 5.1 tests
->>>>>>> 84917914
+#
+# Bug #33629: last_day function can return null, but has 'not null'
+#             flag set for result
+#
+SELECT 1 FROM (SELECT LAST_DAY('0')) a;
+1
+1
+Warnings:
+Warning	1292	Incorrect datetime value: '0'
+SELECT 1 FROM (SELECT MAKEDATE(2011,0)) a;
+1
+1
+CREATE TABLE t1 AS
+SELECT LAST_DAY('1970-01-01') AS f1,
+MAKEDATE(1970, 1)      AS f2;
+DESCRIBE t1;
+Field	Type	Null	Key	Default	Extra
+f1	date	YES		NULL	
+f2	date	YES		NULL	
+DROP TABLE t1;
+#
+End of 6.0 tests