drop table if exists t1;
set names latin1;
select 'hello',"'hello'",'""hello""','''h''e''l''l''o''',"hel""lo",'hel\'lo';
hello	'hello'	""hello""	'h'e'l'l'o'	hel"lo	hel'lo
hello	'hello'	""hello""	'h'e'l'l'o'	hel"lo	hel'lo
select 'hello' 'monty';
hello
hellomonty
select length('\n\t\r\b\0\_\%\\');
length('\n\t\r\b\0\_\%\\')
10
select bit_length('\n\t\r\b\0\_\%\\');
bit_length('\n\t\r\b\0\_\%\\')
80
select char_length('\n\t\r\b\0\_\%\\');
char_length('\n\t\r\b\0\_\%\\')
10
select length(_latin1'\n\t\n\b\0\\_\\%\\');
length(_latin1'\n\t\n\b\0\\_\\%\\')
10
select concat('monty',' was here ','again'),length('hello'),char(ascii('h')),ord('h');
concat('monty',' was here ','again')	length('hello')	char(ascii('h'))	ord('h')
monty was here again	5	h	104
select locate('he','hello'),locate('he','hello',2),locate('lo','hello',2) ;
locate('he','hello')	locate('he','hello',2)	locate('lo','hello',2)
1	0	4
select instr('hello','HE'), instr('hello',binary 'HE'), instr(binary 'hello','HE');
instr('hello','HE')	instr('hello',binary 'HE')	instr(binary 'hello','HE')
1	0	0
select position(binary 'll' in 'hello'),position('a' in binary 'hello');
position(binary 'll' in 'hello')	position('a' in binary 'hello')
3	0
select left('hello',2),right('hello',2),substring('hello',2,2),mid('hello',1,5) ;
left('hello',2)	right('hello',2)	substring('hello',2,2)	mid('hello',1,5)
he	lo	el	hello
select concat('',left(right(concat('what ',concat('is ','happening')),9),4),'',substring('monty',5,1)) ;
concat('',left(right(concat('what ',concat('is ','happening')),9),4),'',substring('monty',5,1))
happy
select substring_index('www.tcx.se','.',-2),substring_index('www.tcx.se','.',1);
substring_index('www.tcx.se','.',-2)	substring_index('www.tcx.se','.',1)
tcx.se	www
select substring_index('www.tcx.se','tcx',1),substring_index('www.tcx.se','tcx',-1);
substring_index('www.tcx.se','tcx',1)	substring_index('www.tcx.se','tcx',-1)
www.	.se
select substring_index('.tcx.se','.',-2),substring_index('.tcx.se','.tcx',-1);
substring_index('.tcx.se','.',-2)	substring_index('.tcx.se','.tcx',-1)
tcx.se	.se
select concat(':',ltrim('  left  '),':',rtrim('  right  '),':');
concat(':',ltrim('  left  '),':',rtrim('  right  '),':')
:left  :  right:
select concat(':',trim(LEADING FROM ' left'),':',trim(TRAILING FROM ' right '),':');
concat(':',trim(LEADING FROM ' left'),':',trim(TRAILING FROM ' right '),':')
:left: right:
select concat(':',trim(' m '),':',trim(BOTH FROM ' y '),':',trim('*' FROM '*s*'),':');
concat(':',trim(' m '),':',trim(BOTH FROM ' y '),':',trim('*' FROM '*s*'),':')
:m:y:s:
select concat(':',trim(BOTH 'ab' FROM 'ababmyabab'),':',trim(BOTH '*' FROM '***sql'),':');
concat(':',trim(BOTH 'ab' FROM 'ababmyabab'),':',trim(BOTH '*' FROM '***sql'),':')
:my:sql:
select concat(':',trim(LEADING '.*' FROM '.*my'),':',trim(TRAILING '.*' FROM 'sql.*.*'),':');
concat(':',trim(LEADING '.*' FROM '.*my'),':',trim(TRAILING '.*' FROM 'sql.*.*'),':')
:my:sql:
select TRIM("foo" FROM "foo"), TRIM("foo" FROM "foook"), TRIM("foo" FROM "okfoo");
TRIM("foo" FROM "foo")	TRIM("foo" FROM "foook")	TRIM("foo" FROM "okfoo")
	ok	ok
select concat_ws(', ','monty','was here','again');
concat_ws(', ','monty','was here','again')
monty, was here, again
select concat_ws(NULL,'a'),concat_ws(',',NULL,'');
concat_ws(NULL,'a')	concat_ws(',',NULL,'')
NULL	
select concat_ws(',','',NULL,'a');
concat_ws(',','',NULL,'a')
,a
SELECT CONCAT('"',CONCAT_WS('";"',repeat('a',60),repeat('b',60),repeat('c',60),repeat('d',100)), '"');
CONCAT('"',CONCAT_WS('";"',repeat('a',60),repeat('b',60),repeat('c',60),repeat('d',100)), '"')
"aaaaaaaaaaaaaaaaaaaaaaaaaaaaaaaaaaaaaaaaaaaaaaaaaaaaaaaaaaaa";"bbbbbbbbbbbbbbbbbbbbbbbbbbbbbbbbbbbbbbbbbbbbbbbbbbbbbbbbbbbb";"cccccccccccccccccccccccccccccccccccccccccccccccccccccccccccc";"dddddddddddddddddddddddddddddddddddddddddddddddddddddddddddddddddddddddddddddddddddddddddddddddddddd"
select insert('txs',2,1,'hi'),insert('is ',4,0,'a'),insert('txxxxt',2,4,'es');
insert('txs',2,1,'hi')	insert('is ',4,0,'a')	insert('txxxxt',2,4,'es')
this	is a	test
select replace('aaaa','a','b'),replace('aaaa','aa','b'),replace('aaaa','a','bb'),replace('aaaa','','b'),replace('bbbb','a','c');
replace('aaaa','a','b')	replace('aaaa','aa','b')	replace('aaaa','a','bb')	replace('aaaa','','b')	replace('bbbb','a','c')
bbbb	bb	bbbbbbbb	aaaa	bbbb
select replace(concat(lcase(concat('THIS',' ','IS',' ','A',' ')),ucase('false'),' ','test'),'FALSE','REAL') ;
replace(concat(lcase(concat('THIS',' ','IS',' ','A',' ')),ucase('false'),' ','test'),'FALSE','REAL')
this is a REAL test
select soundex(''),soundex('he'),soundex('hello all folks'),soundex('#3556 in bugdb');
soundex('')	soundex('he')	soundex('hello all folks')	soundex('#3556 in bugdb')
	H000	H4142	I51231
select 'mood' sounds like 'mud';
'mood' sounds like 'mud'
1
select 'Glazgo' sounds like 'Liverpool';
'Glazgo' sounds like 'Liverpool'
0
select null sounds like 'null';
null sounds like 'null'
NULL
select 'null' sounds like null;
'null' sounds like null
NULL
select null sounds like null;
null sounds like null
NULL
select md5('hello');
md5('hello')
5d41402abc4b2a76b9719d911017c592
select crc32("123");
crc32("123")
2286445522
select sha('abc');
sha('abc')
a9993e364706816aba3e25717850c26c9cd0d89d
select sha1('abc');
sha1('abc')
a9993e364706816aba3e25717850c26c9cd0d89d
select aes_decrypt(aes_encrypt('abc','1'),'1');
aes_decrypt(aes_encrypt('abc','1'),'1')
abc
select aes_decrypt(aes_encrypt('abc','1'),1);
aes_decrypt(aes_encrypt('abc','1'),1)
abc
select aes_encrypt(NULL,"a");
aes_encrypt(NULL,"a")
NULL
select aes_encrypt("a",NULL);
aes_encrypt("a",NULL)
NULL
select aes_decrypt(NULL,"a");
aes_decrypt(NULL,"a")
NULL
select aes_decrypt("a",NULL);
aes_decrypt("a",NULL)
NULL
select aes_decrypt("a","a");
aes_decrypt("a","a")
NULL
select aes_decrypt(aes_encrypt("","a"),"a");
aes_decrypt(aes_encrypt("","a"),"a")

select repeat('monty',5),concat('*',space(5),'*');
repeat('monty',5)	concat('*',space(5),'*')
montymontymontymontymonty	*     *
select reverse('abc'),reverse('abcd');
reverse('abc')	reverse('abcd')
cba	dcba
select rpad('a',4,'1'),rpad('a',4,'12'),rpad('abcd',3,'12'), rpad(11, 10 , 22), rpad("ab", 10, 22);
rpad('a',4,'1')	rpad('a',4,'12')	rpad('abcd',3,'12')	rpad(11, 10 , 22)	rpad("ab", 10, 22)
a111	a121	abc	1122222222	ab22222222
select lpad('a',4,'1'),lpad('a',4,'12'),lpad('abcd',3,'12'), lpad(11, 10 , 22);
lpad('a',4,'1')	lpad('a',4,'12')	lpad('abcd',3,'12')	lpad(11, 10 , 22)
111a	121a	abc	2222222211
select rpad(741653838,17,'0'),lpad(741653838,17,'0');
rpad(741653838,17,'0')	lpad(741653838,17,'0')
74165383800000000	00000000741653838
select rpad('abcd',7,'ab'),lpad('abcd',7,'ab');
rpad('abcd',7,'ab')	lpad('abcd',7,'ab')
abcdaba	abaabcd
select rpad('abcd',1,'ab'),lpad('abcd',1,'ab');
rpad('abcd',1,'ab')	lpad('abcd',1,'ab')
a	a
select rpad('STRING', 20, CONCAT('p','a','d') );
rpad('STRING', 20, CONCAT('p','a','d') )
STRINGpadpadpadpadpa
select lpad('STRING', 20, CONCAT('p','a','d') );
lpad('STRING', 20, CONCAT('p','a','d') )
padpadpadpadpaSTRING
select LEAST(NULL,'HARRY','HARRIOT',NULL,'HAROLD'),GREATEST(NULL,'HARRY','HARRIOT',NULL,'HAROLD');
LEAST(NULL,'HARRY','HARRIOT',NULL,'HAROLD')	GREATEST(NULL,'HARRY','HARRIOT',NULL,'HAROLD')
HAROLD	HARRY
select least(1,2,3) | greatest(16,32,8), least(5,4)*1,greatest(-1.0,1.0)*1,least(3,2,1)*1.0,greatest(1,1.1,1.0),least("10",9),greatest("A","B","0");
least(1,2,3) | greatest(16,32,8)	least(5,4)*1	greatest(-1.0,1.0)*1	least(3,2,1)*1.0	greatest(1,1.1,1.0)	least("10",9)	greatest("A","B","0")
33	4	1.0	1.0	1.1	9	B
select decode(encode(repeat("a",100000),"monty"),"monty")=repeat("a",100000);
decode(encode(repeat("a",100000),"monty"),"monty")=repeat("a",100000)
1
select decode(encode("abcdef","monty"),"monty")="abcdef";
decode(encode("abcdef","monty"),"monty")="abcdef"
1
select quote('\'\"\\test');
quote('\'\"\\test')
'\'"\\test'
select quote(concat('abc\'', '\\cba'));
quote(concat('abc\'', '\\cba'))
'abc\'\\cba'
select quote(1/0), quote('\0\Z');
quote(1/0)	quote('\0\Z')
NULL	'\0\Z'
select length(quote(concat(char(0),"test")));
length(quote(concat(char(0),"test")))
8
select hex(quote(concat(char(224),char(227),char(230),char(231),char(232),char(234),char(235))));
hex(quote(concat(char(224),char(227),char(230),char(231),char(232),char(234),char(235))))
27E0E3E6E7E8EAEB27
select unhex(hex("foobar")), hex(unhex("1234567890ABCDEF")), unhex("345678"), unhex(NULL);
unhex(hex("foobar"))	hex(unhex("1234567890ABCDEF"))	unhex("345678")	unhex(NULL)
foobar	1234567890ABCDEF	4Vx	NULL
select hex(unhex("1")), hex(unhex("12")), hex(unhex("123")), hex(unhex("1234")), hex(unhex("12345")), hex(unhex("123456"));
hex(unhex("1"))	hex(unhex("12"))	hex(unhex("123"))	hex(unhex("1234"))	hex(unhex("12345"))	hex(unhex("123456"))
01	12	0123	1234	012345	123456
select length(unhex(md5("abrakadabra")));
length(unhex(md5("abrakadabra")))
16
select concat('a', quote(NULL));
concat('a', quote(NULL))
aNULL
select reverse("");
reverse("")

select insert("aa",100,1,"b"),insert("aa",1,3,"b"),left("aa",-1),substring("a",1,2);
insert("aa",100,1,"b")	insert("aa",1,3,"b")	left("aa",-1)	substring("a",1,2)
aa	b		a
select elt(2,1),field(NULL,"a","b","c"),reverse("");
elt(2,1)	field(NULL,"a","b","c")	reverse("")
NULL	0	
select locate("a","b",2),locate("","a",1);
locate("a","b",2)	locate("","a",1)
0	1
select ltrim("a"),rtrim("a"),trim(BOTH "" from "a"),trim(BOTH " " from "a");
ltrim("a")	rtrim("a")	trim(BOTH "" from "a")	trim(BOTH " " from "a")
a	a	a	a
select concat("1","2")|0,concat("1",".5")+0.0;
concat("1","2")|0	concat("1",".5")+0.0
12	1.5
select substring_index("www.tcx.se","",3);
substring_index("www.tcx.se","",3)

select length(repeat("a",100000000)),length(repeat("a",1000*64));
length(repeat("a",100000000))	length(repeat("a",1000*64))
NULL	64000
Warnings:
Warning	1301	Result of repeat() was larger than max_allowed_packet (1048576) - truncated
select position("0" in "baaa" in (1)),position("0" in "1" in (1,2,3)),position("sql" in ("mysql"));
position("0" in "baaa" in (1))	position("0" in "1" in (1,2,3))	position("sql" in ("mysql"))
1	0	3
select position(("1" in (1,2,3)) in "01");
position(("1" in (1,2,3)) in "01")
2
select length(repeat("a",65500)),length(concat(repeat("a",32000),repeat("a",32000))),length(replace("aaaaa","a",concat(repeat("a",10000)))),length(insert(repeat("a",40000),1,30000,repeat("b",50000)));
length(repeat("a",65500))	length(concat(repeat("a",32000),repeat("a",32000)))	length(replace("aaaaa","a",concat(repeat("a",10000))))	length(insert(repeat("a",40000),1,30000,repeat("b",50000)))
65500	64000	50000	60000
select length(repeat("a",1000000)),length(concat(repeat("a",32000),repeat("a",32000),repeat("a",32000))),length(replace("aaaaa","a",concat(repeat("a",32000)))),length(insert(repeat("a",48000),1,1000,repeat("a",48000)));
length(repeat("a",1000000))	length(concat(repeat("a",32000),repeat("a",32000),repeat("a",32000)))	length(replace("aaaaa","a",concat(repeat("a",32000))))	length(insert(repeat("a",48000),1,1000,repeat("a",48000)))
1000000	96000	160000	95000
create table t1 ( domain char(50) );
insert into t1 VALUES ("hello.de" ), ("test.de" );
select domain from t1 where concat('@', trim(leading '.' from concat('.', domain))) = '@hello.de';
domain
hello.de
select domain from t1 where concat('@', trim(leading '.' from concat('.', domain))) = '@test.de';
domain
test.de
drop table t1;
CREATE TABLE t1 (
id int(10) unsigned NOT NULL,
title varchar(255) default NULL,
prio int(10) unsigned default NULL,
category int(10) unsigned default NULL,
program int(10) unsigned default NULL,
bugdesc text,
created datetime default NULL,
modified timestamp(14) NOT NULL,
bugstatus int(10) unsigned default NULL,
submitter int(10) unsigned default NULL
) ENGINE=MyISAM;
INSERT INTO t1 VALUES (1,'Link',1,1,1,'aaaaaaaaaaaaaaaaaaaaaaaaaaaaaaaaaaaaaaaaaaaaaaaaaaaaaaaaaaaaaaaaaaaaaaaaaaaaaaaaaaaaaaaaaaaaaaaaaaaaaaaaaaaaaaaaaaaaaaaaaaaaaaaaaa','2001-02-28 08:40:16',20010228084016,0,4);
SELECT CONCAT('"',CONCAT_WS('";"',title,prio,category,program,bugdesc,created,modified+0,bugstatus,submitter), '"') FROM t1;
CONCAT('"',CONCAT_WS('";"',title,prio,category,program,bugdesc,created,modified+0,bugstatus,submitter), '"')
"Link";"1";"1";"1";"aaaaaaaaaaaaaaaaaaaaaaaaaaaaaaaaaaaaaaaaaaaaaaaaaaaaaaaaaaaaaaaaaaaaaaaaaaaaaaaaaaaaaaaaaaaaaaaaaaaaaaaaaaaaaaaaaaaaaaaaaaaaaaaaaa";"2001-02-28 08:40:16";"20010228084016";"0";"4"
SELECT CONCAT('"',CONCAT_WS('";"',title,prio,category,program,bugstatus,submitter), '"') FROM t1;
CONCAT('"',CONCAT_WS('";"',title,prio,category,program,bugstatus,submitter), '"')
"Link";"1";"1";"1";"0";"4"
SELECT CONCAT_WS('";"',title,prio,category,program,bugdesc,created,modified+0,bugstatus,submitter) FROM t1;
CONCAT_WS('";"',title,prio,category,program,bugdesc,created,modified+0,bugstatus,submitter)
Link";"1";"1";"1";"aaaaaaaaaaaaaaaaaaaaaaaaaaaaaaaaaaaaaaaaaaaaaaaaaaaaaaaaaaaaaaaaaaaaaaaaaaaaaaaaaaaaaaaaaaaaaaaaaaaaaaaaaaaaaaaaaaaaaaaaaaaaaaaaaa";"2001-02-28 08:40:16";"20010228084016";"0";"4
SELECT bugdesc, REPLACE(bugdesc, 'xxxxxxxxxxxxxxxxxxxx', 'bbbbbbbbbbbbbbbbbbbb') from t1 group by bugdesc;
bugdesc	REPLACE(bugdesc, 'xxxxxxxxxxxxxxxxxxxx', 'bbbbbbbbbbbbbbbbbbbb')
aaaaaaaaaaaaaaaaaaaaaaaaaaaaaaaaaaaaaaaaaaaaaaaaaaaaaaaaaaaaaaaaaaaaaaaaaaaaaaaaaaaaaaaaaaaaaaaaaaaaaaaaaaaaaaaaaaaaaaaaaaaaaaaaaa	aaaaaaaaaaaaaaaaaaaaaaaaaaaaaaaaaaaaaaaaaaaaaaaaaaaaaaaaaaaaaaaaaaaaaaaaaaaaaaaaaaaaaaaaaaaaaaaaaaaaaaaaaaaaaaaaaaaaaaaaaaaaaaaaaa
drop table t1;
CREATE TABLE t1 (id int(11) NOT NULL auto_increment, tmp text NOT NULL, KEY id (id)) ENGINE=MyISAM;
INSERT INTO t1 VALUES (1, 'a545f661efdd1fb66fdee3aab79945bf');
SELECT 1 FROM t1 WHERE tmp=AES_DECRYPT(tmp,"password");
1
DROP TABLE t1;
CREATE TABLE t1 (
wid int(10) unsigned NOT NULL auto_increment,
data_podp date default NULL,
status_wnio enum('nowy','podp','real','arch') NOT NULL default 'nowy',
PRIMARY KEY(wid)
);
INSERT INTO t1 VALUES (8,NULL,'real');
INSERT INTO t1 VALUES (9,NULL,'nowy');
SELECT elt(status_wnio,data_podp) FROM t1 GROUP BY wid;
elt(status_wnio,data_podp)
NULL
NULL
DROP TABLE t1;
CREATE TABLE t1 (title text) ENGINE=MyISAM;
INSERT INTO t1 VALUES ('Congress reconvenes in September to debate welfare and adult education');
INSERT INTO t1 VALUES ('House passes the CAREERS bill');
SELECT CONCAT("</a>",RPAD("",(55 - LENGTH(title)),".")) from t1;
CONCAT("</a>",RPAD("",(55 - LENGTH(title)),"."))
NULL
</a>..........................
DROP TABLE t1;
CREATE TABLE t1 (i int, j int);
INSERT INTO t1 VALUES (1,1),(2,2);
SELECT DISTINCT i, ELT(j, '345', '34') FROM t1;
i	ELT(j, '345', '34')
1	345
2	34
DROP TABLE t1;
create table t1(a char(4));
insert into t1 values ('one'),(NULL),('two'),('four');
select a, quote(a), isnull(quote(a)), quote(a) is null, ifnull(quote(a), 'n') from t1;
a	quote(a)	isnull(quote(a))	quote(a) is null	ifnull(quote(a), 'n')
one	'one'	0	0	'one'
NULL	NULL	0	0	NULL
two	'two'	0	0	'two'
four	'four'	0	0	'four'
drop table t1;
select trim(trailing 'foo' from 'foo');
trim(trailing 'foo' from 'foo')

select trim(leading 'foo' from 'foo');
trim(leading 'foo' from 'foo')

select quote(ltrim(concat('    ', 'a')));
quote(ltrim(concat('    ', 'a')))
'a'
select quote(trim(concat('    ', 'a')));
quote(trim(concat('    ', 'a')))
'a'
CREATE TABLE t1 SELECT 1 UNION SELECT 2 UNION SELECT 3;
SELECT QUOTE('A') FROM t1;
QUOTE('A')
'A'
'A'
'A'
DROP TABLE t1;
select 1=_latin1'1';
1=_latin1'1'
1
select _latin1'1'=1;
_latin1'1'=1
1
select _latin2'1'=1;
_latin2'1'=1
1
select 1=_latin2'1';
1=_latin2'1'
1
select _latin1'1'=_latin2'1';
ERROR HY000: Illegal mix of collations (latin1_swedish_ci,COERCIBLE) and (latin2_general_ci,COERCIBLE) for operation '='
select row('a','b','c') = row('a','b','c');
row('a','b','c') = row('a','b','c')
1
select row('A','b','c') = row('a','b','c');
row('A','b','c') = row('a','b','c')
1
select row('A' COLLATE latin1_bin,'b','c') = row('a','b','c');
row('A' COLLATE latin1_bin,'b','c') = row('a','b','c')
0
select row('A','b','c') = row('a' COLLATE latin1_bin,'b','c');
row('A','b','c') = row('a' COLLATE latin1_bin,'b','c')
0
select row('A' COLLATE latin1_general_ci,'b','c') = row('a' COLLATE latin1_bin,'b','c');
ERROR HY000: Illegal mix of collations (latin1_general_ci,EXPLICIT) and (latin1_bin,EXPLICIT) for operation '='
select concat(_latin1'a',_latin2'a');
ERROR HY000: Illegal mix of collations (latin1_swedish_ci,COERCIBLE) and (latin2_general_ci,COERCIBLE) for operation 'concat'
select concat(_latin1'a',_latin2'a',_latin5'a');
ERROR HY000: Illegal mix of collations (latin1_swedish_ci,COERCIBLE), (latin2_general_ci,COERCIBLE), (latin5_turkish_ci,COERCIBLE) for operation 'concat'
select concat(_latin1'a',_latin2'a',_latin5'a',_latin7'a');
ERROR HY000: Illegal mix of collations for operation 'concat'
select concat_ws(_latin1'a',_latin2'a');
ERROR HY000: Illegal mix of collations (latin1_swedish_ci,COERCIBLE) and (latin2_general_ci,COERCIBLE) for operation 'concat_ws'
select FIELD('b','A','B');
FIELD('b','A','B')
2
select FIELD('B','A','B');
FIELD('B','A','B')
2
select FIELD('b' COLLATE latin1_bin,'A','B');
FIELD('b' COLLATE latin1_bin,'A','B')
0
select FIELD('b','A' COLLATE latin1_bin,'B');
FIELD('b','A' COLLATE latin1_bin,'B')
0
select FIELD(_latin2'b','A','B');
ERROR HY000: Illegal mix of collations (latin2_general_ci,COERCIBLE), (latin1_swedish_ci,COERCIBLE), (latin1_swedish_ci,COERCIBLE) for operation 'field'
select FIELD('b',_latin2'A','B');
ERROR HY000: Illegal mix of collations (latin1_swedish_ci,COERCIBLE), (latin2_general_ci,COERCIBLE), (latin1_swedish_ci,COERCIBLE) for operation 'field'
select FIELD('b',_latin2'A','B',1);
FIELD('b',_latin2'A','B',1)
1
select POSITION(_latin1'B' IN _latin1'abcd');
POSITION(_latin1'B' IN _latin1'abcd')
2
select POSITION(_latin1'B' IN _latin1'abcd' COLLATE latin1_bin);
POSITION(_latin1'B' IN _latin1'abcd' COLLATE latin1_bin)
0
select POSITION(_latin1'B' COLLATE latin1_bin IN _latin1'abcd');
POSITION(_latin1'B' COLLATE latin1_bin IN _latin1'abcd')
0
select POSITION(_latin1'B' COLLATE latin1_general_ci IN _latin1'abcd' COLLATE latin1_bin);
ERROR HY000: Illegal mix of collations (latin1_bin,EXPLICIT) and (latin1_general_ci,EXPLICIT) for operation 'locate'
select POSITION(_latin1'B' IN _latin2'abcd');
ERROR HY000: Illegal mix of collations (latin2_general_ci,COERCIBLE) and (latin1_swedish_ci,COERCIBLE) for operation 'locate'
select FIND_IN_SET(_latin1'B',_latin1'a,b,c,d');
FIND_IN_SET(_latin1'B',_latin1'a,b,c,d')
2
select FIND_IN_SET(_latin1'B' COLLATE latin1_general_ci,_latin1'a,b,c,d' COLLATE latin1_bin);
ERROR HY000: Illegal mix of collations (latin1_general_ci,EXPLICIT) and (latin1_bin,EXPLICIT) for operation 'find_in_set'
select FIND_IN_SET(_latin1'B',_latin2'a,b,c,d');
ERROR HY000: Illegal mix of collations (latin1_swedish_ci,COERCIBLE) and (latin2_general_ci,COERCIBLE) for operation 'find_in_set'
select SUBSTRING_INDEX(_latin1'abcdabcdabcd',_latin1'd',2);
SUBSTRING_INDEX(_latin1'abcdabcdabcd',_latin1'd',2)
abcdabc
select SUBSTRING_INDEX(_latin1'abcdabcdabcd',_latin2'd',2);
ERROR HY000: Illegal mix of collations (latin1_swedish_ci,COERCIBLE) and (latin2_general_ci,COERCIBLE) for operation 'substr_index'
select SUBSTRING_INDEX(_latin1'abcdabcdabcd' COLLATE latin1_general_ci,_latin1'd' COLLATE latin1_bin,2);
ERROR HY000: Illegal mix of collations (latin1_general_ci,EXPLICIT) and (latin1_bin,EXPLICIT) for operation 'substr_index'
select _latin1'B' between _latin1'a' and _latin1'c';
_latin1'B' between _latin1'a' and _latin1'c'
1
select _latin1'B' collate latin1_bin between _latin1'a' and _latin1'c';
_latin1'B' collate latin1_bin between _latin1'a' and _latin1'c'
0
select _latin1'B' between _latin1'a' collate latin1_bin and _latin1'c';
_latin1'B' between _latin1'a' collate latin1_bin and _latin1'c'
0
select _latin1'B' between _latin1'a' and _latin1'c' collate latin1_bin;
_latin1'B' between _latin1'a' and _latin1'c' collate latin1_bin
0
select _latin2'B' between _latin1'a' and _latin1'b';
ERROR HY000: Illegal mix of collations (latin2_general_ci,COERCIBLE), (latin1_swedish_ci,COERCIBLE), (latin1_swedish_ci,COERCIBLE) for operation 'between'
select _latin1'B' between _latin2'a' and _latin1'b';
ERROR HY000: Illegal mix of collations (latin1_swedish_ci,COERCIBLE), (latin2_general_ci,COERCIBLE), (latin1_swedish_ci,COERCIBLE) for operation 'between'
select _latin1'B' between _latin1'a' and _latin2'b';
ERROR HY000: Illegal mix of collations (latin1_swedish_ci,COERCIBLE), (latin1_swedish_ci,COERCIBLE), (latin2_general_ci,COERCIBLE) for operation 'between'
select _latin1'B' collate latin1_general_ci between _latin1'a' collate latin1_bin and _latin1'b';
ERROR HY000: Illegal mix of collations (latin1_general_ci,EXPLICIT), (latin1_bin,EXPLICIT), (latin1_swedish_ci,COERCIBLE) for operation 'between'
select _latin1'B' in (_latin1'a',_latin1'b');
_latin1'B' in (_latin1'a',_latin1'b')
1
select _latin1'B' collate latin1_bin in (_latin1'a',_latin1'b');
_latin1'B' collate latin1_bin in (_latin1'a',_latin1'b')
0
select _latin1'B' in (_latin1'a' collate latin1_bin,_latin1'b');
_latin1'B' in (_latin1'a' collate latin1_bin,_latin1'b')
0
select _latin1'B' in (_latin1'a',_latin1'b' collate latin1_bin);
_latin1'B' in (_latin1'a',_latin1'b' collate latin1_bin)
0
select _latin2'B' in (_latin1'a',_latin1'b');
ERROR HY000: Illegal mix of collations (latin2_general_ci,COERCIBLE), (latin1_swedish_ci,COERCIBLE), (latin1_swedish_ci,COERCIBLE) for operation ' IN '
select _latin1'B' in (_latin2'a',_latin1'b');
ERROR HY000: Illegal mix of collations (latin1_swedish_ci,COERCIBLE), (latin2_general_ci,COERCIBLE), (latin1_swedish_ci,COERCIBLE) for operation ' IN '
select _latin1'B' in (_latin1'a',_latin2'b');
ERROR HY000: Illegal mix of collations (latin1_swedish_ci,COERCIBLE), (latin1_swedish_ci,COERCIBLE), (latin2_general_ci,COERCIBLE) for operation ' IN '
select _latin1'B' COLLATE latin1_general_ci in (_latin1'a' COLLATE latin1_bin,_latin1'b');
ERROR HY000: Illegal mix of collations (latin1_general_ci,EXPLICIT), (latin1_bin,EXPLICIT), (latin1_swedish_ci,COERCIBLE) for operation ' IN '
select _latin1'B' COLLATE latin1_general_ci in (_latin1'a',_latin1'b' COLLATE latin1_bin);
ERROR HY000: Illegal mix of collations (latin1_general_ci,EXPLICIT), (latin1_swedish_ci,COERCIBLE), (latin1_bin,EXPLICIT) for operation ' IN '
select collation(bin(130)), coercibility(bin(130));
collation(bin(130))	coercibility(bin(130))
latin1_swedish_ci	4
select collation(oct(130)), coercibility(oct(130));
collation(oct(130))	coercibility(oct(130))
latin1_swedish_ci	4
select collation(conv(130,16,10)), coercibility(conv(130,16,10));
collation(conv(130,16,10))	coercibility(conv(130,16,10))
latin1_swedish_ci	4
select collation(hex(130)), coercibility(hex(130));
collation(hex(130))	coercibility(hex(130))
latin1_swedish_ci	4
select collation(char(130)), coercibility(hex(130));
collation(char(130))	coercibility(hex(130))
latin1_swedish_ci	4
select collation(format(130,10)), coercibility(format(130,10));
collation(format(130,10))	coercibility(format(130,10))
latin1_swedish_ci	4
select collation(lcase(_latin2'a')), coercibility(lcase(_latin2'a'));
collation(lcase(_latin2'a'))	coercibility(lcase(_latin2'a'))
latin2_general_ci	4
select collation(ucase(_latin2'a')), coercibility(ucase(_latin2'a'));
collation(ucase(_latin2'a'))	coercibility(ucase(_latin2'a'))
latin2_general_ci	4
select collation(left(_latin2'a',1)), coercibility(left(_latin2'a',1));
collation(left(_latin2'a',1))	coercibility(left(_latin2'a',1))
latin2_general_ci	4
select collation(right(_latin2'a',1)), coercibility(right(_latin2'a',1));
collation(right(_latin2'a',1))	coercibility(right(_latin2'a',1))
latin2_general_ci	4
select collation(substring(_latin2'a',1,1)), coercibility(substring(_latin2'a',1,1));
collation(substring(_latin2'a',1,1))	coercibility(substring(_latin2'a',1,1))
latin2_general_ci	4
select collation(concat(_latin2'a',_latin2'b')), coercibility(concat(_latin2'a',_latin2'b'));
collation(concat(_latin2'a',_latin2'b'))	coercibility(concat(_latin2'a',_latin2'b'))
latin2_general_ci	4
select collation(lpad(_latin2'a',4,_latin2'b')), coercibility(lpad(_latin2'a',4,_latin2'b'));
collation(lpad(_latin2'a',4,_latin2'b'))	coercibility(lpad(_latin2'a',4,_latin2'b'))
latin2_general_ci	4
select collation(rpad(_latin2'a',4,_latin2'b')), coercibility(rpad(_latin2'a',4,_latin2'b'));
collation(rpad(_latin2'a',4,_latin2'b'))	coercibility(rpad(_latin2'a',4,_latin2'b'))
latin2_general_ci	4
select collation(concat_ws(_latin2'a',_latin2'b')), coercibility(concat_ws(_latin2'a',_latin2'b'));
collation(concat_ws(_latin2'a',_latin2'b'))	coercibility(concat_ws(_latin2'a',_latin2'b'))
latin2_general_ci	4
select collation(make_set(255,_latin2'a',_latin2'b',_latin2'c')), coercibility(make_set(255,_latin2'a',_latin2'b',_latin2'c'));
collation(make_set(255,_latin2'a',_latin2'b',_latin2'c'))	coercibility(make_set(255,_latin2'a',_latin2'b',_latin2'c'))
latin2_general_ci	4
select collation(export_set(255,_latin2'y',_latin2'n',_latin2' ')), coercibility(export_set(255,_latin2'y',_latin2'n',_latin2' '));
collation(export_set(255,_latin2'y',_latin2'n',_latin2' '))	coercibility(export_set(255,_latin2'y',_latin2'n',_latin2' '))
latin2_general_ci	4
select collation(trim(_latin2' a ')), coercibility(trim(_latin2' a '));
collation(trim(_latin2' a '))	coercibility(trim(_latin2' a '))
latin2_general_ci	4
select collation(ltrim(_latin2' a ')), coercibility(ltrim(_latin2' a '));
collation(ltrim(_latin2' a '))	coercibility(ltrim(_latin2' a '))
latin2_general_ci	4
select collation(rtrim(_latin2' a ')), coercibility(rtrim(_latin2' a '));
collation(rtrim(_latin2' a '))	coercibility(rtrim(_latin2' a '))
latin2_general_ci	4
select collation(trim(LEADING _latin2' ' FROM _latin2'a')), coercibility(trim(LEADING _latin2'a' FROM _latin2'a'));
collation(trim(LEADING _latin2' ' FROM _latin2'a'))	coercibility(trim(LEADING _latin2'a' FROM _latin2'a'))
latin2_general_ci	4
select collation(trim(TRAILING _latin2' ' FROM _latin2'a')), coercibility(trim(TRAILING _latin2'a' FROM _latin2'a'));
collation(trim(TRAILING _latin2' ' FROM _latin2'a'))	coercibility(trim(TRAILING _latin2'a' FROM _latin2'a'))
latin2_general_ci	4
select collation(trim(BOTH _latin2' ' FROM _latin2'a')), coercibility(trim(BOTH _latin2'a' FROM _latin2'a'));
collation(trim(BOTH _latin2' ' FROM _latin2'a'))	coercibility(trim(BOTH _latin2'a' FROM _latin2'a'))
latin2_general_ci	4
select collation(repeat(_latin2'a',10)), coercibility(repeat(_latin2'a',10));
collation(repeat(_latin2'a',10))	coercibility(repeat(_latin2'a',10))
latin2_general_ci	4
select collation(reverse(_latin2'ab')), coercibility(reverse(_latin2'ab'));
collation(reverse(_latin2'ab'))	coercibility(reverse(_latin2'ab'))
latin2_general_ci	4
select collation(quote(_latin2'ab')), coercibility(quote(_latin2'ab'));
collation(quote(_latin2'ab'))	coercibility(quote(_latin2'ab'))
latin2_general_ci	4
select collation(soundex(_latin2'ab')), coercibility(soundex(_latin2'ab'));
collation(soundex(_latin2'ab'))	coercibility(soundex(_latin2'ab'))
latin2_general_ci	4
select collation(substring(_latin2'ab',1)), coercibility(substring(_latin2'ab',1));
collation(substring(_latin2'ab',1))	coercibility(substring(_latin2'ab',1))
latin2_general_ci	4
select collation(insert(_latin2'abcd',2,3,_latin2'ef')), coercibility(insert(_latin2'abcd',2,3,_latin2'ef'));
collation(insert(_latin2'abcd',2,3,_latin2'ef'))	coercibility(insert(_latin2'abcd',2,3,_latin2'ef'))
latin2_general_ci	4
select collation(replace(_latin2'abcd',_latin2'b',_latin2'B')), coercibility(replace(_latin2'abcd',_latin2'b',_latin2'B'));
collation(replace(_latin2'abcd',_latin2'b',_latin2'B'))	coercibility(replace(_latin2'abcd',_latin2'b',_latin2'B'))
latin2_general_ci	4
select collation(encode('abcd','ab')), coercibility(encode('abcd','ab'));
collation(encode('abcd','ab'))	coercibility(encode('abcd','ab'))
binary	4
create table t1 
select
bin(130),
oct(130),
conv(130,16,10),
hex(130),
char(130),
format(130,10),
left(_latin2'a',1),
right(_latin2'a',1), 
lcase(_latin2'a'), 
ucase(_latin2'a'),
substring(_latin2'a',1,1),
concat(_latin2'a',_latin2'b'),
lpad(_latin2'a',4,_latin2'b'),
rpad(_latin2'a',4,_latin2'b'),
concat_ws(_latin2'a',_latin2'b'),
make_set(255,_latin2'a',_latin2'b',_latin2'c'),
export_set(255,_latin2'y',_latin2'n',_latin2' '),
trim(_latin2' a '),
ltrim(_latin2' a '),
rtrim(_latin2' a '),
trim(LEADING _latin2' ' FROM _latin2' a '),
trim(TRAILING _latin2' ' FROM _latin2' a '),
trim(BOTH _latin2' ' FROM _latin2' a '),
repeat(_latin2'a',10),
reverse(_latin2'ab'),
quote(_latin2'ab'),
soundex(_latin2'ab'),
substring(_latin2'ab',1),
insert(_latin2'abcd',2,3,_latin2'ef'),
replace(_latin2'abcd',_latin2'b',_latin2'B'),
encode('abcd','ab')
;
Warnings:
Warning	1265	Data truncated for column 'format(130,10)' at row 1
show create table t1;
Table	Create Table
t1	CREATE TABLE `t1` (
  `bin(130)` char(64) NOT NULL default '',
  `oct(130)` char(64) NOT NULL default '',
  `conv(130,16,10)` char(64) NOT NULL default '',
  `hex(130)` char(6) NOT NULL default '',
  `char(130)` char(1) NOT NULL default '',
  `format(130,10)` char(4) NOT NULL default '',
  `left(_latin2'a',1)` char(1) character set latin2 NOT NULL default '',
  `right(_latin2'a',1)` char(1) character set latin2 NOT NULL default '',
  `lcase(_latin2'a')` char(1) character set latin2 NOT NULL default '',
  `ucase(_latin2'a')` char(1) character set latin2 NOT NULL default '',
  `substring(_latin2'a',1,1)` char(1) character set latin2 NOT NULL default '',
  `concat(_latin2'a',_latin2'b')` char(2) character set latin2 NOT NULL default '',
  `lpad(_latin2'a',4,_latin2'b')` char(4) character set latin2 NOT NULL default '',
  `rpad(_latin2'a',4,_latin2'b')` char(4) character set latin2 NOT NULL default '',
  `concat_ws(_latin2'a',_latin2'b')` char(1) character set latin2 NOT NULL default '',
  `make_set(255,_latin2'a',_latin2'b',_latin2'c')` char(5) character set latin2 NOT NULL default '',
  `export_set(255,_latin2'y',_latin2'n',_latin2' ')` char(127) character set latin2 NOT NULL default '',
  `trim(_latin2' a ')` char(3) character set latin2 NOT NULL default '',
  `ltrim(_latin2' a ')` char(3) character set latin2 NOT NULL default '',
  `rtrim(_latin2' a ')` char(3) character set latin2 NOT NULL default '',
  `trim(LEADING _latin2' ' FROM _latin2' a ')` char(3) character set latin2 NOT NULL default '',
  `trim(TRAILING _latin2' ' FROM _latin2' a ')` char(3) character set latin2 NOT NULL default '',
  `trim(BOTH _latin2' ' FROM _latin2' a ')` char(3) character set latin2 NOT NULL default '',
  `repeat(_latin2'a',10)` char(10) character set latin2 NOT NULL default '',
  `reverse(_latin2'ab')` char(2) character set latin2 NOT NULL default '',
  `quote(_latin2'ab')` char(6) character set latin2 NOT NULL default '',
  `soundex(_latin2'ab')` char(4) character set latin2 NOT NULL default '',
  `substring(_latin2'ab',1)` char(2) character set latin2 NOT NULL default '',
  `insert(_latin2'abcd',2,3,_latin2'ef')` char(6) character set latin2 NOT NULL default '',
  `replace(_latin2'abcd',_latin2'b',_latin2'B')` char(4) character set latin2 NOT NULL default '',
  `encode('abcd','ab')` binary(4) NOT NULL default ''
) ENGINE=MyISAM DEFAULT CHARSET=latin1
drop table t1;
create table t1 (a char character set latin2);
insert into t1 values (null);
select charset(a), collation(a), coercibility(a) from t1;
charset(a)	collation(a)	coercibility(a)
latin2	latin2_general_ci	2
drop table t1;
select charset(null), collation(null), coercibility(null);
charset(null)	collation(null)	coercibility(null)
binary	binary	5
CREATE TABLE t1 (a int, b int);
CREATE TABLE t2 (a int, b int);
INSERT INTO t1 VALUES (1,1),(2,2);
INSERT INTO t2 VALUES (2,2),(3,3);
select t1.*,t2.* from t1 left join t2 on (t1.b=t2.b)
where collation(t2.a) = _utf8'binary' order by t1.a,t2.a;
a	b	a	b
1	1	NULL	NULL
2	2	2	2
select t1.*,t2.* from t1 left join t2 on (t1.b=t2.b)
where charset(t2.a) = _utf8'binary' order by t1.a,t2.a;
a	b	a	b
1	1	NULL	NULL
2	2	2	2
select t1.*,t2.* from t1 left join t2 on (t1.b=t2.b)
where coercibility(t2.a) = 2 order by t1.a,t2.a;
a	b	a	b
1	1	NULL	NULL
2	2	2	2
DROP TABLE t1, t2;
select SUBSTR('abcdefg',3,2);
SUBSTR('abcdefg',3,2)
cd
select SUBSTRING('abcdefg',3,2);
SUBSTRING('abcdefg',3,2)
cd
select SUBSTR('abcdefg',-3,2) FROM DUAL;
SUBSTR('abcdefg',-3,2)
ef
select SUBSTR('abcdefg',-1,5) FROM DUAL;
SUBSTR('abcdefg',-1,5)
g
select SUBSTR('abcdefg',0,0) FROM DUAL;
SUBSTR('abcdefg',0,0)

select SUBSTR('abcdefg',-1,-1) FROM DUAL;
SUBSTR('abcdefg',-1,-1)

select SUBSTR('abcdefg',1,-1) FROM DUAL;
SUBSTR('abcdefg',1,-1)

create table t7 (s1 char);
select * from t7
where concat(s1 collate latin1_general_ci,s1 collate latin1_swedish_ci) = 'AA';
ERROR HY000: Illegal mix of collations (latin1_general_ci,EXPLICIT) and (latin1_swedish_ci,EXPLICIT) for operation 'concat'
drop table t7;
select substring_index("1abcd;2abcd;3abcd;4abcd", ';', 2),substring_index("1abcd;2abcd;3abcd;4abcd", ';', -2);
substring_index("1abcd;2abcd;3abcd;4abcd", ';', 2)	substring_index("1abcd;2abcd;3abcd;4abcd", ';', -2)
1abcd;2abcd	3abcd;4abcd
explain extended select md5('hello'), sha('abc'), sha1('abc'), soundex(''), 'mood' sounds like 'mud', aes_decrypt(aes_encrypt('abc','1'),'1'),concat('*',space(5),'*'), reverse('abc'), rpad('a',4,'1'), lpad('a',4,'1'),  concat_ws(',','',NULL,'a'),make_set(255,_latin2'a',_latin2'b',_latin2'c'),elt(2,1),locate("a","b",2),format(130,10),char(0),conv(130,16,10),hex(130),binary 'HE', export_set(255,_latin2'y',_latin2'n',_latin2' '),FIELD('b' COLLATE latin1_bin,'A','B'),FIND_IN_SET(_latin1'B',_latin1'a,b,c,d'),collation(conv(130,16,10)), coercibility(conv(130,16,10)),length('\n\t\r\b\0\_\%\\'),bit_length('\n\t\r\b\0\_\%\\'),bit_length('\n\t\r\b\0\_\%\\'),concat('monty',' was here ','again'),length('hello'),char(ascii('h')),ord('h'),quote(1/0),crc32("123"),replace('aaaa','a','b'),insert('txs',2,1,'hi'),left(_latin2'a',1),right(_latin2'a',1),lcase(_latin2'a'),ucase(_latin2'a'),SUBSTR('abcdefg',3,2),substring_index("1abcd;2abcd;3abcd;4abcd", ';', 2),trim(_latin2' a '),ltrim(_latin2' a '),rtrim(_latin2' a '), decode(encode(repeat("a",100000),"monty"),"monty");
id	select_type	table	type	possible_keys	key	key_len	ref	rows	Extra
1	SIMPLE	NULL	NULL	NULL	NULL	NULL	NULL	NULL	No tables used
Warnings:
Note	1003	select md5(_latin1'hello') AS `md5('hello')`,sha(_latin1'abc') AS `sha('abc')`,sha(_latin1'abc') AS `sha1('abc')`,soundex(_latin1'') AS `soundex('')`,(soundex(_latin1'mood') = soundex(_latin1'mud')) AS `'mood' sounds like 'mud'`,aes_decrypt(aes_encrypt(_latin1'abc',_latin1'1'),_latin1'1') AS `aes_decrypt(aes_encrypt('abc','1'),'1')`,concat(_latin1'*',repeat(_latin1' ',5),_latin1'*') AS `concat('*',space(5),'*')`,reverse(_latin1'abc') AS `reverse('abc')`,rpad(_latin1'a',4,_latin1'1') AS `rpad('a',4,'1')`,lpad(_latin1'a',4,_latin1'1') AS `lpad('a',4,'1')`,concat_ws(_latin1',',_latin1'',NULL,_latin1'a') AS `concat_ws(',','',NULL,'a')`,make_set(255,_latin2'a',_latin2'b',_latin2'c') AS `make_set(255,_latin2'a',_latin2'b',_latin2'c')`,elt(2,1) AS `elt(2,1)`,locate(_latin1'a',_latin1'b',2) AS `locate("a","b",2)`,format(130,10) AS `format(130,10)`,char(0) AS `char(0)`,conv(130,16,10) AS `conv(130,16,10)`,hex(130) AS `hex(130)`,cast(_latin1'HE' as char charset binary) AS `binary 'HE'`,export_set(255,_latin2'y',_latin2'n',_latin2' ') AS `export_set(255,_latin2'y',_latin2'n',_latin2' ')`,field((_latin1'b' collate _latin1'latin1_bin'),_latin1'A',_latin1'B') AS `FIELD('b' COLLATE latin1_bin,'A','B')`,find_in_set(_latin1'B',_latin1'a,b,c,d') AS `FIND_IN_SET(_latin1'B',_latin1'a,b,c,d')`,collation(conv(130,16,10)) AS `collation(conv(130,16,10))`,coercibility(conv(130,16,10)) AS `coercibility(conv(130,16,10))`,length(_latin1'\n	\r\0\\_\\%\\') AS `length('\n\t\r\b\0\_\%\\')`,bit_length(_latin1'\n	\r\0\\_\\%\\') AS `bit_length('\n\t\r\b\0\_\%\\')`,bit_length(_latin1'\n	\r\0\\_\\%\\') AS `bit_length('\n\t\r\b\0\_\%\\')`,concat(_latin1'monty',_latin1' was here ',_latin1'again') AS `concat('monty',' was here ','again')`,length(_latin1'hello') AS `length('hello')`,char(ascii(_latin1'h')) AS `char(ascii('h'))`,ord(_latin1'h') AS `ord('h')`,quote((1 / 0)) AS `quote(1/0)`,crc32(_latin1'123') AS `crc32("123")`,replace(_latin1'aaaa',_latin1'a',_latin1'b') AS `replace('aaaa','a','b')`,insert(_latin1'txs',2,1,_latin1'hi') AS `insert('txs',2,1,'hi')`,left(_latin2'a',1) AS `left(_latin2'a',1)`,right(_latin2'a',1) AS `right(_latin2'a',1)`,lcase(_latin2'a') AS `lcase(_latin2'a')`,ucase(_latin2'a') AS `ucase(_latin2'a')`,substr(_latin1'abcdefg',3,2) AS `SUBSTR('abcdefg',3,2)`,substr_index(_latin1'1abcd;2abcd;3abcd;4abcd',_latin1';',2) AS `substring_index("1abcd;2abcd;3abcd;4abcd", ';', 2)`,trim(_latin2' a ') AS `trim(_latin2' a ')`,ltrim(_latin2' a ') AS `ltrim(_latin2' a ')`,rtrim(_latin2' a ') AS `rtrim(_latin2' a ')`,decode(encode(repeat(_latin1'a',100000))) AS `decode(encode(repeat("a",100000),"monty"),"monty")`
SELECT lpad(12345, 5, "#");
lpad(12345, 5, "#")
12345
SELECT conv(71, 10, 36), conv('1Z', 36, 10);
conv(71, 10, 36)	conv('1Z', 36, 10)
1Z	71
create table t1 (id int(1), str varchar(10)) DEFAULT CHARSET=utf8;
insert into t1 values (1,'aaaaaaaaaa'), (2,'bbbbbbbbbb');
create table t2 (id int(1), str varchar(10)) DEFAULT CHARSET=utf8;
insert into t2 values (1,'cccccccccc'), (2,'dddddddddd');
select substring(concat(t1.str, t2.str), 1, 15) "name" from t1, t2 
where t2.id=t1.id order by name;
name
aaaaaaaaaaccccc
bbbbbbbbbbddddd
drop table t1, t2;
create table t1 (c1 INT, c2 INT UNSIGNED);
insert into t1 values ('21474836461','21474836461');
Warnings:
Warning	1265	Data truncated for column 'c1' at row 1
Warning	1265	Data truncated for column 'c2' at row 1
insert into t1 values ('-21474836461','-21474836461');
Warnings:
Warning	1265	Data truncated for column 'c1' at row 1
Warning	1265	Data truncated for column 'c2' at row 1
show warnings;
Level	Code	Message
Warning	1265	Data truncated for column 'c1' at row 1
Warning	1265	Data truncated for column 'c2' at row 1
select * from t1;
c1	c2
2147483647	4294967295
-2147483648	0
drop table t1;
select left(1234, 3) + 0;
left(1234, 3) + 0
123
create table t1 (a int not null primary key, b varchar(40), c datetime);
insert into t1 (a,b,c) values (1,'Tom','2004-12-10 12:13:14'),(2,'ball games','2004-12-10 12:13:14'), (3,'Basil','2004-12-10 12:13:14'), (4,'Dean','2004-12-10 12:13:14'),(5,'Ellis','2004-12-10 12:13:14'), (6,'Serg','2004-12-10 12:13:14'), (7,'Sergei','2004-12-10 12:13:14'),(8,'Georg','2004-12-10 12:13:14'),(9,'Salle','2004-12-10 12:13:14'),(10,'Sinisa','2004-12-10 12:13:14');
select count(*) as total, left(c,10) as reg from t1 group by reg order by reg desc limit 0,12;
total	reg
10	2004-12-10
drop table t1;
select trim(null from 'kate') as "must_be_null";
must_be_null
NULL
select trim('xyz' from null) as "must_be_null";
must_be_null
NULL
CREATE TABLE t1 (
id int(11) NOT NULL auto_increment,
a bigint(20) unsigned default NULL,
PRIMARY KEY  (id)
) ENGINE=MyISAM;
INSERT INTO t1 VALUES
('0','16307858876001849059');
SELECT CONV('e251273eb74a8ee3', 16, 10);
CONV('e251273eb74a8ee3', 16, 10)
16307858876001849059
EXPLAIN 
SELECT id
FROM t1
WHERE a = 16307858876001849059;
id	select_type	table	type	possible_keys	key	key_len	ref	rows	Extra
1	SIMPLE	t1	system	NULL	NULL	NULL	NULL	1	
EXPLAIN 
SELECT id
FROM t1
WHERE a = CONV('e251273eb74a8ee3', 16, 10);
id	select_type	table	type	possible_keys	key	key_len	ref	rows	Extra
1	SIMPLE	t1	system	NULL	NULL	NULL	NULL	1	
DROP TABLE t1;
SELECT CHAR(NULL,121,83,81,'76') as my_column;
my_column
ySQL
SELECT CHAR_LENGTH(CHAR(NULL,121,83,81,'76')) as my_column;
my_column
4
CREATE TABLE t1 (id int PRIMARY KEY, str char(255) NOT NULL);
CREATE TABLE t2 (id int NOT NULL UNIQUE);
INSERT INTO t2 VALUES (1),(2);
INSERT INTO t1 VALUES (1, aes_encrypt('foo', 'bar'));
INSERT INTO t1 VALUES (2, 'not valid');
SELECT t1.id, aes_decrypt(str, 'bar') FROM t1, t2 WHERE t1.id = t2.id;
id	aes_decrypt(str, 'bar')
1	foo
2	NULL
SELECT t1.id, aes_decrypt(str, 'bar') FROM t1, t2 WHERE t1.id = t2.id
ORDER BY t1.id;
id	aes_decrypt(str, 'bar')
1	foo
2	NULL
DROP TABLE t1, t2;
select field(0,NULL,1,0), field("",NULL,"bar",""), field(0.0,NULL,1.0,0.0);
field(0,NULL,1,0)	field("",NULL,"bar","")	field(0.0,NULL,1.0,0.0)
3	3	3
select field(NULL,1,2,NULL), field(NULL,1,2,0);
field(NULL,1,2,NULL)	field(NULL,1,2,0)
0	0
CREATE TABLE t1 (str varchar(20) PRIMARY KEY);
CREATE TABLE t2 (num int primary key);
INSERT INTO t1 VALUES ('notnumber');
INSERT INTO t2 VALUES (0), (1);
SELECT * FROM t1, t2 WHERE num=str;
str	num
notnumber	0
SELECT * FROM t1, t2 WHERE num=substring(str from 1 for 6);
str	num
notnumber	0
DROP TABLE t1,t2;
<<<<<<< HEAD
CREATE TABLE t1(
id int(11) NOT NULL auto_increment,
pc int(11) NOT NULL default '0',
title varchar(20) default NULL,
PRIMARY KEY (id)
);
INSERT INTO t1 VALUES
(1, 0, 'Main'),
(2, 1, 'Toys'),
(3, 1, 'Games');
SELECT t1.id, CONCAT_WS('->', t3.title, t2.title, t1.title) as col1
FROM t1 LEFT JOIN t1 AS t2 ON t1.pc=t2.id
LEFT JOIN t1 AS t3 ON t2.pc=t3.id;
id	col1
1	Main
2	Main->Toys
3	Main->Games
SELECT t1.id, CONCAT_WS('->', t3.title, t2.title, t1.title) as col1
FROM t1 LEFT JOIN t1 AS t2 ON t1.pc=t2.id
LEFT JOIN t1 AS t3 ON t2.pc=t3.id
WHERE CONCAT_WS('->', t3.title, t2.title, t1.title) LIKE '%Toys%';
id	col1
2	Main->Toys
DROP TABLE t1;
CREATE TABLE t1(
trackid     int(10) unsigned NOT NULL auto_increment,
trackname   varchar(100) NOT NULL default '',
PRIMARY KEY (trackid)
);
CREATE TABLE t2(
artistid    int(10) unsigned NOT NULL auto_increment,
artistname  varchar(100) NOT NULL default '',
PRIMARY KEY (artistid)
);
CREATE TABLE t3(
trackid     int(10) unsigned NOT NULL,
artistid    int(10) unsigned NOT NULL,
PRIMARY KEY (trackid,artistid)
);
INSERT INTO t1 VALUES (1, 'April In Paris'), (2, 'Autumn In New York');
INSERT INTO t2 VALUES (1, 'Vernon Duke');
INSERT INTO t3 VALUES (1,1);
SELECT CONCAT_WS(' ', trackname, artistname) trackname, artistname
FROM t1 LEFT JOIN t3 ON t1.trackid=t3.trackid
LEFT JOIN t2 ON t2.artistid=t3.artistid
WHERE CONCAT_WS(' ', trackname, artistname) LIKE '%In%';
trackname	artistname
April In Paris Vernon Duke	Vernon Duke
Autumn In New York	NULL
DROP TABLE t1,t2,t3;
=======
create table t1 (b varchar(5));
insert t1 values ('ab'), ('abc'), ('abcd'), ('abcde');
select *,substring(b,1),substring(b,-1),substring(b,-2),substring(b,-3),substring(b,-4),substring(b,-5) from t1;
b	substring(b,1)	substring(b,-1)	substring(b,-2)	substring(b,-3)	substring(b,-4)	substring(b,-5)
ab	ab	b	ab			
abc	abc	c	bc	abc		
abcd	abcd	d	cd	bcd	abcd	
abcde	abcde	e	de	cde	bcde	abcde
select * from (select *,substring(b,1),substring(b,-1),substring(b,-2),substring(b,-3),substring(b,-4),substring(b,-5) from t1) t;
b	substring(b,1)	substring(b,-1)	substring(b,-2)	substring(b,-3)	substring(b,-4)	substring(b,-5)
ab	ab	b	ab			
abc	abc	c	bc	abc		
abcd	abcd	d	cd	bcd	abcd	
abcde	abcde	e	de	cde	bcde	abcde
drop table t1;
>>>>>>> 0e30eea1
<|MERGE_RESOLUTION|>--- conflicted
+++ resolved
@@ -800,7 +800,6 @@
 str	num
 notnumber	0
 DROP TABLE t1,t2;
-<<<<<<< HEAD
 CREATE TABLE t1(
 id int(11) NOT NULL auto_increment,
 pc int(11) NOT NULL default '0',
@@ -851,7 +850,6 @@
 April In Paris Vernon Duke	Vernon Duke
 Autumn In New York	NULL
 DROP TABLE t1,t2,t3;
-=======
 create table t1 (b varchar(5));
 insert t1 values ('ab'), ('abc'), ('abcd'), ('abcde');
 select *,substring(b,1),substring(b,-1),substring(b,-2),substring(b,-3),substring(b,-4),substring(b,-5) from t1;
@@ -866,5 +864,4 @@
 abc	abc	c	bc	abc		
 abcd	abcd	d	cd	bcd	abcd	
 abcde	abcde	e	de	cde	bcde	abcde
-drop table t1;
->>>>>>> 0e30eea1
+drop table t1;