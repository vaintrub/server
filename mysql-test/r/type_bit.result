select 0 + b'1';
0 + b'1'
1
select 0 + b'0';
0 + b'0'
0
select 0 + b'000001';
0 + b'000001'
1
select 0 + b'000011';
0 + b'000011'
3
select 0 + b'000101';
0 + b'000101'
5
select 0 + b'000000';
0 + b'000000'
0
select 0 + b'10000000';
0 + b'10000000'
128
select 0 + b'11111111';
0 + b'11111111'
255
select 0 + b'10000001';
0 + b'10000001'
129
select 0 + b'1000000000000000';
0 + b'1000000000000000'
32768
select 0 + b'1111111111111111';
0 + b'1111111111111111'
65535
select 0 + b'1000000000000001';
0 + b'1000000000000001'
32769
drop table if exists t1,t2;
create table t1 (a bit(65));
ERROR 42000: Display width out of range for column 'a' (max = 64)
create table t1 (a bit(0));
show create table t1;
Table	Create Table
t1	CREATE TABLE `t1` (
  `a` bit(1) DEFAULT NULL
) ENGINE=MyISAM DEFAULT CHARSET=latin1
drop table t1;
create table t1 (a bit(64));
insert into t1 values 
(b'1111111111111111111111111111111111111111111111111111111111111111'),
(b'1000000000000000000000000000000000000000000000000000000000000000'),
(b'0000000000000000000000000000000000000000000000000000000000000001'),
(b'1010101010101010101010101010101010101010101010101010101010101010'),
(b'0101010101010101010101010101010101010101010101010101010101010101');
select hex(a) from t1;
hex(a)
FFFFFFFFFFFFFFFF
8000000000000000
1
AAAAAAAAAAAAAAAA
5555555555555555
drop table t1;
create table t1 (a bit);
insert into t1 values (b'0'), (b'1'), (b'000'), (b'100'), (b'001');
Warnings:
Warning	1264	Out of range value for column 'a' at row 4
select hex(a) from t1;
hex(a)
0
1
0
1
1
alter table t1 add unique (a);
ERROR 23000: Duplicate entry '' for key 'a'
drop table t1;
create table t1 (a bit(2));
insert into t1 values (b'00'), (b'01'), (b'10'), (b'100');
Warnings:
Warning	1264	Out of range value for column 'a' at row 4
select a+0 from t1;
a+0
0
1
2
3
alter table t1 add key (a);
explain select a+0 from t1;
id	select_type	table	type	possible_keys	key	key_len	ref	rows	Extra
1	SIMPLE	t1	index	NULL	a	2	NULL	4	Using index
select a+0 from t1;
a+0
0
1
2
3
drop table t1;
create table t1 (a bit(7), b bit(9), key(a, b));
insert into t1 values 
(94, 46), (31, 438), (61, 152), (78, 123), (88, 411), (122, 118), (0, 177),    
(75, 42), (108, 67), (79, 349), (59, 188), (68, 206), (49, 345), (118, 380),   
(111, 368), (94, 468), (56, 379), (77, 133), (29, 399), (9, 363), (23, 36),    
(116, 390), (119, 368), (87, 351), (123, 411), (24, 398), (34, 202), (28, 499),
(30, 83), (5, 178), (60, 343), (4, 245), (104, 280), (106, 446), (127, 403),   
(44, 307), (68, 454), (57, 135);
explain select a+0 from t1;
id	select_type	table	type	possible_keys	key	key_len	ref	rows	Extra
1	SIMPLE	t1	index	NULL	a	5	NULL	38	Using index
select a+0 from t1;
a+0
0
4
5
9
23
24
28
29
30
31
34
44
49
56
57
59
60
61
68
68
75
77
78
79
87
88
94
94
104
106
108
111
116
118
119
122
123
127
explain select b+0 from t1;
id	select_type	table	type	possible_keys	key	key_len	ref	rows	Extra
1	SIMPLE	t1	index	NULL	a	5	NULL	38	Using index
select b+0 from t1;
b+0
177
245
178
363
36
398
499
399
83
438
202
307
345
379
135
188
343
152
206
454
42
133
123
349
351
411
46
468
280
446
67
368
390
380
368
118
411
403
explain select a+0, b+0 from t1;
id	select_type	table	type	possible_keys	key	key_len	ref	rows	Extra
1	SIMPLE	t1	index	NULL	a	5	NULL	38	Using index
select a+0, b+0 from t1;
a+0	b+0
0	177
4	245
5	178
9	363
23	36
24	398
28	499
29	399
30	83
31	438
34	202
44	307
49	345
56	379
57	135
59	188
60	343
61	152
68	206
68	454
75	42
77	133
78	123
79	349
87	351
88	411
94	46
94	468
104	280
106	446
108	67
111	368
116	390
118	380
119	368
122	118
123	411
127	403
explain select a+0, b+0 from t1 where a > 40 and b > 200 order by 1;
id	select_type	table	type	possible_keys	key	key_len	ref	rows	Extra
1	SIMPLE	t1	range	a	a	2	NULL	27	Using where; Using index; Using filesort
select a+0, b+0 from t1 where a > 40 and b > 200 order by 1;
a+0	b+0
44	307
49	345
56	379
60	343
68	206
68	454
79	349
87	351
88	411
94	468
104	280
106	446
111	368
116	390
118	380
119	368
123	411
127	403
explain select a+0, b+0 from t1 where a > 40 and a < 70 order by 2;
id	select_type	table	type	possible_keys	key	key_len	ref	rows	Extra
1	SIMPLE	t1	range	a	a	2	NULL	8	Using where; Using index; Using filesort
select a+0, b+0 from t1 where a > 40 and a < 70 order by 2;
a+0	b+0
57	135
61	152
59	188
68	206
44	307
60	343
49	345
56	379
68	454
set @@max_length_for_sort_data=0;
Warnings:
Warning	1292	Truncated incorrect max_length_for_sort_data value: '0'
select a+0, b+0 from t1 where a > 40 and a < 70 order by 2;
a+0	b+0
57	135
61	152
59	188
68	206
44	307
60	343
49	345
56	379
68	454
select hex(min(a)) from t1;
hex(min(a))
0
select hex(min(b)) from t1;
hex(min(b))
24
select hex(min(a)), hex(max(a)), hex(min(b)), hex(max(b)) from t1;
hex(min(a))	hex(max(a))	hex(min(b))	hex(max(b))
0	7F	24	1F3
drop table t1;
create table t1 (a int not null, b bit, c bit(9), key(a, b, c));
insert into t1 values
(4, NULL, 1), (4, 0, 3), (2, 1, 4), (1, 1, 100), (4, 0, 23), (4, 0, 54),
(56, 0, 22), (4, 1, 100), (23, 0, 1), (4, 0, 34);
select a+0, b+0, c+0 from t1;
a+0	b+0	c+0
1	1	100
2	1	4
4	NULL	1
4	0	3
4	0	23
4	0	34
4	0	54
4	1	100
23	0	1
56	0	22
select hex(min(b)) from t1 where a = 4;
hex(min(b))
0
select hex(min(c)) from t1 where a = 4 and b = 0;
hex(min(c))
3
select hex(max(b)) from t1;
hex(max(b))
1
select a+0, b+0, c+0 from t1 where a = 4 and b = 0 limit 2;
a+0	b+0	c+0
4	0	3
4	0	23
select a+0, b+0, c+0 from t1 where a = 4 and b = 1;
a+0	b+0	c+0
4	1	100
select a+0, b+0, c+0 from t1 where a = 4 and b = 1 and c=100;
a+0	b+0	c+0
4	1	100
select a+0, b+0, c+0 from t1 order by b desc;
a+0	b+0	c+0
2	1	4
1	1	100
4	1	100
4	0	3
4	0	23
4	0	54
56	0	22
23	0	1
4	0	34
4	NULL	1
select a+0, b+0, c+0 from t1 order by c;
a+0	b+0	c+0
4	NULL	1
23	0	1
4	0	3
2	1	4
56	0	22
4	0	23
4	0	34
4	0	54
1	1	100
4	1	100
drop table t1;
create table t1(a bit(2), b bit(2));
insert into t1 (a) values (0x01), (0x03), (0x02);
update t1 set b= concat(a);
select a+0, b+0 from t1;
a+0	b+0
1	1
3	3
2	2
drop table t1;
create table t1 (a bit(7), key(a));
insert into t1 values (44), (57);
select a+0 from t1;
a+0
44
57
drop table t1;
create table t1 (a bit(3), b bit(12));
insert into t1 values (7,(1<<12)-2), (0x01,0x01ff);
select hex(a),hex(b) from t1;
hex(a)	hex(b)
7	FFE
1	1FF
select hex(concat(a)),hex(concat(b)) from t1;
hex(concat(a))	hex(concat(b))
07	0FFE
01	01FF
drop table t1;
create table t1(a int, b bit not null);
alter table t1 add primary key (a);
drop table t1;
create table t1 (a bit(19), b bit(5));
insert into t1 values (1000, 10), (3, 8), (200, 6), (2303, 2), (12345, 4), (1, 0);
select a+0, b+0 from t1;
a+0	b+0
1000	10
3	8
200	6
2303	2
12345	4
1	0
alter table t1 engine=heap;
select a+0, b+0 from t1;
a+0	b+0
1000	10
3	8
200	6
2303	2
12345	4
1	0
alter table t1 add key(a, b);
select a+0, b+0 from t1;
a+0	b+0
1000	10
3	8
200	6
2303	2
12345	4
1	0
alter table t1 engine=myisam;
select a+0, b+0 from t1;
a+0	b+0
1	0
3	8
200	6
1000	10
2303	2
12345	4
create table t2 engine=heap select * from t1;
select a+0, b+0 from t2;
a+0	b+0
1	0
3	8
200	6
1000	10
2303	2
12345	4
drop table t1;
create table t1 select * from t2;
select a+0, b+0 from t1;
a+0	b+0
1	0
3	8
200	6
1000	10
2303	2
12345	4
drop table t1, t2;
create table t1 (a int, b time, c tinyint, d bool, e char(10), f bit(1), 
g bit(1) NOT NULL default 1, h char(1) default 'a');
insert into t1 set a=1;
select hex(g), h from t1;
hex(g)	h
1	a
drop table t1;
create table t1 (a int, b time, c tinyint, d bool, e char(10), f bit(1),
g bit(1) NOT NULL default 1);
insert into t1 set a=1;
select hex(g) from t1;
hex(g)
1
drop table t1;
create table t1 (a int, b time, c tinyint, d bool, e char(10), f bit(1), 
h char(1) default 'a') engine=myisam;
insert into t1 set a=1;
select h from t1;
h
a
drop table t1;
create table t1 (a bit(8)) engine=heap;
insert into t1 values ('1111100000');
Warnings:
Warning	1264	Out of range value for column 'a' at row 1
select a+0 from t1;
a+0
255
drop table t1;
create table t1 (a bit(7));
insert into t1 values (120), (0), (111);
select a+0 from t1 union select a+0 from t1;
a+0
120
0
111
select a+0 from t1 union select NULL;
a+0
120
0
111
NULL
select NULL union select a+0 from t1;
NULL
NULL
120
0
111
create table t2 select a from t1 union select a from t1;
select a+0 from t2;
a+0
120
0
111
show create table t2;
Table	Create Table
t2	CREATE TABLE `t2` (
  `a` bit(7) DEFAULT NULL
) ENGINE=MyISAM DEFAULT CHARSET=latin1
drop table t1, t2;
create table t1 (id1 int(11), b1 bit(1));
create table t2 (id2 int(11), b2 bit(1));
insert into t1 values (1, 1), (2, 0), (3, 1);
insert into t2 values (2, 1), (3, 0), (4, 0);
create algorithm=undefined view v1 as 
select b1+0, b2+0 from t1, t2 where id1 = id2 and b1 = 0
union
select b1+0, b2+0 from t1, t2 where id1 = id2 and b2 = 1;
select * from v1;
b1+0	b2+0
0	1
drop table t1, t2;
drop view v1;
create table t1(a bit(4));
insert into t1(a) values (1), (2), (5), (4), (3);
insert into t1 select * from t1;
select a+0 from t1;
a+0
1
2
5
4
3
1
2
5
4
3
drop table t1;
create table t1 (a1 int(11), b1 bit(2));
create table t2 (a2 int(11), b2 bit(2));
insert into t1 values (1, 1), (2, 0), (3, 1), (4, 2);
insert into t2 values (2, 1), (3, 0), (4, 1), (5, 2);
select a1, a2, b1+0, b2+0 from t1 join t2 on a1 = a2;
a1	a2	b1+0	b2+0
2	2	0	1
3	3	1	0
4	4	2	1
select a1, a2, b1+0, b2+0 from t1 join t2 on a1 = a2 order by a1;
a1	a2	b1+0	b2+0
2	2	0	1
3	3	1	0
4	4	2	1
select a1, a2, b1+0, b2+0 from t1 join t2 on b1 = b2;
a1	a2	b1+0	b2+0
1	2	1	1
3	2	1	1
2	3	0	0
1	4	1	1
3	4	1	1
4	5	2	2
select sum(a1), b1+0, b2+0 from t1 join t2 on b1 = b2 group by b1 order by 1;
sum(a1)	b1+0	b2+0
2	0	0
4	2	2
8	1	1
select 1 from t1 join t2 on b1 = b2 group by b1 order by 1;
1
1
1
1
select b1+0,sum(b1), sum(b2) from t1 join t2 on b1 = b2 group by b1 order by 1;
b1+0	sum(b1)	sum(b2)
0	0	0
1	4	4
2	2	2
drop table t1, t2;
create table t1 (a bit(7));
insert into t1 values (0x60);
select * from t1;
Catalog	Database	Table	Table_alias	Column	Column_alias	Type	Length	Max length	Is_null	Flags	Decimals	Charsetnr
def	test	t1	t1	a	a	16	7	1	Y	32	0	63
a
`
drop table t1;
create table bug15583(b BIT(8), n INT);
insert into bug15583 values(128, 128);
insert into bug15583 values(null, null);
insert into bug15583 values(0, 0);
insert into bug15583 values(255, 255);
select hex(b), bin(b), oct(b), hex(n), bin(n), oct(n) from bug15583;
hex(b)	bin(b)	oct(b)	hex(n)	bin(n)	oct(n)
80	10000000	200	80	10000000	200
NULL	NULL	NULL	NULL	NULL	NULL
0	0	0	0	0	0
FF	11111111	377	FF	11111111	377
select hex(b)=hex(n) as should_be_onetrue, bin(b)=bin(n) as should_be_onetrue, oct(b)=oct(n) as should_be_onetrue from bug15583;
should_be_onetrue	should_be_onetrue	should_be_onetrue
1	1	1
NULL	NULL	NULL
1	1	1
1	1	1
select hex(b + 0), bin(b + 0), oct(b + 0), hex(n), bin(n), oct(n) from bug15583;
hex(b + 0)	bin(b + 0)	oct(b + 0)	hex(n)	bin(n)	oct(n)
80	10000000	200	80	10000000	200
NULL	NULL	NULL	NULL	NULL	NULL
0	0	0	0	0	0
FF	11111111	377	FF	11111111	377
select conv(b, 10, 2), conv(b + 0, 10, 2) from bug15583;
conv(b, 10, 2)	conv(b + 0, 10, 2)
10000000	10000000
NULL	NULL
0	0
11111111	11111111
drop table bug15583;
create table t1(a bit(1), b smallint unsigned);
insert into t1 (b, a) values ('2', '1');
Warnings:
Warning	1264	Out of range value for column 'a' at row 1
select hex(a), b from t1;
hex(a)	b
1	2
drop table t1;
create table t1(bit_field bit(2), int_field int, key a(bit_field));
insert into t1 values (1,2);
handler t1 open as t1;
handler t1 read a=(1);
bit_field	int_field
	2
handler t1 close;
drop table t1;
CREATE TABLE t1 (b BIT(2), a VARCHAR(5));
INSERT INTO t1 (b, a) VALUES (1, "x"), (3, "zz"), (0, "y"), (3, "z");
SELECT b+0, COUNT(DISTINCT a) FROM t1 GROUP BY b;
b+0	COUNT(DISTINCT a)
0	1
1	1
3	2
DROP TABLE t1;
CREATE TABLE t1 (a CHAR(5), b BIT(2));
INSERT INTO t1 (b, a) VALUES (1, "x"), (3, "zz"), (0, "y"), (3, "z");
SELECT b+0, COUNT(DISTINCT a) FROM t1 GROUP BY b;
b+0	COUNT(DISTINCT a)
0	1
1	1
3	2
DROP TABLE t1;
CREATE TABLE t1 (a INT, b BIT(2));
INSERT INTO t1 (b, a) VALUES (1, 1), (3, 2), (0, 3), (3, 4);
SELECT b+0, COUNT(DISTINCT a) FROM t1 GROUP BY b;
b+0	COUNT(DISTINCT a)
0	1
1	1
3	2
DROP TABLE t1;
CREATE TABLE t1 (b BIT);
INSERT INTO t1 (b) VALUES (1), (0);
SELECT DISTINCT b FROM t1;
Catalog	Database	Table	Table_alias	Column	Column_alias	Type	Length	Max length	Is_null	Flags	Decimals	Charsetnr
def	test	t1	t1	b	b	16	1	1	Y	32	0	63
b
#
#
SELECT b FROM t1 GROUP BY b;
Catalog	Database	Table	Table_alias	Column	Column_alias	Type	Length	Max length	Is_null	Flags	Decimals	Charsetnr
def	test	t1	t1	b	b	16	1	1	Y	32	0	63
b
#
#
DROP TABLE t1;
CREATE TABLE t1 (a int, b bit(2));
INSERT INTO t1 VALUES (3, 2), (2, 3), (2, 0), (3, 2), (3, 1);
SELECT COUNT(DISTINCT b) FROM t1 GROUP BY a;
COUNT(DISTINCT b)
2
2
DROP TABLE t1;
create table t2 (a int, b bit(2), c char(10));
INSERT INTO t2 VALUES (3, 2, 'two'), (2, 3, 'three'), (2, 0, 'zero'), 
(3, 2, 'two'), (3, 1, 'one');
SELECT COUNT(DISTINCT b,c) FROM t2 GROUP BY a;
COUNT(DISTINCT b,c)
2
2
DROP TABLE t2;
CREATE TABLE t1(a BIT(13), KEY(a));
INSERT INTO t1(a) VALUES
(65535),(65525),(65535),(65535),(65535),(65535),(65535),(65535),(65535),(65535);
EXPLAIN SELECT 1 FROM t1 GROUP BY a;
id	select_type	table	type	possible_keys	key	key_len	ref	rows	Extra
1	SIMPLE	t1	range	NULL	a	3	NULL	6	Using index for group-by
SELECT 1 FROM t1 GROUP BY a;
1
1
DROP TABLE t1;
<<<<<<< HEAD
End of 5.0 tests
create table t1(a bit(7));
insert into t1 values(0x40);
alter table t1 modify column a bit(8);
select hex(a) from t1;
hex(a)
40
insert into t1 values(0x80);
select hex(a) from t1;
hex(a)
40
80
create index a on t1(a);
insert into t1 values(0x81);
select hex(a) from t1;
hex(a)
40
80
81
show create table t1;
Table	Create Table
t1	CREATE TABLE `t1` (
  `a` bit(8) DEFAULT NULL,
  KEY `a` (`a`)
) ENGINE=MyISAM DEFAULT CHARSET=latin1
drop table t1;
End of 5.1 tests
=======
CREATE TABLE t1 (b BIT NOT NULL, i2 INTEGER NOT NULL, s VARCHAR(255) NOT NULL);
INSERT INTO t1 VALUES(0x01,100,''), (0x00,300,''), (0x01,200,''), (0x00,100,'');
SELECT HEX(b), i2 FROM t1 WHERE (i2>=100 AND i2<201) AND b=TRUE;
HEX(b)	i2
1	100
1	200
CREATE TABLE t2 (b1 BIT NOT NULL, b2 BIT NOT NULL, i2 INTEGER NOT NULL,
s VARCHAR(255) NOT NULL);
INSERT INTO t2 VALUES (0x01,0x00,100,''), (0x00,0x01,300,''),
(0x01,0x00,200,''), (0x00,0x01,100,'');
SELECT HEX(b1), i2 FROM t2 WHERE (i2>=100 AND i2<201) AND b1=TRUE;
HEX(b1)	i2
1	100
1	200
SELECT HEX(b2), i2 FROM t2 WHERE (i2>=100 AND i2<201) AND b2=FALSE;
HEX(b2)	i2
0	100
0	200
SELECT HEX(b1), HEX(b2), i2 FROM t2
WHERE (i2>=100 AND i2<201) AND b1=TRUE AND b2=FALSE;
HEX(b1)	HEX(b2)	i2
1	0	100
1	0	200
DROP TABLE t1, t2;
End of 5.0 tests
>>>>>>> 0e3bc47f
<|MERGE_RESOLUTION|>--- conflicted
+++ resolved
@@ -684,7 +684,30 @@
 1
 1
 DROP TABLE t1;
-<<<<<<< HEAD
+CREATE TABLE t1 (b BIT NOT NULL, i2 INTEGER NOT NULL, s VARCHAR(255) NOT NULL);
+INSERT INTO t1 VALUES(0x01,100,''), (0x00,300,''), (0x01,200,''), (0x00,100,'');
+SELECT HEX(b), i2 FROM t1 WHERE (i2>=100 AND i2<201) AND b=TRUE;
+HEX(b)	i2
+1	100
+1	200
+CREATE TABLE t2 (b1 BIT NOT NULL, b2 BIT NOT NULL, i2 INTEGER NOT NULL,
+s VARCHAR(255) NOT NULL);
+INSERT INTO t2 VALUES (0x01,0x00,100,''), (0x00,0x01,300,''),
+(0x01,0x00,200,''), (0x00,0x01,100,'');
+SELECT HEX(b1), i2 FROM t2 WHERE (i2>=100 AND i2<201) AND b1=TRUE;
+HEX(b1)	i2
+1	100
+1	200
+SELECT HEX(b2), i2 FROM t2 WHERE (i2>=100 AND i2<201) AND b2=FALSE;
+HEX(b2)	i2
+0	100
+0	200
+SELECT HEX(b1), HEX(b2), i2 FROM t2
+WHERE (i2>=100 AND i2<201) AND b1=TRUE AND b2=FALSE;
+HEX(b1)	HEX(b2)	i2
+1	0	100
+1	0	200
+DROP TABLE t1, t2;
 End of 5.0 tests
 create table t1(a bit(7));
 insert into t1 values(0x40);
@@ -711,31 +734,4 @@
   KEY `a` (`a`)
 ) ENGINE=MyISAM DEFAULT CHARSET=latin1
 drop table t1;
-End of 5.1 tests
-=======
-CREATE TABLE t1 (b BIT NOT NULL, i2 INTEGER NOT NULL, s VARCHAR(255) NOT NULL);
-INSERT INTO t1 VALUES(0x01,100,''), (0x00,300,''), (0x01,200,''), (0x00,100,'');
-SELECT HEX(b), i2 FROM t1 WHERE (i2>=100 AND i2<201) AND b=TRUE;
-HEX(b)	i2
-1	100
-1	200
-CREATE TABLE t2 (b1 BIT NOT NULL, b2 BIT NOT NULL, i2 INTEGER NOT NULL,
-s VARCHAR(255) NOT NULL);
-INSERT INTO t2 VALUES (0x01,0x00,100,''), (0x00,0x01,300,''),
-(0x01,0x00,200,''), (0x00,0x01,100,'');
-SELECT HEX(b1), i2 FROM t2 WHERE (i2>=100 AND i2<201) AND b1=TRUE;
-HEX(b1)	i2
-1	100
-1	200
-SELECT HEX(b2), i2 FROM t2 WHERE (i2>=100 AND i2<201) AND b2=FALSE;
-HEX(b2)	i2
-0	100
-0	200
-SELECT HEX(b1), HEX(b2), i2 FROM t2
-WHERE (i2>=100 AND i2<201) AND b1=TRUE AND b2=FALSE;
-HEX(b1)	HEX(b2)	i2
-1	0	100
-1	0	200
-DROP TABLE t1, t2;
-End of 5.0 tests
->>>>>>> 0e3bc47f
+End of 5.1 tests