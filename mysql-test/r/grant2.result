SET NAMES binary;
drop database if exists mysqltest;
drop database if exists mysqltest_1;
delete from mysql.user where user like 'mysqltest\_%';
delete from mysql.db where user like 'mysqltest\_%';
delete from mysql.tables_priv where user like 'mysqltest\_%';
delete from mysql.columns_priv where user like 'mysqltest\_%';
flush privileges;
grant all privileges on `my\_%`.* to mysqltest_1@localhost with grant option;
select current_user();
current_user()
mysqltest_1@localhost
grant all privileges on `my\_1`.* to mysqltest_2@localhost with grant option;
grant all privileges on `my_%`.* to mysqltest_3@localhost with grant option;
ERROR 42000: Access denied for user 'mysqltest_1'@'localhost' to database 'my_%'
show grants for mysqltest_1@localhost;
Grants for mysqltest_1@localhost
GRANT USAGE ON *.* TO 'mysqltest_1'@'localhost'
GRANT ALL PRIVILEGES ON `my\_%`.* TO 'mysqltest_1'@'localhost' WITH GRANT OPTION
show grants for mysqltest_2@localhost;
Grants for mysqltest_2@localhost
GRANT USAGE ON *.* TO 'mysqltest_2'@'localhost'
GRANT ALL PRIVILEGES ON `my\_1`.* TO 'mysqltest_2'@'localhost' WITH GRANT OPTION
show grants for mysqltest_3@localhost;
ERROR 42000: There is no such grant defined for user 'mysqltest_3' on host 'localhost'
delete from mysql.user where user like 'mysqltest\_%';
delete from mysql.db where user like 'mysqltest\_%';
flush privileges;
create database mysqltest_1;
grant all privileges on `mysqltest\_1`.* to mysqltest_1@localhost with grant option;
select current_user();
current_user()
mysqltest_1@localhost
show databases;
Database
mysqltest_1
test
grant all privileges on `mysqltest_1`.* to mysqltest_1@localhost with grant option;
ERROR 42000: Access denied for user 'mysqltest_1'@'localhost' to database 'mysqltest_1'
show grants for mysqltest_1@localhost;
Grants for mysqltest_1@localhost
GRANT USAGE ON *.* TO 'mysqltest_1'@'localhost'
GRANT ALL PRIVILEGES ON `mysqltest\_1`.* TO 'mysqltest_1'@'localhost' WITH GRANT OPTION
delete from mysql.user where user like 'mysqltest\_%';
delete from mysql.db where user like 'mysqltest\_%';
drop database mysqltest_1;
flush privileges;
create database mysqltest;
grant INSERT, SELECT on mysqltest.* to mysqltest_1@localhost;
flush privileges;
use mysqltest;
create table t1 (id int primary key, data varchar(255));
show grants for current_user();
Grants for mysqltest_1@localhost
GRANT USAGE ON *.* TO 'mysqltest_1'@'localhost'
GRANT SELECT, INSERT ON `mysqltest`.* TO 'mysqltest_1'@'localhost'
insert into t1 values (1, 'I can''t change it!');
update t1 set data='I can change it!' where id = 1;
ERROR 42000: Access denied for user 'mysqltest_1'@'localhost' to database 'mysqltest'
insert into t1 values (1, 'XXX') on duplicate key update data= 'I can change it!';
ERROR 42000: Access denied for user 'mysqltest_1'@'localhost' to database 'mysqltest'
select * from t1;
id	data
1	I can't change it!
drop table t1;
delete from mysql.user where user like 'mysqltest\_%';
delete from mysql.db where user like 'mysqltest\_%';
flush privileges;
create table t1 (a int, b int);
grant select (a) on t1 to mysqltest_1@localhost with grant option;
grant select (a,b) on t1 to mysqltest_2@localhost;
ERROR 42000: SELECT command denied to user 'mysqltest_1'@'localhost' for column 'b' in table 't1'
grant select on t1 to mysqltest_3@localhost;
ERROR 42000: SELECT command denied to user 'mysqltest_1'@'localhost' for table 't1'
drop table t1;
delete from mysql.user where user like 'mysqltest\_%';
delete from mysql.db where user like 'mysqltest\_%';
delete from mysql.tables_priv where user like 'mysqltest\_%';
delete from mysql.columns_priv where user like 'mysqltest\_%';
flush privileges;
drop database mysqltest;
use test;
create database mysqltest_1;
create table mysqltest_1.t1 (i int);
insert into mysqltest_1.t1 values (1),(2),(3);
GRANT ALL ON mysqltest_1.t1 TO mysqltest_1@'127.0.0.0/255.0.0.0';
show grants for current_user();
Grants for mysqltest_1@127.0.0.0/255.0.0.0
GRANT USAGE ON *.* TO 'mysqltest_1'@'127.0.0.0/255.0.0.0'
GRANT ALL PRIVILEGES ON `mysqltest_1`.`t1` TO 'mysqltest_1'@'127.0.0.0/255.0.0.0'
select * from t1;
i
1
2
3
REVOKE ALL ON mysqltest_1.t1 FROM mysqltest_1@'127.0.0.0/255.0.0.0';
delete from mysql.user where user like 'mysqltest\_1';
flush privileges;
drop table mysqltest_1.t1;
<<<<<<< HEAD
grant all on mysqltest_1.* to mysqltest_1@'127.0.0.1';
select current_user();
current_user()
mysqltest_1@127.0.0.1
set password = password('changed');
select host, length(password) from mysql.user where user like 'mysqltest\_1';
host	length(password)
127.0.0.1	41
revoke all on mysqltest_1.* from mysqltest_1@'127.0.0.1';
delete from mysql.user where user like 'mysqltest\_1';
flush privileges;
grant all on mysqltest_1.* to mysqltest_1@'127.0.0.0/255.0.0.0';
select current_user();
current_user()
mysqltest_1@127.0.0.0/255.0.0.0
set password = password('changed');
select host, length(password) from mysql.user where user like 'mysqltest\_1';
host	length(password)
127.0.0.0/255.0.0.0	41
revoke all on mysqltest_1.* from mysqltest_1@'127.0.0.0/255.0.0.0';
delete from mysql.user where user like 'mysqltest\_1';
flush privileges;
drop database mysqltest_1;
set password = password("changed");
ERROR 42000: Access denied for user ''@'localhost' to database 'mysql'
=======
drop database mysqltest_1;
lock table mysql.user write;
 flush privileges;
 grant all on *.* to 'mysqltest_1'@'localhost';
unlock tables;
lock table mysql.user write;
 set password for 'mysqltest_1'@'localhost' = password('');
 revoke all on *.* from 'mysqltest_1'@'localhost';
unlock tables;
drop user 'mysqltest_1'@'localhost';
>>>>>>> da2af0bb
<|MERGE_RESOLUTION|>--- conflicted
+++ resolved
@@ -97,7 +97,6 @@
 delete from mysql.user where user like 'mysqltest\_1';
 flush privileges;
 drop table mysqltest_1.t1;
-<<<<<<< HEAD
 grant all on mysqltest_1.* to mysqltest_1@'127.0.0.1';
 select current_user();
 current_user()
@@ -123,8 +122,6 @@
 drop database mysqltest_1;
 set password = password("changed");
 ERROR 42000: Access denied for user ''@'localhost' to database 'mysql'
-=======
-drop database mysqltest_1;
 lock table mysql.user write;
  flush privileges;
  grant all on *.* to 'mysqltest_1'@'localhost';
@@ -133,5 +130,4 @@
  set password for 'mysqltest_1'@'localhost' = password('');
  revoke all on *.* from 'mysqltest_1'@'localhost';
 unlock tables;
-drop user 'mysqltest_1'@'localhost';
->>>>>>> da2af0bb
+drop user 'mysqltest_1'@'localhost';