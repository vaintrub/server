DROP TABLE IF EXISTS t0,t1,t2,t3,t4,t5;
DROP VIEW IF EXISTS v1;
show variables where variable_name like "skip_show_database";
Variable_name	Value
skip_show_database	OFF
grant select, update, execute on test.* to mysqltest_2@localhost;
grant select, update on test.* to mysqltest_1@localhost;
create user mysqltest_3@localhost;
create user mysqltest_3;
select * from information_schema.SCHEMATA where schema_name > 'm';
CATALOG_NAME	SCHEMA_NAME	DEFAULT_CHARACTER_SET_NAME	DEFAULT_COLLATION_NAME	SQL_PATH
NULL	mysql	latin1	latin1_swedish_ci	NULL
NULL	test	latin1	latin1_swedish_ci	NULL
select schema_name from information_schema.schemata;
schema_name
information_schema
cluster_replication
mysql
test
show databases like 't%';
Database (t%)
test
show databases;
Database
information_schema
cluster_replication
mysql
test
show databases where `database` = 't%';
Database
create database mysqltest;
create table mysqltest.t1(a int, b VARCHAR(30), KEY string_data (b));
create table test.t2(a int);
create table t3(a int, KEY a_data (a));
create table mysqltest.t4(a int);
create table t5 (id int auto_increment primary key);
insert into t5 values (10);
create view v1 (c) as select table_name from information_schema.TABLES;
select * from v1;
c
CHARACTER_SETS
COLLATIONS
COLLATION_CHARACTER_SET_APPLICABILITY
COLUMNS
COLUMN_PRIVILEGES
ENGINES
EVENTS
FILES
KEY_COLUMN_USAGE
PARTITIONS
PLUGINS
ROUTINES
SCHEMATA
SCHEMA_PRIVILEGES
STATISTICS
TABLES
TABLE_CONSTRAINTS
TABLE_PRIVILEGES
TRIGGERS
USER_PRIVILEGES
<<<<<<< HEAD
binlog_index
=======
VIEWS
>>>>>>> ef0cd2f5
columns_priv
db
event
func
general_log
help_category
help_keyword
help_relation
help_topic
host
plugin
proc
procs_priv
slow_log
tables_priv
time_zone
time_zone_leap_second
time_zone_name
time_zone_transition
time_zone_transition_type
user
t1
t4
t2
t3
t5
v1
select c,table_name from v1 
inner join information_schema.TABLES v2 on (v1.c=v2.table_name)
where v1.c like "t%";
c	table_name
TABLES	TABLES
TABLE_CONSTRAINTS	TABLE_CONSTRAINTS
TABLE_PRIVILEGES	TABLE_PRIVILEGES
TRIGGERS	TRIGGERS
tables_priv	tables_priv
time_zone	time_zone
time_zone_leap_second	time_zone_leap_second
time_zone_name	time_zone_name
time_zone_transition	time_zone_transition
time_zone_transition_type	time_zone_transition_type
t1	t1
t4	t4
t2	t2
t3	t3
t5	t5
select c,table_name from v1 
left join information_schema.TABLES v2 on (v1.c=v2.table_name)
where v1.c like "t%";
c	table_name
TABLES	TABLES
TABLE_CONSTRAINTS	TABLE_CONSTRAINTS
TABLE_PRIVILEGES	TABLE_PRIVILEGES
TRIGGERS	TRIGGERS
tables_priv	tables_priv
time_zone	time_zone
time_zone_leap_second	time_zone_leap_second
time_zone_name	time_zone_name
time_zone_transition	time_zone_transition
time_zone_transition_type	time_zone_transition_type
t1	t1
t4	t4
t2	t2
t3	t3
t5	t5
select c, v2.table_name from v1
right join information_schema.TABLES v2 on (v1.c=v2.table_name)
where v1.c like "t%";
c	table_name
TABLES	TABLES
TABLE_CONSTRAINTS	TABLE_CONSTRAINTS
TABLE_PRIVILEGES	TABLE_PRIVILEGES
TRIGGERS	TRIGGERS
tables_priv	tables_priv
time_zone	time_zone
time_zone_leap_second	time_zone_leap_second
time_zone_name	time_zone_name
time_zone_transition	time_zone_transition
time_zone_transition_type	time_zone_transition_type
t1	t1
t4	t4
t2	t2
t3	t3
t5	t5
select table_name from information_schema.TABLES
where table_schema = "mysqltest" and table_name like "t%";
table_name
t1
t4
select * from information_schema.STATISTICS where TABLE_SCHEMA = "mysqltest";
TABLE_CATALOG	TABLE_SCHEMA	TABLE_NAME	NON_UNIQUE	INDEX_SCHEMA	INDEX_NAME	SEQ_IN_INDEX	COLUMN_NAME	COLLATION	CARDINALITY	SUB_PART	PACKED	NULLABLE	INDEX_TYPE	COMMENT
NULL	mysqltest	t1	1	mysqltest	string_data	1	b	A	NULL	NULL	NULL	YES	BTREE	
show keys from t3 where Key_name = "a_data";
Table	Non_unique	Key_name	Seq_in_index	Column_name	Collation	Cardinality	Sub_part	Packed	Null	Index_type	Comment
t3	1	a_data	1	a	A	NULL	NULL	NULL	YES	BTREE	
show tables like 't%';
Tables_in_test (t%)
t2
t3
t5
show table status;
Name	Engine	Version	Row_format	Rows	Avg_row_length	Data_length	Max_data_length	Index_length	Data_free	Auto_increment	Create_time	Update_time	Check_time	Collation	Checksum	Create_options	Comment
t2	MyISAM	10	Fixed	0	0	0	#	1024	0	NULL	#	#	NULL	latin1_swedish_ci	NULL		
t3	MyISAM	10	Fixed	0	0	0	#	1024	0	NULL	#	#	NULL	latin1_swedish_ci	NULL		
t5	MyISAM	10	Fixed	1	7	7	#	2048	0	11	#	#	NULL	latin1_swedish_ci	NULL		
v1	NULL	NULL	NULL	NULL	NULL	NULL	#	NULL	NULL	NULL	#	#	NULL	NULL	NULL	NULL	VIEW
show full columns from t3 like "a%";
Field	Type	Collation	Null	Key	Default	Extra	Privileges	Comment
a	int(11)	NULL	YES	MUL	NULL		select,insert,update,references	
show full columns from mysql.db like "Insert%";
Field	Type	Collation	Null	Key	Default	Extra	Privileges	Comment
Insert_priv	enum('N','Y')	utf8_general_ci	NO		N		select,insert,update,references	
show full columns from v1;
Field	Type	Collation	Null	Key	Default	Extra	Privileges	Comment
c	varchar(64)	utf8_general_ci	NO				select,insert,update,references	
select * from information_schema.COLUMNS where table_name="t1"
and column_name= "a";
TABLE_CATALOG	TABLE_SCHEMA	TABLE_NAME	COLUMN_NAME	ORDINAL_POSITION	COLUMN_DEFAULT	IS_NULLABLE	DATA_TYPE	CHARACTER_MAXIMUM_LENGTH	CHARACTER_OCTET_LENGTH	NUMERIC_PRECISION	NUMERIC_SCALE	CHARACTER_SET_NAME	COLLATION_NAME	COLUMN_TYPE	COLUMN_KEY	EXTRA	PRIVILEGES	COLUMN_COMMENT
NULL	mysqltest	t1	a	1	NULL	YES	int	NULL	NULL	10	0	NULL	NULL	int(11)			select,insert,update,references	
show columns from mysqltest.t1 where field like "%a%";
Field	Type	Null	Key	Default	Extra
a	int(11)	YES		NULL	
create view mysqltest.v1 (c) as select a from mysqltest.t1;
grant select (a) on mysqltest.t1 to mysqltest_2@localhost;
grant select on mysqltest.v1 to mysqltest_3;
select table_name, column_name, privileges from information_schema.columns 
where table_schema = 'mysqltest' and table_name = 't1';
table_name	column_name	privileges
t1	a	select
show columns from mysqltest.t1;
Field	Type	Null	Key	Default	Extra
a	int(11)	YES		NULL	
b	varchar(30)	YES	MUL	NULL	
select table_name, column_name, privileges from information_schema.columns
where table_schema = 'mysqltest' and table_name = 'v1';
table_name	column_name	privileges
v1	c	select
drop view v1, mysqltest.v1;
drop tables mysqltest.t4, mysqltest.t1, t2, t3, t5;
drop database mysqltest;
select * from information_schema.CHARACTER_SETS
where CHARACTER_SET_NAME like 'latin1%';
CHARACTER_SET_NAME	DEFAULT_COLLATE_NAME	DESCRIPTION	MAXLEN
latin1	latin1_swedish_ci	cp1252 West European	1
SHOW CHARACTER SET LIKE 'latin1%';
Charset	Description	Default collation	Maxlen
latin1	cp1252 West European	latin1_swedish_ci	1
SHOW CHARACTER SET WHERE charset like 'latin1%';
Charset	Description	Default collation	Maxlen
latin1	cp1252 West European	latin1_swedish_ci	1
select * from information_schema.COLLATIONS
where COLLATION_NAME like 'latin1%';
COLLATION_NAME	CHARACTER_SET_NAME	ID	IS_DEFAULT	IS_COMPILED	SORTLEN
latin1_german1_ci	latin1	5			0
latin1_swedish_ci	latin1	8	Yes	Yes	1
latin1_danish_ci	latin1	15			0
latin1_german2_ci	latin1	31		Yes	2
latin1_bin	latin1	47		Yes	1
latin1_general_ci	latin1	48			0
latin1_general_cs	latin1	49			0
latin1_spanish_ci	latin1	94			0
SHOW COLLATION LIKE 'latin1%';
Collation	Charset	Id	Default	Compiled	Sortlen
latin1_german1_ci	latin1	5			0
latin1_swedish_ci	latin1	8	Yes	Yes	1
latin1_danish_ci	latin1	15			0
latin1_german2_ci	latin1	31		Yes	2
latin1_bin	latin1	47		Yes	1
latin1_general_ci	latin1	48			0
latin1_general_cs	latin1	49			0
latin1_spanish_ci	latin1	94			0
SHOW COLLATION WHERE collation like 'latin1%';
Collation	Charset	Id	Default	Compiled	Sortlen
latin1_german1_ci	latin1	5			0
latin1_swedish_ci	latin1	8	Yes	Yes	1
latin1_danish_ci	latin1	15			0
latin1_german2_ci	latin1	31		Yes	2
latin1_bin	latin1	47		Yes	1
latin1_general_ci	latin1	48			0
latin1_general_cs	latin1	49			0
latin1_spanish_ci	latin1	94			0
select * from information_schema.COLLATION_CHARACTER_SET_APPLICABILITY
where COLLATION_NAME like 'latin1%';
COLLATION_NAME	CHARACTER_SET_NAME
latin1_german1_ci	latin1
latin1_swedish_ci	latin1
latin1_danish_ci	latin1
latin1_german2_ci	latin1
latin1_bin	latin1
latin1_general_ci	latin1
latin1_general_cs	latin1
latin1_spanish_ci	latin1
drop procedure if exists sel2;
drop function if exists sub1;
drop function if exists sub2;
create function sub1(i int) returns int
return i+1;
create procedure sel2()
begin
select * from t1;
select * from t2;
end|
select parameter_style, sql_data_access, dtd_identifier 
from information_schema.routines;
parameter_style	sql_data_access	dtd_identifier
SQL	CONTAINS SQL	NULL
SQL	CONTAINS SQL	int(11)
show procedure status;
Db	Name	Type	Definer	Modified	Created	Security_type	Comment
test	sel2	PROCEDURE	root@localhost	#	#	DEFINER	
show function status;
Db	Name	Type	Definer	Modified	Created	Security_type	Comment
test	sub1	FUNCTION	root@localhost	#	#	DEFINER	
select a.ROUTINE_NAME from information_schema.ROUTINES a,
information_schema.SCHEMATA b where
a.ROUTINE_SCHEMA = b.SCHEMA_NAME;
ROUTINE_NAME
sel2
sub1
explain select a.ROUTINE_NAME from information_schema.ROUTINES a,
information_schema.SCHEMATA b where
a.ROUTINE_SCHEMA = b.SCHEMA_NAME;
id	select_type	table	type	possible_keys	key	key_len	ref	rows	Extra
1	SIMPLE	#	ALL	NULL	NULL	NULL	NULL	2	
1	SIMPLE	#	ALL	NULL	NULL	NULL	NULL	2	Using where
select a.ROUTINE_NAME, b.name from information_schema.ROUTINES a,
mysql.proc b where a.ROUTINE_NAME = convert(b.name using utf8) order by 1;
ROUTINE_NAME	name
sel2	sel2
sub1	sub1
select count(*) from information_schema.ROUTINES;
count(*)
2
select ROUTINE_NAME, ROUTINE_DEFINITION from information_schema.ROUTINES;
ROUTINE_NAME	ROUTINE_DEFINITION
show create function sub1;
ERROR 42000: FUNCTION sub1 does not exist
select ROUTINE_NAME, ROUTINE_DEFINITION from information_schema.ROUTINES;
ROUTINE_NAME	ROUTINE_DEFINITION
sel2	
sub1	
grant all privileges on test.* to mysqltest_1@localhost;
select ROUTINE_NAME, ROUTINE_DEFINITION from information_schema.ROUTINES;
ROUTINE_NAME	ROUTINE_DEFINITION
sel2	
sub1	
create function sub2(i int) returns int
return i+1;
select ROUTINE_NAME, ROUTINE_DEFINITION from information_schema.ROUTINES;
ROUTINE_NAME	ROUTINE_DEFINITION
sel2	
sub1	
sub2	return i+1
show create procedure sel2;
Procedure	sql_mode	Create Procedure
sel2		
show create function sub1;
Function	sql_mode	Create Function
sub1		
show create function sub2;
Function	sql_mode	Create Function
sub2		CREATE FUNCTION `sub2`(i int) RETURNS int(11)
return i+1
show function status like "sub2";
Db	Name	Type	Definer	Modified	Created	Security_type	Comment
test	sub2	FUNCTION	mysqltest_1@localhost	#	#	DEFINER	
drop function sub2;
show create procedure sel2;
Procedure	sql_mode	Create Procedure
sel2		CREATE PROCEDURE `sel2`()
begin
select * from t1;
select * from t2;
end
create view v0 (c) as select schema_name from information_schema.schemata;
select * from v0;
c
information_schema
cluster_replication
mysql
test
explain select * from v0;
id	select_type	table	type	possible_keys	key	key_len	ref	rows	Extra
1	PRIMARY	#	ALL	NULL	NULL	NULL	NULL	2	
create view v1 (c) as select table_name from information_schema.tables
where table_name="v1";
select * from v1;
c
v1
create view v2 (c) as select column_name from information_schema.columns
where table_name="v2";
select * from v2;
c
c
create view v3 (c) as select CHARACTER_SET_NAME from information_schema.character_sets
where CHARACTER_SET_NAME like "latin1%";
select * from v3;
c
latin1
create view v4 (c) as select COLLATION_NAME from information_schema.collations
where COLLATION_NAME like "latin1%";
select * from v4;
c
latin1_german1_ci
latin1_swedish_ci
latin1_danish_ci
latin1_german2_ci
latin1_bin
latin1_general_ci
latin1_general_cs
latin1_spanish_ci
show keys from v4;
Table	Non_unique	Key_name	Seq_in_index	Column_name	Collation	Cardinality	Sub_part	Packed	Null	Index_type	Comment
select * from information_schema.views where TABLE_NAME like "v%";
TABLE_CATALOG	TABLE_SCHEMA	TABLE_NAME	VIEW_DEFINITION	CHECK_OPTION	IS_UPDATABLE	DEFINER	SECURITY_TYPE
NULL	test	v0	select sql_no_cache `schemata`.`SCHEMA_NAME` AS `c` from `information_schema`.`schemata`	NONE	NO	root@localhost	DEFINER
NULL	test	v1	select sql_no_cache `tables`.`TABLE_NAME` AS `c` from `information_schema`.`tables` where (`tables`.`TABLE_NAME` = _utf8'v1')	NONE	NO	root@localhost	DEFINER
NULL	test	v2	select sql_no_cache `columns`.`COLUMN_NAME` AS `c` from `information_schema`.`columns` where (`columns`.`TABLE_NAME` = _utf8'v2')	NONE	NO	root@localhost	DEFINER
NULL	test	v3	select sql_no_cache `character_sets`.`CHARACTER_SET_NAME` AS `c` from `information_schema`.`character_sets` where (`character_sets`.`CHARACTER_SET_NAME` like _utf8'latin1%')	NONE	NO	root@localhost	DEFINER
NULL	test	v4	select sql_no_cache `collations`.`COLLATION_NAME` AS `c` from `information_schema`.`collations` where (`collations`.`COLLATION_NAME` like _utf8'latin1%')	NONE	NO	root@localhost	DEFINER
drop view v0, v1, v2, v3, v4;
create table t1 (a int);
grant select,update,insert on t1 to mysqltest_1@localhost;
grant select (a), update (a),insert(a), references(a) on t1 to mysqltest_1@localhost;
grant all on test.* to mysqltest_1@localhost with grant option;
select * from information_schema.USER_PRIVILEGES where grantee like '%mysqltest_1%';
GRANTEE	TABLE_CATALOG	PRIVILEGE_TYPE	IS_GRANTABLE
'mysqltest_1'@'localhost'	NULL	USAGE	NO
select * from information_schema.SCHEMA_PRIVILEGES where grantee like '%mysqltest_1%';
GRANTEE	TABLE_CATALOG	TABLE_SCHEMA	PRIVILEGE_TYPE	IS_GRANTABLE
'mysqltest_1'@'localhost'	NULL	test	SELECT	YES
'mysqltest_1'@'localhost'	NULL	test	INSERT	YES
'mysqltest_1'@'localhost'	NULL	test	UPDATE	YES
'mysqltest_1'@'localhost'	NULL	test	DELETE	YES
'mysqltest_1'@'localhost'	NULL	test	CREATE	YES
'mysqltest_1'@'localhost'	NULL	test	DROP	YES
'mysqltest_1'@'localhost'	NULL	test	REFERENCES	YES
'mysqltest_1'@'localhost'	NULL	test	INDEX	YES
'mysqltest_1'@'localhost'	NULL	test	ALTER	YES
'mysqltest_1'@'localhost'	NULL	test	CREATE TEMPORARY TABLES	YES
'mysqltest_1'@'localhost'	NULL	test	LOCK TABLES	YES
'mysqltest_1'@'localhost'	NULL	test	EXECUTE	YES
'mysqltest_1'@'localhost'	NULL	test	CREATE VIEW	YES
'mysqltest_1'@'localhost'	NULL	test	SHOW VIEW	YES
'mysqltest_1'@'localhost'	NULL	test	CREATE ROUTINE	YES
'mysqltest_1'@'localhost'	NULL	test	ALTER ROUTINE	YES
'mysqltest_1'@'localhost'	NULL	test	EVENT	YES
'mysqltest_1'@'localhost'	NULL	test	TRIGGER	YES
select * from information_schema.TABLE_PRIVILEGES where grantee like '%mysqltest_1%';
GRANTEE	TABLE_CATALOG	TABLE_SCHEMA	TABLE_NAME	PRIVILEGE_TYPE	IS_GRANTABLE
'mysqltest_1'@'localhost'	NULL	test	t1	SELECT	NO
'mysqltest_1'@'localhost'	NULL	test	t1	INSERT	NO
'mysqltest_1'@'localhost'	NULL	test	t1	UPDATE	NO
select * from information_schema.COLUMN_PRIVILEGES where grantee like '%mysqltest_1%';
GRANTEE	TABLE_CATALOG	TABLE_SCHEMA	TABLE_NAME	COLUMN_NAME	PRIVILEGE_TYPE	IS_GRANTABLE
'mysqltest_1'@'localhost'	NULL	test	t1	a	SELECT	NO
'mysqltest_1'@'localhost'	NULL	test	t1	a	INSERT	NO
'mysqltest_1'@'localhost'	NULL	test	t1	a	UPDATE	NO
'mysqltest_1'@'localhost'	NULL	test	t1	a	REFERENCES	NO
delete from mysql.user where user like 'mysqltest%';
delete from mysql.db where user like 'mysqltest%';
delete from mysql.tables_priv where user like 'mysqltest%';
delete from mysql.columns_priv where user like 'mysqltest%';
flush privileges;
drop table t1;
create table t1 (a int null, primary key(a));
alter table t1 add constraint constraint_1 unique (a);
alter table t1 add constraint unique key_1(a);
alter table t1 add constraint constraint_2 unique key_2(a);
show create table t1;
Table	Create Table
t1	CREATE TABLE `t1` (
  `a` int(11) NOT NULL default '0',
  PRIMARY KEY  (`a`),
  UNIQUE KEY `constraint_1` (`a`),
  UNIQUE KEY `key_1` (`a`),
  UNIQUE KEY `key_2` (`a`)
) ENGINE=MyISAM DEFAULT CHARSET=latin1
select * from information_schema.TABLE_CONSTRAINTS where
TABLE_SCHEMA= "test";
CONSTRAINT_CATALOG	CONSTRAINT_SCHEMA	CONSTRAINT_NAME	TABLE_SCHEMA	TABLE_NAME	CONSTRAINT_TYPE
NULL	test	PRIMARY	test	t1	PRIMARY KEY
NULL	test	constraint_1	test	t1	UNIQUE
NULL	test	key_1	test	t1	UNIQUE
NULL	test	key_2	test	t1	UNIQUE
select * from information_schema.KEY_COLUMN_USAGE where
TABLE_SCHEMA= "test";
CONSTRAINT_CATALOG	CONSTRAINT_SCHEMA	CONSTRAINT_NAME	TABLE_CATALOG	TABLE_SCHEMA	TABLE_NAME	COLUMN_NAME	ORDINAL_POSITION	POSITION_IN_UNIQUE_CONSTRAINT	REFERENCED_TABLE_SCHEMA	REFERENCED_TABLE_NAME	REFERENCED_COLUMN_NAME
NULL	test	PRIMARY	NULL	test	t1	a	1	NULL	NULL	NULL	NULL
NULL	test	constraint_1	NULL	test	t1	a	1	NULL	NULL	NULL	NULL
NULL	test	key_1	NULL	test	t1	a	1	NULL	NULL	NULL	NULL
NULL	test	key_2	NULL	test	t1	a	1	NULL	NULL	NULL	NULL
select table_name from information_schema.TABLES where table_schema like "test%";
table_name
t1
select table_name,column_name from information_schema.COLUMNS where table_schema like "test%";
table_name	column_name
t1	a
select ROUTINE_NAME from information_schema.ROUTINES;
ROUTINE_NAME
sel2
sub1
delete from mysql.user where user='mysqltest_1';
drop table t1;
drop procedure sel2;
drop function sub1;
create table t1(a int);
create view v1 (c) as select a from t1 with check option;
create view v2 (c) as select a from t1 WITH LOCAL CHECK OPTION;
create view v3 (c) as select a from t1 WITH CASCADED CHECK OPTION;
select * from information_schema.views;
TABLE_CATALOG	TABLE_SCHEMA	TABLE_NAME	VIEW_DEFINITION	CHECK_OPTION	IS_UPDATABLE	DEFINER	SECURITY_TYPE
NULL	test	v1	select `test`.`t1`.`a` AS `c` from `test`.`t1`	CASCADED	YES	root@localhost	DEFINER
NULL	test	v2	select `test`.`t1`.`a` AS `c` from `test`.`t1`	LOCAL	YES	root@localhost	DEFINER
NULL	test	v3	select `test`.`t1`.`a` AS `c` from `test`.`t1`	CASCADED	YES	root@localhost	DEFINER
grant select (a) on test.t1 to joe@localhost with grant option;
select * from INFORMATION_SCHEMA.COLUMN_PRIVILEGES;
GRANTEE	TABLE_CATALOG	TABLE_SCHEMA	TABLE_NAME	COLUMN_NAME	PRIVILEGE_TYPE	IS_GRANTABLE
'joe'@'localhost'	NULL	test	t1	a	SELECT	YES
select * from INFORMATION_SCHEMA.TABLE_PRIVILEGES;
GRANTEE	TABLE_CATALOG	TABLE_SCHEMA	TABLE_NAME	PRIVILEGE_TYPE	IS_GRANTABLE
drop view v1, v2, v3;
drop table t1;
delete from mysql.user where user='joe';
delete from mysql.db where user='joe';
delete from mysql.tables_priv where user='joe';
delete from mysql.columns_priv where user='joe';
flush privileges;
create table t1 (a int not null auto_increment,b int, primary key (a));
insert into t1 values (1,1),(NULL,3),(NULL,4);
select AUTO_INCREMENT from information_schema.tables where table_name = 't1';
AUTO_INCREMENT
4
drop table t1;
create table t1 (s1 int);
insert into t1 values (0),(9),(0);
select s1 from t1 where s1 in (select version from
information_schema.tables) union select version from
information_schema.tables;
s1
10
drop table t1;
SHOW CREATE TABLE INFORMATION_SCHEMA.character_sets;
Table	Create Table
CHARACTER_SETS	CREATE TEMPORARY TABLE `CHARACTER_SETS` (
  `CHARACTER_SET_NAME` varchar(64) NOT NULL default '',
  `DEFAULT_COLLATE_NAME` varchar(64) NOT NULL default '',
  `DESCRIPTION` varchar(60) NOT NULL default '',
  `MAXLEN` bigint(3) NOT NULL default '0'
) ENGINE=MEMORY DEFAULT CHARSET=utf8
set names latin2;
SHOW CREATE TABLE INFORMATION_SCHEMA.character_sets;
Table	Create Table
CHARACTER_SETS	CREATE TEMPORARY TABLE `CHARACTER_SETS` (
  `CHARACTER_SET_NAME` varchar(64) NOT NULL default '',
  `DEFAULT_COLLATE_NAME` varchar(64) NOT NULL default '',
  `DESCRIPTION` varchar(60) NOT NULL default '',
  `MAXLEN` bigint(3) NOT NULL default '0'
) ENGINE=MEMORY DEFAULT CHARSET=utf8
set names latin1;
create table t1 select * from information_schema.CHARACTER_SETS
where CHARACTER_SET_NAME like "latin1";
select * from t1;
CHARACTER_SET_NAME	DEFAULT_COLLATE_NAME	DESCRIPTION	MAXLEN
latin1	latin1_swedish_ci	cp1252 West European	1
alter table t1 default character set utf8;
show create table t1;
Table	Create Table
t1	CREATE TABLE `t1` (
  `CHARACTER_SET_NAME` varchar(64) NOT NULL default '',
  `DEFAULT_COLLATE_NAME` varchar(64) NOT NULL default '',
  `DESCRIPTION` varchar(60) NOT NULL default '',
  `MAXLEN` bigint(3) NOT NULL default '0'
) ENGINE=MyISAM DEFAULT CHARSET=utf8
drop table t1;
create view v1 as select * from information_schema.TABLES;
drop view v1;
create table t1(a NUMERIC(5,3), b NUMERIC(5,1), c float(5,2),
d NUMERIC(6,4), e float, f DECIMAL(6,3), g int(11), h DOUBLE(10,3),
i DOUBLE);
select COLUMN_NAME,COLUMN_TYPE, CHARACTER_MAXIMUM_LENGTH, 
CHARACTER_OCTET_LENGTH, NUMERIC_PRECISION, NUMERIC_SCALE
from information_schema.columns where table_name= 't1';
COLUMN_NAME	COLUMN_TYPE	CHARACTER_MAXIMUM_LENGTH	CHARACTER_OCTET_LENGTH	NUMERIC_PRECISION	NUMERIC_SCALE
a	decimal(5,3)	NULL	NULL	5	3
b	decimal(5,1)	NULL	NULL	5	1
c	float(5,2)	NULL	NULL	5	2
d	decimal(6,4)	NULL	NULL	6	4
e	float	NULL	NULL	12	NULL
f	decimal(6,3)	NULL	NULL	6	3
g	int(11)	NULL	NULL	10	0
h	double(10,3)	NULL	NULL	10	3
i	double	NULL	NULL	22	NULL
drop table t1;
create table t115 as select table_name, column_name, column_type
from information_schema.columns where table_name = 'proc';
select * from t115;
table_name	column_name	column_type
proc	db	char(64)
proc	name	char(64)
proc	type	enum('FUNCTION','PROCEDURE')
proc	specific_name	char(64)
proc	language	enum('SQL')
proc	sql_data_access	enum('CONTAINS_SQL','NO_SQL','READS_SQL_DATA','MODIFIES_SQL_DATA')
proc	is_deterministic	enum('YES','NO')
proc	security_type	enum('INVOKER','DEFINER')
proc	param_list	blob
proc	returns	char(64)
proc	body	longblob
proc	definer	char(77)
proc	created	timestamp
proc	modified	timestamp
proc	sql_mode	set('REAL_AS_FLOAT','PIPES_AS_CONCAT','ANSI_QUOTES','IGNORE_SPACE','NOT_USED','ONLY_FULL_GROUP_BY','NO_UNSIGNED_SUBTRACTION','NO_DIR_IN_CREATE','POSTGRESQL','ORACLE','MSSQL','DB2','MAXDB','NO_KEY_OPTIONS','NO_TABLE_OPTIONS','NO_FIELD_OPTIONS','MYSQL323','MYSQL40','ANSI','NO_AUTO_VALUE_ON_ZERO','NO_BACKSLASH_ESCAPES','STRICT_TRANS_TABLES','STRICT_ALL_TABLES','NO_ZERO_IN_DATE','NO_ZERO_DATE','INVALID_DATES','ERROR_FOR_DIVISION_BY_ZERO','TRADITIONAL','NO_AUTO_CREATE_USER','HIGH_NOT_PRECEDENCE')
proc	comment	char(64)
drop table t115;
create procedure p108 () begin declare c cursor for select data_type
from information_schema.columns;  open c; open c; end;//
call p108()//
ERROR 24000: Cursor is already open
drop procedure p108;
create view v1 as select A1.table_name from information_schema.TABLES A1
where table_name= "user";
select * from v1;
table_name
user
drop view v1;
create view vo as select 'a' union select 'a';
show index from vo;
Table	Non_unique	Key_name	Seq_in_index	Column_name	Collation	Cardinality	Sub_part	Packed	Null	Index_type	Comment
select * from information_schema.TABLE_CONSTRAINTS where
TABLE_NAME= "vo";
CONSTRAINT_CATALOG	CONSTRAINT_SCHEMA	CONSTRAINT_NAME	TABLE_SCHEMA	TABLE_NAME	CONSTRAINT_TYPE
select * from information_schema.KEY_COLUMN_USAGE where
TABLE_NAME= "vo";
CONSTRAINT_CATALOG	CONSTRAINT_SCHEMA	CONSTRAINT_NAME	TABLE_CATALOG	TABLE_SCHEMA	TABLE_NAME	COLUMN_NAME	ORDINAL_POSITION	POSITION_IN_UNIQUE_CONSTRAINT	REFERENCED_TABLE_SCHEMA	REFERENCED_TABLE_NAME	REFERENCED_COLUMN_NAME
drop view vo;
select TABLE_NAME,TABLE_TYPE,ENGINE
from information_schema.tables 
where table_schema='information_schema' limit 2;
TABLE_NAME	TABLE_TYPE	ENGINE
CHARACTER_SETS	SYSTEM VIEW	MEMORY
COLLATIONS	SYSTEM VIEW	MEMORY
show tables from information_schema like "T%";
Tables_in_information_schema (T%)
TABLES
TABLE_CONSTRAINTS
TABLE_PRIVILEGES
TRIGGERS
create database information_schema;
ERROR 42000: Access denied for user 'root'@'localhost' to database 'information_schema'
use information_schema;
show full tables like "T%";
Tables_in_information_schema (T%)	Table_type
TABLES	SYSTEM VIEW
TABLE_CONSTRAINTS	SYSTEM VIEW
TABLE_PRIVILEGES	SYSTEM VIEW
TRIGGERS	SYSTEM VIEW
create table t1(a int);
ERROR 42S02: Unknown table 't1' in information_schema
use test;
show tables;
Tables_in_test
use information_schema;
show tables like "T%";
Tables_in_information_schema (T%)
TABLES
TABLE_CONSTRAINTS
TABLE_PRIVILEGES
TRIGGERS
select table_name from tables where table_name='user';
table_name
user
select column_name, privileges from columns
where table_name='user' and column_name like '%o%';
column_name	privileges
Host	select,insert,update,references
Password	select,insert,update,references
Drop_priv	select,insert,update,references
Reload_priv	select,insert,update,references
Shutdown_priv	select,insert,update,references
Process_priv	select,insert,update,references
Show_db_priv	select,insert,update,references
Lock_tables_priv	select,insert,update,references
Show_view_priv	select,insert,update,references
Create_routine_priv	select,insert,update,references
Alter_routine_priv	select,insert,update,references
max_questions	select,insert,update,references
max_connections	select,insert,update,references
max_user_connections	select,insert,update,references
use test;
create function sub1(i int) returns int
return i+1;
create table t1(f1 int);
create view v2 (c) as select f1 from t1;
create view v3 (c) as select sub1(1);
create table t4(f1 int, KEY f1_key (f1));
drop table t1;
drop function sub1;
select table_name from information_schema.views
where table_schema='test';
table_name
v2
v3
Warnings:
Warning	1356	View 'test.v2' references invalid table(s) or column(s) or function(s) or definer/invoker of view lack rights to use them
Warning	1356	View 'test.v3' references invalid table(s) or column(s) or function(s) or definer/invoker of view lack rights to use them
select table_name from information_schema.views
where table_schema='test';
table_name
v2
v3
Warnings:
Warning	1356	View 'test.v2' references invalid table(s) or column(s) or function(s) or definer/invoker of view lack rights to use them
Warning	1356	View 'test.v3' references invalid table(s) or column(s) or function(s) or definer/invoker of view lack rights to use them
select column_name from information_schema.columns
where table_schema='test';
column_name
f1
Warnings:
Warning	1356	View 'test.v2' references invalid table(s) or column(s) or function(s) or definer/invoker of view lack rights to use them
Warning	1356	View 'test.v3' references invalid table(s) or column(s) or function(s) or definer/invoker of view lack rights to use them
select index_name from information_schema.statistics where table_schema='test';
index_name
f1_key
select constraint_name from information_schema.table_constraints
where table_schema='test';
constraint_name
show create view v2;
View	Create View
v2	CREATE ALGORITHM=UNDEFINED DEFINER=`root`@`localhost` SQL SECURITY DEFINER VIEW `v2` AS select `test`.`t1`.`f1` AS `c` from `t1`
Warnings:
Warning	1356	View 'test.v2' references invalid table(s) or column(s) or function(s) or definer/invoker of view lack rights to use them
show create table v3;
View	Create View
v3	CREATE ALGORITHM=UNDEFINED DEFINER=`root`@`localhost` SQL SECURITY DEFINER VIEW `v3` AS select sql_no_cache `test`.`sub1`(1) AS `c`
Warnings:
Warning	1356	View 'test.v3' references invalid table(s) or column(s) or function(s) or definer/invoker of view lack rights to use them
drop view v2;
drop view v3;
drop table t4;
select * from information_schema.table_names;
ERROR 42S02: Unknown table 'table_names' in information_schema
select column_type from information_schema.columns
where table_schema="information_schema" and table_name="COLUMNS" and
(column_name="character_set_name" or column_name="collation_name");
column_type
varchar(64)
varchar(64)
select TABLE_ROWS from information_schema.tables where 
table_schema="information_schema" and table_name="COLUMNS";
TABLE_ROWS
NULL
select table_type from information_schema.tables
where table_schema="mysql" and table_name="user";
table_type
BASE TABLE
show open tables where `table` like "user";
Database	Table	In_use	Name_locked
mysql	user	0	0
show status where variable_name like "%database%";
Variable_name	Value
Com_show_databases	3
show variables where variable_name like "skip_show_databas";
Variable_name	Value
show global status like "Threads_running";
Variable_name	Value
Threads_running	#
create table t1(f1 int);
create table t2(f2 int);
create view v1 as select * from t1, t2;
set @got_val= (select count(*) from information_schema.columns);
drop view v1;
drop table t1, t2;
CREATE TABLE t_crashme ( f1 BIGINT);
CREATE VIEW a1 (t_CRASHME) AS SELECT f1 FROM t_crashme GROUP BY f1;
CREATE VIEW a2 AS SELECT t_CRASHME FROM a1;
count(*)
111
drop view a2, a1;
drop table t_crashme;
select table_schema,table_name, column_name from
information_schema.columns 
where data_type = 'longtext';
table_schema	table_name	column_name
information_schema	COLUMNS	COLUMN_TYPE
information_schema	EVENTS	EVENT_BODY
information_schema	EVENTS	SQL_MODE
information_schema	PARTITIONS	PARTITION_EXPRESSION
information_schema	PARTITIONS	SUBPARTITION_EXPRESSION
information_schema	PARTITIONS	PARTITION_DESCRIPTION
information_schema	PLUGINS	PLUGIN_DESCRIPTION
information_schema	ROUTINES	ROUTINE_DEFINITION
information_schema	ROUTINES	SQL_MODE
information_schema	TRIGGERS	ACTION_CONDITION
information_schema	TRIGGERS	ACTION_STATEMENT
information_schema	TRIGGERS	SQL_MODE
information_schema	TRIGGERS	DEFINER
information_schema	VIEWS	VIEW_DEFINITION
select table_name, column_name, data_type from information_schema.columns
where data_type = 'datetime';
table_name	column_name	data_type
EVENTS	EXECUTE_AT	datetime
EVENTS	STARTS	datetime
EVENTS	ENDS	datetime
EVENTS	CREATED	datetime
EVENTS	LAST_ALTERED	datetime
EVENTS	LAST_EXECUTED	datetime
FILES	CREATION_TIME	datetime
FILES	LAST_UPDATE_TIME	datetime
FILES	LAST_ACCESS_TIME	datetime
FILES	CREATE_TIME	datetime
FILES	UPDATE_TIME	datetime
FILES	CHECK_TIME	datetime
PARTITIONS	CREATE_TIME	datetime
PARTITIONS	UPDATE_TIME	datetime
PARTITIONS	CHECK_TIME	datetime
ROUTINES	CREATED	datetime
ROUTINES	LAST_ALTERED	datetime
TABLES	CREATE_TIME	datetime
TABLES	UPDATE_TIME	datetime
TABLES	CHECK_TIME	datetime
TRIGGERS	CREATED	datetime
event	execute_at	datetime
event	last_executed	datetime
event	starts	datetime
event	ends	datetime
SELECT COUNT(*) FROM INFORMATION_SCHEMA.TABLES A
WHERE NOT EXISTS 
(SELECT * FROM INFORMATION_SCHEMA.COLUMNS B
WHERE A.TABLE_SCHEMA = B.TABLE_SCHEMA
AND A.TABLE_NAME = B.TABLE_NAME);
COUNT(*)
0
create table t1
( x_bigint BIGINT,
x_integer INTEGER,
x_smallint SMALLINT,
x_decimal DECIMAL(5,3),
x_numeric NUMERIC(5,3),
x_real REAL,
x_float FLOAT,
x_double_precision DOUBLE PRECISION );
SELECT COLUMN_NAME, CHARACTER_MAXIMUM_LENGTH, CHARACTER_OCTET_LENGTH
FROM INFORMATION_SCHEMA.COLUMNS
WHERE TABLE_NAME= 't1';
COLUMN_NAME	CHARACTER_MAXIMUM_LENGTH	CHARACTER_OCTET_LENGTH
x_bigint	NULL	NULL
x_integer	NULL	NULL
x_smallint	NULL	NULL
x_decimal	NULL	NULL
x_numeric	NULL	NULL
x_real	NULL	NULL
x_float	NULL	NULL
x_double_precision	NULL	NULL
drop table t1;
grant select on test.* to mysqltest_4@localhost;
SELECT TABLE_NAME, COLUMN_NAME, PRIVILEGES FROM INFORMATION_SCHEMA.COLUMNS 
where COLUMN_NAME='TABLE_NAME';
TABLE_NAME	COLUMN_NAME	PRIVILEGES
COLUMNS	TABLE_NAME	select
COLUMN_PRIVILEGES	TABLE_NAME	select
FILES	TABLE_NAME	select
KEY_COLUMN_USAGE	TABLE_NAME	select
PARTITIONS	TABLE_NAME	select
STATISTICS	TABLE_NAME	select
TABLES	TABLE_NAME	select
TABLE_CONSTRAINTS	TABLE_NAME	select
TABLE_PRIVILEGES	TABLE_NAME	select
VIEWS	TABLE_NAME	select
delete from mysql.user where user='mysqltest_4';
delete from mysql.db where user='mysqltest_4';
flush privileges;
SELECT table_schema, count(*) FROM information_schema.TABLES GROUP BY TABLE_SCHEMA;
table_schema	count(*)
cluster_replication	1
information_schema	21
mysql	21
create table t1 (i int, j int);
create trigger trg1 before insert on t1 for each row
begin
if new.j > 10 then
set new.j := 10;
end if;
end|
create trigger trg2 before update on t1 for each row
begin
if old.i % 2 = 0 then
set new.j := -1;
end if;
end|
create trigger trg3 after update on t1 for each row
begin
if new.j = -1 then
set @fired:= "Yes";
end if;
end|
show triggers;
Trigger	Event	Table	Statement	Timing	Created	sql_mode	Definer
trg1	INSERT	t1	begin
if new.j > 10 then
set new.j := 10;
end if;
end	BEFORE	NULL		root@localhost
trg2	UPDATE	t1	begin
if old.i % 2 = 0 then
set new.j := -1;
end if;
end	BEFORE	NULL		root@localhost
trg3	UPDATE	t1	begin
if new.j = -1 then
set @fired:= "Yes";
end if;
end	AFTER	NULL		root@localhost
select * from information_schema.triggers;
TRIGGER_CATALOG	TRIGGER_SCHEMA	TRIGGER_NAME	EVENT_MANIPULATION	EVENT_OBJECT_CATALOG	EVENT_OBJECT_SCHEMA	EVENT_OBJECT_TABLE	ACTION_ORDER	ACTION_CONDITION	ACTION_STATEMENT	ACTION_ORIENTATION	ACTION_TIMING	ACTION_REFERENCE_OLD_TABLE	ACTION_REFERENCE_NEW_TABLE	ACTION_REFERENCE_OLD_ROW	ACTION_REFERENCE_NEW_ROW	CREATED	SQL_MODE	DEFINER
NULL	test	trg1	INSERT	NULL	test	t1	0	NULL	begin
if new.j > 10 then
set new.j := 10;
end if;
end	ROW	BEFORE	NULL	NULL	OLD	NEW	NULL		root@localhost
NULL	test	trg2	UPDATE	NULL	test	t1	0	NULL	begin
if old.i % 2 = 0 then
set new.j := -1;
end if;
end	ROW	BEFORE	NULL	NULL	OLD	NEW	NULL		root@localhost
NULL	test	trg3	UPDATE	NULL	test	t1	0	NULL	begin
if new.j = -1 then
set @fired:= "Yes";
end if;
end	ROW	AFTER	NULL	NULL	OLD	NEW	NULL		root@localhost
drop trigger trg1;
drop trigger trg2;
drop trigger trg3;
drop table t1;
create database mysqltest;
create table mysqltest.t1 (f1 int, f2 int);
create table mysqltest.t2 (f1 int);
grant select (f1) on mysqltest.t1 to user1@localhost;
grant select on mysqltest.t2 to user2@localhost;
grant select on mysqltest.* to user3@localhost;
grant select on *.* to user4@localhost;
select * from information_schema.column_privileges;
GRANTEE	TABLE_CATALOG	TABLE_SCHEMA	TABLE_NAME	COLUMN_NAME	PRIVILEGE_TYPE	IS_GRANTABLE
'user1'@'localhost'	NULL	mysqltest	t1	f1	SELECT	NO
select * from information_schema.table_privileges;
GRANTEE	TABLE_CATALOG	TABLE_SCHEMA	TABLE_NAME	PRIVILEGE_TYPE	IS_GRANTABLE
select * from information_schema.schema_privileges;
GRANTEE	TABLE_CATALOG	TABLE_SCHEMA	PRIVILEGE_TYPE	IS_GRANTABLE
select * from information_schema.user_privileges;
GRANTEE	TABLE_CATALOG	PRIVILEGE_TYPE	IS_GRANTABLE
'user1'@'localhost'	NULL	USAGE	NO
show grants;
Grants for user1@localhost
GRANT USAGE ON *.* TO 'user1'@'localhost'
GRANT SELECT (f1) ON `mysqltest`.`t1` TO 'user1'@'localhost'
select * from information_schema.column_privileges;
GRANTEE	TABLE_CATALOG	TABLE_SCHEMA	TABLE_NAME	COLUMN_NAME	PRIVILEGE_TYPE	IS_GRANTABLE
select * from information_schema.table_privileges;
GRANTEE	TABLE_CATALOG	TABLE_SCHEMA	TABLE_NAME	PRIVILEGE_TYPE	IS_GRANTABLE
'user2'@'localhost'	NULL	mysqltest	t2	SELECT	NO
select * from information_schema.schema_privileges;
GRANTEE	TABLE_CATALOG	TABLE_SCHEMA	PRIVILEGE_TYPE	IS_GRANTABLE
select * from information_schema.user_privileges;
GRANTEE	TABLE_CATALOG	PRIVILEGE_TYPE	IS_GRANTABLE
'user2'@'localhost'	NULL	USAGE	NO
show grants;
Grants for user2@localhost
GRANT USAGE ON *.* TO 'user2'@'localhost'
GRANT SELECT ON `mysqltest`.`t2` TO 'user2'@'localhost'
select * from information_schema.column_privileges;
GRANTEE	TABLE_CATALOG	TABLE_SCHEMA	TABLE_NAME	COLUMN_NAME	PRIVILEGE_TYPE	IS_GRANTABLE
select * from information_schema.table_privileges;
GRANTEE	TABLE_CATALOG	TABLE_SCHEMA	TABLE_NAME	PRIVILEGE_TYPE	IS_GRANTABLE
select * from information_schema.schema_privileges;
GRANTEE	TABLE_CATALOG	TABLE_SCHEMA	PRIVILEGE_TYPE	IS_GRANTABLE
'user3'@'localhost'	NULL	mysqltest	SELECT	NO
select * from information_schema.user_privileges;
GRANTEE	TABLE_CATALOG	PRIVILEGE_TYPE	IS_GRANTABLE
'user3'@'localhost'	NULL	USAGE	NO
show grants;
Grants for user3@localhost
GRANT USAGE ON *.* TO 'user3'@'localhost'
GRANT SELECT ON `mysqltest`.* TO 'user3'@'localhost'
select * from information_schema.column_privileges where grantee like '%user%';
GRANTEE	TABLE_CATALOG	TABLE_SCHEMA	TABLE_NAME	COLUMN_NAME	PRIVILEGE_TYPE	IS_GRANTABLE
'user1'@'localhost'	NULL	mysqltest	t1	f1	SELECT	NO
select * from information_schema.table_privileges where grantee like '%user%';
GRANTEE	TABLE_CATALOG	TABLE_SCHEMA	TABLE_NAME	PRIVILEGE_TYPE	IS_GRANTABLE
'user2'@'localhost'	NULL	mysqltest	t2	SELECT	NO
select * from information_schema.schema_privileges where grantee like '%user%';
GRANTEE	TABLE_CATALOG	TABLE_SCHEMA	PRIVILEGE_TYPE	IS_GRANTABLE
'user3'@'localhost'	NULL	mysqltest	SELECT	NO
select * from information_schema.user_privileges where grantee like '%user%';
GRANTEE	TABLE_CATALOG	PRIVILEGE_TYPE	IS_GRANTABLE
'user1'@'localhost'	NULL	USAGE	NO
'user2'@'localhost'	NULL	USAGE	NO
'user3'@'localhost'	NULL	USAGE	NO
'user4'@'localhost'	NULL	SELECT	NO
show grants;
Grants for user4@localhost
GRANT SELECT ON *.* TO 'user4'@'localhost'
drop user user1@localhost, user2@localhost, user3@localhost, user4@localhost;
use test;
drop database mysqltest;
drop procedure if exists p1;
drop procedure if exists p2;
create procedure p1 () modifies sql data set @a = 5;
create procedure p2 () set @a = 5;
select sql_data_access from information_schema.routines
where specific_name like 'p%';
sql_data_access
MODIFIES SQL DATA
CONTAINS SQL
drop procedure p1;
drop procedure p2;
show create database information_schema;
Database	Create Database
information_schema	CREATE DATABASE `information_schema` /*!40100 DEFAULT CHARACTER SET utf8 */
create table t1(f1 LONGBLOB, f2 LONGTEXT);
select column_name,data_type,CHARACTER_OCTET_LENGTH,
CHARACTER_MAXIMUM_LENGTH
from information_schema.columns
where table_name='t1';
column_name	data_type	CHARACTER_OCTET_LENGTH	CHARACTER_MAXIMUM_LENGTH
f1	longblob	4294967295	4294967295
f2	longtext	4294967295	4294967295
drop table t1;
create table t1(f1 tinyint, f2 SMALLINT, f3 mediumint, f4 int,
f5 BIGINT, f6 BIT, f7 bit(64));
select column_name, NUMERIC_PRECISION, NUMERIC_SCALE
from information_schema.columns
where table_name='t1';
column_name	NUMERIC_PRECISION	NUMERIC_SCALE
f1	3	0
f2	5	0
f3	7	0
f4	10	0
f5	19	0
f6	1	NULL
f7	64	NULL
drop table t1;
create table t1 (f1 integer);
create trigger tr1 after insert on t1 for each row set @test_var=42;
use information_schema;
select trigger_schema, trigger_name from triggers where
trigger_name='tr1';
trigger_schema	trigger_name
test	tr1
use test;
drop table t1;
create table t1 (a int not null, b int);
use information_schema;
select column_name, column_default from columns
where table_schema='test' and table_name='t1';
column_name	column_default
a	NULL
b	NULL
use test;
show columns from t1;
Field	Type	Null	Key	Default	Extra
a	int(11)	NO			
b	int(11)	YES		NULL	
drop table t1;
CREATE TABLE t1 (a int);
CREATE TABLE t2 (b int);
SHOW TABLE STATUS FROM test
WHERE name IN ( SELECT TABLE_NAME FROM INFORMATION_SCHEMA.TABLES
WHERE TABLE_SCHEMA='test' AND TABLE_TYPE='BASE TABLE');
Name	Engine	Version	Row_format	Rows	Avg_row_length	Data_length	Max_data_length	Index_length	Data_free	Auto_increment	Create_time	Update_time	Check_time	Collation	Checksum	Create_options	Comment
t1	MyISAM	10	Fixed	0	0	0	#	1024	0	NULL	#	#	NULL	latin1_swedish_ci	NULL		
t2	MyISAM	10	Fixed	0	0	0	#	1024	0	NULL	#	#	NULL	latin1_swedish_ci	NULL		
DROP TABLE t1,t2;
create table t1(f1 int);
create view v1 (c) as select f1 from t1;
select database();
database()
NULL
show fields from test.v1;
Field	Type	Null	Key	Default	Extra
c	int(11)	YES		NULL	
drop view v1;
drop table t1;
alter database information_schema;
ERROR 42000: Access denied for user 'root'@'localhost' to database 'information_schema'
drop database information_schema;
ERROR 42000: Access denied for user 'root'@'localhost' to database 'information_schema'
drop table information_schema.tables;
ERROR 42000: Access denied for user 'root'@'localhost' to database 'information_schema'
alter table information_schema.tables;
ERROR 42000: Access denied for user 'root'@'localhost' to database 'information_schema'
use information_schema;
create temporary table schemata(f1 char(10));
ERROR 42000: Access denied for user 'root'@'localhost' to database 'information_schema'
CREATE PROCEDURE p1 ()
BEGIN
SELECT 'foo' FROM DUAL;
END |
ERROR 42000: Access denied for user 'root'@'localhost' to database 'information_schema'
select  ROUTINE_NAME from routines;
ROUTINE_NAME
grant all on information_schema.* to 'user1'@'localhost';
ERROR 42000: Access denied for user 'root'@'localhost' to database 'information_schema'
grant select on information_schema.* to 'user1'@'localhost';
ERROR 42000: Access denied for user 'root'@'localhost' to database 'information_schema'
use test;
create table t1(id int);
insert into t1(id) values (1);
select 1 from (select 1 from test.t1) a;
1
1
use information_schema;
select 1 from (select 1 from test.t1) a;
1
1
use test;
drop table t1;
create table t1(a blob, b text charset utf8, c text charset ucs2);
select data_type, character_octet_length, character_maximum_length 
from information_schema.columns where table_name='t1';
data_type	character_octet_length	character_maximum_length
blob	65535	65535
text	65535	65535
text	65535	32767
drop table t1;
create table t1 (f1 int(11));
create view v1 as select * from t1;
drop table t1;
select table_type from information_schema.tables
where table_name="v1";
table_type
VIEW
drop view v1;
create temporary table t1(f1 int, index(f1));
show columns from t1;
Field	Type	Null	Key	Default	Extra
f1	int(11)	YES	MUL	NULL	
describe t1;
Field	Type	Null	Key	Default	Extra
f1	int(11)	YES	MUL	NULL	
show indexes from t1;
Table	Non_unique	Key_name	Seq_in_index	Column_name	Collation	Cardinality	Sub_part	Packed	Null	Index_type	Comment
t1	1	f1	1	f1	A	NULL	NULL	NULL	YES	BTREE	
drop table t1;
create table t1(f1 binary(32), f2 varbinary(64));
select character_maximum_length, character_octet_length
from information_schema.columns where table_name='t1';
character_maximum_length	character_octet_length
32	32
64	64
drop table t1;
CREATE TABLE t1 (f1 BIGINT, f2 VARCHAR(20), f3 BIGINT);
INSERT INTO t1 SET f1 = 1, f2 = 'Schoenenbourg', f3 = 1;
CREATE FUNCTION func2() RETURNS BIGINT RETURN 1;
CREATE FUNCTION func1() RETURNS BIGINT
BEGIN
RETURN ( SELECT COUNT(*) FROM INFORMATION_SCHEMA.VIEWS);
END//
CREATE VIEW v1 AS SELECT 1 FROM t1
WHERE f3 = (SELECT func2 ());
SELECT func1();
func1()
1
DROP TABLE t1;
DROP VIEW v1;
DROP FUNCTION func1;
DROP FUNCTION func2;
create database mysqltest;
create table mysqltest.t1(a int);
select table_schema from information_schema.tables where table_schema='mysqltest';
table_schema
drop database mysqltest;
select column_type, group_concat(table_schema, '.', table_name), count(*) as num
from information_schema.columns where
table_schema='information_schema' and
(column_type = 'varchar(7)' or column_type = 'varchar(20)')
group by column_type order by num;
column_type	group_concat(table_schema, '.', table_name)	num
varchar(7)	information_schema.ROUTINES,information_schema.VIEWS	2
varchar(20)	information_schema.COLUMNS,information_schema.FILES,information_schema.FILES,information_schema.PLUGINS,information_schema.PLUGINS,information_schema.PLUGINS	6
select * from information_schema.engines WHERE ENGINE="MyISAM";
ENGINE	SUPPORT	COMMENT	TRANSACTIONS	XA	SAVEPOINTS
MyISAM	ENABLED	Default engine as of MySQL 3.23 with great performance	NO	NO	NO<|MERGE_RESOLUTION|>--- conflicted
+++ resolved
@@ -58,11 +58,8 @@
 TABLE_PRIVILEGES
 TRIGGERS
 USER_PRIVILEGES
-<<<<<<< HEAD
+VIEWS
 binlog_index
-=======
-VIEWS
->>>>>>> ef0cd2f5
 columns_priv
 db
 event
