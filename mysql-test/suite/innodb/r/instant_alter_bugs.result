SET @save_frequency= @@GLOBAL.innodb_purge_rseg_truncate_frequency;
SET GLOBAL innodb_purge_rseg_truncate_frequency=1;
#
# MDEV-17821 Assertion `!page_rec_is_supremum(rec)' failed
# in btr_pcur_store_position
#
CREATE TABLE t1 (pk INT PRIMARY KEY, c INT) ENGINE=InnoDB;
INSERT INTO t1 VALUES (1,2);
ALTER TABLE t1 ADD COLUMN f VARCHAR(255);
ALTER TABLE t1 DROP COLUMN f;
DELETE FROM t1;
HANDLER t1 OPEN;
HANDLER t1 READ `PRIMARY` <= (3);
pk	c
DROP TABLE t1;
CREATE TABLE t1 (
pk INT AUTO_INCREMENT,
f1 CHAR(32),
f2 CHAR(32),
f3 CHAR(32),
f4 INT,
f5 CHAR(32),
f6 INT,
f7 INT,
f8 INT,
PRIMARY KEY (pk),
UNIQUE (f6)
) ENGINE=InnoDB;
INSERT INTO t1 (f1,f2,f3,f4,f5,f6,f7,f8) VALUES 
('reality', 'llt', 'within', -1996816384, 'j', 160, 7, -1822687232),
('h', 'j', 'j', 251, 'civilian', NULL, 211, NULL),
('ltq', 'b', 'mud', 111, 'v', 90, 0, NULL),
('toxic', 'breakfast', 'series', 2, 'x', NULL, 118, 2),
('h', 'n', 'vision', 84, 'n', NULL, 197, 103),
('h', 'tq', 'q', 6, 'bet', -1927151616, -446038016, 3),
('pocket', 'qjt', 'jtl', 0, 'blink', NULL, 12, 0),
('k', 'uv', 'exist', 37, 'g', 149, -1610219520, NULL),
('parent', 'motion', 'u', 70, 'promote', NULL, 178, NULL),
('get', 'convict', 'liquid', -780337152, 'd', NULL, 4, NULL),
('vp', 'px', 'xi', -631111680, 'support', NULL, 8, NULL),
('ck', 'z', 'minority', 8, 'k', NULL, 864878592, NULL),
('kxx', 'g', 'container', 1, 'cholesterol', NULL, 4, 1404436480),
('xxv', 'rail', 'j', 219, 'serious', NULL, -816119808, 62),
('x', 'v', 'vr', 146, 'm', 16, 170, -1765867520),
('age', 'm', 'q', -1251278848, 'rte', 6, 224, NULL),
('discrimination', 't', 'q', 31, 'exl', 0, 2, 244),
('water', 'x', 'ldb', 98, 'r', 235, 4, 63),
('d', 'db', 'p', 248, 'so-called', 102, -255524864, 198),
('last', 'bz', 'us', 0, 'experienced', 137, 240, 134),
('q', 'z', 'attract', 67, 'code', 67, 75, 1758920704),
('yellow', 'c', 'u', 6, 'v', 1731985408, 528154624, 2),
('cognitive', 'he', 'protective', 590020608, 'sentence', NULL, 4, 102),
('eih', 'l', 'ih', 1266024448, 'traditionally', NULL, 190, NULL),
('pine', 'i', 'y', 6, 'glimpse', 214, 7, -1486880768),
('jo', 'everyone', 'ol', 0, 'lj', NULL, 1, 0),
('blood', 'f', 'scientist', 54, 'j', 1341128704, 168, NULL),
('z', 'brief', 'ambassador', 115, 'ygp', 82, 129, NULL),
('gp', 'severe', 'consist', 7, 'p', -1829961728, 602669056, 154),
('admit', 'poetry', 'x', 116, 'enemy', 174, -2128543744, -407764992),
('s', 'norm', 'decide', 2055667712, 'rtz', NULL, 99, -1233715200),
('tzg', 'f', 'beg', 2016280576, 'w', NULL, -643825664, 137),
('zgg', 'x', 'f', 148, 'y', -987496448, -708116480, 8),
('attorney', 'perfectly', 's', 49, 'z', -1865285632, 56, -1518534656),
('concentrate', 's', 'k', -1028849664, 'tir', 83, -1592459264, 1820065792),
('t', 'sacrifice', 'ir', -2143879168, 'recipe', 156, 217, NULL),
('wdf', 'd', 'f', 137, 'empty', NULL, 188, NULL),
('o', 'customer', 'qd', -2135293952, 'z', 1527840768, 227, -1174929408),
('d', 'qow', 'o', 1472266240, 'whe', NULL, 7, 197),
('deny', 'reputation', 'dutch', 59, 'v', 124, 2, 191),
('m', 'liver', 'fv', 0, 'policy', 781582336, 198574080, 177),
('vk', 'kx', 'immigrant', -1452736512, 'x', 163, 76, 6) ,
('j', 'ru', 'r', 67, 'joke', NULL, 3, NULL),
('o', 'u', 'a', -569442304, 'uz', NULL, 933298176, NULL),
('g', 'zb', 'c', -1694760960, 'fish', 18, -390463488, 1),
('bb', 'o', 'b', 6, 'z', 9, 12, NULL),
('compelling', 'xe', 'debut', 89, 'e', -734724096, 119, 175),
('md', 'r', 'object', 1046478848, 'frequently', 915537920, 0, 1506410496),
('dwn', 'wnz', 'x', 1767571456, 'nz', 241, -882180096, 9),
('zvf', 'vfo', 'g', -844824576, 'w', NULL, 1, 9),
('w', 'pose', 'r', 1029308416, 'a', -48627712, 1756168192, NULL),
('o', 'jwp', 'patient', 172, 'i', 297140224, 45809664, 3),
('w', 'p', 'american', 450297856, 'z', 20, 4, 186),
('ridiculous', 'helpful', 'vy', -2022899712, 'conspiracy', NULL, 162, -264634368),
('t', 'g', 'spite', 289931264, 'y', 4, 13, NULL),
('performer', 'i', 'tomato', -1519386624, 'mz', 8, 87, 106),
('m', 'z', 'hang', 3, 'crowded', -537919488, 1, 2),
('fu', 'uot', 'j', 1, 'o', 179, 220, -2084569088),
('ts', 'n', 'su', 1, 'o', 198, 9, 68),
('ball', 'halfway', 'uf', 40, 'l', 145948672, 9, 149),
('hunting', 'n', 'teenager', 0, 'neat', 209, 2044461056, 68),
('independent', 'along', 'fpn', 5, 'pn', 3, 1353252864, 217),
('p', 'presumably', 'n', -1977548800, 'balanced', 1909260288, 197, NULL),
('pink', 'h', 'tear', 8, 'n', 254, 8, 1006305280),
('tyy', 'n', 'yyr', 1107820544, 'yr', NULL, 0, 219),
('u', 'retirement', 'thread', -2083192832, 'rx', -678232064, 209, 1048969216),
('xk', 'kb', 'z', 9, 'ba', 218, 7, 8),
('a', 'plenty', 'forget', 36, 'c', 215, 2027094016, NULL),
('i', 'compromise', 'n', -1090256896, 'o', 10, 66, 1872887808),
('x', 'disappointment', 'cognitive', 753860608, 'ua', 77, 123, 10),
('e', 'added', 'aub', 2, 'u', NULL, 9, 92),
('bc', 'h', 'n', 146, 'master', NULL, 1003945984, NULL),
('execution', 'f', 'cgp', 574423040, 'gp', 2, -518782976, -1189085184),
('pv', 'bad', 'v', 132, 'r', 195, 6, 5),
('modify', 'participation', 'vol', 237, 'j', -842924032, 88, -747765760),
('substantially', 'i', 'congressional', 2, 'edit', NULL, 1003159552, NULL),
('tell', 'forty', 'v', -910098432, 'd', 43, 3, NULL),
('crawl', 'ad', 'respect', -1851195392, 'p', 72, -1709047808, 1343225856),
('w', 'reception', 'fiber', 56, 's', NULL, 2, -993787904),
('successful', 'instruct', 'dug', 2, 'u', 7, -411500544, NULL),
('appointment', 'pregnant', 'weird', 2, 'r', NULL, -897384448, 76),
('g', 'j', 'thin', 663617536, 'oan', 1, 7, NULL),
('secretary', 'a', 'o', 103, 'nj', 1977745408, -1291124736, -1314521088),
('g', 'jq', 'q', 1875116032, 'blame', NULL, 1, 4),
('oj', 'j', 'breast', 150, 'c', NULL, 3, NULL),
('rd', 'm', 'comprehensive', 1723334656, 't', NULL, 155, -312344576) ,
('a', 'd', 'criminal', -1155137536, 'airplane', 242, -662896640, 1),
('fast', 'i', 'k', -386662400, 'zxe', NULL, 7, 119),
('xe', 'mouse', 'c', -205717504, 'ew', NULL, -729612288, 86),
('hang', 'j', 'o', 3, 'hungry', NULL, 200, 49),
('expense', 'z', 'sum', 2, 'gob', -472055808, -538181632, NULL),
('nest', 'o', 'k', 116, 'weak', NULL, 223, NULL);
INSERT INTO t1 (f1,f2,f3,f4,f5,f6,f7,f8) VALUES ('impact', 'b', 'h', 185, 'fj', 7, 7, 3);
ERROR 23000: Duplicate entry '7' for key 'f6'
ALTER TABLE t1 ADD COLUMN filler VARCHAR(255) DEFAULT '';
SELECT * INTO OUTFILE 'load.data' FROM t1;
UPDATE IGNORE t1 SET pk = 0;
LOAD DATA INFILE 'load.data' REPLACE INTO TABLE t1;
HANDLER t1 OPEN AS h;
HANDLER h READ `PRIMARY` PREV WHERE 0;
pk	f1	f2	f3	f4	f5	f6	f7	f8	filler
HANDLER h CLOSE;
DROP TABLE t1;
#
# MDEV-19630 ALTER TABLE ... ADD COLUMN damages foreign keys
# which are pointed to the table being altered
#
CREATE TABLE t1(f1 int not null, primary key(f1))engine=innodb;
CREATE TABLE t2(f1 INT AUTO_INCREMENT NOT NULL, f2 INT NOT NULL,
status ENUM ('a', 'b', 'c'), INDEX idx1(f2),
PRIMARY KEY(f1),
FOREIGN KEY (f2) REFERENCES t1(f1))ENGINE=InnoDB;
ALTER TABLE t1 CHANGE f1 f1_id INT NOT NULL, ADD f3 VARCHAR(255) DEFAULT NULL;
ALTER TABLE t1 CHANGE f1_id f1 INT NOT NULL;
SHOW CREATE TABLE t1;
Table	Create Table
t1	CREATE TABLE `t1` (
  `f1` int(11) NOT NULL,
  `f3` varchar(255) DEFAULT NULL,
  PRIMARY KEY (`f1`)
) ENGINE=InnoDB DEFAULT CHARSET=latin1
SHOW CREATE TABLE t2;
Table	Create Table
t2	CREATE TABLE `t2` (
  `f1` int(11) NOT NULL AUTO_INCREMENT,
  `f2` int(11) NOT NULL,
  `status` enum('a','b','c') DEFAULT NULL,
  PRIMARY KEY (`f1`),
  KEY `idx1` (`f2`),
  CONSTRAINT `t2_ibfk_1` FOREIGN KEY (`f2`) REFERENCES `t1` (`f1`)
) ENGINE=InnoDB DEFAULT CHARSET=latin1
ALTER TABLE t2 CHANGE status status VARCHAR(20) DEFAULT NULL;
DROP TABLE t2, t1;
<<<<<<< HEAD
create table t (
a varchar(9),
b int,
c int,
row_start bigint unsigned generated always as row start invisible,
row_end bigint unsigned generated always as row end invisible,
period for system_time (row_start, row_end)
) engine=innodb row_format=compressed with system versioning;
insert into t values (repeat('a', 9), 1, 1);
set @@system_versioning_alter_history = keep;
alter table t modify a varchar(10), algorithm=instant;
alter table t change b bb int, algorithm=instant;
alter table t modify c int without system versioning, algorithm=instant;
set @@system_versioning_alter_history = error;
check table t;
Table	Op	Msg_type	Msg_text
test.t	check	status	OK
drop table t;
#
# MDEV-18219 Assertion `index->n_core_null_bytes <= ...' failed
# in rec_init_offsets after instant DROP COLUMN
#
CREATE TABLE t1 (a INT, b INT NOT NULL) ENGINE=InnoDB;
INSERT INTO t1 VALUES
(0,9),(2,7),(3,1),(3,4),(8,4),(3,7),(6,1),(3,8),(1,2),(4,1),(0,8),(5,3),
(1,3),(1,6),(2,1),(8,7),(6,0),(1,9),(9,4),(0,6),(9,3),(0,9),(9,4),(2,4),
(2,7),(7,8),(8,2),(2,5),(6,1),(4,5),(5,3),(6,8),(4,9),(5,7),(7,5),(5,1),
(8,8),(5,7),(3,8),(0,1),(8,4),(8,3),(9,7),(4,8),(1,1),(0,4),(2,6),(8,5),
(8,8),(8,7),(6,7),(1,7),(9,6),(3,6),(1,9),(0,3),(5,3),(2,4),(0,6),(2,0),
(6,5),(1,6),(2,4),(9,1),(3,0),(6,4),(1,3),(0,8),(3,5),(3,1),(8,9),(9,9),
(7,9),(4,5),(2,2),(3,8),(0,8),(7,1),(2,0),(1,5),(7,3),(4,4),(3,9),(7,2),
(6,2),(0,4),(2,0),(1,5),(5,7),(4,5),(3,7),(6,0),(2,1),(5,0),(1,0),(2,0),
(8,4),(5,7),(3,5),(0,5),(7,6),(5,9),(1,2),(4,2),(8,5),(8,7),(2,8),(1,8),
(4,3),(1,6),(7,8),(3,7),(4,6),(1,1),(3,0),(1,6),(2,0),(3,4),(4,8),(3,9),
(8,0),(4,9),(4,0),(3,9),(6,4),(7,4),(5,8),(4,7),(7,3),(5,9),(2,3),(7,3),
(0,4),(5,9),(9,8),(4,2),(3,6),(2,6),(1,8),(7,0),(0,0),(2,3),(1,2),(3,3),
(2,7),(6,0),(9,0),(6,9),(4,6),(9,8),(0,7),(9,1),(9,6),(4,3),(7,7),(7,7),
(4,1),(4,7),(7,3),(2,8),(5,8),(8,9),(3,9),(7,7),(0,8),(4,9),(3,2),(5,0),
(1,7),(0,3),(2,9),(9,7),(7,5),(6,9),(8,5),(3,6),(1,1),(2,8),(7,9),(4,9),
(6,6),(5,9),(5,3),(9,8),(3,3),(5,6),(0,9),(3,9),(7,9),(7,3),(5,2),(1,4),
(4,4),(8,2),(2,2),(8,3),(9,1),(4,9),(9,8),(1,8),(1,8),(9,1),(1,1),(3,0),
(4,6),(9,3),(3,3),(5,2),(0,1),(3,4),(3,2),(1,3),(4,4),(7,0),(4,6),(7,2),
(4,5),(8,7),(7,8),(8,1),(3,5),(0,6),(3,5),(2,1),(4,4),(3,4),(2,1),(4,1);
INSERT INTO t1 SELECT * FROM t1;
ALTER TABLE t1 DROP a;
ALTER TABLE t1 ADD vb INT AS (b) VIRTUAL;
DROP TABLE t1;
#
# MDEV-19030 Assertion index->n_core_null_bytes <= ... failed
# in rec_init_offsets after instant DROP COLUMN
#
CREATE TABLE t1 (a INT, b INT NOT NULL DEFAULT 0) ENGINE=InnoDB;
INSERT INTO t1 () VALUES (),(),(),();
INSERT INTO t1 SELECT * FROM t1;
INSERT INTO t1 SELECT * FROM t1;
INSERT INTO t1 SELECT * FROM t1;
INSERT INTO t1 SELECT * FROM t1;
INSERT INTO t1 SELECT * FROM t1;
ALTER TABLE t1 FORCE;
INSERT INTO t1 SELECT * FROM t1;
ALTER TABLE t1 DROP a, ADD a SMALLINT NOT NULL;
INSERT INTO t1 SELECT * FROM t1;
INSERT INTO t1 SELECT * FROM t1;
ALTER TABLE t1 ADD vb INT AS (b) VIRTUAL;
DROP TABLE t1;
#
# MDEV-18623 Assertion after DROP FULLTEXT INDEX and removing NOT NULL
#
CREATE TABLE t1 (c TEXT NOT NULL, FULLTEXT INDEX ftidx(c)) ENGINE=InnoDB
ROW_FORMAT=REDUNDANT;
ALTER TABLE t1 DROP INDEX ftidx;
ALTER TABLE t1 MODIFY c TEXT NULL, ALGORITHM=INSTANT;
ERROR 0A000: ALGORITHM=INSTANT is not supported for this operation. Try ALGORITHM=INPLACE
ALTER TABLE t1 MODIFY c TEXT NULL;
DROP TABLE t1;
#
# MDEV-20048 dtuple_get_nth_field(): Assertion 'n < tuple->n_fields'
# failed on ROLLBACK after instant DROP COLUMN
#
CREATE TABLE t1 (a INT PRIMARY KEY) ENGINE=InnoDB;
INSERT INTO t1 VALUES (1);
ALTER TABLE t1 ADD b TEXT, ALGORITHM=INSTANT;
SET @b = REPEAT('b', @@innodb_page_size / 2 + 1);
INSERT INTO t1 VALUES(2, @b), (3, @b);
BEGIN;
DELETE FROM t1 WHERE a=2;
connect  purge_control,localhost,root;
START TRANSACTION WITH CONSISTENT SNAPSHOT;
connection default;
COMMIT;
ALTER TABLE t1 DROP b, ALGORITHM=INSTANT;
BEGIN;
INSERT INTO t1 VALUES (2);
connection purge_control;
SELECT * FROM t1;
a
1
2
3
disconnect purge_control;
connection default;
ROLLBACK;
SELECT * FROM t1;
a
1
3
DROP TABLE t1;
#
# MDEV-20479: assertion failure in dict_table_get_nth_col() after INSTANT DROP COLUMN
#
CREATE TABLE t1 (a INT PRIMARY KEY) ENGINE=InnoDB;
ALTER TABLE t1 ADD COLUMN (b INT, c INT, d INT, e INT NOT NULL DEFAULT 0);
ALTER TABLE t1 ADD UNIQUE INDEX(e);
ALTER TABLE t1 DROP b, DROP c, DROP d, DROP e;
DROP TABLE t1;
#
# MDEV-20565 Assertion on CHANGE COLUMN...SYSTEM VERSIONING
#
set @@system_versioning_alter_history = keep;
CREATE TABLE t (a INT WITHOUT SYSTEM VERSIONING, b INT) ENGINE=InnoDB
WITH SYSTEM VERSIONING;
ALTER TABLE t CHANGE COLUMN a alpha INT WITH SYSTEM VERSIONING,
ALGORITHM=INSTANT;
DROP TABLE t;
CREATE TABLE t (alpha INT, b INT) ENGINE=InnoDB WITH SYSTEM VERSIONING;
ALTER TABLE t CHANGE COLUMN alpha a INT WITHOUT SYSTEM VERSIONING,
ALGORITHM=INSTANT;
DROP TABLE t;
set @@system_versioning_alter_history = error;
#
# MDEV-20117 Assertion 0 failed in row_sel_get_clust_rec_for_mysql
#
CREATE TABLE t (b INT PRIMARY KEY) ENGINE=InnoDB;
INSERT INTO t SET b=1;
ALTER TABLE t ADD COLUMN a INT FIRST, ALGORITHM=INSTANT;
DELETE FROM t;
ALTER TABLE t ADD COLUMN c INT, ALGORITHM=INSTANT;
ALTER TABLE t DROP COLUMN c, ALGORITHM=INSTANT;
SELECT * FROM t;
a	b
DROP TABLE t;
CREATE TABLE t1 (a INT PRIMARY KEY, b INT, c INT, d INT, e INT) ENGINE=InnoDB;
INSERT INTO t1 SET a=1;
INSERT INTO t1 SET a=2;
BEGIN;
UPDATE t1 SET b=1;
DELETE FROM t1;
COMMIT;
ALTER TABLE t1 DROP b, DROP c, DROP d, DROP e;
InnoDB		0 transactions not purged
SELECT * FROM t1;
a
DROP TABLE t1;
SET GLOBAL innodb_purge_rseg_truncate_frequency=@save_frequency;
=======
#
# MDEV-20938 Double free of dict_foreign_t during instant ALTER TABLE
#
CREATE TABLE t1 (id INT UNSIGNED PRIMARY KEY) ENGINE=InnoDB;
CREATE TABLE t2 (a INT UNSIGNED PRIMARY KEY, b INT UNSIGNED UNIQUE,
FOREIGN KEY fk1 (b) REFERENCES t1 (id)) ENGINE=InnoDB;
ALTER TABLE t2
DROP FOREIGN KEY fk1,
CHANGE b d INT UNSIGNED,
ADD c INT;
DROP TABLE t2, t1;
>>>>>>> 9c72963d
<|MERGE_RESOLUTION|>--- conflicted
+++ resolved
@@ -160,7 +160,17 @@
 ) ENGINE=InnoDB DEFAULT CHARSET=latin1
 ALTER TABLE t2 CHANGE status status VARCHAR(20) DEFAULT NULL;
 DROP TABLE t2, t1;
-<<<<<<< HEAD
+#
+# MDEV-20938 Double free of dict_foreign_t during instant ALTER TABLE
+#
+CREATE TABLE t1 (id INT UNSIGNED PRIMARY KEY) ENGINE=InnoDB;
+CREATE TABLE t2 (a INT UNSIGNED PRIMARY KEY, b INT UNSIGNED UNIQUE,
+FOREIGN KEY fk1 (b) REFERENCES t1 (id)) ENGINE=InnoDB;
+ALTER TABLE t2
+DROP FOREIGN KEY fk1,
+CHANGE b d INT UNSIGNED,
+ADD c INT;
+DROP TABLE t2, t1;
 create table t (
 a varchar(9),
 b int,
@@ -314,17 +324,4 @@
 SELECT * FROM t1;
 a
 DROP TABLE t1;
-SET GLOBAL innodb_purge_rseg_truncate_frequency=@save_frequency;
-=======
-#
-# MDEV-20938 Double free of dict_foreign_t during instant ALTER TABLE
-#
-CREATE TABLE t1 (id INT UNSIGNED PRIMARY KEY) ENGINE=InnoDB;
-CREATE TABLE t2 (a INT UNSIGNED PRIMARY KEY, b INT UNSIGNED UNIQUE,
-FOREIGN KEY fk1 (b) REFERENCES t1 (id)) ENGINE=InnoDB;
-ALTER TABLE t2
-DROP FOREIGN KEY fk1,
-CHANGE b d INT UNSIGNED,
-ADD c INT;
-DROP TABLE t2, t1;
->>>>>>> 9c72963d
+SET GLOBAL innodb_purge_rseg_truncate_frequency=@save_frequency;