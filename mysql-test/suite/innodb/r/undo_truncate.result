<<<<<<< HEAD
SET @save_frequency = @@GLOBAL.innodb_purge_rseg_truncate_frequency;
SET @save_truncate = @@GLOBAL.innodb_undo_log_truncate;
=======
>>>>>>> d5bd704f
SET GLOBAL innodb_undo_log_truncate = 0;
SET GLOBAL innodb_purge_rseg_truncate_frequency = 1;
create table t1(keyc int primary key, c char(100)) engine = innodb;
create table t2(keyc int primary key, c char(100)) engine = innodb;
connect  con1,localhost,root,,;
begin;
insert into t1 select seq,'a' from seq_1_to_20000;
connect  con2,localhost,root,,;
begin;
insert into t2 select seq,'a' from seq_1_to_20000;
connection con1;
update t1 set c = 'mysql';
connection con2;
update t2 set c = 'mysql';
connection con1;
update t1 set c = 'oracle';
connection con2;
update t2 set c = 'oracle';
connection con1;
delete from t1;
connection con2;
delete from t2;
connection con1;
SET GLOBAL innodb_undo_log_truncate = 1;
commit;
disconnect con1;
connection con2;
commit;
disconnect con2;
connection default;
<<<<<<< HEAD
drop table t1, t2;
InnoDB		0 transactions not purged
SET GLOBAL innodb_purge_rseg_truncate_frequency = @save_frequency;
SET GLOBAL innodb_undo_log_truncate = @save_truncate;
=======
set global innodb_fast_shutdown=0;
# restart
drop table t1, t2;
>>>>>>> d5bd704f
<|MERGE_RESOLUTION|>--- conflicted
+++ resolved
@@ -1,8 +1,3 @@
-<<<<<<< HEAD
-SET @save_frequency = @@GLOBAL.innodb_purge_rseg_truncate_frequency;
-SET @save_truncate = @@GLOBAL.innodb_undo_log_truncate;
-=======
->>>>>>> d5bd704f
 SET GLOBAL innodb_undo_log_truncate = 0;
 SET GLOBAL innodb_purge_rseg_truncate_frequency = 1;
 create table t1(keyc int primary key, c char(100)) engine = innodb;
@@ -33,13 +28,6 @@
 commit;
 disconnect con2;
 connection default;
-<<<<<<< HEAD
-drop table t1, t2;
-InnoDB		0 transactions not purged
-SET GLOBAL innodb_purge_rseg_truncate_frequency = @save_frequency;
-SET GLOBAL innodb_undo_log_truncate = @save_truncate;
-=======
 set global innodb_fast_shutdown=0;
 # restart
-drop table t1, t2;
->>>>>>> d5bd704f
+drop table t1, t2;