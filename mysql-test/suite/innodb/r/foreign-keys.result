--- conflicted
+++ resolved
@@ -124,7 +124,27 @@
 SHOW OPEN TABLES FROM test;
 Database	Table	In_use	Name_locked
 DROP TABLE t1, t2;
-<<<<<<< HEAD
+create table t1 (pk int primary key, data int) engine=innodb;
+insert t1 values (1,1),(2,2),(3,3);
+create table t2 (t1_pk int, foreign key (t1_pk) references t1 (pk)) engine=innodb;
+insert t2 values (1),(2);
+insert t2 values (10);
+ERROR 23000: Cannot add or update a child row: a foreign key constraint fails (`test`.`t2`, CONSTRAINT `t2_ibfk_1` FOREIGN KEY (`t1_pk`) REFERENCES `t1` (`pk`))
+flush tables;
+flush status;
+update t1 set data=10 where pk+1>10;
+show status like '%opened_tab%';
+Variable_name	Value
+Opened_table_definitions	1
+Opened_tables	1
+flush tables;
+flush status;
+update t2 set t1_pk=11 where t1_pk+1>10;
+show status like '%opened_tab%';
+Variable_name	Value
+Opened_table_definitions	1
+Opened_tables	1
+drop table t2, t1;
 create table t1 (a int primary key, b int) engine=innodb;
 create table t2 (c int primary key, d int,
 foreign key (d) references t1 (a) on update cascade) engine=innodb;
@@ -220,27 +240,4 @@
 drop table t1,t2;
 ERROR 23000: Cannot delete or update a parent row: a foreign key constraint fails
 drop table t1,t2;
-ERROR 42S02: Unknown table 'test.t2'
-=======
-create table t1 (pk int primary key, data int) engine=innodb;
-insert t1 values (1,1),(2,2),(3,3);
-create table t2 (t1_pk int, foreign key (t1_pk) references t1 (pk)) engine=innodb;
-insert t2 values (1),(2);
-insert t2 values (10);
-ERROR 23000: Cannot add or update a child row: a foreign key constraint fails (`test`.`t2`, CONSTRAINT `t2_ibfk_1` FOREIGN KEY (`t1_pk`) REFERENCES `t1` (`pk`))
-flush tables;
-flush status;
-update t1 set data=10 where pk+1>10;
-show status like '%opened_tab%';
-Variable_name	Value
-Opened_table_definitions	1
-Opened_tables	1
-flush tables;
-flush status;
-update t2 set t1_pk=11 where t1_pk+1>10;
-show status like '%opened_tab%';
-Variable_name	Value
-Opened_table_definitions	1
-Opened_tables	1
-drop table t2, t1;
->>>>>>> 0fcc3abf
+ERROR 42S02: Unknown table 'test.t2'