--- conflicted
+++ resolved
@@ -48,37 +48,4 @@
 ENGINE=InnoDB PARTITION BY HASH(id) PARTITIONS 2;
 ALTER TABLE t1 ADD b INT, ALGORITHM=INSTANT;
 DROP TABLE t1;
-<<<<<<< HEAD
-#
-# MDEV-25902 Unexpected ER_LOCK_WAIT_TIMEOUT and result,
-# assertion failure err != DB_DUPLICATE_KEY
-CREATE TABLE t1 (pk INT PRIMARY KEY) ENGINE=InnoDB;
-CREATE TABLE t2 (pk INT PRIMARY KEY) ENGINE=InnoDB;
-connect  con1,localhost,root,,test;
-START TRANSACTION;
-INSERT INTO t2 (pk) VALUES (1);
-SAVEPOINT sp;
-INSERT INTO t1 (pk) VALUES (1);
-ROLLBACK TO SAVEPOINT sp;
-connection default;
-SET lock_wait_timeout=0;
-SET innodb_lock_wait_timeout=0;
-ALTER TABLE t1 PARTITION BY HASH(pk);
-ERROR HY000: Lock wait timeout exceeded; try restarting transaction
-SHOW CREATE TABLE t1;
-Table	Create Table
-t1	CREATE TABLE `t1` (
-  `pk` int(11) NOT NULL,
-  PRIMARY KEY (`pk`)
-) ENGINE=InnoDB DEFAULT CHARSET=latin1
-connection con1;
-COMMIT;
-connection default;
-ALTER TABLE t2 PARTITION BY HASH(pk);
-disconnect con1;
-connection default;
-DROP TABLE t1, t2;
-# End of 10.6 tests
-=======
-# End of 10.5 tests
->>>>>>> 77926284
+# End of 10.5 tests