--- conflicted
+++ resolved
@@ -112,7 +112,21 @@
 drop table t1;
 set debug_sync='reset';
 
-<<<<<<< HEAD
+
+--echo #
+--echo # MDEV-17595 - Server crashes in copy_data_between_tables or
+--echo #              Assertion `thd->transaction.stmt.is_empty() ||
+--echo #              (thd->state_flags & Open_tables_state::BACKUPS_AVAIL)'
+--echo #              fails in close_tables_for_reopen upon concurrent
+--echo #              ALTER TABLE and FLUSH
+--echo #
+CREATE TABLE t1 (a INT, KEY(a)) ENGINE=InnoDB;
+INSERT INTO t1 VALUES(1),(2);
+CREATE TABLE t2 (b INT, KEY(b)) ENGINE=InnoDB;
+INSERT INTO t2 VALUES(2);
+ALTER TABLE t2 ADD FOREIGN KEY(b) REFERENCES t1(a), LOCK=EXCLUSIVE;
+DROP TABLE t2, t1;
+
 #
 # FK and prelocking:
 # child table accesses (reads and writes) wait for locks.
@@ -157,20 +171,4 @@
 connection default;
 select * from t2;
 drop table t2, t1;
-drop user foo;
-=======
-
---echo #
---echo # MDEV-17595 - Server crashes in copy_data_between_tables or
---echo #              Assertion `thd->transaction.stmt.is_empty() ||
---echo #              (thd->state_flags & Open_tables_state::BACKUPS_AVAIL)'
---echo #              fails in close_tables_for_reopen upon concurrent
---echo #              ALTER TABLE and FLUSH
---echo #
-CREATE TABLE t1 (a INT, KEY(a)) ENGINE=InnoDB;
-INSERT INTO t1 VALUES(1),(2);
-CREATE TABLE t2 (b INT, KEY(b)) ENGINE=InnoDB;
-INSERT INTO t2 VALUES(2);
-ALTER TABLE t2 ADD FOREIGN KEY(b) REFERENCES t1(a), LOCK=EXCLUSIVE;
-DROP TABLE t2, t1;
->>>>>>> 32de60bb
+drop user foo;