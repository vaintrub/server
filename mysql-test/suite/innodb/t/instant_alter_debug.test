--- conflicted
+++ resolved
@@ -301,7 +301,31 @@
 DROP TABLE t1;
 
 --echo #
-<<<<<<< HEAD
+--echo # MDEV-19916 Corruption after instant ADD/DROP and shrinking the tree
+--echo #
+CREATE TABLE t1 (a INT PRIMARY KEY) ENGINE=InnoDB;
+
+# Create an index tree with 2 levels of node pointer pages.
+
+SET @old_limit = @@innodb_limit_optimistic_insert_debug;
+SET GLOBAL innodb_limit_optimistic_insert_debug = 2;
+INSERT INTO t1 VALUES (1),(5),(4),(3),(2);
+SET GLOBAL innodb_limit_optimistic_insert_debug = @old_limit;
+
+ALTER TABLE t1 ADD COLUMN b INT, ALGORITHM=INSTANT;
+
+SET @old_defragment = @@innodb_defragment;
+SET GLOBAL innodb_defragment = 1;
+OPTIMIZE TABLE t1;
+SET GLOBAL innodb_defragment = @old_defragment;
+
+# Exploit MDEV-17468 to force the table definition to be reloaded
+ALTER TABLE t1 ADD vb INT AS (b) VIRTUAL;
+CHECK TABLE t1;
+SELECT * FROM t1;
+DROP TABLE t1;
+
+--echo #
 --echo # MDEV-17899 Assertion failures on rollback of instant ADD/DROP
 --echo # MDEV-18098 Crash after rollback of instant DROP COLUMN
 --echo #
@@ -336,30 +360,5 @@
 SELECT variable_value-@old_instant instants
 FROM information_schema.global_status
 WHERE variable_name = 'innodb_instant_alter_column';
-=======
---echo # MDEV-19916 Corruption after instant ADD/DROP and shrinking the tree
---echo #
-CREATE TABLE t1 (a INT PRIMARY KEY) ENGINE=InnoDB;
-
-# Create an index tree with 2 levels of node pointer pages.
-
-SET @old_limit = @@innodb_limit_optimistic_insert_debug;
-SET GLOBAL innodb_limit_optimistic_insert_debug = 2;
-INSERT INTO t1 VALUES (1),(5),(4),(3),(2);
-SET GLOBAL innodb_limit_optimistic_insert_debug = @old_limit;
-
-ALTER TABLE t1 ADD COLUMN b INT, ALGORITHM=INSTANT;
-
-SET @old_defragment = @@innodb_defragment;
-SET GLOBAL innodb_defragment = 1;
-OPTIMIZE TABLE t1;
-SET GLOBAL innodb_defragment = @old_defragment;
-
-# Exploit MDEV-17468 to force the table definition to be reloaded
-ALTER TABLE t1 ADD vb INT AS (b) VIRTUAL;
-CHECK TABLE t1;
-SELECT * FROM t1;
-DROP TABLE t1;
->>>>>>> 0e1ba364
 
 SET GLOBAL innodb_purge_rseg_truncate_frequency = @save_frequency;