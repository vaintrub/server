#####################################
# Wrapper for rpl_insert_ignore.test#
#####################################
-- source include/not_ndb_default.inc
-- source include/have_innodb.inc
-- source include/master-slave.inc

call mtr.add_suppression("Unsafe statement written to the binary log using statement format since BINLOG_FORMAT = STATEMENT");

<<<<<<< HEAD
let $engine_type=innodb;
let $engine_type2=myisam;
-- source extra/rpl_tests/rpl_insert_ignore.test
=======
-- let $engine_type=innodb
-- source extra/rpl_tests/rpl_insert_ignore.test

-- let $engine_type=myisam
-- source extra/rpl_tests/rpl_insert_ignore.test

--source include/rpl_end.inc
>>>>>>> 8e35f7a8
<|MERGE_RESOLUTION|>--- conflicted
+++ resolved
@@ -7,16 +7,10 @@
 
 call mtr.add_suppression("Unsafe statement written to the binary log using statement format since BINLOG_FORMAT = STATEMENT");
 
-<<<<<<< HEAD
-let $engine_type=innodb;
-let $engine_type2=myisam;
--- source extra/rpl_tests/rpl_insert_ignore.test
-=======
 -- let $engine_type=innodb
 -- source extra/rpl_tests/rpl_insert_ignore.test
 
 -- let $engine_type=myisam
 -- source extra/rpl_tests/rpl_insert_ignore.test
 
---source include/rpl_end.inc
->>>>>>> 8e35f7a8
+--source include/rpl_end.inc