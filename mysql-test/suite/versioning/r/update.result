--- conflicted
+++ resolved
@@ -400,7 +400,17 @@
 1	CURRENT ROW
 drop tables t1, t2, t3;
 #
-<<<<<<< HEAD
+# MDEV-26778 row_start is not updated in current row for InnoDB
+#
+create or replace table t1 (x int) with system versioning;
+insert t1 values (1);
+update t1 set x= 1;
+select row_start into @r from t1;
+select check_row_ts(row_start, row_end) from t1 for system_time all where row_start = @r;
+check_row_ts(row_start, row_end)
+CURRENT ROW
+drop table t1;
+#
 # MDEV-24522 Assertion `inited==NONE' fails upon UPDATE on versioned table with unique blob
 #
 create table t1 (a int, b int, c text, unique(c), key (b)) engine=myisam with system versioning;
@@ -415,16 +425,4 @@
 update t1 set a = 3 where b <= 9;
 update t2 set a = 3 where b <= 9;
 update t1, t2 set t1.a = 3, t2.a = 3 where t1.b <= 10 and t2.b <= 10 and t1.b = t2.b;
-drop tables t1, t2;
-=======
-# MDEV-26778 row_start is not updated in current row for InnoDB
-#
-create or replace table t1 (x int) with system versioning;
-insert t1 values (1);
-update t1 set x= 1;
-select row_start from t1 into @r;
-select check_row_ts(row_start, row_end) from t1 for system_time all where row_start = @r;
-check_row_ts(row_start, row_end)
-CURRENT ROW
-drop table t1;
->>>>>>> 41a163ac
+drop tables t1, t2;