SHOW TABLES FROM information_schema LIKE 'CHARACTER_SETS';
Tables_in_information_schema (CHARACTER_SETS)
CHARACTER_SETS
#######################################################################
# Testcase 3.2.1.1: INFORMATION_SCHEMA tables can be queried via SELECT
#######################################################################
DROP VIEW      IF EXISTS test.v1;
DROP PROCEDURE IF EXISTS test.p1;
DROP FUNCTION  IF EXISTS test.f1;
CREATE VIEW test.v1 AS     SELECT * FROM information_schema.CHARACTER_SETS;
CREATE PROCEDURE test.p1() SELECT * FROM information_schema.CHARACTER_SETS;
CREATE FUNCTION test.f1() returns BIGINT
BEGIN
DECLARE counter BIGINT DEFAULT NULL;
SELECT COUNT(*) INTO counter FROM information_schema.CHARACTER_SETS;
RETURN counter;
END//
# Attention: The printing of the next result sets is disabled.
SELECT * FROM information_schema.CHARACTER_SETS;
SELECT * FROM test.v1;
CALL test.p1;
SELECT test.f1();
DROP VIEW test.v1;
DROP PROCEDURE test.p1;
DROP FUNCTION test.f1;
#########################################################################
# Testcase 3.2.2.1: INFORMATION_SCHEMA.CHARACTER_SETS layout
#########################################################################
DESCRIBE          information_schema.CHARACTER_SETS;
Field	Type	Null	Key	Default	Extra
CHARACTER_SET_NAME	varchar(32)	NO		NULL	
DEFAULT_COLLATE_NAME	varchar(32)	NO		NULL	
DESCRIPTION	varchar(60)	NO		NULL	
MAXLEN	bigint(3)	NO		NULL	
SHOW CREATE TABLE information_schema.CHARACTER_SETS;
Table	Create Table
CHARACTER_SETS	CREATE TEMPORARY TABLE `CHARACTER_SETS` (
  `CHARACTER_SET_NAME` varchar(32) NOT NULL,
  `DEFAULT_COLLATE_NAME` varchar(32) NOT NULL,
  `DESCRIPTION` varchar(60) NOT NULL,
  `MAXLEN` bigint(3) NOT NULL
<<<<<<< HEAD
) ENGINE=MEMORY DEFAULT CHARSET=utf8mb3
=======
) ENGINE=MEMORY DEFAULT CHARSET=utf8 COLLATE=utf8_general_ci
>>>>>>> 0792aff1
SHOW COLUMNS FROM information_schema.CHARACTER_SETS;
Field	Type	Null	Key	Default	Extra
CHARACTER_SET_NAME	varchar(32)	NO		NULL	
DEFAULT_COLLATE_NAME	varchar(32)	NO		NULL	
DESCRIPTION	varchar(60)	NO		NULL	
MAXLEN	bigint(3)	NO		NULL	
# Testcases 3.2.2.2 and 3.2.2.3 are checked in suite/funcs_1/t/charset_collation*.test
########################################################################
# Testcases 3.2.1.3-3.2.1.5 + 3.2.1.8-3.2.1.12: INSERT/UPDATE/DELETE and
#           DDL on INFORMATION_SCHEMA tables are not supported
########################################################################
DROP DATABASE IF EXISTS db_datadict;
CREATE DATABASE db_datadict;
INSERT INTO information_schema.character_sets
SELECT * FROM information_schema.character_sets;
ERROR 42000: Access denied for user 'root'@'localhost' to database 'information_schema'
UPDATE information_schema.character_sets SET description = 'just updated';
Got one of the listed errors
DELETE FROM information_schema.character_sets WHERE table_name = 't1';
ERROR 42000: Access denied for user 'root'@'localhost' to database 'information_schema'
TRUNCATE information_schema.character_sets;
ERROR 42000: Access denied for user 'root'@'localhost' to database 'information_schema'
CREATE INDEX my_idx ON information_schema.character_sets(character_set_name);
ERROR 42000: Access denied for user 'root'@'localhost' to database 'information_schema'
ALTER TABLE information_schema.character_sets DROP PRIMARY KEY;
ERROR 42000: Access denied for user 'root'@'localhost' to database 'information_schema'
ALTER TABLE information_schema.character_sets ADD f1 INT;
ERROR 42000: Access denied for user 'root'@'localhost' to database 'information_schema'
DROP TABLE information_schema.character_sets;
ERROR 42000: Access denied for user 'root'@'localhost' to database 'information_schema'
ALTER TABLE information_schema.character_sets RENAME db_datadict.character_sets;
ERROR 42000: Access denied for user 'root'@'localhost' to database 'information_schema'
ALTER TABLE information_schema.character_sets
RENAME information_schema.xcharacter_sets;
ERROR 42000: Access denied for user 'root'@'localhost' to database 'information_schema'
DROP DATABASE db_datadict;<|MERGE_RESOLUTION|>--- conflicted
+++ resolved
@@ -39,11 +39,7 @@
   `DEFAULT_COLLATE_NAME` varchar(32) NOT NULL,
   `DESCRIPTION` varchar(60) NOT NULL,
   `MAXLEN` bigint(3) NOT NULL
-<<<<<<< HEAD
-) ENGINE=MEMORY DEFAULT CHARSET=utf8mb3
-=======
-) ENGINE=MEMORY DEFAULT CHARSET=utf8 COLLATE=utf8_general_ci
->>>>>>> 0792aff1
+) ENGINE=MEMORY DEFAULT CHARSET=utf8mb3 COLLATE=utf8mb3_general_ci
 SHOW COLUMNS FROM information_schema.CHARACTER_SETS;
 Field	Type	Null	Key	Default	Extra
 CHARACTER_SET_NAME	varchar(32)	NO		NULL	
