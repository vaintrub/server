# We test openssl. Result set is optimized to be compiled with --with-openssl.
# Use mysql-test-run with --with-openssl option.
-- source include/have_openssl_1.inc

--disable_warnings
drop table if exists t1;
--enable_warnings
create table t1(f1 int);
insert into t1 values (5);

grant select on test.* to ssl_user1@localhost require SSL;
grant select on test.* to ssl_user2@localhost require cipher "DHE-RSA-AES256-SHA";
grant select on test.* to ssl_user3@localhost require cipher "DHE-RSA-AES256-SHA" AND SUBJECT "/C=SE/L=Uppsala/O=MySQL AB/CN=MySQL Client/Email=abstract.mysql.developer@mysql.com";
grant select on test.* to ssl_user4@localhost require cipher "DHE-RSA-AES256-SHA" AND SUBJECT "/C=SE/L=Uppsala/O=MySQL AB/CN=MySQL Client/Email=abstract.mysql.developer@mysql.com" ISSUER "/C=SE/L=Uppsala/O=MySQL AB/CN=Abstract MySQL Developer/Email=abstract.mysql.developer@mysql.com";
flush privileges;
connect (con1,localhost,ssl_user1,,);
connect (con2,localhost,ssl_user2,,);
connect (con3,localhost,ssl_user3,,);
connect (con4,localhost,ssl_user4,,);

connection con1;
select * from t1;
<<<<<<< HEAD
--error 1142;
=======
--error 1044
>>>>>>> 00789501
delete from t1;

connection con2;
select * from t1;
<<<<<<< HEAD
--error 1142;
=======
--error 1044
>>>>>>> 00789501
delete from t1;

connection con3;
select * from t1;
<<<<<<< HEAD
--error 1142;
=======
--error 1044
>>>>>>> 00789501
delete from t1;

connection con4;
select * from t1;
<<<<<<< HEAD
--error 1142;
=======
--error 1044
>>>>>>> 00789501
delete from t1;

connection default;
delete from mysql.user where user='ssl_user%';
delete from mysql.db where user='ssl_user%';
flush privileges;
drop table t1;

# End of 4.1 tests<|MERGE_RESOLUTION|>--- conflicted
+++ resolved
@@ -20,38 +20,22 @@
 
 connection con1;
 select * from t1;
-<<<<<<< HEAD
---error 1142;
-=======
---error 1044
->>>>>>> 00789501
+--error 1142
 delete from t1;
 
 connection con2;
 select * from t1;
-<<<<<<< HEAD
---error 1142;
-=======
---error 1044
->>>>>>> 00789501
+--error 1142
 delete from t1;
 
 connection con3;
 select * from t1;
-<<<<<<< HEAD
---error 1142;
-=======
---error 1044
->>>>>>> 00789501
+--error 1142
 delete from t1;
 
 connection con4;
 select * from t1;
-<<<<<<< HEAD
---error 1142;
-=======
---error 1044
->>>>>>> 00789501
+--error 1142
 delete from t1;
 
 connection default;
