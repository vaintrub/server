#
# Test of rename table
#

# Test requires concurrent connections, which can't be tested on embedded
# server
-- source include/not_embedded.inc

--disable_warnings
drop table if exists t0,t1,t2,t3,t4;
# Clear up from other tests (to ensure that SHOW TABLES below is right)
drop table if exists t0,t5,t6,t7,t8,t9,t1_1,t1_2,t9_1,t9_2;
--enable_warnings

create table t0 SELECT 1,"table 1";
create table t2 SELECT 2,"table 2";
create table t3 SELECT 3,"table 3";
rename table t0 to t1;
rename table t3 to t4, t2 to t3, t1 to t2, t4 to t1;
select * from t1;
rename table t3 to t4, t2 to t3, t1 to t2, t4 to t1;
rename table t3 to t4, t2 to t3, t1 to t2, t4 to t1;
select * from t1;

# The following should give errors
--error 1050,1050
rename table t1 to t2;
--error 1050,1050
rename table t1 to t1;
--error 1050,1050
rename table t3 to t4, t2 to t3, t1 to t2, t4 to t2;
show tables like "t_";
--error 1050,1050
rename table t3 to t1, t2 to t3, t1 to t2, t4 to t1;
--error 1017,1017
rename table t3 to t4, t5 to t3, t1 to t2, t4 to t1;

select * from t1;
select * from t2;
select * from t3;

# This should give a warning for t4
drop table if exists t1,t2,t3,t4;

#
# Bug #2397 RENAME TABLES is not blocked by
# FLUSH TABLES WITH READ LOCK
#

connect (con1,localhost,root,,);
connect (con2,localhost,root,,);

connection con1;
CREATE TABLE t1 (a int);
CREATE TABLE t3 (a int);
connection con2;
FLUSH TABLES WITH READ LOCK;
connection con1;
send RENAME TABLE t1 TO t2, t3 to t4;
connection con2;
show tables;
UNLOCK TABLES;
<<<<<<< HEAD
=======
connection con1;
reap;
connection con2;
>>>>>>> ab280f3f

# Wait for the the tables to be renamed
# i.e the query below succeds
let $query= select * from t2, t4;
source include/wait_for_query_to_suceed.inc;

show tables;

drop table t2, t4;

disconnect con2;
disconnect con1;
connection default;


--echo End of 4.1 tests


#
# Bug#14959: ALTER TABLE isn't able to rename a view
#
create table t1(f1 int);
create view v1 as select * from t1;
alter table v1 rename to v2;
--error 1146
alter table v1 rename to v2;
rename table v2 to v1;
--error 1050
rename table v2 to v1;
drop view v1;
drop table t1;


--echo End of 5.0 tests<|MERGE_RESOLUTION|>--- conflicted
+++ resolved
@@ -60,12 +60,9 @@
 connection con2;
 show tables;
 UNLOCK TABLES;
-<<<<<<< HEAD
-=======
 connection con1;
 reap;
 connection con2;
->>>>>>> ab280f3f
 
 # Wait for the the tables to be renamed
 # i.e the query below succeds
