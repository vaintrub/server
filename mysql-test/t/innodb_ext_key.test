--source include/innodb_prefix_index_cluster_optimization.inc

SET SESSION STORAGE_ENGINE='InnoDB';

CREATE DATABASE dbt3_s001;

use dbt3_s001;
 
--disable_query_log
--disable_result_log
--disable_warnings
--source include/dbt3_s001.inc
--enable_warnings
--enable_result_log
--enable_query_log

explain
select count(*) from lineitem where l_orderkey=130 and l_shipdate='1992-07-01';
flush status;
select count(*) from lineitem where l_orderkey=130 and l_shipdate='1992-07-01';
show status like 'handler_read%';

explain
select count(*) from lineitem
  where l_orderkey=130 and l_linenumber=2 and l_shipdate='1992-07-01';
flush status;
select count(*) from lineitem 
  where l_orderkey=130 and l_linenumber=2 and l_shipdate='1992-07-01';
show status like 'handler_read%';

explain 
select count(*) from lineitem
  where l_shipdate='1992-07-01' and l_orderkey between 1 and 1000;
flush status;
select count(*) from lineitem
  where l_shipdate='1992-07-01' and l_orderkey between 1 and 1000;
show status like 'handler_read%';

explain
select l_orderkey, l_linenumber from lineitem
  where l_shipdate='1992-07-01' and l_orderkey between 1001 and 2000;
flush status;
select l_orderkey, l_linenumber from lineitem
  where l_shipdate='1992-07-01' and l_orderkey between 1001 and 2000;
show status like 'handler_read%';

explain
select min(l_orderkey) from lineitem where l_shipdate='1992-07-01';
flush status;
select min(l_orderkey) from lineitem where l_shipdate='1992-07-01';
show status like 'handler_read%';

explain
select min(l_orderkey) from lineitem 
  where l_shipdate='1992-07-01' and l_orderkey between 1001 and 2000;
flush status;
select min(l_orderkey) from lineitem 
  where l_shipdate='1992-07-01' and l_orderkey between 1001 and 2000;
show status like 'handler_read%';

explain
select max(l_linenumber) from lineitem 
  where l_shipdate='1992-07-01' and l_orderkey=130;
flush status;
select max(l_linenumber) from lineitem 
  where l_shipdate='1992-07-01' and l_orderkey=130;
show status like 'handler_read%';

explain
select l_orderkey, l_linenumber 
  from lineitem use index (i_l_shipdate, i_l_receiptdate)
  where l_shipdate='1992-07-01' and l_orderkey=130 
        or l_receiptdate='1992-07-01' and l_orderkey=5603;
flush status;
select l_orderkey, l_linenumber 
  from lineitem use index (i_l_shipdate, i_l_receiptdate)
  where l_shipdate='1992-07-01' and l_orderkey=130 
        or l_receiptdate='1992-07-01' and l_orderkey=5603;
show status like 'handler_read%';

explain
select l_orderkey, l_linenumber
  from lineitem use index (i_l_shipdate, i_l_receiptdate)
  where l_shipdate='1992-07-01' and l_orderkey between 1 and 1000
         or l_receiptdate='1992-07-01' and l_orderkey between 5001 and 6000;
flush status;
select l_orderkey, l_linenumber
  from lineitem use index (i_l_shipdate, i_l_receiptdate)
  where l_shipdate='1992-07-01' and l_orderkey between 1 and 1000
         or l_receiptdate='1992-07-01' and l_orderkey between 5001 and 6000;
show status like 'handler_read%';

explain
select l_orderkey, l_linenumber from lineitem 
  where l_shipdate='1992-07-01' and l_orderkey between 1 and 1000
        or l_receiptdate='1992-07-01' and l_orderkey between 5001 and 6000;
flush status;
select l_orderkey, l_linenumber from lineitem 
  where l_shipdate='1992-07-01' and l_orderkey between 1 and 1000
        or l_receiptdate='1992-07-01' and l_orderkey between 5001 and 6000;
show status like 'handler_read%';

--replace_column 9 #
explain 
select max(l_orderkey) from lineitem
  where l_partkey between 1 and 10 group by l_partkey;
flush status;
select max(l_orderkey) from lineitem
  where l_partkey between 1 and 10 group by l_partkey;
show status like 'handler_read%';

--replace_column 9 #
explain 
select max(l_orderkey) from lineitem
  where l_suppkey in (1,4) group by l_suppkey;
flush status;
select max(l_orderkey) from lineitem
  where l_suppkey in (1,4) group by l_suppkey;
show status like 'handler_read%';

create index i_p_retailprice on part(p_retailprice);

--replace_column 9 #
explain
select o_orderkey, p_partkey
  from part use index (i_p_retailprice),
       lineitem use index (i_l_partkey), orders
  where p_retailprice > 1100 and o_orderdate='1997-01-01' 
        and o_orderkey=l_orderkey and p_partkey=l_partkey;
flush status;
select o_orderkey, p_partkey
  from part use index (i_p_retailprice),
       lineitem use index (i_l_partkey), orders
  where p_retailprice > 1100 and o_orderdate='1997-01-01' 
        and o_orderkey=l_orderkey and p_partkey=l_partkey;
show status like 'handler_read%';

--echo #
--echo # Bug mdev-3851: ref access used instead of expected eq_ref access
--echo #                when extended_keys=on
--echo #

create table t0 (a int);
insert into t0 values (1), (2), (3), (4), (5);
create index i_p_size on part(p_size);

explain
select * from t0, part ignore index (primary)
  where p_partkey=t0.a and p_size=1;

select * from t0,  part ignore index (primary)
  where p_partkey=t0.a and p_size=1;

drop table t0;
drop index i_p_size on part; 

DROP DATABASE dbt3_s001;

use test;

--echo #
--echo # LP Bug #914560: query containing IN subquery
--echo #                 + extended_keys = on
--echo #

set @save_optimizer_switch=@@optimizer_switch;

SET optimizer_switch='materialization=on,semijoin=on';

CREATE TABLE t1 (a int, b int) ENGINE=MyISAM;
INSERT INTO t1 VALUES (1,1), (2,2);

SELECT * FROM t1 WHERE 2 IN (SELECT MAX(s1.a) FROM t1 AS s1, t1 AS s2);
EXPLAIN
SELECT * FROM t1 WHERE 2 IN (SELECT MAX(s1.a) FROM t1 AS s1, t1 AS s2);

DROP TABLE t1;

set optimizer_switch=@save_optimizer_switch;

--echo #
--echo # LP Bug #915291: query using a materialized view
--echo #                 + extended_keys = on
--echo # (valgrinf complains fixed by the patch for bug #914560)
--echo #

SET optimizer_switch = 'derived_with_keys=on';

CREATE TABLE t1 (a varchar(1)) ENGINE=MyISAM;
INSERT INTO t1 VALUES ('j'), ('v');

CREATE TABLE t2 (b varchar(1)) ENGINE=MyISAM;
INSERT INTO t2 VALUES ('j'), ('v');

CREATE TABLE t3 (c varchar(1));
INSERT INTO t2 VALUES ('m'), ('n');

CREATE VIEW v
  AS SELECT DISTINCT * FROM t2 STRAIGHT_JOIN t3;

SELECT * FROM t1, v WHERE a = b;

DROP VIEW v;
DROP TABLE t1,t2,t3;

set optimizer_switch=@save_optimizer_switch;

--echo #
--echo # LP Bug #921167: query containing IN subquery
--echo #                 + extended_keys = on 
--echo #

CREATE TABLE t1 (
  a int NOT NULL, b varchar(1) NOT NULL, KEY(a), KEY(b,a)
) ENGINE=MyISAM;
INSERT INTO t1 VALUES
  (0,'j'), (8,'v'), (1,'c'), (8,'m'), (9,'d'), 
  (24,'d'), (6,'y'), (1,'t'), (6,'d'), (2,'s');

CREATE TABLE t2 (
  c int NOT NULL PRIMARY KEY
) ENGINE=MyISAM;
INSERT INTO t2 VALUES
  (10), (11), (12), (13), (14), 
  (15), (16), (17), (18), (19), (24);

EXPLAIN
SELECT a FROM t1 AS t, t2 
  WHERE c = a AND b IN (SELECT b FROM t1, t2 WHERE b = t.b);
SELECT a FROM t1 AS t, t2 
  WHERE c = a AND b IN (SELECT b FROM t1, t2 WHERE b = t.b);

DROP TABLE t1,t2;

--echo #
--echo # LP Bug #923236: hash join + extended_keys = on 
--echo #

CREATE TABLE t1 (a int) ENGINE=MyISAM;

CREATE TABLE t2 (b int) ENGINE=MyISAM;

INSERT INTO t1 (a) VALUES (4), (6);
INSERT INTO t2 (b) VALUES (0), (8);

set @save_join_cache_level=@@join_cache_level;

SET join_cache_level=3;
SET optimizer_switch='join_cache_hashed=on';
SET optimizer_switch='join_cache_bka=on';

EXPLAIN
SELECT * FROM t1, t2 WHERE b=a;
SELECT * FROM t1, t2 WHERE b=a;

set join_cache_level=@save_join_cache_level;
set optimizer_switch=@save_optimizer_switch;

DROP TABLE t1,t2;


--echo #
--echo # Bug mdev-3888: INSERT with UPDATE on duplicate keys
--echo #                with extended_keys=on   
--echo #

CREATE TABLE t1 (
c1 bigint(20) unsigned NOT NULL AUTO_INCREMENT,
c2 bigint(20) unsigned NOT NULL,
c3 bigint(20) unsigned NOT NULL,
c4 varchar(128) DEFAULT NULL,
PRIMARY KEY (c1),
UNIQUE KEY uq (c2,c3),
KEY c3 (c3),
KEY c4 (c4)
) ENGINE=InnoDB AUTO_INCREMENT=5 DEFAULT CHARSET=utf8;


INSERT INTO t1 (c2, c3, c4) VALUES (58291525, 2580, 'foobar')
  ON DUPLICATE KEY UPDATE c4 = VALUES(c4);
INSERT INTO t1 (c2, c3, c4) VALUES (58291525, 2580, 'foobar')
  ON DUPLICATE KEY UPDATE c4 = VALUES(c4);

DROP TABLE t1;

--echo #
--echo # Bug mdev-4220: using ref instead of eq_ref
--echo #                with extended_keys=on   
--echo # (performance regression introduced in the patch for mdev-3851)
--echo #

create table t1 (a int not null) engine=innodb;

insert into t1 values (0),(1),(2),(3),(4),(5),(6),(7),(8),(9);

create table t2 (
  pk int primary key, a int not null, b int, unique(a)
)engine=innodb;

insert into t2
select 
  A.a + 10 * B.a, A.a + 10 * B.a, A.a + 10 * B.a 
from t1 A, t1 B;

explain 
select * from t1, t2 where t2.a=t1.a and t2.b < 2;
flush status;
select * from t1, t2 where t2.a=t1.a and t2.b < 2;
show status like 'handler_read%';

drop table t1,t2;

# this test case did not demonstrate any regression
# it is added for better testing

create table t1(a int) engine=myisam;
insert into t1 values (0),(1),(2),(3),(4),(5),(6),(7),(8),(9);

create table t2(a int) engine=myisam;
insert into t2 select A.a + 10*B.a + 100*C.a from t1 A, t1 B, t1 C;

create table t3 (
  pk1 int not null, pk2 int not null, col1 int not null, col2 int not null)
engine=innodb;
insert into t3 select a,a,a,a from t2;
alter table t3 add primary key (pk1, pk2);
alter table t3 add  key (col1, col2);
analyze table t1,t3;

--replace_column 9 #
explain 
select * from t1, t3 where t3.col1=t1.a and  t3.col2=t1.a;
--replace_column 9 #
explain 
select * from t1, t3 where t3.col1=t1.a and  t3.col2=t1.a and t3.pk1=t1.a;

drop table t1,t2,t3;

--echo #
--echo # Bug mdev-4340: performance regression with extended_keys=on   
--echo #

CREATE TABLE t1 (
  page_id int(8) unsigned NOT NULL AUTO_INCREMENT,
  page_namespace int(11) NOT NULL DEFAULT '0',
  page_title varbinary(255) NOT NULL DEFAULT '',
  page_restrictions tinyblob NOT NULL,
  page_counter bigint(20) unsigned NOT NULL DEFAULT '0',
  page_is_redirect tinyint(1) unsigned NOT NULL DEFAULT '0',
  page_is_new tinyint(1) unsigned NOT NULL DEFAULT '0',
  page_random double unsigned NOT NULL DEFAULT '0',
  page_touched varbinary(14) NOT NULL DEFAULT '',
  page_latest int(8) unsigned NOT NULL DEFAULT '0',
  page_len int(8) unsigned NOT NULL DEFAULT '0',
  PRIMARY KEY (page_id),
  UNIQUE KEY name_title (page_namespace,page_title),
  KEY page_random (page_random),
  KEY page_len (page_len),
  KEY page_redirect_namespace_len (page_is_redirect,page_namespace,page_len)
) ENGINE=InnoDB AUTO_INCREMENT=38929100 DEFAULT CHARSET=binary;
INSERT INTO t1 VALUES
(38928077,0,'Sandbox','',0,0,0,0,'',0,0),(38928078,1,'Sandbox','',0,0,0,1,'',0,0),
(38928079,2,'Sandbox','',0,0,0,2,'',0,0),(38928080,3,'Sandbox','',0,0,0,3,'',0,0),
(38928081,4,'Sandbox','',0,0,0,4,'',0,0),(38928082,5,'Sandbox','',0,0,0,5,'',0,0);

CREATE TABLE t2 (
  rev_id int(8) unsigned NOT NULL AUTO_INCREMENT,
  rev_page int(8) unsigned NOT NULL DEFAULT '0',
  rev_text_id int(8) unsigned NOT NULL DEFAULT '0',
  rev_comment varbinary(255) DEFAULT NULL,
  rev_user int(5) unsigned NOT NULL DEFAULT '0',
  rev_user_text varbinary(255) NOT NULL DEFAULT '',
  rev_timestamp varbinary(14) NOT NULL DEFAULT '',
  rev_minor_edit tinyint(1) unsigned NOT NULL DEFAULT '0',
  rev_deleted tinyint(1) unsigned NOT NULL DEFAULT '0',
  rev_len int(8) unsigned DEFAULT NULL,
  rev_parent_id int(8) unsigned DEFAULT NULL,
  rev_sha1 varbinary(32) NOT NULL DEFAULT '',
  PRIMARY KEY (rev_page,rev_id),
  UNIQUE KEY rev_id (rev_id),
  KEY rev_timestamp (rev_timestamp),
  KEY page_timestamp (rev_page,rev_timestamp),
  KEY user_timestamp (rev_user,rev_timestamp),
  KEY usertext_timestamp (rev_user_text,rev_timestamp,rev_user,rev_deleted,rev_minor_edit,rev_text_id,rev_comment)
) ENGINE=InnoDB DEFAULT CHARSET=binary;
INSERT INTO t2 VALUES
(547116222,20,0,NULL,3,'','',0,0,NULL,NULL,''),(547117245,20,0,NULL,4,'','',0,0,NULL,NULL,''),
(547118268,20,0,NULL,5,'','',0,0,NULL,NULL,''),(547114177,21,0,NULL,1,'','',0,0,NULL,NULL,''),
(547115200,21,0,NULL,2,'','',0,0,NULL,NULL,''),(547116223,21,0,NULL,3,'','',0,0,NULL,NULL,''),
(547117246,21,0,NULL,4,'','',0,0,NULL,NULL,''),(547118269,21,0,NULL,5,'','',0,0,NULL,NULL,''),
(547114178,22,0,NULL,1,'','',0,0,NULL,NULL,''),(547115201,22,0,NULL,2,'','',0,0,NULL,NULL,''),
(547116224,22,0,NULL,3,'','',0,0,NULL,NULL,''),(547117247,22,0,NULL,4,'','',0,0,NULL,NULL,''),
(547116226,24,0,NULL,3,'','',0,0,NULL,NULL,''),(547117249,24,0,NULL,4,'','',0,0,NULL,NULL,''),
(547118272,24,0,NULL,5,'','',0,0,NULL,NULL,''),(547114181,25,0,NULL,1,'','',0,0,NULL,NULL,''),
(547115204,25,0,NULL,2,'','',0,0,NULL,NULL,''),(547116227,25,0,NULL,3,'','',0,0,NULL,NULL,''),
(547116157,978,0,NULL,2,'','',0,0,NULL,NULL,''),(547117180,978,0,NULL,3,'','',0,0,NULL,NULL,''),
(547118203,978,0,NULL,4,'','',0,0,NULL,NULL,''),(547119226,978,0,NULL,5,'','',0,0,NULL,NULL,''),
(547115135,979,0,NULL,1,'','',0,0,NULL,NULL,''),(547116158,979,0,NULL,2,'','',0,0,NULL,NULL,''),
(547116173,994,0,NULL,2,'','',0,0,NULL,NULL,''),(547117196,994,0,NULL,3,'','',0,0,NULL,NULL,''),
(547118219,994,0,NULL,4,'','',0,0,NULL,NULL,''),(547119242,994,0,NULL,5,'','',0,0,NULL,NULL,''),
(547115151,995,0,NULL,1,'','',0,0,NULL,NULL,''),(547116174,995,0,NULL,2,'','',0,0,NULL,NULL,''),
(547117197,995,0,NULL,3,'','',0,0,NULL,NULL,''),(547118220,995,0,NULL,4,'','',0,0,NULL,NULL,''),
(547118223,998,0,NULL,4,'','',0,0,NULL,NULL,''),(547119246,998,0,NULL,5,'','',0,0,NULL,NULL,''),
(547115155,999,0,NULL,1,'','',0,0,NULL,NULL,''),(547116178,999,0,NULL,2,'','',0,0,NULL,NULL,''),
(547117201,999,0,NULL,3,'','',0,0,NULL,NULL,''),(547118224,999,0,NULL,4,'','',0,0,NULL,NULL,''),
(547119271,38928081,0,NULL,10,'','',0,0,NULL,NULL,''),(547119272,38928081,0,NULL,11,'','',0,0,NULL,NULL,''),
(547119273,38928081,0,NULL,12,'','',0,0,NULL,NULL,''),(547119274,38928081,0,NULL,13,'','',0,0,NULL,NULL,''),
(547119275,38928081,0,NULL,14,'','',0,0,NULL,NULL,''),(547119276,38928081,0,NULL,15,'','',0,0,NULL,NULL,''),
(547119277,38928081,0,NULL,16,'','',0,0,NULL,NULL,''),(547119278,38928081,0,NULL,17,'','',0,0,NULL,NULL,''),
(547119279,38928081,0,NULL,18,'','',0,0,NULL,NULL,''),(547119280,38928081,0,NULL,19,'','',0,0,NULL,NULL,'');

CREATE TABLE t3 (
  old_id int(10) unsigned NOT NULL AUTO_INCREMENT,
  old_text mediumblob NOT NULL,
  old_flags tinyblob NOT NULL,
  PRIMARY KEY (old_id)
) ENGINE=InnoDB DEFAULT CHARSET=latin1;
INSERT INTO t3 VALUES
(1,'text-0',''),(2,'text-1000',''),(3,'text-2000',''),(4,'text-3000',''),
(5,'text-4000',''),(6,'text-5000',''),(7,'text-6000',''),(8,'text-7000',''),
(9,'text-8000',''),(10,'text-9000',''),(11,'text-1',''),(12,'text-1001',''),
(13,'text-2001',''),(14,'text-3001',''),(15,'text-4001',''),(16,'text-5001',''),
(17,'text-6001',''),(18,'text-7001',''),(19,'text-8001',''),(20,'text-9001',''),
(21,'text-2',''),(22,'text-1002',''),(23,'text-2002',''),(24,'text-3002',''),
(25,'text-4002',''),(26,'text-5002',''),(27,'text-6002',''),(28,'text-7002',''),
(29,'text-8002',''),(30,'text-9002',''),(31,'text-3',''),(32,'text-1003',''),
(33,'text-2003',''),(34,'text-3003',''),(35,'text-4003',''),(36,'text-5003',''),
(37,'text-6003',''),(38,'text-7003',''),(39,'text-8003',''),(40,'text-9003',''),
(41,'text-4',''),(42,'text-1004',''),(43,'text-2004',''),(44,'text-3004',''),
(45,'text-4004',''),(46,'text-5004',''),(47,'text-6004',''),(48,'text-7004',''),
(49,'text-8004',''),(50,'text-9004',''),(51,'text-5',''),(52,'text-1005',''),
(53,'text-2005',''),(54,'text-3005',''),(55,'text-4005',''),(56,'text-5005',''),
(57,'text-6005',''),(58,'text-7005',''),(59,'text-8005',''),(60,'text-9005',''),
(61,'text-6',''),(62,'text-1006',''),(63,'text-2006',''),(64,'text-3006',''),
(65,'text-4006',''),(66,'text-5006',''),(67,'text-6006',''),(68,'text-7006',''),
(69,'text-8006',''),(70,'text-9006',''),(71,'text-7',''),(72,'text-1007',''),
(73,'text-2007',''),(74,'text-3007',''),(75,'text-4007',''),(76,'text-5007',''),
(77,'text-6007',''),(78,'text-7007',''),(79,'text-8007',''),(80,'text-9007',''),
(81,'text-8',''),(82,'text-1008',''),(83,'text-2008',''),(84,'text-3008',''),
(85,'text-4008',''),(86,'text-5008',''),(87,'text-6008',''),(88,'text-7008',''),
(89,'text-8008',''),(90,'text-9008',''),(91,'text-9',''),(92,'text-1009',''),
(93,'text-2009',''),(94,'text-3009',''),(95,'text-4009',''),(96,'text-5009',''),
(97,'text-6009',''),(98,'text-7009',''),(99,'text-8009',''),(100,'text-9009','');


EXPLAIN 
SELECT *  FROM t1, t2 IGNORE INDEX (PRIMARY), t3 
  WHERE page_id=rev_page AND  rev_text_id=old_id  AND page_namespace=4 AND page_title='Sandbox'
ORDER BY rev_timestamp ASC LIMIT 10;

DROP TABLE t1,t2,t3;

--echo #
--echo # MDEV-5424 SELECT using ORDER BY DESC and LIMIT produces unexpected
--echo # results (InnoDB/XtraDB)
--echo #

create table t1 (a bigint not null unique auto_increment, b varchar(10), primary key (a), key (b(2))) engine = myisam default character set utf8;
create table t2 (a bigint not null unique auto_increment, b varchar(10), primary key (a), key (b(2))) engine = innodb default character set utf8;

insert into t1 (b) values (null), (null), (null);
insert into t2 (b) values (null), (null), (null);

explain select a from t1 where b is null order by a desc limit 2;
select a from t1 where b is null order by a desc limit 2;
explain select a from t2 where b is null order by a desc limit 2;
select a from t2 where b is null order by a desc limit 2;

explain select a from t2 where b is null order by a desc;
select a from t2 where b is null order by a desc;

explain select a from t2 where b is null order by a desc,a,a;
select a from t2 where b is null order by a desc,a,a;

drop table t1, t2;

--echo # 
--echo # MDEV-10325: Queries examines all rows of a tables when it should not
--echo # 
create table t0 (a int);
insert into t0 values (0),(1),(2),(3),(4),(5),(6),(7),(8),(9);

create table t1 (
  pk int not null,
  col1 varchar(32),
  filler varchar(100),
  key idx1(col1(10)),
  primary key (pk)
)engine=innodb;

insert into t1 
select
  A.a + 10*B.a + 100*C.a,
  concat('1234567890-', 1000+ A.a + 10*B.a + 100*C.a),
  repeat('filler-data-', 4)
from 
  t0 A, t0 B, t0 C;

let $q=explain select * from t1 where col1='1234567890-a';
let $rows=query_get_value($q, rows, 1);
if ($rows < 2)
{
  --echo The EXPLAIN should not produce a query plan with type=ref, rows=1
  --die Fix for MDEV-10325 didnt work;
}

drop table t0,t1;

--echo # 
--echo # 
--echo # MDEV-10360: Extended keys: index properties depend on index order
--echo # 
create table t0 (a int);
insert into t0 values (0),(1),(2),(3),(4),(5),(6),(7),(8),(9);

create table t1 (
  index_id bigint(20) unsigned NOT NULL,
  index_class varchar(265) COLLATE latin1_general_ci DEFAULT NULL ,
  index_object_id int(10) unsigned NOT NULL DEFAULT '0' ,
  index_date_updated int(10) unsigned DEFAULT NULL ,
 
  PRIMARY KEY (index_id),
  KEY object (index_class(181),index_object_id),
  KEY index_date_updated (index_date_updated)
) engine=innodb;

create table t2 (
  index_id bigint(20) unsigned NOT NULL,
  index_class varchar(265) COLLATE latin1_general_ci DEFAULT NULL ,
  index_object_id int(10) unsigned NOT NULL DEFAULT '0' ,
  index_date_updated int(10) unsigned DEFAULT NULL ,
 
  PRIMARY KEY (index_id),
  KEY index_date_updated (index_date_updated),
  KEY object (index_class(181),index_object_id)
) engine=innodb;

insert into t1 select 
  @a:=A.a + 10*B.a + 100*C.a,
  concat('val-', @a),
  123456,
  A.a + 10*B.a
from 
  t0 A, t0 B, t0 C;

insert into t2 select * from t1;

--echo # This must have the same query plan as the query below it:
--echo # type=range, key=index_date_updated, key_len=13
--replace_column 9 #
explain 
select * from t1 force index(index_date_updated) 
where index_date_updated= 10 and index_id < 800;

--echo # This used to work from the start:
--replace_column 9 #
explain 
select * from t2 force index(index_date_updated) 
where index_date_updated= 10 and index_id < 800;

drop table t0,t1,t2;


--echo #
--echo # MDEV-11196: Error:Run-Time Check Failure #2 - Stack around the variable 'key_buff'
--echo # was corrupted, server crashes in opt_sum_query

SET @save_optimizer_use_condition_selectivity=@@optimizer_use_condition_selectivity,@@optimizer_use_condition_selectivity=1;

CREATE TABLE t1 (
  pk INT,
  f1 VARCHAR(3),
  f2 VARCHAR(1024),
  PRIMARY KEY (pk),
  KEY(f2)
) ENGINE=InnoDB CHARSET utf8 ROW_FORMAT= DYNAMIC;

INSERT INTO t1 VALUES (1,'foo','abc'),(2,'bar','def');
SELECT MAX(t2.pk) FROM t1 t2 INNER JOIN t1 t3 ON t2.f1 = t3.f1 WHERE t2.pk <= 4;
drop table t1;

CREATE TABLE t1 (
  pk1 INT,
  pk2 INT,
  f1 VARCHAR(3),
  f2 VARCHAR(1021),
  PRIMARY KEY (pk1,pk2),
  KEY(f2)
) ENGINE=InnoDB CHARSET utf8 ROW_FORMAT= DYNAMIC;

INSERT INTO t1 VALUES (1,2,'2','abc'),(2,3,'3','def');
explain format= json
select * from t1 force index(f2)  where pk1 <= 5 and pk2 <=5 and f2 = 'abc' and f1 <= '3';
drop table t1;

CREATE TABLE t1 (
f2 INT,
pk2 INT,
f1 VARCHAR(3),
pk1 VARCHAR(1000),
PRIMARY KEY (pk1,pk2),
KEY k1(pk1,f2)
) ENGINE=InnoDB CHARSET utf8 ROW_FORMAT= DYNAMIC;
INSERT INTO t1 VALUES (1,2,'2','abc'),(2,3,'3','def');
explain format= json
select * from t1 force index(k1)  where f2 <= 5 and pk2 <=5 and pk1 = 'abc' and f1 <= '3';
drop table t1;
<<<<<<< HEAD
SET optimizer_use_condition_selectivity=@save_optimizer_use_condition_selectivity;
=======

set global innodb_file_format = @save_innodb_file_format;
set global innodb_large_prefix = @save_innodb_large_prefix;
SET SESSION STORAGE_ENGINE=DEFAULT;
>>>>>>> 94e9dc95
<|MERGE_RESOLUTION|>--- conflicted
+++ resolved
@@ -605,11 +605,4 @@
 explain format= json
 select * from t1 force index(k1)  where f2 <= 5 and pk2 <=5 and pk1 = 'abc' and f1 <= '3';
 drop table t1;
-<<<<<<< HEAD
-SET optimizer_use_condition_selectivity=@save_optimizer_use_condition_selectivity;
-=======
-
-set global innodb_file_format = @save_innodb_file_format;
-set global innodb_large_prefix = @save_innodb_large_prefix;
-SET SESSION STORAGE_ENGINE=DEFAULT;
->>>>>>> 94e9dc95
+SET optimizer_use_condition_selectivity=@save_optimizer_use_condition_selectivity;