--- conflicted
+++ resolved
@@ -2179,65 +2179,6 @@
 DROP TABLE t1;
 
 --echo #
-<<<<<<< HEAD
---echo # MDEV-13994: Bad join results with orderby_uses_equalities=on
---echo #
-
-CREATE TABLE books (
-  id int(16) NOT NULL AUTO_INCREMENT,
-  library_id int(16) NOT NULL DEFAULT 0,
-  wings_id int(12) NOT NULL DEFAULT 0,
-  scheduled_for_removal int(1) DEFAULT 0,
-  PRIMARY KEY (id),
-  KEY library_idx (library_id)
-) ENGINE=MyISAM AUTO_INCREMENT=1 DEFAULT CHARSET=utf8;
-
-INSERT INTO books VALUES (32625,8663,707,0),(32624,8663,505,1);
-
-CREATE TABLE wings (
-  id int(11) NOT NULL AUTO_INCREMENT,
-  department_id int(11) DEFAULT NULL,
-  PRIMARY KEY (id)
-) ENGINE=MyISAM AUTO_INCREMENT=1 DEFAULT CHARSET=utf8;
-
-INSERT INTO wings VALUES (505,11745),(707,11768);
-
-let $q=
-SELECT wings.id as wing_id, wings.department_id FROM wings
-  WHERE wings.id IN ( SELECT books.wings_id FROM books
-                        WHERE books.library_id = 8663 AND
-                              books.scheduled_for_removal=0 )
-ORDER BY wings.id;
-
-SET @save_optimizer_switch=@@optimizer_switch;
-
-SET optimizer_switch='orderby_uses_equalities=off';
-eval $q;
-
-SET optimizer_switch='orderby_uses_equalities=on';
-eval $q;
-eval explain extended $q;
-
-set optimizer_switch= @save_optimizer_switch;
-
-DROP TABLE books, wings;
-
---echo #
---echo # MDEV-17796: query with DISTINCT, GROUP BY and ORDER BY
---echo #
-
-CREATE TABLE t1 (id int, gr int, v1 varchar(10));
-INSERT INTO t1 VALUES (1,1,'A'), (2,2,'B'), (3,3,NULL), (4,4,'C');
-
-SELECT DISTINCT NULLIF(GROUP_CONCAT(v1), null) FROM t1
-  WHERE gr in (4,2)
-GROUP BY id
-ORDER BY id+1 DESC;
-
-DROP TABLE t1;
-
---echo # End of 10.2 tests
-=======
 --echo # MDEV-22390: Assertion `m_next_rec_ptr >= m_rawmem' failed in Filesort_buffer::spaceleft |
 --echo # SIGSEGV in __memmove_avx_unaligned_erms from my_b_write (on optimized)
 --echo #
@@ -2258,4 +2199,62 @@
 SET sort_buffer_size= @save_sort_buffer_size;
 SET max_length_for_sort_data= @save_max_length_for_sort_data;
 DROP TABLE t1;
->>>>>>> 67a03b7c
+
+--echo #
+--echo # MDEV-13994: Bad join results with orderby_uses_equalities=on
+--echo #
+
+CREATE TABLE books (
+  id int(16) NOT NULL AUTO_INCREMENT,
+  library_id int(16) NOT NULL DEFAULT 0,
+  wings_id int(12) NOT NULL DEFAULT 0,
+  scheduled_for_removal int(1) DEFAULT 0,
+  PRIMARY KEY (id),
+  KEY library_idx (library_id)
+) ENGINE=MyISAM AUTO_INCREMENT=1 DEFAULT CHARSET=utf8;
+
+INSERT INTO books VALUES (32625,8663,707,0),(32624,8663,505,1);
+
+CREATE TABLE wings (
+  id int(11) NOT NULL AUTO_INCREMENT,
+  department_id int(11) DEFAULT NULL,
+  PRIMARY KEY (id)
+) ENGINE=MyISAM AUTO_INCREMENT=1 DEFAULT CHARSET=utf8;
+
+INSERT INTO wings VALUES (505,11745),(707,11768);
+
+let $q=
+SELECT wings.id as wing_id, wings.department_id FROM wings
+  WHERE wings.id IN ( SELECT books.wings_id FROM books
+                        WHERE books.library_id = 8663 AND
+                              books.scheduled_for_removal=0 )
+ORDER BY wings.id;
+
+SET @save_optimizer_switch=@@optimizer_switch;
+
+SET optimizer_switch='orderby_uses_equalities=off';
+eval $q;
+
+SET optimizer_switch='orderby_uses_equalities=on';
+eval $q;
+eval explain extended $q;
+
+set optimizer_switch= @save_optimizer_switch;
+
+DROP TABLE books, wings;
+
+--echo #
+--echo # MDEV-17796: query with DISTINCT, GROUP BY and ORDER BY
+--echo #
+
+CREATE TABLE t1 (id int, gr int, v1 varchar(10));
+INSERT INTO t1 VALUES (1,1,'A'), (2,2,'B'), (3,3,NULL), (4,4,'C');
+
+SELECT DISTINCT NULLIF(GROUP_CONCAT(v1), null) FROM t1
+  WHERE gr in (4,2)
+GROUP BY id
+ORDER BY id+1 DESC;
+
+DROP TABLE t1;
+
+--echo # End of 10.2 tests