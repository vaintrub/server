#
# Check some special create statements.
#

--disable_warnings
drop table if exists t1,t2,t3;
drop database if exists mysqltest;
--enable_warnings

create table t1 (b char(0));
insert into t1 values (""),(null);
select * from t1;
drop table if exists t1;

create table t1 (b char(0) not null);
create table if not exists t1 (b char(0) not null);
insert into t1 values (""),(null);
select * from t1;
drop table t1;

create table t1 (a int not null auto_increment,primary key (a)) engine=heap;
drop table t1;

#
# Test of some CREATE TABLE'S that should fail
#

--error 1146
create table t2 engine=heap select * from t1;
--error 1146
create table t2 select auto+1 from t1;
drop table if exists t1,t2;
--error 1167
create table t1 (b char(0) not null, index(b));
--error 1163
create table t1 (a int not null,b text) engine=heap;
drop table if exists t1;

--error 1075
create table t1 (ordid int(8) not null auto_increment, ord  varchar(50) not null, primary key (ord,ordid)) engine=heap;

-- error 1044,1
create table not_existing_database.test (a int);
--error 1103
create table `a/a` (a int);
--error 1103
create table `aaaaaaaaaaaaaaaaaaaaaaaaaaaaaaaaaaaaaaaaaaaaaaaaaaaaaaaaaaaaaaaaaaa` (aaaaaaaaaaaaaaaaaaaaaaaaaaaaaaaaaaaaaaaaaaaaaaaaaaaaaaaaaaaaaaaaaa int);
--error 1059
create table a (`aaaaaaaaaaaaaaaaaaaaaaaaaaaaaaaaaaaaaaaaaaaaaaaaaaaaaaaaaaaaaaaaaa` int);

#
# Some wrong defaults, so these creates should fail too
#
--error 1067
create table test (a datetime default now());
--error 1294
create table test (a datetime on update now());
--error 1067
create table test (a int default 100 auto_increment);

#
# test of dummy table names
#

create table 1ea10 (1a20 int,1e int);
insert into 1ea10 values(1,1);
select 1ea10.1a20,1e+ 1e+10 from 1ea10;
drop table 1ea10;
create table t1 (t1.index int);
drop table t1;
# Test that we get warning for this
drop database if exists mysqltest;
create database mysqltest;
create table mysqltest.$test1 (a$1 int, $b int, c$ int);
insert into mysqltest.$test1 values (1,2,3);
select a$1, $b, c$ from mysqltest.$test1;
create table mysqltest.test2$ (a int);
drop table mysqltest.test2$;
drop database mysqltest;

--error 1103
create table `` (a int);
--error 1103
drop table if exists ``;
--error 1166
create table t1 (`` int);
--error 1280
create table t1 (i int, index `` (i)); 

#
# Test of CREATE ... SELECT with indexes
#

create table t1 (a int auto_increment not null primary key, B CHAR(20));
insert into t1 (b) values ("hello"),("my"),("world");
create table t2 (key (b)) select * from t1;
explain select * from t2 where b="world";
select * from t2 where b="world";
drop table t1,t2;

#
# Test types after CREATE ... SELECT
#

create table t1(x varchar(50) );
create table t2 select x from t1 where 1=2;
describe t1;
describe t2;
drop table t2;
create table t2 select now() as a , curtime() as b, curdate() as c , 1+1 as d , 1.0 + 1 as e , 33333333333333333 + 3 as f;
describe t2;
drop table t2;
create table t2 select CAST("2001-12-29" AS DATE) as d, CAST("20:45:11" AS TIME) as t, CAST("2001-12-29  20:45:11" AS DATETIME) as dt;
describe t2;
drop table t1,t2;

#
# Test of CREATE ... SELECT with duplicate fields
#

create table t1 (a tinyint);
create table t2 (a int) select * from t1;                        
describe t1;
describe t2;
drop table if exists t2;
--error 1060
create table t2 (a int, a float) select * from t1;               
drop table if exists t2;
--error 1060
create table t2 (a int) select a as b, a+1 as b from t1;         
drop table if exists t2;
--error 1060
create table t2 (b int) select a as b, a+1 as b from t1;         
drop table if exists t1,t2;

#
# Test CREATE ... SELECT when insert fails
#

CREATE TABLE t1 (a int not null);
INSERT INTO t1 values (1),(2),(1);
--error 1062
CREATE TABLE t2 (primary key(a)) SELECT * FROM t1;
--error 1146
SELECT * from t2;
DROP TABLE t1;
DROP TABLE IF EXISTS t2;

#
# Test of primary key with 32 index
#

create table t1 (a int not null, b int, primary key(a), key (b), key (b), key (b), key (b), key (b), key (b), key (b), key (b), key (b), key (b), key (b), key (b), key (b), key (b), key (b), key (b), key (b), key (b), key (b), key (b), key (b), key (b), key (b), key (b), key (b), key (b), key (b), key (b), key (b), key (b), key (b));
show create table t1;
drop table t1;
create table t1 select if(1,'1','0'), month("2002-08-02");
drop table t1;
create table t1 select if('2002'='2002','Y','N');
select * from t1;
drop table if exists t1;

#
# Test default table type
#
SET SESSION storage_engine="heap";
SELECT @@storage_engine;
CREATE TABLE t1 (a int not null);
show create table t1;
drop table t1;
--error 1286
SET SESSION storage_engine="gemini";
SELECT @@storage_engine;
CREATE TABLE t1 (a int not null);
show create table t1;
SET SESSION storage_engine=default;
drop table t1;


#
# ISO requires that primary keys are implicitly NOT NULL
#
create table t1 ( k1 varchar(2), k2 int, primary key(k1,k2));
insert into t1 values ("a", 1), ("b", 2);
--error 1048
insert into t1 values ("c", NULL);
--error 1048
insert into t1 values (NULL, 3);
--error 1048
insert into t1 values (NULL, NULL);
drop table t1;

#
# Bug # 801
#

create table t1 select x'4132';
drop table t1;

#
# bug #1434
#

create table t1 select 1,2,3;
create table if not exists t1 select 1,2;
--error 1136
create table if not exists t1 select 1,2,3,4;
create table if not exists t1 select 1;
select * from t1;
drop table t1;
create table t1 select 1,2,3;
create table if not exists t1 select 1,2;
--error 1136
create table if not exists t1 select 1,2,3,4;
create table if not exists t1 select 1;
select * from t1;
drop table t1;

#
# Test create table if not exists with duplicate key error
#

create table t1 (a int not null, b int, primary key (a));
insert into t1 values (1,1);
create table if not exists t1 select 2;
select * from t1;
create table if not exists t1 select 3 as 'a',4 as 'b';
--error 1062
create table if not exists t1 select 3 as 'a',3 as 'b';
select * from t1;
drop table t1;

#
# Test for Bug #2985 
#   "Table truncated when creating another table name with Spaces"
#

--error 1103
create table `t1 `(a int);
--error 1102
create database `db1 `;
--error 1166;
create table t1(`a ` int);

#
# Test for Bug #3481 
#   "Parser permits multiple commas without syntax error"
#

--error 1064
create table t1 (a int,);
--error 1064
create table t1 (a int,,b int);
--error 1064
create table t1 (,b int);

#
# Test create with foreign keys
#

create table t1 (a int, key(a));
create table t2 (b int, foreign key(b) references t1(a), key(b));
drop table if exists t1,t2;

#
# Test for CREATE TABLE .. LIKE ..
#

create table t1(id int not null, name char(20));
insert into t1 values(10,'mysql'),(20,'monty- the creator');
create table t2(id int not null);
insert into t2 values(10),(20);
create table t3 like t1;
show create table t3;
select * from t3;
# Disable PS becasue of @@warning_count
--disable_ps_protocol
create table if not exists t3 like t1;
select @@warning_count;
--enable_ps_protocol
create temporary table t3 like t2;
show create table t3;
select * from t3;
drop table t3;
show create table t3;
select * from t3;
drop table t2, t3;
create database mysqltest;
create table mysqltest.t3 like t1;
create temporary table t3 like mysqltest.t3;
show create table t3;
create table t2 like t3;
show create table t2;
select * from t2;
create table t3 like t1;
--error 1050
create table t3 like mysqltest.t3;
--error 1044,1
create table non_existing_database.t1 like t1;
--error 1051
create table t3 like non_existing_table;
--error 1050
create temporary table t3 like t1;
--error 1103
create table t3 like `a/a`;
drop table t1, t2, t3;
drop table t3;
drop database mysqltest;

#
# Test default table type
#
SET SESSION storage_engine="heap";
SELECT @@storage_engine;
CREATE TABLE t1 (a int not null);
show create table t1;
drop table t1;
--error 1286
SET SESSION storage_engine="gemini";
SELECT @@storage_engine;
CREATE TABLE t1 (a int not null);
show create table t1;
SET SESSION storage_engine=default;
drop table t1;

#
# Test types of data for create select with functions
#

create table t1(a int,b int,c int unsigned,d date,e char,f datetime,g time,h blob);
insert into t1(a)values(1);
insert into t1(a,b,c,d,e,f,g,h)
values(2,-2,2,'1825-12-14','a','2003-1-1 3:2:1','4:3:2','binary data');
select * from t1;
select a, 
    ifnull(b,cast(-7 as signed)) as b, 
    ifnull(c,cast(7 as unsigned)) as c, 
    ifnull(d,cast('2000-01-01' as date)) as d, 
    ifnull(e,cast('b' as char)) as e,
    ifnull(f,cast('2000-01-01' as datetime)) as f, 
    ifnull(g,cast('5:4:3' as time)) as g,
    ifnull(h,cast('yet another binary data' as binary)) as h,
    addtime(cast('1:0:0' as time),cast('1:0:0' as time)) as dd 
from t1;

create table t2
select
    a, 
    ifnull(b,cast(-7                        as signed))   as b,
    ifnull(c,cast(7                         as unsigned)) as c,
    ifnull(d,cast('2000-01-01'              as date))     as d,
    ifnull(e,cast('b'                       as char))     as e,
    ifnull(f,cast('2000-01-01'              as datetime)) as f,
    ifnull(g,cast('5:4:3'                   as time))     as g,
    ifnull(h,cast('yet another binary data' as binary))   as h,
    addtime(cast('1:0:0' as time),cast('1:0:0' as time))  as dd
from t1;
explain t2;
select * from t2;
drop table t1, t2;

create table t1 (a tinyint, b smallint, c mediumint, d int, e bigint, f float(3,2), g double(4,3), h decimal(5,4), i year, j date, k timestamp, l datetime, m enum('a','b'), n set('a','b'), o char(10));
create table t2 select ifnull(a,a), ifnull(b,b), ifnull(c,c), ifnull(d,d), ifnull(e,e), ifnull(f,f), ifnull(g,g), ifnull(h,h), ifnull(i,i), ifnull(j,j), ifnull(k,k), ifnull(l,l), ifnull(m,m), ifnull(n,n), ifnull(o,o) from t1;
show create table t2;
drop table t1,t2;

#
# Test of default()
#
create table t1(str varchar(10) default 'def',strnull varchar(10),intg int default '10',rel double default '3.14');
insert into t1 values ('','',0,0.0);
describe t1;
create table t2 select default(str) as str, default(strnull) as strnull, default(intg) as intg, default(rel) as rel from t1;
describe t2;
drop table t1, t2;

#
# Bug #2075
#

create table t1(name varchar(10), age smallint default -1);
describe t1;
create table t2(name varchar(10), age smallint default - 1);
describe t2;
drop table t1, t2;

#
# test for bug #1427 "enum allows duplicate values in the list"
#

create table t1(cenum enum('a'), cset set('b'));
create table t2(cenum enum('a','a'), cset set('b','b'));
create table t3(cenum enum('a','A','a','c','c'), cset set('b','B','b','d','d'));
drop table t1, t2, t3;

#
# Bug #1209
#

create database mysqltest;
use mysqltest;
select database();
drop database mysqltest;
select database();

# Connect without a database
connect (user4,localhost,mysqltest_1,,*NO-ONE*);
select database();

#
# Test for Bug 856 'Naming a key "Primary" causes trouble'
#

use test;
--error 1280
create table t1 (a int, index `primary` (a));
--error 1280
create table t1 (a int, index `PRIMARY` (a));

create table t1 (`primary` int, index(`primary`));
show create table t1;
create table t2 (`PRIMARY` int, index(`PRIMARY`));
show create table t2;

create table t3 (a int);
--error 1280
alter table t3 add index `primary` (a);
--error 1280
alter table t3 add index `PRIMARY` (a);

create table t4 (`primary` int);
alter table t4 add index(`primary`);
show create table t4;
create table t5 (`PRIMARY` int);
alter table t5 add index(`PRIMARY`);
show create table t5;

drop table t1, t2, t3, t4, t5;

#
# bug #3266 TEXT in CREATE TABLE SELECT
#

CREATE TABLE t1(id varchar(10) NOT NULL PRIMARY KEY, dsc longtext);
INSERT INTO t1 VALUES ('5000000001', NULL),('5000000003', 'Test'),('5000000004', NULL);
CREATE TABLE t2(id varchar(15) NOT NULL, proc varchar(100) NOT NULL, runID varchar(16) NOT NULL, start datetime NOT NULL, PRIMARY KEY  (id,proc,runID,start));

INSERT INTO t2 VALUES ('5000000001', 'proc01', '20031029090650', '2003-10-29 13:38:40'),('5000000001', 'proc02', '20031029090650', '2003-10-29 13:38:51'),('5000000001', 'proc03', '20031029090650', '2003-10-29 13:38:11'),('5000000002', 'proc09', '20031024013310', '2003-10-24 01:33:11'),('5000000002', 'proc09', '20031024153537', '2003-10-24 15:36:04'),('5000000004', 'proc01', '20031024013641', '2003-10-24 01:37:29'),('5000000004', 'proc02', '20031024013641', '2003-10-24 01:37:39');

CREATE TABLE t3  SELECT t1.dsc,COUNT(DISTINCT t2.id) AS countOfRuns  FROM t1 LEFT JOIN t2 ON (t1.id=t2.id) GROUP BY t1.id;
SELECT * FROM t3;
drop table t1, t2, t3;

#
# Bug#9666: Can't use 'DEFAULT FALSE' for column of type bool
#
create table t1 (b bool not null default false);
create table t2 (b bool not null default true);
insert into t1 values ();
insert into t2 values ();
select * from t1;
select * from t2;
drop table t1,t2;

#
<<<<<<< HEAD
# Bug#10224 - ANALYZE TABLE crashing with simultaneous
# CREATE ... SELECT statement.
# This tests two additional possible errors and a hang if 
# an improper fix is present.
#
connection default;
use test;
create table t1 (a int);
--error 1093
create table t1 select * from t1;
--error 1093
create table t2 union = (t1) select * from t1;
flush tables with read lock;
unlock tables;
drop table t1;
=======
# Bug#10413: Invalid column name is not rejected
#
--error 1103
create table t1(column.name int);
--error 1103
create table t1(test.column.name int);
--error 1102
create table t1(xyz.t1.name int);
create table t1(t1.name int);
create table t2(test.t2.name int);
drop table t1,t2;
>>>>>>> fb10cfd0
<|MERGE_RESOLUTION|>--- conflicted
+++ resolved
@@ -462,7 +462,6 @@
 drop table t1,t2;
 
 #
-<<<<<<< HEAD
 # Bug#10224 - ANALYZE TABLE crashing with simultaneous
 # CREATE ... SELECT statement.
 # This tests two additional possible errors and a hang if 
@@ -478,7 +477,8 @@
 flush tables with read lock;
 unlock tables;
 drop table t1;
-=======
+
+#
 # Bug#10413: Invalid column name is not rejected
 #
 --error 1103
@@ -489,5 +489,4 @@
 create table t1(xyz.t1.name int);
 create table t1(t1.name int);
 create table t2(test.t2.name int);
-drop table t1,t2;
->>>>>>> fb10cfd0
+drop table t1,t2;