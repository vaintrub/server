--- conflicted
+++ resolved
@@ -3980,9 +3980,7 @@
 --echo # -----------------------------------------------------------------
 --echo # -- End of 5.1 tests.
 --echo # -----------------------------------------------------------------
-
 --echo #
-<<<<<<< HEAD
 --echo # Bug #59696 Optimizer does not use equalities for conditions over view 
 --echo #
 
@@ -4313,20 +4311,4 @@
 DROP VIEW v2;
 DROP TABLE t1, t2, t3;
 
-SET optimizer_switch=@save_optimizer_switch;
-=======
---echo # Bug #794005: crash in st_table::mark_virtual_columns_for_write
---echo #
-
-CREATE TABLE t1 (a int);
-CREATE TABLE t2 (a int);
-
-CREATE VIEW v2 AS SELECT * FROM t2;
-CREATE VIEW v1 AS SELECT * FROM v2;
-CREATE OR REPLACE ALGORITHM = TEMPTABLE VIEW v2 AS SELECT * FROM t1;
-
-UPDATE v1 SET a = 10;
-
-DROP VIEW v1,v2;
-DROP TABLE t1,t2;
->>>>>>> 60117a0c
+SET optimizer_switch=@save_optimizer_switch;