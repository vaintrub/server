#
# Problem with range optimizer
#
--source include/have_innodb.inc

--disable_warnings
drop table if exists t1, t2, t3, t10, t100;
--enable_warnings

CREATE TABLE t1 (
  event_date date DEFAULT '0000-00-00' NOT NULL,
  type int(11) DEFAULT '0' NOT NULL,
  event_id int(11) DEFAULT '0' NOT NULL,
  PRIMARY KEY (event_date,type,event_id)
);

INSERT INTO t1 VALUES ('1999-07-10',100100,24), ('1999-07-11',100100,25),
('1999-07-13',100600,0), ('1999-07-13',100600,4), ('1999-07-13',100600,26),
('1999-07-14',100600,10), ('1999-07-15',100600,16), ('1999-07-15',100800,45),
('1999-07-15',101000,47), ('1999-07-16',100800,46), ('1999-07-20',100600,5),
('1999-07-20',100600,27), ('1999-07-21',100600,11), ('1999-07-22',100600,17),
('1999-07-23',100100,39), ('1999-07-24',100100,39), ('1999-07-24',100500,40),
('1999-07-25',100100,39), ('1999-07-27',100600,1), ('1999-07-27',100600,6),
('1999-07-27',100600,28), ('1999-07-28',100600,12), ('1999-07-29',100500,41),
('1999-07-29',100600,18), ('1999-07-30',100500,41), ('1999-07-31',100500,41),
('1999-08-01',100700,34), ('1999-08-03',100600,7), ('1999-08-03',100600,29),
('1999-08-04',100600,13), ('1999-08-05',100500,42), ('1999-08-05',100600,19),
('1999-08-06',100500,42), ('1999-08-07',100500,42), ('1999-08-08',100500,42),
('1999-08-10',100600,2), ('1999-08-10',100600,9), ('1999-08-10',100600,30),
('1999-08-11',100600,14), ('1999-08-12',100600,20), ('1999-08-17',100500,8),
('1999-08-17',100600,31), ('1999-08-18',100600,15), ('1999-08-19',100600,22),
('1999-08-24',100600,3), ('1999-08-24',100600,32), ('1999-08-27',100500,43),
('1999-08-31',100600,33), ('1999-09-17',100100,37), ('1999-09-18',100100,37),
('1999-09-19',100100,37), ('2000-12-18',100700,38);

select event_date,type,event_id from t1 WHERE event_date >= "1999-07-01" AND event_date < "1999-07-15" AND (type=100600 OR type=100100) ORDER BY event_date;
explain select event_date,type,event_id from t1 WHERE type = 100601 and event_date >= "1999-07-01" AND event_date < "1999-07-15" AND (type=100600 OR type=100100) ORDER BY event_date;
select event_date,type,event_id from t1 WHERE event_date >= "1999-07-01" AND event_date <= "1999-07-15" AND (type=100600 OR type=100100) or event_date >= "1999-07-01" AND event_date <= "1999-07-15" AND type=100099;
drop table t1;

CREATE TABLE t1 (
  PAPER_ID smallint(6) DEFAULT '0' NOT NULL,
  YEAR smallint(6) DEFAULT '0' NOT NULL,
  ISSUE smallint(6) DEFAULT '0' NOT NULL,
  CLOSED tinyint(4) DEFAULT '0' NOT NULL,
  ISS_DATE date DEFAULT '0000-00-00' NOT NULL,
  PRIMARY KEY (PAPER_ID,YEAR,ISSUE)
);
INSERT INTO t1 VALUES (3,1999,34,0,'1999-07-12'), (1,1999,111,0,'1999-03-23'),
                      (1,1999,222,0,'1999-03-23'), (3,1999,33,0,'1999-07-12'),
                      (3,1999,32,0,'1999-07-12'), (3,1999,31,0,'1999-07-12'),
                      (3,1999,30,0,'1999-07-12'), (3,1999,29,0,'1999-07-12'),
                      (3,1999,28,0,'1999-07-12'), (1,1999,40,1,'1999-05-01'),
                      (1,1999,41,1,'1999-05-01'), (1,1999,42,1,'1999-05-01'),
                      (1,1999,46,1,'1999-05-01'), (1,1999,47,1,'1999-05-01'),
                      (1,1999,48,1,'1999-05-01'), (1,1999,49,1,'1999-05-01'),
                      (1,1999,50,0,'1999-05-01'), (1,1999,51,0,'1999-05-01'),
                      (1,1999,200,0,'1999-06-28'), (1,1999,52,0,'1999-06-28'),
                      (1,1999,53,0,'1999-06-28'), (1,1999,54,0,'1999-06-28'),
                      (1,1999,55,0,'1999-06-28'), (1,1999,56,0,'1999-07-01'),
                      (1,1999,57,0,'1999-07-01'), (1,1999,58,0,'1999-07-01'),
                      (1,1999,59,0,'1999-07-01'), (1,1999,60,0,'1999-07-01'),
                      (3,1999,35,0,'1999-07-12');
select YEAR,ISSUE from t1 where PAPER_ID=3 and (YEAR>1999 or (YEAR=1999 and ISSUE>28))  order by YEAR,ISSUE;
check table t1;
repair table t1;
drop table t1;

CREATE TABLE t1 (
  id int(11) NOT NULL auto_increment,
  parent_id int(11) DEFAULT '0' NOT NULL,
  level tinyint(4) DEFAULT '0' NOT NULL,
  PRIMARY KEY (id),
  KEY parent_id (parent_id),
  KEY level (level)
);
INSERT INTO t1 VALUES (1,0,0), (3,1,1), (4,1,1), (8,2,2), (9,2,2), (17,3,2),
(22,4,2), (24,4,2), (28,5,2), (29,5,2), (30,5,2), (31,6,2), (32,6,2), (33,6,2),
(203,7,2), (202,7,2), (20,3,2), (157,0,0), (193,5,2), (40,7,2), (2,1,1),
(15,2,2), (6,1,1), (34,6,2), (35,6,2), (16,3,2), (7,1,1), (36,7,2), (18,3,2),
(26,5,2), (27,5,2), (183,4,2), (38,7,2), (25,5,2), (37,7,2), (21,4,2),
(19,3,2), (5,1,1), (179,5,2);
SELECT * FROM t1 WHERE level = 1 AND parent_id = 1;
# The following select returned 0 rows in 3.23.8
SELECT * FROM t1 WHERE level = 1 AND parent_id = 1 order by id;
drop table t1;

#
# Testing of bug in range optimizer with many key parts and > and <
#

create table t1(
		Satellite		varchar(25)	not null,
		SensorMode		varchar(25)	not null,
		FullImageCornersUpperLeftLongitude	double	not null,
		FullImageCornersUpperRightLongitude	double	not null,
		FullImageCornersUpperRightLatitude	double	not null,
		FullImageCornersLowerRightLatitude	double	not null,
	        index two (Satellite, SensorMode, FullImageCornersUpperLeftLongitude, FullImageCornersUpperRightLongitude, FullImageCornersUpperRightLatitude, FullImageCornersLowerRightLatitude));

insert into t1 values("OV-3","PAN1",91,-92,40,50);
insert into t1 values("OV-4","PAN1",91,-92,40,50);

select * from t1 where t1.Satellite = "OV-3" and t1.SensorMode = "PAN1" and t1.FullImageCornersUpperLeftLongitude > -90.000000 and t1.FullImageCornersUpperRightLongitude < -82.000000;
drop table t1;

create table t1 ( aString char(100) not null default "", key aString (aString(10)) );
insert t1 (aString) values ( "believe in myself" ), ( "believe" ), ("baaa" ), ( "believe in love");
select * from t1 where aString < "believe in myself" order by aString;
select * from t1 where aString > "believe in love" order by aString;
alter table t1 drop key aString;
select * from t1 where aString < "believe in myself" order by aString;
select * from t1 where aString > "believe in love" order by aString;
drop table t1;

#
# Problem with binary strings
#

CREATE TABLE t1 (
  t1ID int(10) unsigned NOT NULL auto_increment,
  art binary(1) NOT NULL default '',
  KNR char(5) NOT NULL default '',
  RECHNR char(6) NOT NULL default '',
  POSNR char(2) NOT NULL default '',
  ARTNR char(10) NOT NULL default '',
  TEX char(70) NOT NULL default '',
  PRIMARY KEY  (t1ID),
  KEY IdxArt (art),
  KEY IdxKnr (KNR),
  KEY IdxArtnr (ARTNR)
) ENGINE=MyISAM;

INSERT INTO t1 (art) VALUES ('j'),('J'),('j'),('J'),('j'),('J'),('j'),('J'),('j'),('J'),
('j'),('J'),('j'),('J'),('j'),('J'),('j'),('J'),('j'),('J'),('j'),('J'),('j'),('J'),('j'),('J'),
('j'),('J'),('j'),('J'),('j'),('J'),('j'),('J'),('j'),('J'),('j'),('J'),('j'),('J'),('j'),('J'),
('j'),('J'),('j'),('J'),('j'),('J'),('j'),('J'),('j'),('J'),('j'),('J'),('j'),('J'),('j'),('J'),
('j'),('J'),('j'),('J'),('j'),('J'),('j'),('J'),('j'),('J'),('j'),('J'),('j'),('J'),('j'),('J'),
('j'),('J'),('j'),('J'),('j'),('J'),('j'),('J'),('j'),('J'),('j'),('J'),('j'),('J'),('j'),('J'),
('j'),('J'),('j'),('J'),('j'),('J'),('j'),('J'),('j'),('J'),('j'),('J'),('j'),('J'),('j'),('J'),
('j'),('J'),('j'),('J'),('j'),('J'),('j'),('J'),('j'),('J'),('j'),('J'),('j'),('J'),('j'),('J'),
('j'),('J'),('j'),('J'),('j'),('J'),('j'),('J'),('j'),('J'),('j'),('J'),('j'),('J'),('j'),('J'),
('j'),('J'),('j'),('J'),('j'),('J'),('j'),('J'),('j'),('J'),('j'),('J'),('j'),('J'),('j'),('J'),
('j'),('J'),('j'),('J'),('j'),('J'),('j'),('J'),('j'),('J'),('j'),('J'),('j'),('J'),('j'),('J'),
('j'),('J'),('j'),('J'),('j'),('J'),('j'),('J'),('j'),('J'),('j'),('J'),('j'),('J'),('j'),('J'),
('j'),('J'),('j'),('J'),('j'),('J'),('j'),('J'),('j'),('J'),('j'),('J'),('j'),('J'),('j'),('J'),
('j'),('J'),('j'),('J'),('j'),('J'),('j'),('J'),('j'),('J'),('j'),('J'),('j'),('J'),('j'),('J'),
('j'),('J'),('j'),('J'),('j'),('J'),('j'),('J'),('j'),('J'),('j'),('J'),('j'),('J'),('j'),('J'),
('j'),('J'),('j'),('J'),('j'),('J'),('j'),('J'),('j'),('J'),('j'),('J'),('j'),('J'),('j'),('J'),
('j'),('J'),('j'),('J'),('j'),('J'),('j'),('J'),('j'),('J'),('j'),('J'),('j'),('J'),('j'),('J'),
('j'),('J'),('j'),('J'),('j'),('J'),('j'),('J'),('j'),('J'),('j'),('J'),('j'),('J'),('j'),('J'),
('j'),('J'),('j'),('J'),('j'),('J'),('j'),('J'),('j'),('J'),('j'),('J'),('j'),('J'),('j'),('J'),
('j'),('J'),('j'),('J'),('j'),('J'),('j'),('J'),('j'),('J'),('j'),('J'),('j'),('J'),('j'),('J'),
('j'),('J'),('j'),('J'),('j'),('J'),('j'),('J'),('j'),('J'),('j'),('J'),('j'),('J'),('j'),('J'),
('j'),('J'),('j'),('J'),('j'),('J'),('j'),('J'),('j'),('J'),('j'),('J'),('j'),('J'),('j'),('J'),
('j'),('J'),('j'),('J'),('j'),('J'),('j'),('J'),('j'),('J'),('j'),('J'),('j'),('J'),('j'),('J'),
('j'),('J'),('j'),('J'),('j'),('J'),('j'),('J'),('j'),('J'),('j'),('J'),('j'),('J'),('j'),('J'),
('j'),('J'),('j'),('J'),('j'),('J'),('j'),('J'),('j'),('J'),('j'),('J'),('j'),('J'),('j'),('J'),
('j'),('J'),('j'),('J'),('j'),('J'),('j'),('J'),('j'),('J'),('j'),('J'),('j'),('J'),('j'),('J'),
('j'),('J'),('j'),('J'),('j'),('J'),('j'),('J'),('j'),('J'),('j'),('J'),('j'),('J'),('j'),('J'),
('j'),('j'),('j'),('j'),('j'),('j'),('j'),('j'),('j'),('j'),('j'),('j'),('j'),('j'),('j'),('j'),
('j'),('j'),('j'),('j'),('j'),('j'),('j'),('j'),('j'),('j'),('j'),('j'),('j'),('j'),('j'),('j'),
('j'),('j'),('j'),('j'),('j'),('j'),('j'),('j'),('j'),('j'),('j'),('j'),('j'),('j'),('j'),('j'),
('j'),('j'),('j'),('j'),('j'),('j'),('j'),('j'),('j'),('j'),('j'),('j'),('j'),('j'),('j'),('j'),
('j'),('j'),('j'),('j'),('j'),('j'),('j'),('j'),('j'),('j'),('j'),('j'),('j'),('j'),('j'),('j'),
('j'),('j'),('j'),('j'),('j'),('j'),('j'),('j'),('j'),('j'),('j'),('j'),('j'),('j'),('j'),('j'),
('j'),('j'),('j'),('j'),('j'),('j'),('j'),('j'),('j'),('j'),('j'),('j'),('j'),('j'),('j'),('j'),
('j'),('j'),('j'),('j'),('j'),('j'),('j'),('j'),('j'),('j'),('j'),('j'),('j'),('j'),('j'),('j'),
('j'),('j'),('j'),('j'),('j'),('j'),('j'),('j'),('j'),('j'),('j'),('j'),('j'),('j'),('j'),('j'),
('j'),('j'),('j'),('j'),('j'),('j'),('j'),('j'),('j'),('j'),('j'),('j'),('j'),('j'),('j'),('j'),
('j'),('j'),('j'),('j'),('j'),('j'),('j'),('j'),('j'),('j'),('j'),('j'),('j'),('j'),('j'),('j');
select count(*) from t1 where upper(art) = 'J';
select count(*) from t1 where art = 'J' or art = 'j';
select count(*) from t1 where art = 'j' or art = 'J';
select count(*) from t1 where art = 'j';
select count(*) from t1 where art = 'J';
drop table t1;
#
# BETWEEN problems
#
create table t1 (x int, y int, index(x), index(y));
insert into t1 (x) values (1),(2),(3),(4),(5),(6),(7),(8),(9);
update t1 set y=x;
# between with only one end fixed
explain select * from t1, t1 t2 where t1.y = 8 and t2.x between 7 and t1.y+0;
explain select * from t1, t1 t2 where t1.y = 8 and t2.x >= 7 and t2.x <= t1.y+0;
# between with both expressions on both ends
explain select * from t1, t1 t2 where t1.y = 2 and t2.x between t1.y-1 and t1.y+1;
explain select * from t1, t1 t2 where t1.y = 2 and t2.x >= t1.y-1 and t2.x <= t1.y+1;
# equation propagation
explain select * from t1, t1 t2 where t1.y = 2 and t2.x between 0 and t1.y;
explain select * from t1, t1 t2 where t1.y = 2 and t2.x >= 0 and t2.x <= t1.y;
# testing IN
explain select count(*) from t1 where x in (1);
explain select count(*) from t1 where x in (1,2);
drop table t1;

#
# bug #1172: "Force index" option caused server crash
#
CREATE TABLE t1 (key1 int(11) NOT NULL default '0', KEY i1 (key1));
INSERT INTO t1 VALUES (0),(0),(0),(0),(0),(1),(1);
CREATE TABLE t2 (keya int(11) NOT NULL default '0', KEY j1 (keya));
INSERT INTO t2 VALUES (0),(0),(1),(1),(2),(2);
explain select * from t1, t2 where (t1.key1 <t2.keya + 1) and t2.keya=3;
explain select * from t1 force index(i1), t2 force index(j1) where 
 (t1.key1 <t2.keya + 1) and t2.keya=3;
DROP TABLE t1,t2;

#
# bug #1724: use RANGE on more selective column instead of REF on less
# selective

CREATE TABLE t1 (
  a int(11) default NULL,
  b int(11) default NULL,
  KEY a (a),
  KEY b (b)
) ENGINE=MyISAM;


INSERT INTO t1 VALUES
(1,1),(2,1),(3,1),(4,1),(5,1),(6,1),(7,1),(8,1),(9,1),(10,2),(10,2),
(13,2),(14,2),(15,2),(16,2),(17,3),(17,3),(16,3),(17,3),(19,3),(20,3),
(21,4),(22,5),(23,5),(24,5),(25,5),(26,5),(30,5),(31,5),(32,5),(33,5),
(33,5),(33,5),(33,5),(33,5),(34,5),(35,5);

# we expect that optimizer will choose index on A
EXPLAIN SELECT * FROM t1 WHERE a IN(1,2) AND b=5;
SELECT * FROM t1 WHERE a IN(1,2) AND b=5;
DROP TABLE t1;

#
# Test problem with range optimzer and sub ranges
#

CREATE TABLE t1 (a int, b int, c int, INDEX (c,a,b));
INSERT INTO t1 VALUES (1,0,0),(1,0,0),(1,0,0);
INSERT INTO t1 VALUES (0,1,0),(0,1,0),(0,1,0);
# -- First reports 3; second reports 6
SELECT COUNT(*) FROM t1 WHERE (c=0 and a=1) or (c=0 and b=1);
SELECT COUNT(*) FROM t1 WHERE (c=0 and b=1) or (c=0 and a=1);
DROP TABLE t1;

#
# Test problem with range optimization over overlapping ranges (#2448)
#

CREATE TABLE t1 ( a int not null, b int not null, INDEX ab(a,b) );
INSERT INTO t1 VALUES (47,1), (70,1), (15,1), (15, 4);
SELECT * FROM t1
WHERE
(
    ( b =1 AND a BETWEEN 14 AND 21 ) OR
    ( b =2 AND a BETWEEN 16 AND 18 ) OR
    ( b =3 AND a BETWEEN 15 AND 19 ) OR
    (a BETWEEN 19 AND 47)
);
DROP TABLE t1;

#
# Test of problem with IN on many different keyparts. (Bug #4157)
#

CREATE TABLE t1 (
id int( 11 ) unsigned NOT NULL AUTO_INCREMENT ,
line int( 5 ) unsigned NOT NULL default '0',
columnid int( 3 ) unsigned NOT NULL default '0',
owner int( 3 ) unsigned NOT NULL default '0',
ordinal int( 3 ) unsigned NOT NULL default '0',
showid smallint( 6 ) unsigned NOT NULL default '1',
tableid int( 1 ) unsigned NOT NULL default '1',
content int( 5 ) unsigned NOT NULL default '188',
PRIMARY KEY ( owner, id ) ,
KEY menu( owner, showid, columnid ) ,
KEY `COLUMN` ( owner, columnid, line ) ,
KEY `LINES` ( owner, tableid, content, id ) ,
KEY recount( owner, line ) 
) ENGINE = MYISAM;

INSERT into t1 (owner,id,columnid,line) values (11,15,15,1),(11,13,13,5);

SELECT id, columnid, tableid, content, showid, line, ordinal FROM t1 WHERE owner=11 AND ((columnid IN ( 15, 13, 14 ) AND line IN ( 1, 2, 5, 6, 7, 8, 9, 10, 11, 12, 13, 14, 15, 16, 17, 18, 31 )) OR (columnid IN ( 13, 14 ) AND line IN ( 15 ))) LIMIT 0 , 30;
drop table t1;

#
# test for a bug with in() and unique key
#

create  table t1 (id int(10) primary key);
insert into t1 values (1),(2),(3),(4),(5),(6),(7),(8),(9);

select id from t1 where id in (2,5,9) ;
select id from t1 where id=2 or id=5 or id=9 ;
drop table t1;
create table t1 ( id1 int not null, id2 int not null, idnull int null, c char(20), primary key (id1,id2));
insert into t1 values (0,1,NULL,"aaa"), (1,1,NULL,"aaa"), (2,1,NULL,"aaa"),
                      (3,1,NULL,"aaa"), (4,1,NULL,"aaa"), (5,1,NULL,"aaa"),
                      (6,1,NULL,"aaa"), (7,1,NULL,"aaa"), (8,1,NULL,"aaa"),
                      (9,1,NULL,"aaa"), (10,1,NULL,"aaa"), (11,1,NULL,"aaa"),
                      (12,1,NULL,"aaa"), (13,1,NULL,"aaa"), (14,1,NULL,"aaa"),
                      (15,1,NULL,"aaa"), (16,1,NULL,"aaa"), (17,1,NULL,"aaa"),
                      (18,1,NULL,"aaa"), (19,1,NULL,"aaa"), (20,1,NULL,"aaa");
select a.id1, b.idnull from t1 as a, t1 as b where a.id2=1 and a.id1=1 and b.id1=a.idnull order by b.id2 desc limit 1;
drop table t1;


#
# Problem with optimizing !=
#

create table t1 (
  id int not null auto_increment,
  name char(1) not null,
  uid int not null,
  primary key (id),
  index uid_index (uid));
  
create table t2 (
  id int not null auto_increment,
  name char(1) not null,
  uid int not null,
  primary key (id),
  index uid_index (uid));
  
insert into t1(id, uid, name) values(1, 0, ' ');
insert into t1(uid, name) values(0, ' ');

insert into t2(uid, name) select uid, name from t1;
insert into t1(uid, name) select uid, name from t2;
insert into t2(uid, name) select uid, name from t1;
insert into t1(uid, name) select uid, name from t2;
insert into t2(uid, name) select uid, name from t1;
insert into t1(uid, name) select uid, name from t2;
insert into t2(uid, name) select uid, name from t1;
insert into t1(uid, name) select uid, name from t2;
insert into t2(uid, name) select uid, name from t1;
insert into t1(uid, name) select uid, name from t2;
insert into t2(uid, name) select uid, name from t1;
insert into t2(uid, name) select uid, name from t1;
insert into t2(uid, name) select uid, name from t1;
insert into t2(uid, name) select uid, name from t1;
insert into t1(uid, name) select uid, name from t2;

delete from t2;
insert into t2(uid, name) values 
  (1, CHAR(64+1)),
  (2, CHAR(64+2)),
  (3, CHAR(64+3)),
  (4, CHAR(64+4)),
  (5, CHAR(64+5)),
  (6, CHAR(64+6)),
  (7, CHAR(64+7)),
  (8, CHAR(64+8)),
  (9, CHAR(64+9)),
  (10, CHAR(64+10)),
  (11, CHAR(64+11)),
  (12, CHAR(64+12)),
  (13, CHAR(64+13)),
  (14, CHAR(64+14)),
  (15, CHAR(64+15)),
  (16, CHAR(64+16)),
  (17, CHAR(64+17)),
  (18, CHAR(64+18)),
  (19, CHAR(64+19)),
  (20, CHAR(64+20)),
  (21, CHAR(64+21)),
  (22, CHAR(64+22)),
  (23, CHAR(64+23)),
  (24, CHAR(64+24)),
  (25, CHAR(64+25)),
  (26, CHAR(64+26));

insert into t1(uid, name) select uid, name from t2 order by uid;

delete from t2;
insert into t2(id, uid, name) select id, uid, name from t1;

select count(*) from t1;  
select count(*) from t2;

analyze table t1,t2;

explain select * from t1, t2  where t1.uid=t2.uid AND t1.uid > 0;
explain select * from t1, t2  where t1.uid=t2.uid AND t2.uid > 0;
explain select * from t1, t2  where t1.uid=t2.uid AND t1.uid != 0;
explain select * from t1, t2  where t1.uid=t2.uid AND t2.uid != 0;

select * from t1, t2  where t1.uid=t2.uid AND t1.uid > 0;
select * from t1, t2  where t1.uid=t2.uid AND t1.uid != 0;

drop table t1,t2;

# Fix for bug#4488 
#
create table t1 (x bigint unsigned not null);
insert into t1(x) values (0xfffffffffffffff0);
insert into t1(x) values (0xfffffffffffffff1);
select * from t1;
select count(*) from t1 where x>0;
select count(*) from t1 where x=0;
select count(*) from t1 where x<0;
select count(*) from t1 where x < -16;
select count(*) from t1 where x = -16;
select count(*) from t1 where x > -16;
select count(*) from t1 where x = 18446744073709551601;


create table t2 (x bigint not null);
insert into t2(x) values (-16);
insert into t2(x) values (-15);
select * from t2;
select count(*) from t2 where x>0;
select count(*) from t2 where x=0;
select count(*) from t2 where x<0;
select count(*) from t2 where x < -16;
select count(*) from t2 where x = -16;
select count(*) from t2 where x > -16;
select count(*) from t2 where x = 18446744073709551601;
drop table t1,t2;

--disable_warnings
create table t1 (x bigint unsigned not null primary key) engine=innodb;
--enable_warnings
insert into t1(x) values (0xfffffffffffffff0);
insert into t1(x) values (0xfffffffffffffff1);
select * from t1;
select count(*) from t1 where x>0;
select count(*) from t1 where x=0;
select count(*) from t1 where x<0;
select count(*) from t1 where x < -16;
select count(*) from t1 where x = -16;
select count(*) from t1 where x > -16;
select count(*) from t1 where x = 18446744073709551601;

drop table t1;

#
# Bug #11185 incorrect comparison of unsigned int to signed constant
#
create table t1 (a bigint unsigned);
create index t1i on t1(a);
insert into t1 select 18446744073709551615;
insert into t1 select 18446744073709551614;

explain select * from t1 where a <> -1;
select * from t1 where a <> -1;
explain select * from t1 where a > -1 or a < -1;
select * from t1 where a > -1 or a < -1;
explain select * from t1 where a > -1;
select * from t1 where a > -1;
explain select * from t1 where a < -1;
select * from t1 where a < -1;

drop table t1;

#
# Bug #6045: Binary Comparison regression in MySQL 4.1
# Binary searches didn't use a case insensitive index.
#
set names latin1;
create table t1 (a char(10), b text, key (a)) character set latin1;
INSERT INTO t1 (a) VALUES
('111'),('222'),('222'),('222'),('222'),('444'),('aaa'),('AAA'),('bbb');
# all these three can be optimized
explain select * from t1 where a='aaa';
explain select * from t1 where a=binary 'aaa';
explain select * from t1 where a='aaa' collate latin1_bin;
# this one cannot:
explain select * from t1 where a='aaa' collate latin1_german1_ci;
drop table t1;

# Test for BUG#9348 "result for WHERE A AND (B OR C) differs from WHERE a AND (C OR B)"
--disable_warnings
CREATE TABLE t1 (
  `CLIENT` char(3) character set latin1 collate latin1_bin NOT NULL default '000',
  `ARG1` char(3) character set latin1 collate latin1_bin NOT NULL default '',
  `ARG2` char(3) character set latin1 collate latin1_bin NOT NULL default '',
  `FUNCTION` varchar(10) character set latin1 collate latin1_bin NOT NULL default '',
  `FUNCTINT` int(11) NOT NULL default '0',
  KEY `VERI_CLNT~2` (`ARG1`)
) ENGINE=InnoDB DEFAULT CHARSET=latin1;
--enable_warnings

INSERT INTO t1 VALUES ('000',' 0',' 0','Text 001',0), ('000',' 0',' 1','Text 002',0),
  ('000',' 1',' 2','Text 003',0), ('000',' 2',' 3','Text 004',0),
  ('001',' 3',' 0','Text 017',0);

SELECT count(*) FROM t1 WHERE CLIENT='000' AND (ARG1 != ' 1' OR ARG1 != ' 2');

SELECT count(*) FROM t1 WHERE CLIENT='000' AND (ARG1 != ' 2' OR ARG1 != ' 1');
drop table t1;

# BUG#16168: Wrong range optimizer results, "Use_count: Wrong count ..."
#            warnings in server stderr.
create table t1 (a int);
insert into t1 values (0),(1),(2),(3),(4),(5),(6),(7),(8),(9);

CREATE TABLE t2 (
  pk1 int(11) NOT NULL,
  pk2 int(11) NOT NULL,
  pk3 int(11) NOT NULL,
  pk4 int(11) NOT NULL,
  filler char(82),
  PRIMARY KEY (pk1,pk2,pk3,pk4)
) DEFAULT CHARSET=latin1;

insert into t2 select 1, A.a+10*B.a, 432, 44, 'fillerZ' from t1 A, t1 B;
INSERT INTO t2 VALUES (2621, 2635, 0, 0,'filler'), (2621, 2635, 1, 0,'filler'),
  (2621, 2635, 10, 0,'filler'), (2621, 2635, 11, 0,'filler'),
  (2621, 2635, 14, 0,'filler'), (2621, 2635, 1000015, 0,'filler');

SELECT * FROM t2
WHERE ((((pk4 =0) AND (pk1 =2621) AND (pk2 =2635)))
OR ((pk4 =1) AND (((pk1 IN ( 7, 2, 1 ))) OR (pk1 =522)) AND ((pk2 IN ( 0, 2635))))
) AND (pk3 >=1000000);
drop table t1, t2;

#
# Bug #20732: Partial index and long sjis search with '>' fails sometimes
#

create table t1(a char(2), key(a(1)));
insert into t1 values ('x'), ('xx');
explain select a from t1 where a > 'x';
select a from t1 where a > 'x';
drop table t1;

#
# Bug #24776: assertion abort for 'range checked for each record' 
#

CREATE TABLE t1 (
  OXID varchar(32) COLLATE latin1_german2_ci NOT NULL DEFAULT '',
  OXPARENTID varchar(32) COLLATE latin1_german2_ci NOT NULL DEFAULT 'oxrootid',
  OXLEFT int NOT NULL DEFAULT '0',
  OXRIGHT int NOT NULL DEFAULT '0',
  OXROOTID varchar(32) COLLATE latin1_german2_ci NOT NULL DEFAULT '',
  PRIMARY KEY  (OXID),
  KEY OXNID (OXID),
  KEY OXLEFT (OXLEFT),
  KEY OXRIGHT (OXRIGHT),
  KEY OXROOTID (OXROOTID)
) ENGINE=MyISAM DEFAULT CHARSET=latin1 COLLATE=latin1_german2_ci;

INSERT INTO t1 VALUES
('d8c4177d09f8b11f5.52725521','oxrootid',1,40,'d8c4177d09f8b11f5.52725521'),
('d8c4177d151affab2.81582770','d8c4177d09f8b11f5.52725521',2,3,
 'd8c4177d09f8b11f5.52725521'),
('d8c4177d206a333d2.74422679','d8c4177d09f8b11f5.52725521',4,5,
 'd8c4177d09f8b11f5.52725521'),
('d8c4177d225791924.30714720','d8c4177d09f8b11f5.52725521',6,7,
 'd8c4177d09f8b11f5.52725521'),
('d8c4177d2380fc201.39666693','d8c4177d09f8b11f5.52725521',8,9,
 'd8c4177d09f8b11f5.52725521'),
('d8c4177d24ccef970.14957924','d8c4177d09f8b11f5.52725521',10,11,
 'd8c4177d09f8b11f5.52725521');
INSERT INTO t1 VALUES
('d8c4177d09f8b11f5.52725522','oxrootid',1,40,'d8c4177d09f8b11f5.52725522'),
('d8c4177d151affab2.81582771','d8c4177d09f8b11f5.52725521',2,3,
 'd8c4177d09f8b11f5.52725522'),
('d8c4177d206a333d2.74422678','d8c4177d09f8b11f5.52725521',4,5,
 'd8c4177d09f8b11f5.52725522'),
('d8c4177d225791924.30714721','d8c4177d09f8b11f5.52725521',6,7,
 'd8c4177d09f8b11f5.52725522'),
('d8c4177d2380fc201.39666694','d8c4177d09f8b11f5.52725521',8,9,
 'd8c4177d09f8b11f5.52725522'),
('d8c4177d24ccef970.14957925','d8c4177d09f8b11f5.52725521',10,11,
 'd8c4177d09f8b11f5.52725522');

EXPLAIN
SELECT s.oxid FROM t1 v, t1 s 
  WHERE 
        v.oxrootid ='d8c4177d09f8b11f5.52725521' AND
        s.oxleft > v.oxleft AND s.oxleft < v.oxright;

SELECT s.oxid FROM t1 v, t1 s 
  WHERE
        v.oxrootid ='d8c4177d09f8b11f5.52725521' AND
        s.oxleft > v.oxleft AND s.oxleft < v.oxright;

DROP TABLE t1;

# BUG#26624 high mem usage (crash) in range optimizer (depends on order of fields in where)
create table t1 (
  c1  char(10), c2  char(10), c3  char(10), c4  char(10),
  c5  char(10), c6  char(10), c7  char(10), c8  char(10),
  c9  char(10), c10 char(10), c11 char(10), c12 char(10),
  c13 char(10), c14 char(10), c15 char(10), c16 char(10),
  index(c1, c2, c3, c4, c5, c6, c7, c8, c9, c10, c11, c12,c13,c14,c15,c16)
);
insert into t1 (c1) values ('1'),('1'),('1'),('1');

# This must run without crash and fast:
select * from t1 where
     c1 in ("abcdefgh", "123456789", "qwertyuio", "asddfgh", 
            "abcdefg1", "123456781", "qwertyui1", "asddfg1", 
            "abcdefg2", "123456782", "qwertyui2", "asddfg2", 
            "abcdefg3", "123456783", "qwertyui3", "asddfg3", 
            "abcdefg4", "123456784", "qwertyui4", "asddfg4",
            "abcdefg5", "123456785", "qwertyui5", "asddfg5",
            "abcdefg6", "123456786", "qwertyui6", "asddfg6",
            "abcdefg7", "123456787", "qwertyui7", "asddfg7",
            "abcdefg8", "123456788", "qwertyui8", "asddfg8",
            "abcdefg9", "123456789", "qwertyui9", "asddfg9",
            "abcdefgA", "12345678A", "qwertyuiA", "asddfgA",
            "abcdefgB", "12345678B", "qwertyuiB", "asddfgB",
            "abcdefgC", "12345678C", "qwertyuiC", "asddfgC")
 and c2 in ("abcdefgh", "123456789", "qwertyuio", "asddfgh", 
            "abcdefg1", "123456781", "qwertyui1", "asddfg1", 
            "abcdefg2", "123456782", "qwertyui2", "asddfg2", 
            "abcdefg3", "123456783", "qwertyui3", "asddfg3", 
            "abcdefg4", "123456784", "qwertyui4", "asddfg4", 
            "abcdefg5", "123456785", "qwertyui5", "asddfg5",
            "abcdefg6", "123456786", "qwertyui6", "asddfg6",
            "abcdefg7", "123456787", "qwertyui7", "asddfg7",
            "abcdefg8", "123456788", "qwertyui8", "asddfg8",
            "abcdefg9", "123456789", "qwertyui9", "asddfg9",
            "abcdefgA", "12345678A", "qwertyuiA", "asddfgA",
            "abcdefgB", "12345678B", "qwertyuiB", "asddfgB",
            "abcdefgC", "12345678C", "qwertyuiC", "asddfgC")
 and c3 in ("abcdefgh", "123456789", "qwertyuio", "asddfgh", 
            "abcdefg1", "123456781", "qwertyui1", "asddfg1", 
            "abcdefg2", "123456782", "qwertyui2", "asddfg2", 
            "abcdefg3", "123456783", "qwertyui3", "asddfg3", 
            "abcdefg4", "123456784", "qwertyui4", "asddfg4", 
            "abcdefg5", "123456785", "qwertyui5", "asddfg5",
            "abcdefg6", "123456786", "qwertyui6", "asddfg6",
            "abcdefg7", "123456787", "qwertyui7", "asddfg7",
            "abcdefg8", "123456788", "qwertyui8", "asddfg8",
            "abcdefg9", "123456789", "qwertyui9", "asddfg9",
            "abcdefgA", "12345678A", "qwertyuiA", "asddfgA",
            "abcdefgB", "12345678B", "qwertyuiB", "asddfgB",
            "abcdefgC", "12345678C", "qwertyuiC", "asddfgC")
 and c4 in ("abcdefgh", "123456789", "qwertyuio", "asddfgh", 
            "abcdefg1", "123456781", "qwertyui1", "asddfg1", 
            "abcdefg2", "123456782", "qwertyui2", "asddfg2", 
            "abcdefg3", "123456783", "qwertyui3", "asddfg3", 
            "abcdefg4", "123456784", "qwertyui4", "asddfg4", 
            "abcdefg5", "123456785", "qwertyui5", "asddfg5", 
            "abcdefg6", "123456786", "qwertyui6", "asddfg6",
            "abcdefg7", "123456787", "qwertyui7", "asddfg7",
            "abcdefg8", "123456788", "qwertyui8", "asddfg8",
            "abcdefg9", "123456789", "qwertyui9", "asddfg9",
            "abcdefgA", "12345678A", "qwertyuiA", "asddfgA",
            "abcdefgB", "12345678B", "qwertyuiB", "asddfgB",
            "abcdefgC", "12345678C", "qwertyuiC", "asddfgC")
 and c5 in ("abcdefgh", "123456789", "qwertyuio", "asddfgh", 
            "abcdefg1", "123456781", "qwertyui1", "asddfg1", 
            "abcdefg2", "123456782", "qwertyui2", "asddfg2", 
            "abcdefg3", "123456783", "qwertyui3", "asddfg3", 
            "abcdefg4", "123456784", "qwertyui4", "asddfg4",
            "abcdefg5", "123456785", "qwertyui5", "asddfg5",
            "abcdefg6", "123456786", "qwertyui6", "asddfg6",
            "abcdefg7", "123456787", "qwertyui7", "asddfg7",
            "abcdefg8", "123456788", "qwertyui8", "asddfg8",
            "abcdefg9", "123456789", "qwertyui9", "asddfg9",
            "abcdefgA", "12345678A", "qwertyuiA", "asddfgA",
            "abcdefgB", "12345678B", "qwertyuiB", "asddfgB",
            "abcdefgC", "12345678C", "qwertyuiC", "asddfgC")
 and c6 in ("abcdefgh", "123456789", "qwertyuio", "asddfgh", 
            "abcdefg1", "123456781", "qwertyui1", "asddfg1", 
            "abcdefg2", "123456782", "qwertyui2", "asddfg2", 
            "abcdefg3", "123456783", "qwertyui3", "asddfg3", 
            "abcdefg4", "123456784", "qwertyui4", "asddfg4",
            "abcdefg5", "123456785", "qwertyui5", "asddfg5",
            "abcdefg6", "123456786", "qwertyui6", "asddfg6",
            "abcdefg7", "123456787", "qwertyui7", "asddfg7",
            "abcdefg8", "123456788", "qwertyui8", "asddfg8",
            "abcdefg9", "123456789", "qwertyui9", "asddfg9",
            "abcdefgA", "12345678A", "qwertyuiA", "asddfgA",
            "abcdefgB", "12345678B", "qwertyuiB", "asddfgB",
            "abcdefgC", "12345678C", "qwertyuiC", "asddfgC")
 and c7 in ("abcdefgh", "123456789", "qwertyuio", "asddfgh", 
            "abcdefg1", "123456781", "qwertyui1", "asddfg1", 
            "abcdefg2", "123456782", "qwertyui2", "asddfg2", 
            "abcdefg3", "123456783", "qwertyui3", "asddfg3", 
            "abcdefg4", "123456784", "qwertyui4", "asddfg4", 
            "abcdefg5", "123456785", "qwertyui5", "asddfg5",
            "abcdefg6", "123456786", "qwertyui6", "asddfg6",
            "abcdefg7", "123456787", "qwertyui7", "asddfg7",
            "abcdefg8", "123456788", "qwertyui8", "asddfg8",
            "abcdefg9", "123456789", "qwertyui9", "asddfg9",
            "abcdefgA", "12345678A", "qwertyuiA", "asddfgA",
            "abcdefgB", "12345678B", "qwertyuiB", "asddfgB",
            "abcdefgC", "12345678C", "qwertyuiC", "asddfgC")
 and c8 in ("abcdefgh", "123456789", "qwertyuio", "asddfgh", 
            "abcdefg1", "123456781", "qwertyui1", "asddfg1", 
            "abcdefg2", "123456782", "qwertyui2", "asddfg2", 
            "abcdefg3", "123456783", "qwertyui3", "asddfg3", 
            "abcdefg4", "123456784", "qwertyui4", "asddfg4", 
            "abcdefg5", "123456785", "qwertyui5", "asddfg5",
            "abcdefg6", "123456786", "qwertyui6", "asddfg6",
            "abcdefg7", "123456787", "qwertyui7", "asddfg7",
            "abcdefg8", "123456788", "qwertyui8", "asddfg8",
            "abcdefg9", "123456789", "qwertyui9", "asddfg9",
            "abcdefgA", "12345678A", "qwertyuiA", "asddfgA",
            "abcdefgB", "12345678B", "qwertyuiB", "asddfgB",
            "abcdefgC", "12345678C", "qwertyuiC", "asddfgC")
 and c9 in ("abcdefgh", "123456789", "qwertyuio", "asddfgh", 
            "abcdefg1", "123456781", "qwertyui1", "asddfg1", 
            "abcdefg2", "123456782", "qwertyui2", "asddfg2", 
            "abcdefg3", "123456783", "qwertyui3", "asddfg3", 
            "abcdefg4", "123456784", "qwertyui4", "asddfg4", 
            "abcdefg5", "123456785", "qwertyui5", "asddfg5",
            "abcdefg6", "123456786", "qwertyui6", "asddfg6",
            "abcdefg7", "123456787", "qwertyui7", "asddfg7",
            "abcdefg8", "123456788", "qwertyui8", "asddfg8",
            "abcdefg9", "123456789", "qwertyui9", "asddfg9",
            "abcdefgA", "12345678A", "qwertyuiA", "asddfgA",
            "abcdefgB", "12345678B", "qwertyuiB", "asddfgB",
            "abcdefgC", "12345678C", "qwertyuiC", "asddfgC")
 and c10 in ("abcdefgh", "123456789", "qwertyuio", "asddfgh", 
            "abcdefg1", "123456781", "qwertyui1", "asddfg1", 
            "abcdefg2", "123456782", "qwertyui2", "asddfg2", 
            "abcdefg3", "123456783", "qwertyui3", "asddfg3", 
            "abcdefg4", "123456784", "qwertyui4", "asddfg4", 
            "abcdefg5", "123456785", "qwertyui5", "asddfg5",
            "abcdefg6", "123456786", "qwertyui6", "asddfg6",
            "abcdefg7", "123456787", "qwertyui7", "asddfg7",
            "abcdefg8", "123456788", "qwertyui8", "asddfg8",
            "abcdefg9", "123456789", "qwertyui9", "asddfg9",
            "abcdefgA", "12345678A", "qwertyuiA", "asddfgA",
            "abcdefgB", "12345678B", "qwertyuiB", "asddfgB",
            "abcdefgC", "12345678C", "qwertyuiC", "asddfgC");
drop table t1;
--echo End of 4.1 tests

#
# Test for optimization request #10561: to use keys for
# NOT IN (c1,...,cn) and NOT BETWEEN c1 AND c2
#

CREATE TABLE t1 (
  id int(11) NOT NULL auto_increment,
  status varchar(20),
  PRIMARY KEY  (id),
  KEY (status)
);

INSERT INTO t1 VALUES
(1,'B'), (2,'B'), (3,'B'), (4,'B'), (5,'B'), (6,'B'),
(7,'B'), (8,'B'), (9,'B'), (10,'B'), (11,'B'), (12,'B'),
(13,'B'), (14,'B'), (15,'B'), (16,'B'), (17,'B'), (18,'B'),
(19,'B'), (20,'B'), (21,'B'), (22,'B'), (23,'B'), (24,'B'), 
(25,'A'), (26,'A'), (27,'A'), (28,'A'), (29,'A'), (30,'A'),
(31,'A'), (32,'A'), (33,'A'), (34,'A'), (35,'A'), (36,'A'),
(37,'A'), (38,'A'), (39,'A'), (40,'A'), (41,'A'), (42,'A'),
(43,'A'), (44,'A'), (45,'A'), (46,'A'), (47,'A'), (48,'A'),
(49,'A'), (50,'A'), (51,'A'), (52,'A'), (53,'C'), (54,'C'),
(55,'C'), (56,'C'), (57,'C'), (58,'C'), (59,'C'), (60,'C');

EXPLAIN SELECT * FROM t1 WHERE status <> 'A' AND status <> 'B';
EXPLAIN SELECT * FROM t1 WHERE status NOT IN ('A','B');

SELECT * FROM t1 WHERE status <> 'A' AND status <> 'B';
SELECT * FROM t1 WHERE status NOT IN ('A','B');

EXPLAIN SELECT status FROM t1 WHERE status <> 'A' AND status <> 'B';
EXPLAIN SELECT status FROM t1 WHERE status NOT IN ('A','B');

EXPLAIN SELECT * FROM t1 WHERE status NOT BETWEEN 'A' AND 'B';
EXPLAIN SELECT * FROM t1 WHERE status < 'A' OR status > 'B';

SELECT * FROM t1 WHERE status NOT BETWEEN 'A' AND 'B';
SELECT * FROM t1 WHERE status < 'A' OR status > 'B';

DROP TABLE t1;

#
# Test for bug #10031: range to be used over a view
#

CREATE TABLE  t1 (a int, b int, primary key(a,b));

INSERT INTO  t1 VALUES
  (1,1),(1,2),(1,3),(2,1),(2,2),(2,3),(3,1),(3,2),(3,3),(4,1),(4,2),(4,3);

CREATE VIEW v1 as SELECT a,b FROM t1 WHERE b=3;

EXPLAIN SELECT a,b FROM t1 WHERE a < 2 and b=3;
EXPLAIN SELECT a,b FROM v1 WHERE a < 2 and b=3;

EXPLAIN SELECT a,b FROM t1 WHERE a < 2;
EXPLAIN SELECT a,b FROM v1 WHERE a < 2;

SELECT a,b FROM t1 WHERE a < 2 and b=3;
SELECT a,b FROM v1 WHERE a < 2 and b=3; 

DROP VIEW v1;
DROP TABLE t1;

#
# Bug #11853: DELETE statement with a NOT (LIKE/<=>) where condition
#             for an indexed attribute              
#             

CREATE TABLE t1 (name varchar(15) NOT NULL, KEY idx(name));
INSERT INTO t1 VALUES ('Betty'), ('Anna');

SELECT * FROM t1;
DELETE FROM t1 WHERE name NOT LIKE 'A%a';
SELECT * FROM t1;

DROP TABLE t1;

CREATE TABLE t1 (a int, KEY idx(a));
INSERT INTO t1 VALUES (NULL), (1), (2), (3);

SELECT * FROM t1;
DELETE FROM t1 WHERE NOT(a <=> 2);
SELECT * FROM t1;

DROP TABLE t1;

#
# BUG#13317: range optimization doesn't work for IN over VIEW.
#
create table t1 (a int, b int, primary key(a,b));
create view v1 as select a, b from t1;

INSERT INTO `t1` VALUES
(0,0),(1,0),(2,0),(3,0),(4,0),(5,1),(6,1),(7,1),(8,1),(9,1),(10,2),(11,2),(12,2)
,(13,2),(14,2),(15,3),(16,3),(17,3),(18,3),(19,3);

--replace_column 9 #
explain select * from t1 where a in (3,4)  and b in (1,2,3);
--replace_column 9 #
explain select * from v1 where a in (3,4)  and b in (1,2,3);
--replace_column 9 #
explain select * from t1 where a between 3 and 4 and b between 1 and 2;
--replace_column 9 #
explain select * from v1 where a between 3 and 4 and b between 1 and 2;
 
drop view v1;
drop table t1;

# BUG#13455: 
create table t3 (a int);
insert into t3 values (0),(1),(2),(3),(4),(5),(6),(7),(8),(9);

create table t1 (a varchar(10), filler char(200), key(a)) charset=binary;
insert into t1 values ('a','');
insert into t1 values ('a ','');
insert into t1 values ('a  ', '');
insert into t1 select concat('a', 1000 + A.a + 10 * (B.a + 10 * C.a)), ''
  from t3 A, t3 B, t3 C;

create table t2 (a varchar(10), filler char(200), key(a));
insert into t2 select * from t1;

--replace_column 9 #
explain select * from t1 where a between 'a' and 'a '; 
--replace_column 9 #
explain select * from t1 where a = 'a' or a='a ';

--replace_column 9 #
explain select * from t2 where a between 'a' and 'a '; 
--replace_column 9 #
explain select * from t2 where a = 'a' or a='a ';

update t1 set a='b' where a<>'a';
--replace_column 9 #
explain select * from t1 where a not between 'b' and 'b'; 
select a, hex(filler) from t1 where a not between 'b' and 'b'; 

drop table t1,t2,t3;

#
# BUG#21282
#
create table t1 (a int);
insert into t1 values (0),(1),(2),(3),(4),(5),(6),(7),(8),(9);
create table t2 (a int, key(a));
insert into t2 select 2*(A.a + 10*(B.a + 10*C.a)) from t1 A, t1 B, t1 C;

set @a="select * from t2 force index (a) where a NOT IN(0";
select count(*) from (select @a:=concat(@a, ',', a) from t2 ) Z;
set @a=concat(@a, ')');

insert into t2 values (11),(13),(15);

set @b= concat("explain ", @a);

prepare stmt1 from @b;
execute stmt1;

prepare stmt1 from @a;
execute stmt1;

drop table t1, t2;

#
# Bug #18165: range access for BETWEEN with a constant for the first argument 
#

CREATE TABLE t1 (
  id int NOT NULL DEFAULT '0',
  b int NOT NULL DEFAULT '0',
  c int NOT NULL DEFAULT '0', 
  INDEX idx1(b,c), INDEX idx2(c));

INSERT INTO t1(id) VALUES (1), (2), (3), (4), (5), (6), (7), (8);

INSERT INTO t1(b,c) VALUES (3,4), (3,4);

SELECT * FROM t1 WHERE b<=3 AND 3<=c;
SELECT * FROM t1 WHERE 3 BETWEEN b AND c;

EXPLAIN  SELECT * FROM t1 WHERE b<=3 AND 3<=c;
EXPLAIN  SELECT * FROM t1 WHERE 3 BETWEEN b AND c;

SELECT * FROM t1 WHERE 0 < b OR 0 > c;
SELECT * FROM t1 WHERE 0 NOT BETWEEN b AND c;

EXPLAIN SELECT * FROM t1 WHERE 0 < b OR 0 > c;
EXPLAIN SELECT * FROM t1 WHERE 0 NOT BETWEEN b AND c;

DROP TABLE t1;

#
# Bug #16249: different results for a range with an without index 
#             when a range condition use an invalid datetime constant 
#

CREATE TABLE t1 (                                      
  item char(20) NOT NULL default '',                          
  started datetime NOT NULL default '0000-00-00 00:00:00', 
  price decimal(16,3) NOT NULL default '0.000',                 
  PRIMARY KEY (item,started)                     
) ENGINE=MyISAM;   

INSERT INTO t1 VALUES
('A1','2005-11-01 08:00:00',1000),
('A1','2005-11-15 00:00:00',2000),
('A1','2005-12-12 08:00:00',3000),
('A2','2005-12-01 08:00:00',1000);

EXPLAIN SELECT * FROM t1 WHERE item='A1' AND started<='2005-12-01 24:00:00';
SELECT * FROM t1 WHERE item='A1' AND started<='2005-12-01 24:00:00';
SELECT * FROM t1 WHERE item='A1' AND started<='2005-12-02 00:00:00';

DROP INDEX `PRIMARY` ON t1;

EXPLAIN SELECT * FROM t1 WHERE item='A1' AND started<='2005-12-01 24:00:00';
SELECT * FROM t1 WHERE item='A1' AND started<='2005-12-01 24:00:00';
SELECT * FROM t1 WHERE item='A1' AND started<='2005-12-02 00:00:00';

DROP TABLE t1;

--echo
--echo BUG#32198 "Comparison of DATE with DATETIME still not using indexes correctly"
--echo
CREATE TABLE t1 (
  id int(11) NOT NULL auto_increment,
  dateval date default NULL,
  PRIMARY KEY  (id),
  KEY dateval (dateval)
) AUTO_INCREMENT=173;

INSERT INTO t1 VALUES
(1,'2007-01-01'),(2,'2007-01-02'),(3,'2007-01-03'),(4,'2007-01-04'),
(5,'2007-01-05'),(6,'2007-01-06'),(7,'2007-01-07'),(8,'2007-01-08'),
(9,'2007-01-09'),(10,'2007-01-10'),(11,'2007-01-11');

--echo This must use range access:
explain select * from t1 where dateval >= '2007-01-01 00:00:00' and dateval <= '2007-01-02 23:59:59';

drop table t1;

#
# Bug #33833: different or-ed predicates were erroneously merged into one that
# resulted in ref access instead of range access and  a wrong result set
#

CREATE TABLE t1 (
  a varchar(32), index (a)
) DEFAULT CHARSET=latin1 COLLATE=latin1_bin;

INSERT INTO t1 VALUES
  ('B'), ('A'), ('A'), ('C'), ('B'), ('A'), ('A');

SELECT a FROM t1 WHERE a='b' OR a='B';
EXPLAIN SELECT a FROM t1 WHERE a='b' OR a='B';

DROP TABLE t1;

#
# Bug #34731: highest possible value for INT erroneously filtered by WHERE
#

# test UNSIGNED. only occurs when indexed.
CREATE TABLE t1 (f1 TINYINT(11) UNSIGNED NOT NULL, PRIMARY KEY (f1));

INSERT INTO t1 VALUES (127),(254),(0),(1),(255);

# test upper bound
# count 5
SELECT SQL_NO_CACHE COUNT(*) FROM t1 WHERE f1 < 256;
SELECT SQL_NO_CACHE COUNT(*) FROM t1 WHERE f1 < 256.0;
# count 4
SELECT SQL_NO_CACHE COUNT(*) FROM t1 WHERE f1 < 255;

# show we don't fiddle with lower bound on UNSIGNED
# count 0
SELECT SQL_NO_CACHE COUNT(*) FROM t1 WHERE f1 < -1;
# count 5
SELECT SQL_NO_CACHE COUNT(*) FROM t1 WHERE f1 > -1;

DROP TABLE t1;


# test signed. only occurs when index.
CREATE TABLE t1 ( f1 TINYINT(11) NOT NULL, PRIMARY KEY (f1));

INSERT INTO t1 VALUES (127),(126),(0),(-128),(-127);

# test upper bound
# count 5
SELECT SQL_NO_CACHE COUNT(*) FROM t1 WHERE f1 < 128;
SELECT SQL_NO_CACHE COUNT(*) FROM t1 WHERE f1 < 128.0;
# count 4
SELECT SQL_NO_CACHE COUNT(*) FROM t1 WHERE f1 < 127;

# test lower bound
# count 5
SELECT SQL_NO_CACHE COUNT(*) FROM t1 WHERE f1 > -129;
SELECT SQL_NO_CACHE COUNT(*) FROM t1 WHERE f1 > -129.0;
# count 4
SELECT SQL_NO_CACHE COUNT(*) FROM t1 WHERE f1 > -128;

DROP TABLE t1;

# End of 5.0 tests

# BUG#22393 fix: Adjust 'ref' estimate if we have 'range' estimate for
#                a smaller scan interval
create table t1 (a int);
insert into t1 values (0),(1),(2),(3),(4),(5),(6),(7),(8),(9);

create table t2 (a int, b int, filler char(100));
insert into t2 select A.a + 10 * (B.a + 10 * C.a), 10, 'filler' from t1 A,
t1 B, t1 C where A.a < 5;

insert into t2 select 1000, b, 'filler' from t2;
alter table t2 add index (a,b);
# t2 values 
#  ( 1  , 10, 'filler')
#  ( 2  , 10, 'filler')
#  ( 3  , 10, 'filler')
#  (... , 10, 'filler')
#   ...
#  (1000, 10, 'filler') - 500 times

# 500 rows, 1 row

select 'In following EXPLAIN the access method should be ref, #rows~=500 (and not 2)' Z;
explain select * from t2 where a=1000 and b<11;

drop table t1, t2;

#
# Bug#42846: wrong result returned for range scan when using covering index
#
CREATE TABLE t1( a INT, b INT, KEY( a, b ) );

CREATE TABLE t2( a INT, b INT, KEY( a, b ) );

CREATE TABLE t3( a INT, b INT, KEY( a, b ) );

INSERT INTO t1( a, b ) 
VALUES (0, 1), (1, 2), (1, 4), (2, 3), (5, 0), (9, 7);

INSERT INTO t2( a, b ) 
VALUES ( 1, 1), ( 2, 1), ( 3, 1), ( 4, 1), ( 5, 1),
       ( 6, 1), ( 7, 1), ( 8, 1), ( 9, 1), (10, 1), 
       (11, 1), (12, 1), (13, 1), (14, 1), (15, 1),
       (16, 1), (17, 1), (18, 1), (19, 1), (20, 1);

INSERT INTO t2 SELECT a, 2 FROM t2 WHERE b = 1;
INSERT INTO t2 SELECT a, 3 FROM t2 WHERE b = 1;

# To make range scan compelling to the optimizer
INSERT INTO t2 SELECT -1, -1 FROM t2;
INSERT INTO t2 SELECT -1, -1 FROM t2;
INSERT INTO t2 SELECT -1, -1 FROM t2;

INSERT INTO t3
VALUES (1, 0), (2, 0), (3, 0), (4, 0), (5, 0),
       (6, 0), (7, 0), (8, 0), (9, 0), (10, 0);

# To make range scan compelling to the optimizer
INSERT INTO t3 SELECT * FROM t3 WHERE a = 10;
INSERT INTO t3 SELECT * FROM t3 WHERE a = 10;


#
# Problem#1 Test queries. Will give missing results unless Problem#1 is fixed.
# With one exception, they are independent of Problem#2.
#
SELECT * FROM t1 WHERE
3 <= a AND a < 5 OR 
5 < a AND b = 3 OR
3 <= a;

EXPLAIN
SELECT * FROM t1 WHERE
3 <= a AND a < 5 OR 
5 < a AND b = 3 OR
3 <= a;

# Query below: Tests both Problem#1 and Problem#2 (EXPLAIN differs as well)
SELECT * FROM t1 WHERE
3 <= a AND a < 5 OR 
5 <= a AND b = 3 OR
3 <= a;

EXPLAIN
SELECT * FROM t1 WHERE
3 <= a AND a < 5 OR 
5 <= a AND b = 3 OR
3 <= a;

SELECT * FROM t1 WHERE
3 <= a AND a <= 5 OR 
5 <= a AND b = 3 OR
3 <= a;

EXPLAIN
SELECT * FROM t1 WHERE
3 <= a AND a <= 5 OR 
5 <= a AND b = 3 OR
3 <= a;

SELECT * FROM t1 WHERE
3 <= a AND a <= 5 OR 
3 <= a;

EXPLAIN
SELECT * FROM t1 WHERE
3 <= a AND a <= 5 OR 
3 <= a;

#
# Problem#2 Test queries. 
# These queries will give missing results if Problem#1 is fixed.
# But Problem#1 also hides this bug.
#
SELECT * FROM t2 WHERE
5 <= a AND a < 10 AND b = 1 OR
15 <= a AND a < 20 AND b = 3
OR
1 <= a AND b = 1;

EXPLAIN
SELECT * FROM t2 WHERE
5 <= a AND a < 10 AND b = 1 OR
15 <= a AND a < 20 AND b = 3
OR
1 <= a AND b = 1;

SELECT * FROM t2 WHERE
5 <= a AND a < 10 AND b = 2 OR
15 <= a AND a < 20 AND b = 3
OR
1 <= a AND b = 1;

EXPLAIN
SELECT * FROM t2 WHERE
5 <= a AND a < 10 AND b = 2 OR
15 <= a AND a < 20 AND b = 3
OR
1 <= a AND b = 1;

SELECT * FROM t3 WHERE
5 <= a AND a < 10 AND b = 3 OR 
a < 5 OR
a < 10;

EXPLAIN
SELECT * FROM t3 WHERE
5 <= a AND a < 10 AND b = 3 OR 
a < 5 OR
a < 10;

DROP TABLE t1, t2, t3;

--echo #
--echo # Bug #47123: Endless 100% CPU loop with STRAIGHT_JOIN
--echo #

CREATE TABLE t1(a INT, KEY(a));
INSERT INTO t1 VALUES (1), (NULL);
SELECT * FROM t1 WHERE a <> NULL and (a <> NULL or a <= NULL);
DROP TABLE t1;

--echo #
--echo # Bug#47925: regression of range optimizer and date comparison in 5.1.39!
--echo #
CREATE TABLE t1 ( a DATE,     KEY ( a ) );
CREATE TABLE t2 ( a DATETIME, KEY ( a ) );

--echo # Make optimizer choose range scan
INSERT INTO t1 VALUES ('2009-09-22'), ('2009-09-22'), ('2009-09-22');
INSERT INTO t1 VALUES ('2009-09-23'), ('2009-09-23'), ('2009-09-23');

INSERT INTO t2 VALUES ('2009-09-22 12:00:00'), ('2009-09-22 12:00:00'),
                      ('2009-09-22 12:00:00');
INSERT INTO t2 VALUES ('2009-09-23 12:00:00'), ('2009-09-23 12:00:00'),
                      ('2009-09-23 12:00:00');

--echo # DATE vs DATE
--replace_column 1 X 2 X 3 X 7 X 8 X 9 X 10 X
EXPLAIN
SELECT * FROM t1 WHERE a >= '2009/09/23';
SELECT * FROM t1 WHERE a >= '2009/09/23';
SELECT * FROM t1 WHERE a >= '20090923';
SELECT * FROM t1 WHERE a >=  20090923;
SELECT * FROM t1 WHERE a >= '2009-9-23';
SELECT * FROM t1 WHERE a >= '2009.09.23';
SELECT * FROM t1 WHERE a >= '2009:09:23';

--echo # DATE vs DATETIME
--replace_column 1 X 2 X 3 X 7 X 8 X 9 X 10 X
EXPLAIN
SELECT * FROM t2 WHERE a >= '2009/09/23';
SELECT * FROM t2 WHERE a >= '2009/09/23';
SELECT * FROM t2 WHERE a >= '2009/09/23';
SELECT * FROM t2 WHERE a >= '20090923';
SELECT * FROM t2 WHERE a >=  20090923;
SELECT * FROM t2 WHERE a >= '2009-9-23';
SELECT * FROM t2 WHERE a >= '2009.09.23';
SELECT * FROM t2 WHERE a >= '2009:09:23';

--echo # DATETIME vs DATETIME
--replace_column 1 X 2 X 3 X 7 X 8 X 9 X 10 X
EXPLAIN
SELECT * FROM t2 WHERE a >= '2009/09/23 12:00:00';
SELECT * FROM t2 WHERE a >= '2009/09/23 12:00:00';
SELECT * FROM t2 WHERE a >= '20090923120000';
SELECT * FROM t2 WHERE a >=  20090923120000;
SELECT * FROM t2 WHERE a >= '2009-9-23 12:00:00';
SELECT * FROM t2 WHERE a >= '2009.09.23 12:00:00';
SELECT * FROM t2 WHERE a >= '2009:09:23 12:00:00';

--echo # DATETIME vs DATE
--replace_column 1 X 2 X 3 X 7 X 8 X 9 X 10 X
EXPLAIN
SELECT * FROM t1 WHERE a >= '2009/09/23 00:00:00';
SELECT * FROM t1 WHERE a >= '2009/09/23 00:00:00';
SELECT * FROM t1 WHERE a >= '2009/09/23 00:00:00';
SELECT * FROM t1 WHERE a >= '20090923000000';
SELECT * FROM t1 WHERE a >=  20090923000000;
SELECT * FROM t1 WHERE a >= '2009-9-23 00:00:00';
SELECT * FROM t1 WHERE a >= '2009.09.23 00:00:00';
SELECT * FROM t1 WHERE a >= '2009:09:23 00:00:00';

--echo # Test of the new get_date_from_str implementation
--echo # Behavior differs slightly between the trunk and mysql-pe.
--echo # The former may give errors for the truncated values, while the latter
--echo # gives warnings. The purpose of this test is not to interfere, and only
--echo # preserve existing behavior.
SELECT str_to_date('2007-10-00', '%Y-%m-%d') >= '' AND 
       str_to_date('2007-10-00', '%Y-%m-%d') <= '2007/10/20';

SELECT str_to_date('2007-20-00', '%Y-%m-%d') >= '2007/10/20' AND 
       str_to_date('2007-20-00', '%Y-%m-%d') <= '';

SELECT str_to_date('2007-10-00', '%Y-%m-%d') BETWEEN '' AND '2007/10/20';
SELECT str_to_date('2007-20-00', '%Y-%m-%d') BETWEEN '2007/10/20' AND '';

SELECT str_to_date('', '%Y-%m-%d');

DROP TABLE t1, t2;

--echo #
--echo # Bug#48459: valgrind errors with query using 'Range checked for each 
--echo # record'
--echo #
CREATE TABLE t1 (
  a INT,
  b CHAR(2),
  c INT,
  d INT,
  KEY ( c ),
  KEY ( d, a, b ( 2 ) ),
  KEY ( b ( 1 ) )
);

INSERT INTO t1 VALUES ( NULL, 'a', 1, 2 ), ( NULL, 'a', 1, 2 ),
                      ( 1,    'a', 1, 2 ), ( 1,    'a', 1, 2 );

CREATE TABLE t2 (
  a INT,
  c INT,
  e INT,
  KEY ( e )
);

INSERT INTO t2 VALUES ( 1, 1, NULL ), ( 1, 1, NULL );

--echo # Should not give Valgrind warnings
SELECT 1
FROM t1, t2
WHERE t1.d <> '1' AND t1.b > '1'
AND t1.a = t2.a AND t1.c = t2.c;

DROP TABLE t1, t2;

--echo #
--echo # Bug #48665: sql-bench's insert test fails due to wrong result
--echo #

CREATE TABLE t1 (a INT, b INT, PRIMARY KEY (a));

INSERT INTO t1 VALUES (0,0), (1,1);

--replace_column 1 @ 2 @ 3 @ 5 @ 6 @ 7 @ 8 @ 9 @ 10 @
EXPLAIN 
SELECT * FROM t1 FORCE INDEX (PRIMARY) 
 WHERE (a>=1 AND a<=2) OR (a>=4 AND a<=5) OR (a>=0 AND a <=10);

--echo # Should return 2 rows
SELECT * FROM t1 FORCE INDEX (PRIMARY) 
 WHERE (a>=1 AND a<=2) OR (a>=4 AND a<=5) OR (a>=0 AND a <=10);

DROP TABLE t1;

--echo #
--echo # Bug #54802: 'NOT BETWEEN' evaluation is incorrect
--echo #

CREATE TABLE t1 (c_key INT, c_notkey INT, KEY(c_key));
INSERT INTO t1 VALUES (1, 1), (2, 2), (3, 3);

EXPLAIN SELECT * FROM t1 WHERE 2 NOT BETWEEN c_notkey AND c_key;
SELECT * FROM t1 WHERE 2 NOT BETWEEN c_notkey AND c_key;

DROP TABLE t1;

--echo #
--echo # Bug #57030: 'BETWEEN' evaluation is incorrect
--echo #

# Test some BETWEEN predicates which does *not* follow the
# 'normal' pattern of <field> BETWEEN <low const> AND <high const>

CREATE TABLE t1(pk INT PRIMARY KEY, i4 INT);
CREATE UNIQUE INDEX i4_uq ON t1(i4);

INSERT INTO t1 VALUES (1,10), (2,20), (3,30);

EXPLAIN
SELECT * FROM t1 WHERE i4 BETWEEN 10 AND 10;
SELECT * FROM t1 WHERE i4 BETWEEN 10 AND 10;

EXPLAIN
SELECT * FROM t1 WHERE 10 BETWEEN i4 AND i4;
SELECT * FROM t1 WHERE 10 BETWEEN i4 AND i4;

EXPLAIN
SELECT * FROM t1 WHERE 10 BETWEEN 10 AND i4;
SELECT * FROM t1 WHERE 10 BETWEEN 10 AND i4;

EXPLAIN
SELECT * FROM t1 WHERE 10 BETWEEN i4 AND 10;
SELECT * FROM t1 WHERE 10 BETWEEN i4 AND 10;

EXPLAIN
SELECT * FROM t1 WHERE 10 BETWEEN 10 AND 10;
SELECT * FROM t1 WHERE 10 BETWEEN 10 AND 10;

EXPLAIN
SELECT * FROM t1 WHERE 10 BETWEEN 11 AND 11;
SELECT * FROM t1 WHERE 10 BETWEEN 11 AND 11;

EXPLAIN
SELECT * FROM t1 WHERE 10 BETWEEN 100 AND 0;
SELECT * FROM t1 WHERE 10 BETWEEN 100 AND 0;

EXPLAIN
SELECT * FROM t1 WHERE i4 BETWEEN 100 AND 0;
SELECT * FROM t1 WHERE i4 BETWEEN 100 AND 0;

EXPLAIN
SELECT * FROM t1 WHERE i4 BETWEEN 10 AND 99999999999999999;
SELECT * FROM t1 WHERE i4 BETWEEN 10 AND 99999999999999999;

EXPLAIN
SELECT * FROM t1 WHERE i4 BETWEEN 999999999999999 AND 30;
SELECT * FROM t1 WHERE i4 BETWEEN 999999999999999 AND 30;

EXPLAIN
SELECT * FROM t1 WHERE i4 BETWEEN 10 AND '20';
SELECT * FROM t1 WHERE i4 BETWEEN 10 AND '20';

#Should detect the EQ_REF 't2.pk=t1.i4'
EXPLAIN
SELECT * FROM t1, t1 as t2 WHERE t2.pk BETWEEN t1.i4 AND t1.i4;
SELECT * FROM t1, t1 as t2 WHERE t2.pk BETWEEN t1.i4 AND t1.i4;

EXPLAIN
SELECT * FROM t1, t1 as t2 WHERE t1.i4 BETWEEN t2.pk AND t2.pk;
SELECT * FROM t1, t1 as t2 WHERE t1.i4 BETWEEN t2.pk AND t2.pk;

DROP TABLE t1;

--echo #
--echo # BUG#13519696 - 62940: SELECT RESULTS VARY WITH VERSION AND
--echo # WITH/WITHOUT INDEX RANGE SCAN
--echo #

create table t1 (id int unsigned not null auto_increment primary key);
insert into t1 values (null);  
insert into t1 select null from t1;  
insert into t1 select null from t1;  
insert into t1 select null from t1;  
insert into t1 select null from t1;  
insert into t1 select null from t1;  
insert into t1 select null from t1;  
insert into t1 select null from t1;  
insert into t1 select null from t1; 
create table t2 (
 id int unsigned not null auto_increment,
 val decimal(5,3) not null,
 primary key (id,val),
 unique key (val,id),
 unique key (id));  
--disable_warnings
insert into t2 select null,id*0.0009 from t1;
--enable_warnings

select count(val) from t2 ignore index (val) where val > 0.1155;
select count(val) from t2 force index (val)  where val > 0.1155;

drop table t2, t1;

--echo #
--echo # BUG#13453382 - REGRESSION SINCE 5.1.39, RANGE OPTIMIZER WRONG
--echo # RESULTS WITH DECIMAL CONVERSION
--echo #

create table t1 (a int,b int,c int,primary key (a,c));
insert into t1 values (1,1,2),(1,1,3),(1,1,4);
# show that the integer 3 is bigger than the decimal 2.9,
# which should also apply to comparing "c" with 2.9
# when c is 3.
select convert(3, signed integer) > 2.9;
select * from t1 force  index (primary) where a=1 and c>= 2.9;
select * from t1 ignore index (primary) where a=1 and c>= 2.9;
select * from t1 force  index (primary) where a=1 and c> 2.9;
select * from t1 ignore index (primary) where a=1 and c> 2.9;
drop table t1;

--echo #
--echo # BUG#13463488 - 63437: CHAR & BETWEEN WITH INDEX RETURNS WRONG
--echo # RESULT AFTER MYSQL 5.1.
--echo #

CREATE TABLE t1(
 F1 CHAR(5) NOT NULL,
 F2 CHAR(5) NOT NULL,
 F3 CHAR(5) NOT NULL,
 PRIMARY KEY(F1),
 INDEX IDX_F2(F2)
);

INSERT INTO t1 VALUES
('A','A','A'),('AA','AA','AA'),('AAA','AAA','AAA'),
('AAAA','AAAA','AAAA'),('AAAAA','AAAAA','AAAAA');

SELECT * FROM t1 WHERE F1 = 'A    ';
SELECT * FROM t1 IGNORE INDEX(PRIMARY) WHERE F1 = 'A    ';
SELECT * FROM t1 WHERE F1 >= 'A    ';
SELECT * FROM t1 WHERE F1 > 'A    ';
SELECT * FROM t1 WHERE F1 BETWEEN 'A    ' AND 'AAAAA';
SELECT * FROM t1 WHERE F2 BETWEEN 'A    ' AND 'AAAAA';
SELECT * FROM t1 WHERE F3 BETWEEN 'A    ' AND 'AAAAA';
SELECT * FROM t1 IGNORE INDEX(PRIMARY) WHERE F1 BETWEEN 'A    ' AND
'AAAAA';

DROP TABLE t1;

--echo #
--echo # mdev-4894:  Poor performance with unnecessary 
--echo # (bug#70021) 'Range checked for each record'
--echo #

create table t1( key1 int not null, INDEX i1(key1) );
insert into t1 values (1),(2),(3),(4),(5),(6),(7),(8);
insert into t1 select key1+8 from t1; 
insert into t1 select key1+16 from t1; 
insert into t1 select key1+32 from t1; 
insert into t1 select key1+64 from t1; 
insert into t1 select key1+128 from t1; 
insert into t1 select key1+256 from t1; 
insert into t1 select key1+512 from t1; 

alter table t1 add key2 int not null, add index i2(key2);
update t1 set key2=key1;
analyze table t1;

create table t2 (a int);
insert into t2 values (1),(2),(3),(4),(5),(6),(7),(8);
insert into t2 select a+16 from t2;
insert into t2 select a+32 from t2;
insert into t2 select a+64 from t2;

explain
select count(*) from t2 left join t1 on (t1.key1 < 3 or t1.key1 > 1020) and t1.key2 < 1000;
select count(*) from t2 left join t1 on (t1.key1 < 3 or t1.key1 > 1020) and t1.key2 < 1000;
explain
select count(*) from t2 left join t1 on (t1.key1 < 3 or t1.key1 > 1020) and t1.key2 < t2.a;
select count(*) from t2 left join t1 on (t1.key1 < 3 or t1.key1 > 1020) and t1.key2 < t2.a;

drop table t1,t2;

--echo End of 5.1 tests

--echo #
--echo # LP Bug #533117: Wrong use_count in SEL_ARG trees
--echo #   (Bug #58731)
--echo #

create table t1 (a int, b int, c int, key idx (a,b,c));
insert into t1 values (0,0,0), (2,2,0), (1,1,1), (2,2,1);

explain
select * from t1 force index (idx) where a >=1 and c <= 1 and a=b and b > 1;
select * from t1 force index (idx) where a >=1 and c <= 1 and a=b and b > 1;

drop table t1;

#
# lp:750117 Bogus warning with aggregate and datetime column
#
create table t1 (f1 datetime, key (f1));
insert into t1 values ('2000-03-09 15:56:59'),('2000-05-05 23:24:28'),('2000-06-13 13:12:06');
select  min(f1)  from t1 where f1 >= '2006-05-25 07:00:20' and f1 between '2003-11-23 10:00:09' and '2010-01-01 01:01:01' and f1 > '2001-01-01 01:01:01';
drop table t1;

--echo #
--echo # BUG#11765831: 'RANGE ACCESS' MAY INCORRECTLY FILTER 
--echo #               AWAY QUALIFYING ROWS
--echo #

CREATE TABLE t10(
  K INT NOT NULL AUTO_INCREMENT,
  I INT, J INT,
  PRIMARY KEY(K),
  KEY(I,J)
);
INSERT INTO t10(I,J) VALUES (6,1),(6,2),(6,3),(6,4),(6,5),
                            (6,6),(6,7),(6,8),(6,9),(6,0);

CREATE TABLE t100 LIKE t10;
INSERT INTO t100(I,J) SELECT X.I, X.K+(10*Y.K) FROM t10 AS X,t10 AS Y;

# Insert offending value:
INSERT INTO t100(I,J) VALUES(8,26);

let $query= SELECT * FROM t100 WHERE I <> 6 OR (I <> 8 AND J = 5);

#Verify that 'range' access will be used
--echo
--eval EXPLAIN $query

# Only row 101,8,26 should be returned
--echo
--eval $query

DROP TABLE t10,t100;

--echo #
--echo # lp:817363: Wrong result with sort_union and multipart key in maria-5.3
--echo # 
CREATE TABLE t1 (a int NOT NULL , b int, c int, d varchar(32), KEY (d,b), PRIMARY KEY (a)) ;
INSERT INTO t1 VALUES (7,7,NULL,'e'),(8,1,0,'p'),(9,7,1,'s'),(10,1,1,'j'),(12,2,0,'c'),(13,0,0,'a'),(14,1,1,'q');

SELECT c FROM t1                  WHERE d='q' OR d>='q' OR a > 97 OR (d IN ('j','s','i') AND b = 102);
SELECT c FROM t1 ignore index (d) WHERE d='q' OR d>='q' OR a > 97 OR (d IN ('j','s','i') AND b = 102);

SELECT * FROM t1 ignore index(d) WHERE d = 'q' OR d >= 'q' OR (d IN ( 'j' , 's' , 'i' ) AND ( b = 102 ));
SELECT * FROM t1 force index(d)  WHERE d = 'q' OR d >= 'q' OR (d IN ( 'j' , 's' , 'i' ) AND ( b = 102 ));

DROP TABLE t1;

--disable_parsing
# MariaDB: Moved the following to partition.test
--echo #
--echo # BUG#12912171 - ASSERTION FAILED: QUICK->HEAD->READ_SET ==
--echo # SAVE_READ_SET
--echo #
CREATE TABLE t1 (
 a INT,
 b INT,
 c INT,
 PRIMARY KEY (c,a), KEY (a),KEY (a)
) ENGINE=INNODB PARTITION BY KEY () PARTITIONS 2;
INSERT INTO t1 VALUES (1,5,1),(2,4,1),(3,3,1),(4,2,1),(5,1,1);
UPDATE t1 SET b = 0, c=1 WHERE a <=>0;
SELECT * FROM t1;
DROP TABLE t1;
--enable_parsing

--echo #
--echo # BUG#13256446 - ASSERTION QUICK->HEAD->READ_SET ==
--echo # SAVE_READ_SET' FAILED IN OPT_RANGE.CC:1606 
--echo #
CREATE TABLE t1 (
 f1 INT AUTO_INCREMENT,
 f2 INT,
 f3 INT,
 f4 INT,
 PRIMARY KEY (f1),KEY(f2)
) ENGINE=INNODB;
CREATE ALGORITHM=MERGE VIEW v2 AS SELECT f1,f2,f3,f4 FROM t1 WHERE f2=103;
INSERT INTO t1 VALUES (154,0,NULL,0),(0,NULL,9,0),
 (NULL,102,NULL,3),(0,3,NULL,0), (9,0,NULL,0),(0,9,NULL,157);
SELECT * FROM v2;
UPDATE v2 SET f4=0, f2=NULL, f1=NULL WHERE f1 > 16 ORDER BY f1;
SELECT * FROM v2;
DROP TABLE t1;
DROP VIEW v2;

CREATE TABLE t1 (
 f1 INT AUTO_INCREMENT,
 f2 INT,
 f3 INT,
 f4 INT,
 PRIMARY KEY (f1),KEY(f2)
) ENGINE=INNODB;
INSERT INTO t1 VALUES(1,NULL,NULL,0), (2,2,0,3), (9,0,107,18),
 (10,0,0,0), (231,0,0,0), (232,0,8,0), (234,0,0,NULL), (235,8,0,3);
CREATE ALGORITHM=MERGE VIEW v3 AS SELECT f1,f2,f3,f4 FROM t1 WHERE f1<=85 ;
SELECT * FROM v3;
UPDATE v3 SET f3=0, f4=4 WHERE f2=68 ORDER BY f1; 
SELECT * FROM v3;
DROP TABLE t1;
DROP VIEW v3;

--echo #
--echo # MDEV-6105: Emoji unicode character string search query makes mariadb performance down
--echo #
SET NAMES utf8;
DROP TABLE IF EXISTS t1;
CREATE TABLE t1(
id int AUTO_INCREMENT,
fd varchar(20),
primary key(id),
index ix_fd(fd)
)engine=innodb default charset=UTF8;
INSERT INTO t1(id, fd) VALUES (null, ''),(null, 'matt'),(null, 'pitt'),(null, 'lee'),(null, 'kim');
INSERT INTO t1 (fd) SELECT fd FROM t1;
INSERT INTO t1 (fd) SELECT fd FROM t1;
INSERT INTO t1 (fd) SELECT fd FROM t1;
INSERT INTO t1 (fd) SELECT fd FROM t1;
INSERT INTO t1 (fd) SELECT fd FROM t1;
INSERT INTO t1 (fd) SELECT fd FROM t1;
INSERT INTO t1 (fd) SELECT fd FROM t1;
INSERT INTO t1 (fd) SELECT fd FROM t1;
INSERT INTO t1 (fd) SELECT fd FROM t1;
INSERT INTO t1 (fd) SELECT fd FROM t1;
INSERT INTO t1 (fd) SELECT fd FROM t1;
INSERT INTO t1 (fd) SELECT fd FROM t1;
INSERT INTO t1 (fd) SELECT fd FROM t1;
--echo # The following should show "Impossible WHERE" :
explain
SELECT * FROM t1 WHERE fd='😁';
SELECT * FROM t1 WHERE fd='😁';

--echo # The following must not use range access:
--replace_column 9 #
explain select count(*) from t1 where fd <'😁';
select count(*) from t1 where fd <'😁';
select count(*) from t1 ignore index (ix_fd) where fd <'😁';

drop table t1;
set names default;

#
# Bug#17755540 VALGRIND ERROR WHEN SETTING UP ROW COMPARATORS
#
create table t2 (a int, b int, c int, d int, key x(a, b));
insert into t2 values (2, 2, 2, 2), (3, 3, 3, 3), (4, 4, 4, 4), (5, 5, 5, 5),
  (6, 6, 6, 6), (7, 7, 7, 7), (8, 8, 8, 8), (9, 9, 9, 9);
insert into t2 select * from t2;
insert into t2 values (0, 0, 0, 0), (1, 1, 1, 1);
analyze table t2;
select a, b from t2 where (a, b) in ((0, 0), (1, 1));
drop table t2;

--echo #
--echo # MDEV-10228: Delete missing rows with OR conditions
--echo #  (The example uses UPDATE, because UPDATE allows to use index hints
--echo #   and so it's possible to make an example that works with any storage
--echo #   engine)
--echo #

CREATE TABLE t1 (
  key1varchar varchar(14) NOT NULL,
  key2int int(11) NOT NULL DEFAULT '0',
  col1 int,
  PRIMARY KEY (key1varchar,key2int),
  KEY key1varchar (key1varchar),
  KEY key2int (key2int)
) DEFAULT CHARSET=utf8;
 
insert into t1 values 
  ('value1',0, 0),
  ('value1',1, 0),
  ('value1',1000685, 0),
  ('value1',1003560, 0),
  ('value1',1004807, 0);

update t1 force index (PRIMARY) set col1=12345
where (key1varchar='value1' AND (key2int <=1 OR  key2int > 1));
--echo # The following must show col1=12345 for all rows:
select * from t1;
drop table t1;

--echo #
<<<<<<< HEAD
--echo # BUG#13731380: RANGE OPTIMIZER CALLS RECORDS_IN_RANGE() FOR OPEN RANGE
--echo #

CREATE TABLE t1 (pk INT PRIMARY KEY);
INSERT INTO t1 VALUES (1),(3),(5);
SELECT * FROM t1 WHERE pk <> 3 OR pk < 4;
DROP TABLE t1;

--echo #
--echo # BUG#13803810: TOO FEW ROWS RETURNED FOR RANGE ACCESS IN 
--echo #               VARCHAR INDEX USING DATETIME VALUE
--echo
CREATE TABLE t1 (a DATETIME);
INSERT INTO t1 VALUES ('2001-01-01 00:00:00');
INSERT INTO t1 VALUES ('2001-01-01 11:22:33');

CREATE TABLE t2 (b VARCHAR(64), KEY (b));
INSERT INTO t2 VALUES ('2001-01-01');
INSERT INTO t2 VALUES ('2001.01.01');
INSERT INTO t2 VALUES ('2001#01#01');
INSERT INTO t2 VALUES ('2001-01-01 00:00:00');
INSERT INTO t2 VALUES ('2001-01-01 11:22:33');


--echo
--echo # range/ref access cannot be used for this query
--echo
EXPLAIN SELECT * FROM t2 WHERE b=CAST('2001-01-01' AS DATE);
SELECT * FROM t2 WHERE b=CAST('2001-01-01' AS DATE);

let $query_ab=SELECT * FROM t1, t2 WHERE a=b ORDER BY BINARY a, BINARY b;
let $query_ba=SELECT * FROM t1, t2 WHERE b=a ORDER BY BINARY a, BINARY b;

--echo
--echo # range/ref access cannot be used for any of the queries below.
--echo # See BUG#13814468 about 'Range checked for each record'
--echo
eval EXPLAIN $query_ab;
eval $query_ab;
--echo
eval EXPLAIN $query_ba;
eval $query_ba;

--echo
DROP TABLE t1,t2;

--echo #
--echo #  MDEV-5606: range optimizer: "x < y" is sargable, while "y > x" is not
--echo #
create table t1(a int);
insert into t1 values (0),(1),(2),(3),(4),(5),(6),(7),(8),(9);
create table t2(a int);
insert into t2 select A.a + B.a* 10 + C.a * 100 from t1 A, t1 B, t1 C;
alter table t2 add key(a);
--echo # Should have "range checked for each table" for second table:
explain select * from t1, t2 where t2.a < t1.a;
--echo # Should have "range checked for each table" for second table:
explain select * from t1, t2 where t1.a > t2.a;

create table t3 (a int primary key, b int);
insert into t3 select a,a from t1;
--echo # The second table should use 'range':
explain select * from t3, t2 where t2.a < t3.b  and t3.a=1;
--echo # The second table should use 'range':
explain select * from t3, t2 where t3.b > t2.a   and t3.a=1;
drop table t1,t2,t3;
=======
--echo # MDEV-22191: Range access is not picked when index_merge_sort_union is turned off
--echo #

set @save_optimizer_switch=@@optimizer_switch;
set @save_optimizer_switch="index_merge_sort_union=OFF";
CREATE TABLE t1 (a INT, INDEX(a));
INSERT INTO t1 VALUES (0),(1),(2),(3),(4),(5),(6),(7),(8),(9);
explain
SELECT * FROM t1 WHERE a > 5;
SELECT * FROM t1 WHERE a > 5;
set @@optimizer_switch=@save_optimizer_switch;
drop table t1;
>>>>>>> f20c6326
<|MERGE_RESOLUTION|>--- conflicted
+++ resolved
@@ -1720,7 +1720,20 @@
 drop table t1;
 
 --echo #
-<<<<<<< HEAD
+--echo # MDEV-22191: Range access is not picked when index_merge_sort_union is turned off
+--echo #
+
+set @save_optimizer_switch=@@optimizer_switch;
+set @save_optimizer_switch="index_merge_sort_union=OFF";
+CREATE TABLE t1 (a INT, INDEX(a));
+INSERT INTO t1 VALUES (0),(1),(2),(3),(4),(5),(6),(7),(8),(9);
+explain
+SELECT * FROM t1 WHERE a > 5;
+SELECT * FROM t1 WHERE a > 5;
+set @@optimizer_switch=@save_optimizer_switch;
+drop table t1;
+
+--echo #
 --echo # BUG#13731380: RANGE OPTIMIZER CALLS RECORDS_IN_RANGE() FOR OPEN RANGE
 --echo #
 
@@ -1786,18 +1799,4 @@
 explain select * from t3, t2 where t2.a < t3.b  and t3.a=1;
 --echo # The second table should use 'range':
 explain select * from t3, t2 where t3.b > t2.a   and t3.a=1;
-drop table t1,t2,t3;
-=======
---echo # MDEV-22191: Range access is not picked when index_merge_sort_union is turned off
---echo #
-
-set @save_optimizer_switch=@@optimizer_switch;
-set @save_optimizer_switch="index_merge_sort_union=OFF";
-CREATE TABLE t1 (a INT, INDEX(a));
-INSERT INTO t1 VALUES (0),(1),(2),(3),(4),(5),(6),(7),(8),(9);
-explain
-SELECT * FROM t1 WHERE a > 5;
-SELECT * FROM t1 WHERE a > 5;
-set @@optimizer_switch=@save_optimizer_switch;
-drop table t1;
->>>>>>> f20c6326
+drop table t1,t2,t3;