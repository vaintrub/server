set @innodb_stats_persistent_save= @@innodb_stats_persistent;
set @innodb_stats_persistent_sample_pages_save=
@@innodb_stats_persistent_sample_pages;
set global innodb_stats_persistent= 1;
set global innodb_stats_persistent_sample_pages=100;
create table t1
( 
pk1 int not null,
pk2 int not null,
key1 int not null,
key2 int not null,
key (key1),
key (key2),
primary key (pk1, pk2)
)engine=Innodb;
analyze table t1;
Table	Op	Msg_type	Msg_text
test.t1	analyze	status	Engine-independent statistics collected
test.t1	analyze	status	OK
set optimizer_trace="enabled=on";
set @tmp_index_merge_ror_cpk=@@optimizer_switch;
set optimizer_switch='extended_keys=off';
explain select * from t1 where pk1 != 0  and key1 = 1;
id	select_type	table	type	possible_keys	key	key_len	ref	rows	Extra
1	SIMPLE	t1	ref	PRIMARY,key1	key1	4	const	1	Using index condition
select * from information_schema.OPTIMIZER_TRACE;
QUERY	TRACE	MISSING_BYTES_BEYOND_MAX_MEM_SIZE	INSUFFICIENT_PRIVILEGES
explain select * from t1 where pk1 != 0  and key1 = 1	{
  "steps": [
    {
      "join_preparation": {
        "select_id": 1,
        "steps": [
          {
            "expanded_query": "select t1.pk1 AS pk1,t1.pk2 AS pk2,t1.key1 AS key1,t1.key2 AS key2 from t1 where t1.pk1 <> 0 and t1.key1 = 1"
          }
        ]
      }
    },
    {
      "join_optimization": {
        "select_id": 1,
        "steps": [
          {
            "condition_processing": {
              "condition": "WHERE",
              "original_condition": "t1.pk1 <> 0 and t1.key1 = 1",
              "steps": [
                {
                  "transformation": "equality_propagation",
                  "resulting_condition": "t1.pk1 <> 0 and multiple equal(1, t1.key1)"
                },
                {
                  "transformation": "constant_propagation",
                  "resulting_condition": "t1.pk1 <> 0 and multiple equal(1, t1.key1)"
                },
                {
                  "transformation": "trivial_condition_removal",
                  "resulting_condition": "t1.pk1 <> 0 and multiple equal(1, t1.key1)"
                }
              ]
            }
          },
          {
            "table_dependencies": [
              {
                "table": "t1",
                "row_may_be_null": false,
                "map_bit": 0,
                "depends_on_map_bits": []
              }
            ]
          },
          {
            "ref_optimizer_key_uses": [
              {
                "table": "t1",
                "field": "key1",
                "equals": "1",
                "null_rejecting": false
              }
            ]
          },
          {
            "rows_estimation": [
              {
                "table": "t1",
                "range_analysis": {
                  "table_scan": {
                    "rows": 1000,
                    "cost": 206
                  },
                  "potential_range_indexes": [
                    {
                      "index": "PRIMARY",
                      "usable": true,
                      "key_parts": ["pk1", "pk2"]
                    },
                    {
                      "index": "key1",
                      "usable": true,
                      "key_parts": ["key1"]
                    },
                    {
                      "index": "key2",
                      "usable": false,
                      "cause": "not applicable"
                    }
                  ],
                  "setup_range_conditions": [],
                  "analyzing_range_alternatives": {
                    "range_scan_alternatives": [
                      {
                        "index": "PRIMARY",
                        "ranges": ["(pk1) < (0)", "(0) < (pk1)"],
                        "rowid_ordered": true,
                        "using_mrr": false,
                        "index_only": false,
                        "rows": 1000,
                        "cost": 201.65,
                        "chosen": true
                      },
                      {
                        "index": "key1",
                        "ranges": ["(1) <= (key1) <= (1)"],
                        "rowid_ordered": true,
                        "using_mrr": false,
                        "index_only": false,
                        "rows": 1,
                        "cost": 1.3451,
                        "chosen": true
                      }
                    ],
                    "analyzing_roworder_intersect": {
                      "intersecting_indexes": [
                        {
                          "index": "key1",
                          "index_scan_cost": 1.0001,
                          "cumulated_index_scan_cost": 1.0001,
                          "disk_sweep_cost": 1.0014,
                          "cumulative_total_cost": 2.0015,
                          "usable": true,
                          "matching_rows_now": 1,
                          "intersect_covering_with_this_index": false,
                          "chosen": true
                        }
                      ],
                      "clustered_pk": {
                        "clustered_pk_added_to_intersect": false,
                        "cause": "cost"
                      },
                      "chosen": false,
                      "cause": "cost"
                    },
                    "analyzing_index_merge_union": []
                  },
                  "group_index_range": {
                    "chosen": false,
                    "cause": "no group by or distinct"
                  },
                  "chosen_range_access_summary": {
                    "range_access_plan": {
                      "type": "range_scan",
                      "index": "key1",
                      "rows": 1,
                      "ranges": ["(1) <= (key1) <= (1)"]
                    },
                    "rows_for_plan": 1,
                    "cost_for_plan": 1.3451,
                    "chosen": true
                  }
                }
              },
              {
                "table": "t1",
                "rowid_filters": [
                  {
                    "key": "key1",
                    "build_cost": 1.1801,
                    "rows": 1
                  }
                ]
              },
              {
                "selectivity_for_indexes": [
                  {
                    "index_name": "PRIMARY",
                    "selectivity_from_index": 1
                  },
                  {
                    "index_name": "key1",
                    "selectivity_from_index": 0.001
                  }
                ],
                "selectivity_for_columns": [],
                "cond_selectivity": 0.001
              }
            ]
          },
          {
            "considered_execution_plans": [
              {
                "plan_prefix": [],
                "table": "t1",
                "best_access_path": {
                  "considered_access_paths": [
                    {
                      "access_type": "ref",
                      "index": "key1",
                      "used_range_estimates": true,
                      "rows": 1,
                      "cost": 1.1251,
                      "chosen": true
                    },
                    {
                      "type": "scan",
                      "chosen": false,
                      "cause": "cost"
                    }
                  ],
                  "chosen_access_method": {
                    "type": "ref",
                    "records": 1,
<<<<<<< HEAD
                    "cost": 1.1251,
                    "uses_join_buffering": false,
                    "filter_used": false
=======
                    "cost": 2,
                    "uses_join_buffering": false
>>>>>>> 476966b3
                  }
                },
                "rows_for_plan": 1,
                "cost_for_plan": 1.3251,
                "estimated_join_cardinality": 1
              }
            ]
          },
          {
            "best_join_order": ["t1"]
          },
          {
            "attaching_conditions_to_tables": {
              "original_condition": "t1.key1 = 1 and t1.pk1 <> 0",
              "attached_conditions_computation": [],
              "attached_conditions_summary": [
                {
                  "table": "t1",
                  "attached": "t1.pk1 <> 0"
                }
              ]
            }
          }
        ]
      }
    },
    {
      "join_execution": {
        "select_id": 1,
        "steps": []
      }
    }
  ]
}	0	0
drop table t1;
set @@optimizer_switch= @tmp_index_merge_ror_cpk;
set global innodb_stats_persistent= @innodb_stats_persistent_save;
set global innodb_stats_persistent_sample_pages=
@innodb_stats_persistent_sample_pages_save;
#
# MDEV-18962: ASAN heap-buffer-overflow in Single_line_formatting_helper::on_add_str with optimizer trace
#
CREATE TABLE t1 (a date not null, b time, key(a), key(b)) ENGINE=InnoDB;
INSERT INTO t1 VALUES ('1991-09-09','00:00:00'),('2032-08-24','02:22:24');
SET SESSION optimizer_trace = 'enabled=on';
SELECT * FROM t1 WHERE b IS NULL AND a = '2000-01-01';
a	b
DROP TABLE t1;
set optimizer_trace="enabled=off";<|MERGE_RESOLUTION|>--- conflicted
+++ resolved
@@ -176,7 +176,7 @@
                 "rowid_filters": [
                   {
                     "key": "key1",
-                    "build_cost": 1.1801,
+                    "build_cost": 0.1301,
                     "rows": 1
                   }
                 ]
@@ -221,14 +221,8 @@
                   "chosen_access_method": {
                     "type": "ref",
                     "records": 1,
-<<<<<<< HEAD
                     "cost": 1.1251,
-                    "uses_join_buffering": false,
-                    "filter_used": false
-=======
-                    "cost": 2,
                     "uses_join_buffering": false
->>>>>>> 476966b3
                   }
                 },
                 "rows_for_plan": 1,
