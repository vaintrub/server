--- conflicted
+++ resolved
@@ -1402,37 +1402,6 @@
 			"$path_client_bindir/mysql_fix_privilege_tables");
   }
 
-<<<<<<< HEAD
-  if ( ! $opt_skip_ndbcluster)
-  {
-    # Look for ndb tols and binaries
-    my $ndb_path= mtr_path_exists("$glob_basedir/ndb",
-				  "$glob_basedir/storage/ndb",
-				  "$glob_basedir/bin");
-
-    $path_ndb_tools_dir= mtr_path_exists("$ndb_path/tools",
-					 "$ndb_path");
-    $exe_ndb_mgm=
-      mtr_exe_exists("$ndb_path/src/mgmclient/ndb_mgm",
-		     "$ndb_path/ndb_mgm");
-    $exe_ndb_mgmd=
-      mtr_exe_exists("$ndb_path/src/mgmsrv/ndb_mgmd",
-		     "$ndb_path/ndb_mgmd");
-    $exe_ndb_waiter=
-      mtr_exe_exists("$ndb_path/tools/ndb_waiter",
-		     "$ndb_path/ndb_waiter");
-    $exe_ndbd=
-      mtr_exe_exists("$ndb_path/src/kernel/ndbd",
-		     "$ndb_path/ndbd");
-
-    # May not exist
-    $path_ndb_examples_dir=
-      mtr_file_exists("$ndb_path/ndbapi-examples",
-		      "$ndb_path/examples");
-    # May not exist
-    $exe_ndb_example=
-      mtr_file_exists("$path_ndb_examples_dir/ndbapi_simple/ndbapi_simple");
-=======
 
   if ( ! $opt_skip_ndbcluster and executable_setup_ndb())
   {
@@ -1444,7 +1413,6 @@
     {
       $cluster->{"executable_setup_failed"}= 1;
     }
->>>>>>> 353ab15e
   }
 
   if ( ! $opt_skip_im and executable_setup_im())
@@ -1480,12 +1448,8 @@
   if ( $glob_use_embedded_server )
   {
     $exe_mysql_client_test=
-<<<<<<< HEAD
-      mtr_exe_maybe_exists("$glob_basedir/libmysqld/examples/mysql_client_test_embedded");
-=======
       mtr_exe_maybe_exists(
         "$glob_basedir/libmysqld/examples/mysql_client_test_embedded");
->>>>>>> 353ab15e
   }
   else
   {
@@ -2112,17 +2076,6 @@
     $opt_skip_ndbcluster_slave= 1;
     return;
   }
-<<<<<<< HEAD
-  elsif ( -e "$glob_basedir/bin" && ! -f "$glob_basedir/bin/ndbd")
-  {
-    # Binary dist with a mysqld that supports ndb, but no ndbd found
-    mtr_report("Skipping ndbcluster, can't fint binaries");
-    $opt_skip_ndbcluster= 1;
-    $opt_skip_ndbcluster_slave= 1;
-    return;
-  }
-=======
->>>>>>> 353ab15e
   $glob_ndbcluster_supported= 1;
   mtr_report("Using ndbcluster when necessary, mysqld supports it");
 
@@ -2553,12 +2506,8 @@
 
   my $cluster_started_ok= 1; # Assume it can be started
 
-<<<<<<< HEAD
-  if ($opt_skip_ndbcluster || $glob_use_running_ndbcluster)
-=======
   if ($opt_skip_ndbcluster || $glob_use_running_ndbcluster ||
       $clusters->[0]->{executable_setup_failed})
->>>>>>> 353ab15e
   {
     # Don't install master cluster
   }
@@ -2569,12 +2518,8 @@
   }
 
   if ($max_slave_num == 0 ||
-<<<<<<< HEAD
-      $opt_skip_ndbcluster_slave || $glob_use_running_ndbcluster_slave)
-=======
       $opt_skip_ndbcluster_slave || $glob_use_running_ndbcluster_slave ||
       $clusters->[1]->{executable_setup_failed})
->>>>>>> 353ab15e
   {
     # Don't install slave cluster
   }
