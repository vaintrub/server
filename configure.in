dnl -*- ksh -*-
dnl Process this file with autoconf to produce a configure script.

# Minimum Autoconf version required.
AC_PREREQ(2.59)

dnl Various people throughout the community may parse configure.in to
dnl get the MySQL version from the source branch.  If the formatting
dnl of this line is going to be changed, please announce the change to
dnl internals@lists.mysql.com in advance of pushing the change.
dnl
dnl When changing the major version number please also check the switch
dnl statement in mysqlbinlog::check_master_version().  You may also need
dnl to update version.c in ndb.

<<<<<<< HEAD
dnl
dnl When merging new MySQL releases, update the version number to match the
dnl MySQL version number.
dnl
dnl Note: the following line must be parseable by win/configure.js:GetVersion()
AC_INIT([MariaDB Server], [5.3.2-MariaDB-beta], [], [mysql])
=======
AC_INIT([MariaDB Server], [5.2.10-MariaDB], [], [mysql])
>>>>>>> f50cd8e5

AC_CONFIG_SRCDIR([sql/mysqld.cc])
AC_CANONICAL_SYSTEM
# USTAR format gives us the possibility to store longer path names in
# TAR files, the path name is split into two parts, a 155 chacater
# first part and a 100 character second part.
AM_INIT_AUTOMAKE([1.9 tar-ustar])
AC_PROG_LIBTOOL

AM_CONFIG_HEADER([include/config.h])

# Request support for automake silent-rules if available.
# Default to verbose output. One can use the configure-time
# option --enable-silent-rules or make V=0 to activate
# silent rules.
m4_ifdef([AM_SILENT_RULES], [AM_SILENT_RULES([no])])

PROTOCOL_VERSION=10
DOT_FRM_VERSION=6
# See the libtool docs for information on how to do shared lib versions.
SHARED_LIB_MAJOR_VERSION=16
SHARED_LIB_VERSION=$SHARED_LIB_MAJOR_VERSION:0:0
NDB_SHARED_LIB_MAJOR_VERSION=3
NDB_SHARED_LIB_VERSION=$NDB_SHARED_LIB_MAJOR_VERSION:0:0

# Set all version vars based on $VERSION. How do we do this more elegant ?
# Remember that regexps needs to quote [ and ] since this is run through m4
# We take some made up examples
#
#  VERSION                  5.1.40sp1-alpha     5.0.34a  5.5.1-m2
#  MYSQL_U_SCORE_VERSION    5.1.40sp1_alpha     5.0.34a  5.5.1_m2
#  MYSQL_NO_DASH_VERSION    5.1.40sp1           5.0.34a  5.5.1
#  MYSQL_NUMERIC_VERSION    5.1.40              5.0.34   5.5.1
#  MYSQL_BASE_VERSION       5.1                 5.0      5.5
#  MYSQL_VERSION_ID         50140               50034    50501
#
MYSQL_U_SCORE_VERSION=`echo $VERSION | sed -e "s|-|_|"`
MYSQL_NO_DASH_VERSION=`echo $VERSION | sed -e "s|-.*$||"`
MYSQL_NUMERIC_VERSION=`echo $MYSQL_NO_DASH_VERSION | sed -e "s|[[a-z]][[a-z0-9]]*$||"`
MYSQL_BASE_VERSION=`echo $MYSQL_NUMERIC_VERSION | sed -e "s|\.[[^.]]*$||"`
MYSQL_VERSION_ID=`echo $MYSQL_NUMERIC_VERSION | \
    awk -F. '{printf "%d%0.2d%0.2d", $1, $2, $3}'`
MYSQL_COPYRIGHT_YEAR=`date '+%Y'`

# Add previous major version for debian package upgrade path
MYSQL_PREVIOUS_BASE_VERSION=5.0

# The port should be constant for a LONG time
MYSQL_TCP_PORT_DEFAULT=3306
MYSQL_UNIX_ADDR_DEFAULT="/tmp/mysql.sock"

dnl Include m4 
sinclude(config/ac-macros/maintainer.m4)
sinclude(config/ac-macros/alloca.m4)
sinclude(config/ac-macros/check_cpu.m4)
sinclude(config/ac-macros/character_sets.m4)
sinclude(config/ac-macros/compiler_flag.m4)
sinclude(config/ac-macros/plugins.m4)
sinclude(config/ac-macros/ha_ndbcluster.m4)
sinclude(config/ac-macros/large_file.m4)
sinclude(config/ac-macros/misc.m4)
sinclude(config/ac-macros/readline.m4)
sinclude(config/ac-macros/ssl.m4)
sinclude(config/ac-macros/libevent.m4)
sinclude(config/ac-macros/zlib.m4)

# Remember to add a directory sql/share/LANGUAGE
AVAILABLE_LANGUAGES="\
czech danish dutch english estonian french german greek hungarian \
italian japanese korean norwegian norwegian-ny polish portuguese \
romanian russian serbian slovak spanish swedish ukrainian"

#####
#####

AC_SUBST(MYSQL_U_SCORE_VERSION)
AC_SUBST(MYSQL_NO_DASH_VERSION)
AC_SUBST(MYSQL_BASE_VERSION)
AC_SUBST(MYSQL_VERSION_ID)
AC_SUBST(MYSQL_PREVIOUS_BASE_VERSION)
AC_SUBST(MYSQL_COPYRIGHT_YEAR)
AC_SUBST(PROTOCOL_VERSION)
AC_DEFINE_UNQUOTED([PROTOCOL_VERSION], [$PROTOCOL_VERSION],
                   [mysql client protocol version])
AC_SUBST(DOT_FRM_VERSION)
AC_DEFINE_UNQUOTED([DOT_FRM_VERSION], [$DOT_FRM_VERSION],
                   [Version of .frm files])
AC_SUBST(SHARED_LIB_MAJOR_VERSION)
AC_SUBST(SHARED_LIB_VERSION)
AC_SUBST(AVAILABLE_LANGUAGES)

# Check whether a debug mode should be enabled.
AC_ARG_WITH([debug],
    AS_HELP_STRING([--with-debug@<:@=full@:>@],
      [Enable various amounts of debugging support (full adds a slow memory checker).]),
    [with_debug=$withval],
    [with_debug=no])

AC_ARG_WITH([valgrind],
  [AS_HELP_STRING([--with-valgrind],
    [Valgrind instrumentation @<:@default=no@:>@])],
    [], [with_valgrind=no])

if test "$with_valgrind" != "no"
then
  AC_CHECK_HEADERS([valgrind/valgrind.h valgrind/memcheck.h],
    [AC_DEFINE([HAVE_VALGRIND], [1], [Define for Valgrind support])])
fi

# Whether the maintainer mode should be enabled.
# Note that this uses $with_debug and $with_valgrind
MY_MAINTAINER_MODE

# Canonicalize the configuration name.

# Check whether --with-system-type or --without-system-type was given.
AC_ARG_WITH(system-type,
    [  --with-system-type      Set the system type, like "sun-solaris10"],
    [SYSTEM_TYPE="$withval"],
    [SYSTEM_TYPE="$host_vendor-$host_os"])
AC_ARG_WITH(machine-type,
    [  --with-machine-type     Set the machine type, like "powerpc"],
    [MACHINE_TYPE="$withval"],
    [MACHINE_TYPE="$host_cpu"])
AC_SUBST(SYSTEM_TYPE)
AC_DEFINE_UNQUOTED([SYSTEM_TYPE], ["$SYSTEM_TYPE"],
                   [Name of system, eg sun-solaris])
AC_SUBST(MACHINE_TYPE)
AC_DEFINE_UNQUOTED([MACHINE_TYPE], ["$MACHINE_TYPE"],
                   [Machine type name, eg sparc])

# Detect intel x86 like processor
BASE_MACHINE_TYPE=$MACHINE_TYPE
case $MACHINE_TYPE in
  i?86) BASE_MACHINE_TYPE=i386 ;;
esac

# Save some variables and the command line options for mysqlbug
SAVE_CC="$CC"
SAVE_CXX="$CXX"
SAVE_ASFLAGS="$ASFLAGS"
SAVE_CFLAGS="$CFLAGS"
SAVE_CXXFLAGS="$CXXFLAGS"
SAVE_LDFLAGS="$LDFLAGS"
SAVE_CXXLDFLAGS="$CXXLDFLAGS"
CONF_COMMAND="$0 $ac_configure_args"
AC_SUBST(CONF_COMMAND)
AC_SUBST(SAVE_CC)
AC_SUBST(SAVE_CXX)
AC_SUBST(SAVE_ASFLAGS)
AC_SUBST(SAVE_CFLAGS)
AC_SUBST(SAVE_CXXFLAGS)
AC_SUBST(SAVE_LDFLAGS)
AC_SUBST(SAVE_CXXLDFLAGS)
AC_SUBST(CXXLDFLAGS)

#AC_ARG_PROGRAM			# Automaticly invoked by AM_INIT_AUTOMAKE

AM_SANITY_CHECK
# This is needed is SUBDIRS is set
AC_PROG_MAKE_SET

##############################################################################
# The below section needs to be done before AC_PROG_CC
##############################################################################

# Hack for OS X/Darwin and Metrowerks CodeWarrior
AC_ARG_WITH(darwin-mwcc,
[  --with-darwin-mwcc      Use Metrowerks CodeWarrior wrappers on OS X/Darwin],[
 if [ "with_darwin_mwcc" = yes ] ; then
  builddir=`pwd`
  ccwrapper="$builddir/support-files/MacOSX/mwcc-wrapper"
  arwrapper="$builddir/support-files/MacOSX/mwar-wrapper"
  CC="$ccwrapper"
  CXX="$ccwrapper"
  LD="$ccwrapper"
  AR="$arwrapper"
  RANLIB=:
  export CC CXX LD AR RANLIB
  AC_SUBST(AR)
  AC_SUBST(RANLIB)
 fi
])

AM_CONDITIONAL(DARWIN_MWCC, test x$with_darwin_mwcc = xyes)

if test "x${CFLAGS-}" = x ; then
  cflags_is_set=no
else
  cflags_is_set=yes
fi

if test "x${CPPFLAGS-}" = x ; then
  cppflags_is_set=no
else
  cppflags_is_set=yes
fi

if test "x${LDFLAGS-}" = x ; then
  ldflags_is_set=no
else
  ldflags_is_set=yes
fi

################ End of section to be done before AC_PROG_CC #################

# The following hack should ensure that configure doesn't add optimizing
# or debugging flags to CFLAGS or CXXFLAGS
# C_EXTRA_FLAGS are flags that are automaticly added to both
# CFLAGS and CXXFLAGS
CFLAGS="$CFLAGS $C_EXTRA_FLAGS "
CXXFLAGS="$CXXFLAGS $C_EXTRA_FLAGS "

dnl Checks for programs.
AC_PROG_AWK
AC_PROG_CC
AC_PROG_CXX
AC_PROG_CPP

# Print version of CC and CXX compiler (if they support --version)
case $SYSTEM_TYPE in
  *netware*)
CC_VERSION=`$CC -version | grep -i version`
    ;;
  *)
CC_VERSION=`$CC --version | sed 1q`
    ;;
esac
if test $? -eq "0"
then
  AC_MSG_CHECKING("C Compiler version")
  AC_MSG_RESULT("$CC $CC_VERSION")
else
CC_VERSION=""
fi
AC_SUBST(CC_VERSION)
MYSQL_CHECK_CXX_VERSION

# Fix for sgi gcc / sgiCC which tries to emulate gcc
if test "$CC" = "sgicc"
then
  ac_cv_prog_gcc="no"
fi
if test "$CXX" = "sgi++"
then
  GXX="no"
fi

# Still need ranlib for readline; local static use only so no libtool.
AC_PROG_RANLIB
# We use libtool
#AC_LIBTOOL_WIN32_DLL
AC_PROG_LIBTOOL

# Ensure that we have --preserve-dup-deps defines, otherwise we get link
# problems of 'mysql' with CXX=g++
#LIBTOOL="$LIBTOOL --preserve-dup-deps"
AC_SUBST(LIBTOOL)dnl

AC_SUBST(NM)dnl

# NM= "$NM -X64"
#archive_expsym_cmds= `echo "$archive_expsym_cmds" | sed -e '/"$(CC)"//'`
#archive_expsym_cmds= "$CC -q64 $archive_expsym_cmds"
#  CXXFLAGS=`echo "$CXXFLAGS -Werror" | sed -e 's/-fbranch-probabilities//; s/-Wall//; s/-ansi//; s/-pedantic//; s/-Wcheck//'`

#AC_LIBTOOL_DLOPEN AC_LIBTOOL_WIN32_DLL AC_DISABLE_FAST_INSTALL AC_DISABLE_SHARED AC_DISABLE_STATIC

# AC_PROG_INSTALL
AC_PROG_INSTALL
test -z "$INSTALL_SCRIPT" && INSTALL_SCRIPT='${INSTALL_PROGRAM}'

# Not critical since the generated file is distributed
AC_CHECK_PROGS(YACC, ['bison -y -p MYSQL'])

#check the return type of sprintf
AC_MSG_CHECKING("return type of sprintf")
AC_TRY_RUN([
  int main()
    {
      char* s = "hello";
      char buf[6];
      if((int)sprintf(buf, s) == strlen(s))
	return 0;
      
      return -1;
     }
   ],
   [AC_DEFINE(SPRINTF_RETURNS_INT, [1], [POSIX sprintf])
   AC_MSG_RESULT("int")],
   [AC_TRY_RUN([
 int main()
   {
     char* s = "hello";
     char buf[6];
     if((char*)sprintf(buf,s) == buf + strlen(s))
       return 0;
     return -1;
   }           ],
               [AC_DEFINE(SPRINTF_RETURNS_PTR, [1], [Broken sprintf])
                AC_MSG_RESULT("ptr")],
               [AC_DEFINE(SPRINTF_RETURNS_GARBAGE, [1], [Broken sprintf])
                AC_MSG_RESULT("garbage")]
   )],
   # Cross compile, assume POSIX
   [AC_DEFINE(SPRINTF_RETURNS_INT, [1], [POSIX sprintf])
    AC_MSG_RESULT("int (we assume)")]
)

AC_PATH_PROG(uname_prog, uname, no)

# We should go through this and put all the explictly system dependent
# stuff in one place
AC_MSG_CHECKING(operating system)
AC_CACHE_VAL(mysql_cv_sys_os,
[
if test "$uname_prog" != "no"; then
  mysql_cv_sys_os="`uname`"
else
  mysql_cv_sys_os="Not Solaris"
fi
])
AC_MSG_RESULT($mysql_cv_sys_os)

# This should be rewritten to use $target_os
case "$target_os" in
  sco3.2v5*) 
     CFLAGS="$CFLAGS -DSCO"
     CXXFLAGS="$CXXFLAGS -DSCO"
     LD='$(CC) $(CFLAGS)'
     case "$CFLAGS" in
       *-belf*) 
         AC_SYS_COMPILER_FLAG(-belf,sco_belf_option,CFLAGS,[],[
         case "$LDFLAGS" in
           *-belf*) ;;
           *) AC_MSG_WARN([Adding -belf option to ldflags.])
              LDFLAGS="$LDFLAGS -belf"
           ;;
         esac
         ])
       ;;
       *)
         AC_SYS_COMPILER_FLAG(-belf,sco_belf_option,CFLAGS,[],[
         case "$LDFLAGS" in
           *-belf*) ;;
           *)
	     AC_MSG_WARN([Adding -belf option to ldflags.])
             LDFLAGS="$LDFLAGS -belf"
           ;;
         esac
         ])
       ;;
     esac
  ;;
  sysv5UnixWare* | sysv5OpenUNIX8*) 
    if test "$GCC" != "yes"; then
      # Use the built-in alloca()
      CFLAGS="$CFLAGS -Kalloca"
    fi
    CXXFLAGS="$CXXFLAGS -DNO_CPLUSPLUS_ALLOCA"
  ;;
  sysv5SCO_SV6.0.0*)
    if test "$GCC" != "yes"; then
      # Use the built-in alloca()
      CFLAGS="$CFLAGS -Kalloca"
      CXXFLAGS="$CFLAGS -Kalloca"
      # Use no_implicit for templates
      CXXFLAGS="$CXXFLAGS -Tno_implicit"
      AC_DEFINE([HAVE_EXPLICIT_TEMPLATE_INSTANTIATION],
        [1], [Defined by configure. Use explicit template instantiation.])
    fi
  ;;
esac
AC_SUBST(CC)
AC_SUBST(CFLAGS)
AC_SUBST(CXX)
AC_SUBST(CXXFLAGS)
AC_SUBST(ASFLAGS)
AC_SUBST(LD)
AC_SUBST(INSTALL_SCRIPT)

export CC CXX CFLAGS LD LDFLAGS AR ARFLAGS

if test "$GCC" = "yes"
then
  # mysqld requires -fno-implicit-templates.
  # Disable exceptions as they seem to create problems with gcc and threads.
  # mysqld doesn't use run-time-type-checking, so we disable it.
  # We should use -Wno-invalid-offsetof flag to disable some warnings from gcc
  # regarding offset() usage in C++ which are done in a safe manner in the
  # server
  CXXFLAGS="$CXXFLAGS -fno-implicit-templates -fno-exceptions -fno-rtti"
  AC_DEFINE([HAVE_EXPLICIT_TEMPLATE_INSTANTIATION],
    [1], [Defined by configure. Use explicit template instantiation.])
fi

MYSQL_PROG_AR

# libmysqlclient versioning when linked with GNU ld.
if $LD --version 2>/dev/null| grep GNU >/dev/null 2>&1; then
  LD_VERSION_SCRIPT="-Wl,--version-script=\$(top_builddir)/libmysql/libmysql.ver"
  AC_CONFIG_FILES(libmysql/libmysql.ver)
fi
AC_SUBST(LD_VERSION_SCRIPT)


# Avoid bug in fcntl on some versions of linux
AC_MSG_CHECKING([if we should use 'skip-external-locking' as default for $target_os])
# Any variation of Linux
if expr "$target_os" : "[[Ll]]inux.*" > /dev/null
then
  MYSQLD_DEFAULT_SWITCHES="--skip-external-locking"
  TARGET_LINUX="true"
  AC_MSG_RESULT([yes])
  AC_DEFINE([TARGET_OS_LINUX], [1], [Whether we build for Linux])
else
  MYSQLD_DEFAULT_SWITCHES=""
  TARGET_LINUX="false"
  AC_MSG_RESULT([no])
fi
AC_SUBST(MYSQLD_DEFAULT_SWITCHES)
AC_SUBST(TARGET_LINUX)

dnl Find paths to some shell programs
AC_PATH_PROG(LN, ln, ln)
# This must be able to take a -f flag like normal unix ln.
AC_PATH_PROG(LN_CP_F, ln, ln)
case $SYSTEM_TYPE in
  *netware*) ;;
  *)
    # If ln -f does not exists use -s (AFS systems)
    if test -n "$LN_CP_F"; then
      LN_CP_F="$LN_CP_F -s"
    fi
    ;;
esac

AC_PATH_PROG(MV, mv, mv)
AC_PATH_PROG(RM, rm, rm)
AC_PATH_PROG(CP, cp, cp)
AC_PATH_PROG(SED, sed, sed)
AC_PATH_PROG(CMP, cmp, cmp)
AC_PATH_PROG(CHMOD, chmod, chmod)
AC_PATH_PROG(HOSTNAME, hostname, hostname)
AC_PATH_PROG(DIFF, diff, diff)
# Check for a GNU tar named 'gtar', or 'gnutar' (MacOS X) and
# fall back to 'tar' otherwise and hope that it's a GNU tar as well
AC_CHECK_PROGS(TAR, gnutar gtar tar)

dnl We use a path for perl so the script startup works
dnl We make sure to use perl, not perl5, in hopes that the RPMs will
dnl not depend on the perl5 binary being installed (probably a bug in RPM)
AC_PATH_PROG(PERL, perl, no)
if test "$PERL" != "no" && $PERL -e 'require 5' > /dev/null 2>&1
then
  PERL5=$PERL
else
  AC_PATH_PROG(PERL5, perl5, no)
  if test "$PERL5" != no
  then
    PERL=$PERL5
    ac_cv_path_PERL=$ac_cv_path_PERL5
  fi
fi

AC_SUBST(HOSTNAME)
AC_SUBST(PERL)
AC_SUBST(PERL5)

# Enable the abi_check rule only if gcc is available

if test "$GCC" != "yes" || expr "$CC" : ".*icc.*"
then
  ABI_CHECK=""
else
  ABI_CHECK="abi_check"
fi

AC_SUBST(ABI_CHECK)

# Look for PS usage.  We use double dollar-signs in FIND_PROC because this
# value is written to a makefile, which interprets away one level of
# dollar-signs.  So, interpretation stages are  m4 and then shell in autoconf,
# then Make, then shell.  The autoconf substitution uses single quotes, so 
# no unprotected single quotes should appear in the expression.
AC_PATH_PROG(PS, ps, ps)
AC_MSG_CHECKING("how to check if pid exists")
PS=$ac_cv_path_PS
# Linux style
if $PS wwwp $$ 2> /dev/null | grep -- "$0" > /dev/null
then
  FIND_PROC="$PS wwwp \$\$PID | grep -v \" grep\" | grep -v mysqld_safe | grep -- \"\$\$MYSQLD\" > /dev/null"
# Solaris
elif $PS -fp $$ 2> /dev/null | grep -- $0 > /dev/null
then
  FIND_PROC="$PS -p \$\$PID | grep -v \" grep\" | grep -v mysqld_safe | grep -- \"\$\$MYSQLD\" > /dev/null"
# BSD style
elif $PS -uaxww 2> /dev/null | grep -- $0 > /dev/null
then
  FIND_PROC="$PS -uaxww | grep -v \" grep\" | grep -v mysqld_safe | grep -- \"\$\$MYSQLD\" | grep \" \$\$PID \" > /dev/null"
# SysV style
elif $PS -ef 2> /dev/null | grep -- $0 > /dev/null
then
  FIND_PROC="$PS -ef | grep -v \" grep\" | grep -v mysqld_safe | grep -- \"\$\$MYSQLD\" | grep \" \$\$PID \" > /dev/null"
# Do anybody use this?
elif $PS $$ 2> /dev/null | grep -- $0 > /dev/null
then
  FIND_PROC="$PS \$\$PID | grep -v \" grep\" | grep -v mysqld_safe | grep -- \"\$\$MYSQLD\" > /dev/null"
else
  case $SYSTEM_TYPE in
    *freebsd*|*dragonfly*)
      FIND_PROC="$PS p \$\$PID | grep -v \" grep\" | grep -v mysqld_safe | grep -- \"\$\$MYSQLD\" > /dev/null"
      ;;
    *darwin*)
      FIND_PROC="$PS -uaxww | grep -v \" grep\" | grep -v mysqld_safe | grep -- \"\$\$MYSQLD\" | grep \" \$\$PID \" > /dev/null"
      ;;
    *cygwin*)
      FIND_PROC="$PS -e | grep -v \" grep\" | grep -v mysqld_safe | grep -- \"\$\$MYSQLD\" | grep \" \$\$PID \" > /dev/null"
      ;;
    *netware*)
      FIND_PROC=
      ;;
    *)
      AC_MSG_ERROR([Could not find the right ps and/or grep switches. Which OS is this?  See the Installation chapter in the Reference Manual.])
  esac
fi
AC_SUBST(FIND_PROC)
AC_MSG_RESULT("$FIND_PROC")

# Check if a pid is valid
AC_PATH_PROG(KILL, kill, kill)
AC_MSG_CHECKING("for kill switches")
if $ac_cv_path_KILL -0 $$
then
  CHECK_PID="$ac_cv_path_KILL -0 \$\$PID > /dev/null 2> /dev/null"
elif kill -s 0 $$
then
  CHECK_PID="$ac_cv_path_KILL -s 0 \$\$PID > /dev/null 2> /dev/null"
else
  AC_MSG_WARN([kill -0 to check for pid seems to fail])
    CHECK_PID="$ac_cv_path_KILL -s SIGCONT \$\$PID > /dev/null 2> /dev/null"
fi
AC_SUBST(CHECK_PID)
AC_MSG_RESULT("$CHECK_PID")

# We need an ANSI C compiler
AM_PROG_CC_STDC

# We need an assembler, too
AM_PROG_AS
CCASFLAGS="$CCASFLAGS $ASFLAGS"

# Check if we need noexec stack for assembler
AC_CHECK_NOEXECSTACK

if test "$am_cv_prog_cc_stdc" = "no"
then
  AC_MSG_ERROR([MySQL requires an ANSI C compiler (and a C++ compiler). Try gcc. See the Installation chapter in the Reference Manual.])
fi

NOINST_LDFLAGS="-static"

static_nss=""
STATIC_NSS_FLAGS=""
OTHER_LIBC_LIB=""
AC_ARG_WITH(other-libc,
 [  --with-other-libc=DIR   Link against libc and other standard libraries 
                          installed in the specified non-standard location 
                          overriding default. Originally added to be able to
                          link against glibc 2.2 without making the user 
                          upgrade the standard libc installation.],
 [
   other_libc_include="$withval/include"
   other_libc_lib="$withval/lib"
   with_other_libc="yes"
   enable_shared="no"
   all_is_static="yes"
   CFLAGS="$CFLAGS -I$other_libc_include"
   # There seems to be a feature in gcc that treats system and libc headers
   # silently when they violatate ANSI C++ standard, but it is strict otherwise
   # since gcc cannot now recognize that our headers are libc, we work around
   # by telling it to be permissive. Note that this option only works with
   # new versions of gcc (2.95.x and above)
   CXXFLAGS="$CXXFLAGS -fpermissive -I$other_libc_include"
   if test -f "$other_libc_lib/libnss_files.a"
   then
     # libc has been compiled with --enable-static-nss
     # we need special flags, but we will have to add those later
     STATIC_NSS_FLAGS="-lc -lnss_files -lnss_dns -lresolv"
     STATIC_NSS_FLAGS="$STATIC_NSS_FLAGS $STATIC_NSS_FLAGS"
     OTHER_LIBC_LIB="-static -L$other_libc_lib"
     static_nss=1
   else
     # this is a dirty hack. We if we detect static nss glibc in the special
     # location, we do not re-direct the linker to get libraries from there
     # during check. The reason is that if we did, we would have to find a
     # way to append the special static nss flags to LIBS every time we do
     # any check - this is definitely feasible, but not worthwhile the risk
     # of breaking other things. So for our purposes it would be sufficient
     # to assume that whoever is using static NSS knows what he is doing and
     # has sensible libraries in the regular location
     LDFLAGS="$LDFLAGS -static -L$other_libc_lib "
   fi
   
   # When linking against custom libc installed separately, we want to force
   # all binary builds to be static, including the build done by configure
   # itself to test for system features.
   with_mysqld_ldflags="-all-static"
   with_client_ldflags="-all-static"
   NOINST_LDFLAGS="-all-static"
 ],
 [
  other_libc_include=
  other_libc_lib=
  with_other_libc="no"
 ]
)
AC_SUBST(NOINST_LDFLAGS)

#
# Check if we are using Linux and a glibc compiled with static nss
# (this is true on the MySQL build machines to avoid NSS problems)
#
AC_CHECK_TOOL([NM], [nm]) 

if test "$TARGET_LINUX" = "true" -a "$static_nss" = ""
then
  tmp=`$NM ${other_libc_lib:-/usr/lib*}/libc.a 2>&1 | grep _nss_files_getaliasent_r1`
  if test -n "$tmp"
  then
     STATIC_NSS_FLAGS="-lc -lnss_files -lnss_dns -lresolv"
     STATIC_NSS_FLAGS="$STATIC_NSS_FLAGS $STATIC_NSS_FLAGS"
     static_nss=1
  fi
fi

AC_MSG_CHECKING(whether features provided by the user community should be included.)
AC_ARG_ENABLE(community-features,
    AC_HELP_STRING(
        [--disable-community-features], 
        [Disable additional features provided by the user community.]),
    [ ENABLE_COMMUNITY_FEATURES=$enableval ],
    [ ENABLE_COMMUNITY_FEATURES=yes ]
    )

if test "$ENABLE_COMMUNITY_FEATURES" = "yes"
then
  AC_DEFINE([COMMUNITY_SERVER], [1],
            [Whether features provided by the user community should be included])
  AC_MSG_RESULT([yes])
else
  AC_MSG_RESULT([no])
fi

AC_ARG_WITH(server-suffix,
    [  --with-server-suffix    Append value to the version string.],
    [ MYSQL_SERVER_SUFFIX=`echo "$withval" | sed -e  's/^\(...................................\)..*$/\1/'` ],
    [ MYSQL_SERVER_SUFFIX= ]
    )
AC_SUBST(MYSQL_SERVER_SUFFIX)

# Set flags if we want to force to use pthreads
AC_ARG_WITH(pthread,
    [  --with-pthread          Force use of pthread library.],
    [ with_pthread=$withval ],
    [ with_pthread=no ]
    )

# Force use of thread libs LIBS
AC_ARG_WITH(named-thread-libs,
    [  --with-named-thread-libs=ARG
                          Use specified thread libraries instead of 
                          those automatically found by configure.],
    [ with_named_thread=$withval ],
    [ with_named_thread=no ]
    )

# Force use of a curses libs
AC_ARG_WITH(named-curses-libs,
    [  --with-named-curses-libs=ARG
                          Use specified curses libraries instead of 
                          those automatically found by configure.],
    [ with_named_curses=$withval ],
    [ with_named_curses=no ]
    )

# Make thread safe client
AC_ARG_ENABLE(thread-safe-client,
    [  --disable-thread-safe-client   
                          Compile the client without threads.],
    [ THREAD_SAFE_CLIENT=$enableval ],
    [ THREAD_SAFE_CLIENT=yes ]
    )

# compile with strings functions in assembler
AC_ARG_ENABLE(assembler,
    [  --enable-assembler      Use assembler versions of some string 
                          functions if available.],
    [ ENABLE_ASSEMBLER=$enableval ],
    [ ENABLE_ASSEMBLER=no ]
    )

# Don't use assembler if building on Solaris with native linker
# and with embedded. Because our asm code is not PIC and solaris ld
# aborts with an error when creating .so
if test "x$ENABLE_ASSEMBLER" = "xyes" -a \
     "x$LD_VERSION_SCRIPT" = "x" -a \
     "x$with_embedded_server" = "xyes" -a \
     `expr "$SYSTEM_TYPE" : "^.*solaris"` -gt 0; then
  ENABLE_ASSEMBLER=no
  AC_MSG_WARN([No assembler functions when non-GNU linker is used and embedded-server is enabled])
fi

AC_MSG_CHECKING(if we should use assembler functions)
# For now we only support assembler on i386 and sparc systems
AM_CONDITIONAL(ASSEMBLER_x86, test "$ENABLE_ASSEMBLER" = "yes" -a "$BASE_MACHINE_TYPE" = "i386" && $CCAS $CCASFLAGS -c strings/strings-x86.s -o checkassembler >/dev/null 2>&1 && test -f checkassembler && (rm -f checkassembler; exit 0;))
AM_CONDITIONAL(ASSEMBLER_sparc32, test "$ENABLE_ASSEMBLER" = "yes" -a "$BASE_MACHINE_TYPE" = "sparc")
AM_CONDITIONAL(ASSEMBLER_sparc64, test "$ENABLE_ASSEMBLER" = "yes" -a "$BASE_MACHINE_TYPE" = "sparcv9")
AM_CONDITIONAL(ASSEMBLER, test "$ASSEMBLER_x86_TRUE" = "" -o "$ASSEMBLER_sparc32_TRUE" = "")

if test "$ASSEMBLER_TRUE" = ""
then
  AC_MSG_RESULT([yes])
else
  AC_MSG_RESULT([no])
fi

# Add query profiler
AC_MSG_CHECKING(if SHOW PROFILE should be enabled.)
AC_ARG_ENABLE(profiling,
    AS_HELP_STRING([--enable-profiling], [Build a version with query profiling code (req. community-features)]),
    [ ENABLED_PROFILING=$enableval ],
    [ ENABLED_PROFILING=$ENABLE_COMMUNITY_FEATURES ])

if test "$ENABLED_PROFILING" = "yes"
then
  if test "$ENABLE_COMMUNITY_FEATURES" = "yes";
  then
    AC_DEFINE([ENABLED_PROFILING], [1],
              [If SHOW PROFILE should be enabled])
    AC_MSG_RESULT([yes]) 
  else
    ENABLED_PROFILING="no"
    AC_MSG_RESULT([no, overridden by community-features disabled])
  fi
else
  AC_MSG_RESULT([no])
fi

# Use this to set the place used for unix socket used to local communication.
AC_ARG_WITH(unix-socket-path,
    [  --with-unix-socket-path=SOCKET
                          Where to put the unix-domain socket.  SOCKET must be 
                          an absolute file name.],
    [ MYSQL_UNIX_ADDR=$withval ],
    [ MYSQL_UNIX_ADDR=$MYSQL_UNIX_ADDR_DEFAULT ]
    )
AC_SUBST(MYSQL_UNIX_ADDR)

AC_ARG_WITH(tcp-port,
    [  --with-tcp-port=port-number
                          Which port to use for MySQL services (default 3306)],
    [ MYSQL_TCP_PORT=$withval ],
    [ MYSQL_TCP_PORT=$MYSQL_TCP_PORT_DEFAULT
      # if we actually defaulted (as opposed to the pathological case of
      # --with-tcp-port=<MYSQL_TCP_PORT_DEFAULT> which might in theory
      # happen if whole batch of servers was built from a script), set
      # the default to zero to indicate that; we don't lose information
      # that way, because 0 obviously indicates that we can get the
      # default value from MYSQL_TCP_PORT. this seems really evil, but
      # testing for MYSQL_TCP_PORT==MYSQL_TCP_PORT_DEFAULT would make a
      # a port of MYSQL_TCP_PORT_DEFAULT magic even if the builder did not
      # intend it to mean "use the default, in fact, look up a good default
      # from /etc/services if you can", but really, really meant 3306 when
      # they passed in 3306. When they pass in a specific value, let them
      # have it; don't second guess user and think we know better, this will
      # just make people cross.  this makes the the logic work like this
      # (which is complicated enough):
      #
      # - if a port was set during build, use that as a default.
      #
      # - otherwise, try to look up a port in /etc/services; if that fails,
      #   use MYSQL_TCP_PORT_DEFAULT (at the time of this writing 3306)
      #
      # - allow the MYSQL_TCP_PORT environment variable to override that.
      #
      # - allow command-line parameters to override all of the above.
      #
      # the top-most MYSQL_TCP_PORT_DEFAULT is read from win/configure.js,
      # so don't mess with that.
      MYSQL_TCP_PORT_DEFAULT=0 ]
    )
AC_SUBST(MYSQL_TCP_PORT)
# We might want to document the assigned port in the manual.
AC_SUBST(MYSQL_TCP_PORT_DEFAULT)

# Use this to set the place used for unix socket used to local communication.
AC_ARG_WITH(mysqld-user,
    [  --with-mysqld-user=username   
                          What user the mysqld daemon shall be run as.],
    [ MYSQLD_USER=$withval ],
    [ MYSQLD_USER=mysql ]
    )
AC_SUBST(MYSQLD_USER)

# If we should allow LOAD DATA LOCAL
AC_MSG_CHECKING(If we should should enable LOAD DATA LOCAL by default)
AC_ARG_ENABLE(local-infile,
    [  --enable-local-infile   Enable LOAD DATA LOCAL INFILE (default: disabled)],
    [ ENABLED_LOCAL_INFILE=$enableval ],
    [ ENABLED_LOCAL_INFILE=no ]
    )
if test "$ENABLED_LOCAL_INFILE" = "yes"
then
  AC_MSG_RESULT([yes])
  AC_DEFINE([ENABLED_LOCAL_INFILE], [1],
            [If LOAD DATA LOCAL INFILE should be enabled by default])
else
  AC_MSG_RESULT([no])
fi

# If we should allow init-file, skip-grant-table and bootstrap options
AC_MSG_CHECKING(If we should should enable init-file, skip-grant-table options and bootstrap)
AC_ARG_ENABLE(grant-options,
    [  --disable-grant-options Disables the use of --init-file, --skip-grant-tables and --bootstrap options],
    [ mysql_grant_options_enabled=$enableval ],
    [ mysql_grant_options_enabled=yes ]
    )
if test "$mysql_grant_options_enabled" = "yes"
then
  AC_MSG_RESULT([yes])
else
  AC_DEFINE([DISABLE_GRANT_OPTIONS], [1],
            [Disables the use of --init-file, --skip-grant-tables and --bootstrap options])
  AC_MSG_RESULT([no])
fi

MYSQL_SYS_LARGEFILE

# Types that must be checked AFTER large file support is checked
AC_TYPE_SIZE_T

#--------------------------------------------------------------------
# Check for system header files
#--------------------------------------------------------------------

AC_HEADER_DIRENT
AC_HEADER_STDC
AC_HEADER_SYS_WAIT
AC_CHECK_HEADERS(fcntl.h fenv.h float.h floatingpoint.h fpu_control.h \
 ieeefp.h limits.h memory.h pwd.h select.h fnmatch.h \
 stdlib.h stddef.h sys/stat.h sys/sockio.h \
 strings.h string.h synch.h sys/mman.h sys/socket.h netinet/in.h arpa/inet.h \
 sys/timeb.h sys/types.h sys/un.h sys/vadvise.h sys/wait.h term.h \
 unistd.h utime.h sys/utime.h termio.h termios.h sched.h crypt.h alloca.h \
 sys/ioctl.h malloc.h sys/malloc.h sys/ipc.h sys/shm.h linux/config.h \
 sys/prctl.h sys/resource.h sys/param.h port.h ieeefp.h linux/unistd.h \
 execinfo.h)

AC_CHECK_HEADERS([xfs/xfs.h])

#--------------------------------------------------------------------
# Check for system libraries. Adds the library to $LIBS
# and defines HAVE_LIBM etc
#--------------------------------------------------------------------

AC_CHECK_LIB(m, floor, [], AC_CHECK_LIB(m, __infinity))
AC_CHECK_FUNCS(log2)

AC_CHECK_LIB(nsl_r, gethostbyname_r, [],
  AC_CHECK_LIB(nsl, gethostbyname_r))
AC_CHECK_FUNC(gethostbyname_r)

AC_SEARCH_LIBS(setsockopt, socket)
# This may get things to compile even if bind-8 is installed
AC_SEARCH_LIBS(bind, bind)
# Check if crypt() exists in libc or libcrypt, sets LIBS if needed
AC_SEARCH_LIBS(crypt, crypt, AC_DEFINE(HAVE_CRYPT, 1, [crypt]))
# See if we need a library for address lookup.
AC_SEARCH_LIBS(inet_aton, [socket nsl resolv])

# For the sched_yield() function on Solaris
AC_SEARCH_LIBS(sched_yield, posix4, 
  AC_DEFINE(HAVE_SCHED_YIELD, 1, [sched_yield]))

MYSQL_CHECK_ZLIB_WITH_COMPRESS

# For large pages support
if test "$TARGET_LINUX" = "true"
then
  # For SHM_HUGETLB on Linux
  AC_CHECK_DECLS(SHM_HUGETLB, 
      AC_DEFINE([HAVE_LARGE_PAGES], [1], 
                [Define if you have large pages support])
      AC_DEFINE([HUGETLB_USE_PROC_MEMINFO], [1],
                [Define if /proc/meminfo shows the huge page size (Linux only)])
      , ,
      [
#include <sys/shm.h>
      ]
  )
fi

#--------------------------------------------------------------------
# Check for TCP wrapper support
#--------------------------------------------------------------------

AC_ARG_WITH(libwrap,
[  --with-libwrap[=DIR]      Compile in libwrap (tcp_wrappers) support],[
  case "$with_libwrap" in
  no) : ;;
  yes|*)
    _cppflags=${CPPFLAGS}
    _ldflags=${LDFLAGS}

    if test "$with_libwrap" != "yes"; then
      CPPFLAGS="${CPPFLAGS} -I$with_libwrap/include"
      LDFLAGS="${LDFLAGS} -L$with_libwrap/lib"
    fi

    _libs=${LIBS}
    AC_CHECK_HEADER(tcpd.h,
      LIBS="-lwrap $LIBS"
      AC_MSG_CHECKING(for TCP wrappers library -lwrap)
      AC_TRY_LINK([#include <tcpd.h>
int allow_severity = 0;
int deny_severity  = 0;

struct request_info *req;
],[hosts_access (req)],
        AC_MSG_RESULT(yes)
        AC_DEFINE([LIBWRAP], [1], [Define if you have -lwrap])
        AC_DEFINE([HAVE_LIBWRAP], [1], [Define if have -lwrap])
	if test "$with_libwrap" != "yes"; then
	    WRAPLIBS="-L${with_libwrap}/lib"
	fi
	WRAPLIBS="${WRAPLIBS} -lwrap",
        AC_MSG_RESULT(no)
        CPPFLAGS=${_cppflags} LDFLAGS=${_ldflags}),
      CPPFLAGS=${_cppflags} LDFLAGS=${_ldflags})
    LDFLAGS=${_ldflags} LIBS=${_libs}
    ;;
  esac
])
AC_SUBST(WRAPLIBS)

# Check for gtty if termio.h doesn't exists
if test "$ac_cv_header_termio_h" = "no" -a "$ac_cv_header_termios_h" = "no"
then
  AC_SEARCH_LIBS(gtty, compat)
fi

# We make a special variable for non-threaded version of LIBS to avoid
# including thread libs into non-threaded version of MySQL client library.
# Later in this script LIBS will be augmented with a threads library.
NON_THREADED_LIBS="$LIBS"

AC_CHECK_TYPES([int8, uint8, int16, uint16, int32, uint32, int64, uint64,
                uchar, uint, ulong],[],[], [
#include <sys/types.h>
])
AC_CHECK_TYPES([in_addr_t], [], [], [
#include <sys/types.h>
#include <sys/socket.h>
#include <netinet/in.h>
#include <arpa/inet.h>
])
AC_CHECK_TYPES([fp_except], [], [], [
#include <sys/types.h>
#include <ieeefp.h>
])

#
# Some system specific hacks
#

MAX_C_OPTIMIZE="-O3"
MAX_CXX_OPTIMIZE="-O3"

case $SYSTEM_TYPE in
  *solaris2.7*)
    # Solaris 2.7 has a broken /usr/include/widec.h
    # Make a fixed copy in ./include
    AC_MSG_WARN([Fixing broken include files for $SYSTEM_TYPE])
    echo "  - Creating local copy of widec.h"
    if test ! -d include
    then
      mkdir ./include
    fi
    builddir=`pwd`
    sed -e "s|^#if[ 	]*!defined(lint) && !defined(__lint)|#if !defined\(lint\) \&\& !defined\(__lint\) \&\& !defined\(getwc\)|" < /usr/include/widec.h > include/widec.h
    CFLAGS="$CFLAGS -DHAVE_CURSES_H -I$builddir/include -DHAVE_RWLOCK_T"
    CXXFLAGS="$CXXFLAGS -DHAVE_CURSES_H -I$builddir/include -DHAVE_RWLOCK_T"
    ;;
  *solaris2.8*)
    # Solaris 2.8 has a broken /usr/include/widec.h
    # Make a fixed copy in ./include
    AC_MSG_WARN([Fixing broken include files for $SYSTEM_TYPE])
    echo "  - Creating local copy of widec.h"
    if test ! -d include
    then
      mkdir ./include
    fi
    builddir=`pwd`
    sed -e "s|^#if[ 	]*!defined(__lint)|#if !defined\(__lint\) \&\& !defined\(getwc\)|" < /usr/include/widec.h > include/widec.h
    CFLAGS="$CFLAGS -DHAVE_CURSES_H -I$builddir/include -DHAVE_RWLOCK_T"
    CXXFLAGS="$CXXFLAGS -DHAVE_CURSES_H -I$builddir/include -DHAVE_RWLOCK_T"
    ;;
  *solaris2.5.1*)
    AC_MSG_WARN([Enabling getpass() workaround for Solaris 2.5.1])
    CFLAGS="$CFLAGS -DHAVE_BROKEN_GETPASS -DSOLARIS -DHAVE_RWLOCK_T";
    CXXFLAGS="$CXXFLAGS -DHAVE_RWLOCK_T -DSOLARIS"
    ;;
  *solaris*)
    CFLAGS="$CFLAGS -DHAVE_RWLOCK_T"
    CXXFLAGS="$CXXFLAGS -DHAVE_RWLOCK_T"
    ;;
  *SunOS*)
    AC_MSG_WARN([Enabling getpass() workaround for SunOS])
    CFLAGS="$CFLAGS -DHAVE_BROKEN_GETPASS -DSOLARIS";
    ;;
  *hpux10.20*)
    AC_MSG_WARN([Enabling workarounds for hpux 10.20])
    CFLAGS="$CFLAGS -DHAVE_BROKEN_SNPRINTF -DSIGNALS_DONT_BREAK_READ -DDO_NOT_REMOVE_THREAD_WRAPPERS -DHPUX10 -DSIGNAL_WITH_VIO_CLOSE -DHAVE_BROKEN_PTHREAD_COND_TIMEDWAIT -DHAVE_POSIX1003_4a_MUTEX"
    CXXFLAGS="$CXXFLAGS -DHAVE_BROKEN_SNPRINTF -D_INCLUDE_LONGLONG -DSIGNALS_DONT_BREAK_READ -DDO_NOT_REMOVE_THREAD_WRAPPERS -DHPUX10 -DSIGNAL_WITH_VIO_CLOSE -DHAVE_BROKEN_PTHREAD_COND_TIMEDWAIT -DHAVE_POSIX1003_4a_MUTEX"
    if test "$with_named_thread" = "no"
    then 
      AC_MSG_WARN([Using --with-named-thread=-lpthread])
      with_named_thread="-lcma"
    fi
    ;;
  *hpux11.*)
    AC_MSG_WARN([Enabling workarounds for hpux 11])
    CFLAGS="$CFLAGS -DHPUX11  -DSNPRINTF_RETURN_TRUNC -DHAVE_BROKEN_PREAD -DHAVE_BROKEN_GETPASS -DNO_FCNTL_NONBLOCK -DDO_NOT_REMOVE_THREAD_WRAPPERS -DHAVE_BROKEN_PTHREAD_COND_TIMEDWAIT"
    CXXFLAGS="$CXXFLAGS -DHPUX11  -DSNPRINTF_RETURN_TRUNC -DHAVE_BROKEN_PREAD -D_INCLUDE_LONGLONG -DNO_FCNTL_NONBLOCK -DDO_NOT_REMOVE_THREAD_WRAPPERS -DHAVE_BROKEN_PTHREAD_COND_TIMEDWAIT"
    if test "$with_named_thread" = "no"
    then 
      AC_MSG_WARN([Using --with-named-thread=-lpthread])
      with_named_thread="-lpthread"
    fi
    # Fixes for HPUX 11.0 compiler
    if test "$ac_cv_prog_gcc" = "no"
    then
      CFLAGS="$CFLAGS -DHAVE_BROKEN_INLINE"
# set working flags first in line, letting override it (i. e. for debug):
      CXXFLAGS="+O2 $CXXFLAGS"
      MAX_C_OPTIMIZE=""
      MAX_CXX_OPTIMIZE=""
      ndb_cxxflags_fix="$ndb_cxxflags_fix -Aa"
    fi
    ;;
  *rhapsody*)
    if test "$ac_cv_prog_gcc" = "yes"
    then
      CPPFLAGS="$CPPFLAGS -traditional-cpp "
      CFLAGS="-DHAVE_CTHREADS_WRAPPER -DDO_NOT_REMOVE_THREAD_WRAPPERS"
      CXXFLAGS="-DHAVE_CTHREADS_WRAPPER"
      if test $with_named_curses = "no"
      then
	with_named_curses=""
      fi
    fi
    ;;
  *darwin5*)
    if test "$ac_cv_prog_gcc" = "yes"
    then
      FLAGS="-traditional-cpp -DHAVE_DARWIN5_THREADS -D_P1003_1B_VISIBLE -DSIGNAL_WITH_VIO_CLOSE -DSIGNALS_DONT_BREAK_READ -DHAVE_BROKEN_REALPATH"
      CFLAGS="$CFLAGS $FLAGS"
      CXXFLAGS="$CXXFLAGS $FLAGS"
      MAX_C_OPTIMIZE="-O"
      with_named_curses=""
    fi
    ;;
  *darwin6*)
    if test "$ac_cv_prog_gcc" = "yes"
    then
      FLAGS="-D_P1003_1B_VISIBLE -DSIGNAL_WITH_VIO_CLOSE -DSIGNALS_DONT_BREAK_READ -DHAVE_BROKEN_REALPATH -DDONT_DECLARE_CXA_PURE_VIRTUAL "
      CFLAGS="$CFLAGS $FLAGS"
      CXXFLAGS="$CXXFLAGS $FLAGS"
      MAX_C_OPTIMIZE="-O"
    fi
    ;;
  *darwin*)
    if test "$ac_cv_prog_gcc" = "yes"
    then
      FLAGS="-D_P1003_1B_VISIBLE -DSIGNAL_WITH_VIO_CLOSE -DSIGNALS_DONT_BREAK_READ -DIGNORE_SIGHUP_SIGQUIT  -DDONT_DECLARE_CXA_PURE_VIRTUAL"
      CFLAGS="$CFLAGS $FLAGS"
      CXXFLAGS="$CXXFLAGS $FLAGS"
      MAX_C_OPTIMIZE="-O"
    fi
    ;;
  *freebsd*|*dragonfly*)
    AC_MSG_WARN([Adding fix for interrupted reads])
    OSVERSION=`sysctl -a | grep osreldate | awk '{ print $2 }'`
    if test "$OSVERSION" -gt "480100" && \
       test "$OSVERSION" -lt "500000" || \
       test "$OSVERSION" -gt "500109"
    then
       CXXFLAGS="$CXXFLAGS -DMYSQLD_NET_RETRY_COUNT=1000000"
    else
       CFLAGS="$CFLAGS -DHAVE_BROKEN_REALPATH"
       CXXFLAGS="$CXXFLAGS -DMYSQLD_NET_RETRY_COUNT=1000000 -DHAVE_BROKEN_REALPATH"
    fi
    ;;
  *netbsd*)
    AC_MSG_WARN([Adding flag -Dunix])
    CFLAGS="$CFLAGS -Dunix"
    CXXFLAGS="$CXXFLAGS -Dunix"
    OVERRIDE_MT_LD_ADD="\$(top_srcdir)/mit-pthreads/obj/libpthread.a"
    ;;
  *bsdi*)
    AC_MSG_WARN([Adding fix for BSDI])
    CFLAGS="$CFLAGS -D__BSD__ -DHAVE_BROKEN_REALPATH"
    AC_DEFINE_UNQUOTED([SOCKOPT_OPTLEN_TYPE], [size_t],
                       [Last argument to get/setsockopt])
    ;;
   *sgi-irix6*)
    if test "$with_named_thread" = "no"
    then 
      AC_MSG_WARN([Using --with-named-thread=-lpthread])
      with_named_thread="-lpthread"
    fi
    CXXFLAGS="$CXXFLAGS -D_BOOL"
    ;;
    *aix4.3*)
      AC_MSG_WARN([Adding defines for AIX])
      CFLAGS="$CFLAGS -Wa,-many -DUNDEF_HAVE_INITGROUPS -DSIGNALS_DONT_BREAK_READ"
      CXXFLAGS="$CXXFLAGS -Wa,-many -DUNDEF_HAVE_INITGROUPS -DSIGNALS_DONT_BREAK_READ"
    ;;
dnl Is this the right match for DEC OSF on alpha?
    *dec-osf*)
      if test "$ac_cv_prog_gcc" = "yes" && test "$host_cpu" = "alpha"
      then
	  AC_MSG_WARN([Adding defines for DEC OSF on alpha])
	  CFLAGS="$CFLAGS -mieee"
	  CXXFLAGS="$CXXFLAGS -mieee"
      fi
      AC_MSG_WARN([Adding defines for OSF1])
      # gethostbyname_r is deprecated and doesn't work ok on OSF1
      CFLAGS="$CFLAGS -DUNDEF_HAVE_GETHOSTBYNAME_R -DSNPRINTF_RETURN_TRUNC"
      CXXFLAGS="$CXXFLAGS -DUNDEF_HAVE_GETHOSTBYNAME_R -DSNPRINTF_RETURN_TRUNC"
      # fix to handle include of <stdint.h> correctly on OSF1 with cxx compiler
      CXXFLAGS="$CXXFLAGS -I/usr/include/cxx -I/usr/include/cxx_cname -I/usr/include -I/usr/include.dtk"
    ;;
  *netware*)
    # No need for curses library so set it to null
    with_named_curses=""

    # No thread library - in LibC
    with_named_thread=""
    
    #
    # Edit Makefile.in files.
    #
    echo -n "configuring Makefile.in files for NetWare... "
    for file in sql/Makefile.in extra/Makefile.in client/Makefile.in
    do
    # echo "#### $file ####"
      filedir="`dirname $file`"
      filebase="`basename $file`"
      filesed=$filedir/$filebase.sed
      #
      # Backup and always use original file
      #
      if test -f $file.bk
      then
        cp -fp $file.bk $file
      else
        cp -fp $file $file.bk
      fi
      case $file in
        sql/Makefile.in)
          # Use gen_lex_hash.linux instead of gen_lex_hash
          # Add library dependencies to mysqld_DEPENDENCIES
          lib_DEPENDENCIES="\$(openssl_libs) \$(yassl_libs)"
          cat > $filesed << EOF
s,\(\./gen_lex_hash\)\$(EXEEXT),\1.linux,
s%\(mysqld_DEPENDENCIES = \)%\1$lib_DEPENDENCIES %
EOF
          ;;
        extra/Makefile.in)
          cat > $filesed << EOF
s,\(extra/comp_err\)\$(EXEEXT),\1.linux,
EOF
          ;;
        libmysql/Makefile.in)
          cat > $filesed << EOF
s,libyassl.la,.libs/libyassl.a,
s,libtaocrypt.la,.libs/libtaocrypt.a,
EOF
          ;;
        libmysql_r/Makefile.in)
          cat > $filesed << EOF
s,libyassl.la,.libs/libyassl.a,
s,libtaocrypt.la,.libs/libtaocrypt.a,
EOF
          ;;
        client/Makefile.in)
          #
          cat > $filesed << EOF
s,libmysqlclient.la,.libs/libmysqlclient.a,
EOF
          ;;
      esac
      if `sed -f $filesed $file > $file.nw`;\
      then
        mv -f $file.nw $file
        rm -f $filesed
      else
        exit 1
      fi
      # wait for file system changes to complete
      sleep 1
    done
    echo "done"

    #
    # Make sure the following files are writable.
    #
    # When the files are retrieved from some source code control systems they are read-only.
    #
    echo -n "making sure specific build files are writable... "
    for file in \
        Docs/manual.chm \
        Docs/mysql.info \
        Docs/INSTALL-BINARY \
        INSTALL-SOURCE \
        COPYING
    do
      if test -e $file; then
        chmod +w $file
      fi
    done
    echo "done"

    ;;
esac


#---START: Used in for client configure
# Check if we threads are in libc or if we should use
# -lpthread, -lpthreads or mit-pthreads
# We have to check libc last because else it fails on Solaris 2.6

with_posix_threads="no"
# Search thread lib on Linux
if test "$with_named_thread" = "no"
then
    AC_MSG_CHECKING("Linux threads")
    if test "$TARGET_LINUX" = "true"
    then
        AC_MSG_RESULT("starting")
        # use getconf to check glibc contents
        AC_MSG_CHECKING("getconf GNU_LIBPTHREAD_VERSION")
        case `getconf GNU_LIBPTHREAD_VERSION | tr abcdefghijklmnopqrstuvwxyz ABCDEFGHIJKLMNOPQRSTUVWXYZ` in
        NPTL* )
                AC_MSG_RESULT("NPTL")
                AC_DEFINE([HAVE_NPTL], [1], [NPTL threads implementation])
                with_named_thread="-lpthread"
                ;;
        LINUXTHREADS* )
                AC_MSG_RESULT("Linuxthreads")
                AC_DEFINE([HAVE_LINUXTHREADS], [1], 
                      [Whether we are using Xavier Leroy's LinuxThreads])
                with_named_thread="-lpthread"
                ;;
        * )
                AC_MSG_RESULT("unknown")
                ;;
        esac
        if test "$with_named_thread" = "no"
        then
          # old method, check headers
          # Look for LinuxThreads.
          AC_MSG_CHECKING("LinuxThreads in header file comment")
          res=`grep Linuxthreads /usr/include/pthread.h 2>/dev/null | wc -l`
          if test "$res" -gt 0
          then
            AC_MSG_RESULT("Found")
            AC_DEFINE([HAVE_LINUXTHREADS], [1],
                  [Whether we are using Xavier Leroy's LinuxThreads])
            # Linux 2.0 sanity check
            AC_TRY_COMPILE([#include <sched.h>], [int a = sched_get_priority_min(1);], ,
                  AC_MSG_ERROR([Syntax error in sched.h. Change _P to __P in the /usr/include/sched.h file. See the Installation chapter in the Reference Manual]))
            # RedHat 5.0 does not work with dynamic linking of this. -static also
            # gives a speed increase in linux so it does not hurt on other systems.
            with_named_thread="-lpthread"
          else
            AC_MSG_RESULT("Not found")
            # If this is a linux machine we should barf
            AC_MSG_ERROR([This is a Linux system without a working getconf, 
and Linuxthreads was not found. Please install it (or a new glibc) and try again.  
See the Installation chapter in the Reference Manual for more information.])
          fi
        else
            AC_MSG_RESULT("no need to check headers")
        fi
        
        AC_MSG_CHECKING("for pthread_create in -lpthread")
        ac_save_LIBS="$LIBS"
        LIBS="$LIBS -lpthread"
        AC_TRY_LINK( [#include <pthread.h>],
              [ (void) pthread_create((pthread_t*) 0,(pthread_attr_t*) 0, 0, 0); ],
              AC_MSG_RESULT("yes"),
              [ AC_MSG_RESULT("no")
                AC_MSG_ERROR([
This is a Linux system claiming to support threads, either Linuxthreads or NPTL, but linking a test program failed.  
Please install one of these (or a new glibc) and try again.  
See the Installation chapter in the Reference Manual for more information.]) ]
              )
        LIBS="$ac_save_LIBS"
    else
        AC_MSG_RESULT("no")
    fi  # "$TARGET_LINUX" 
fi  # "$with_named_thread" = "no" -a "$with_mit_threads" = "no"


# Hack for DEC-UNIX (OSF1 -> Tru64)
if test "$with_named_thread" = "no" -a "$with_mit_threads" = "no"
then
    AC_MSG_CHECKING("DEC threads post OSF/1 3.2")
    if test -f /usr/shlib/libpthread.so -a -f /usr/lib/libmach.a -a -f /usr/ccs/lib/cmplrs/cc/libexc.a
    then
      with_named_thread="-lpthread -lmach -lexc"
      CFLAGS="$CFLAGS -D_REENTRANT"
      CXXFLAGS="$CXXFLAGS -D_REENTRANT"
      AC_DEFINE(HAVE_DEC_THREADS, [1], [Whether we are using DEC threads])
      AC_MSG_RESULT("yes")
    else
      AC_MSG_RESULT("no")
    fi  # DEC threads
fi  # "$with_named_thread" = "no" -a "$with_mit_threads" = "no"


dnl This is needed because -lsocket has to come after the thread
dnl library on SCO.
AC_DEFUN([MYSQL_REMOVE_SOCKET_FROM_LIBS_HACK], [
  LIBS=`echo " $LIBS " | sed -e 's/ -lsocket / /g'`
])
# Hack for SCO UNIX
if test "$with_named_thread" = "no"
then
  AC_MSG_CHECKING("SCO threads")
  if expr "$SYSTEM_TYPE" : ".*sco.*" > /dev/null
  then
    if test -f /usr/lib/libgthreads.a -o -f /usr/lib/libgthreads.so
    then
      MYSQL_REMOVE_SOCKET_FROM_LIBS_HACK
      with_named_thread="-lgthreads -lsocket -lgthreads"
      # sched.h conflicts with fsu-threads
      touch ./include/sched.h
      touch ./include/semaphore.h

      # We must have gcc
      if expr "$CC" : ".*gcc.*"
      then
	AC_MSG_RESULT("yes")
      else
	AC_MSG_ERROR([On SCO UNIX MySQL must be compiled with gcc. See the Installation chapter in the Reference Manual.])
      fi
      AC_MSG_RESULT("yes")
    elif test -f /usr/local/lib/libpthread.a -o -f /usr/local/lib/libpthread.so
    then
      MYSQL_REMOVE_SOCKET_FROM_LIBS_HACK
      with_named_thread="-lpthread -lsocket"
      # sched.h conflicts with fsu-threads
      # touch ./include/sched.h

      AC_MSG_CHECKING("for gcc")
      # We must have gcc
      if expr "$CC" : ".*gcc.*"
      then
	AC_MSG_RESULT("yes")
      else
	AC_MSG_ERROR([On SCO UNIX MySQL must be compiled with gcc. See the Installation chapter in the Reference Manual.])
      fi
      AC_MSG_RESULT("yes")
    # Hack for SCO UnixWare 7.1.x
    #
    elif test "$with_named_thread" = "no"
    then
      AC_MSG_RESULT("no")
      AC_MSG_CHECKING("SCO UnixWare 7.1.x native threads")
      if expr "$SYSTEM_TYPE" : ".*sco.*" > /dev/null
      then
        if test -f /usr/lib/libthread.so -o -f /usr/lib/libthreadT.so
        then
	  MYSQL_REMOVE_SOCKET_FROM_LIBS_HACK
          if expr "$CC" : ".*gcc.*"
          then
            with_named_thread="-pthread -lsocket -lnsl"
          else
            with_named_thread="-Kthread -lsocket -lnsl"
          fi
          if expr "$SYSTEM_TYPE" : ".*unixware7.0.0" > /dev/null
          then
            AC_DEFINE(HAVE_UNIXWARE7_THREADS, [1])
          fi
          AC_MSG_RESULT("yes")
          # We must have cc
          AC_MSG_CHECKING("for gcc")
          if expr "$CC" : ".*gcc.*"
          then
	    CC="$CC -pthread -DUNIXWARE_7 -DHAVE_BROKEN_RWLOCK"
	    CXX="$CXX -pthread -DUNIXWARE_7 -DHAVE_BROKEN_RWLOCK"
          else
	    CC="$CC -Kthread -DUNIXWARE_7 -DHAVE_BROKEN_RWLOCK"
	    CXX="$CXX -Kthread -DUNIXWARE_7 -DHAVE_BROKEN_RWLOCK"
          fi
        else
          AC_MSG_ERROR([configure: error: Can't find thread libs on SCO UnixWare7. See the Installation chapter in the Reference Manual.]) 
        fi
      else
        AC_MSG_RESULT("no")
      fi
    else
      AC_MSG_ERROR([On SCO UNIX MySQL requires that the FSUThreads package is installed. See the Installation chapter in the Reference Manual.])
    fi
  else
    AC_MSG_RESULT("no")
  fi
fi

#
# Check for SCO threading libraries
#
if test "$with_named_thread" = "no"
then
  AC_MSG_CHECKING([SCO OpenServer 6, UnixWare 7 or OpenUNIX 8 native threads])
  if expr "$SYSTEM_TYPE" : ".*UnixWare.*" > /dev/null || \
     expr "$SYSTEM_TYPE" : ".*SCO_SV6.*" > /dev/null || \
     expr "$SYSTEM_TYPE" : ".*OpenUNIX.*" > /dev/null
  then
    if test -f /usr/lib/libthread.so -o -f /usr/lib/libthreadT.so
    then
      MYSQL_REMOVE_SOCKET_FROM_LIBS_HACK
      if expr "$CC" : ".*gcc.*" > /dev/null
      then
        with_named_thread="-pthread -lsocket -lnsl"
	CC="$CC -pthread -DUNIXWARE_7 -DHAVE_BROKEN_RWLOCK";
	CXX="$CXX -pthread -DUNIXWARE_7 -DHAVE_BROKEN_RWLOCK";
      else
        with_named_thread="-Kthread -lsocket -lnsl"
	CC="$CC -Kthread -DUNIXWARE_7 -DHAVE_BROKEN_RWLOCK";
	CXX="$CXX -Kthread -DUNIXWARE_7 -DHAVE_BROKEN_RWLOCK";
      fi
      if expr "$SYSTEM_TYPE" : ".*unixware7.0.0" > /dev/null
      then
        AC_DEFINE(HAVE_UNIXWARE7_THREADS, [1], [Have UnixWare 7 (or similar) almost-POSIX threading library])
      fi
      AC_MSG_RESULT(yes)
    else
      AC_MSG_ERROR([configure: error: Can't find thread library on SCO/Caldera system. See the Installation chapter in the Reference Manual.]) 
    fi
  else
    AC_MSG_RESULT(no)
  fi
fi

# Hack for Siemens UNIX
if test "$with_named_thread" = "no"
then
  AC_MSG_CHECKING("Siemens threads")
  if test -f /usr/lib/libxnet.so -a "$SYSTEM_TYPE" = "sni-sysv4"
  then
    LIBS="-lxnet $LIBS"
    NON_THREADED_LIBS="-lxnet $NON_THREADED_LIBS"
    with_named_thread="-Kthread $LDFLAGS -lxnet"
    LD_FLAGS=""
    CFLAGS="-Kthread $CFLAGS"
    CXXFLAGS="-Kthread $CXXFLAGS"
    AC_MSG_RESULT("yes")
  else
    AC_MSG_RESULT("no")
  fi
fi

# Use library named -lpthread
if test "$with_named_thread" = "no" -a "$with_pthread" = "yes"
then
    with_named_thread="-lpthread"
fi

#---END:

# Hack for Solaris >= 2.5
# We want both the new and the old interface
 
if test "$with_named_thread" = "no"
then
  AC_MSG_CHECKING("Solaris threads")
  if test -f /usr/lib/libpthread.so -a -f /usr/lib/libthread.so
  then
    with_named_thread="-lpthread -lthread"
    AC_MSG_RESULT("yes")
  else
    AC_MSG_RESULT("no")
  fi
fi

# Should we use named pthread library ?
AC_MSG_CHECKING("named thread libs:")
if test "$with_named_thread" != "no"
then
  LIBS="$with_named_thread $LIBS $with_named_thread"
  CLIENT_THREAD_LIBS="$with_named_thread"
  with_posix_threads="yes"
  AC_MSG_RESULT("$with_named_thread")
else
  AC_MSG_RESULT("no")
  # pthread_create is in standard libraries (As in BSDI 3.0)
  AC_MSG_CHECKING("for pthread_create in -libc");
  AC_TRY_LINK(
  [#include <pthread.h>],
  [ (void) pthread_create((pthread_t*) 0,(pthread_attr_t*) 0, 0, 0); ],
  with_posix_threads=yes, with_posix_threads=no)
  AC_MSG_RESULT("$with_posix_threads")
  if test "$with_posix_threads" = "no"
  then
    AC_MSG_CHECKING("for pthread_create in -lpthread")
    ac_save_LIBS="$LIBS"
    LIBS="$LIBS -lpthread"
    CLIENT_THREAD_LIBS="-lpthread"
    AC_TRY_LINK(
    [#include <pthread.h>],
    [ (void) pthread_create((pthread_t*) 0,(pthread_attr_t*) 0, 0, 0); ],
    with_posix_threads=yes, with_posix_threads=no)
    AC_MSG_RESULT("$with_posix_threads")
    if test "$with_posix_threads" = "no"
    then
      LIBS=" $ac_save_LIBS -lpthreads"
      CLIENT_THREAD_LIBS="-lpthreads"
      AC_MSG_CHECKING("for pthread_create in -lpthreads")
      AC_TRY_LINK(
      [#include <pthread.h>],
      [ pthread_create((pthread_t*) 0,(pthread_attr_t*) 0, 0, 0); ],
      with_posix_threads=yes, with_posix_threads=no)
      AC_MSG_RESULT("$with_posix_threads")
      if test "$with_posix_threads" = "no"
      then
        # This is for FreeBSD
        LIBS="$ac_save_LIBS -pthread"
        CLIENT_THREAD_LIBS="-pthread"
        AC_MSG_CHECKING("for pthread_create in -pthread")
        AC_TRY_LINK(
        [#include <pthread.h>],
        [ pthread_create((pthread_t*) 0,(pthread_attr_t*) 0, 0, 0); ],
        with_posix_threads=yes, with_posix_threads=no)
        AC_MSG_RESULT("$with_posix_threads")
      fi
    fi
  fi
fi

#
# Solaris bug http://bugs.opensolaris.org/bugdatabase/view_bug.do?bug_id=6611808
# Detect and work around.
#
AC_MSG_CHECKING([for OpenSolaris Bug 6611808])
save_CFLAGS="$CFLAGS"
CFLAGS="$CFLAGS -Werror"
AC_COMPILE_IFELSE([
  #include <pthread.h>
  void dummy() {}
  int main()
  {
    pthread_once_t once_control = { PTHREAD_ONCE_INIT };
    pthread_once(&once_control, dummy);
    return 0;
  }
], [
  AC_DEFINE([PTHREAD_ONCE_INITIALIZER], [{PTHREAD_ONCE_INIT}],
            [See OpenSolaris Bug 6611808])
  AC_MSG_RESULT([yes])
], [
  AC_MSG_RESULT([no])
]);
CFLAGS="$save_CFLAGS"

#---START: Used in for client configure
# Must be checked after, because strtok_r may be in -lpthread
# On AIX strtok_r is in libc_r

my_save_LIBS="$LIBS"
AC_CHECK_LIB(pthread,strtok_r)
LIBS="$my_save_LIBS"
if test "$ac_cv_lib_pthread_strtok_r" = "no"
then
  AC_CHECK_LIB(c_r,strtok_r)
  case "$with_osf32_threads---$target_os" in
    # Don't keep -lc_r in LIBS; -pthread handles it magically
    yes---* | *---freebsd* | *---hpux*) LIBS="$my_save_LIBS" ;;

  esac
  AC_CHECK_FUNCS(strtok_r pthread_init)
else
  AC_CHECK_FUNCS(strtok_r)
fi
#---END:

# dlopen, dlerror
case "$with_mysqld_ldflags " in

  *"-all-static "*)
    # No need to check for dlopen when mysqld is linked with
    # -all-static as it won't be able to load any functions.
    # NOTE! It would be better if it was possible to test if dlopen
    # can be used, but a good way to test it couldn't be found

    ;;

  *)
    # Check for dlopen, needed for user definable functions and plugins
    # This must be checked after threads on AIX

    my_save_LIBS="$LIBS"
    LIBS=""
    AC_CHECK_LIB(dl,dlopen)
    LIBDL=$LIBS
    LIBS="$my_save_LIBS"
    AC_SUBST(LIBDL)

    my_save_LIBS="$LIBS"
    LIBS="$LIBS $LIBDL"
    AC_CHECK_FUNCS(dlopen dlerror)
    LIBS="$my_save_LIBS"

    ;;
esac


# System characteristics
case $SYSTEM_TYPE in
  *netware*) ;;
  *)
AC_SYS_RESTARTABLE_SYSCALLS
    ;;
esac

# Build optimized or debug version ?
# First check for gcc and g++
if test "$GCC" = "yes"
then
  DEBUG_CFLAGS="-g"
  DEBUG_OPTIMIZE_CC="-O"
  OPTIMIZE_CFLAGS="$MAX_C_OPTIMIZE"
else
  DEBUG_CFLAGS="-g"
  DEBUG_OPTIMIZE_CC=""
  case $SYSTEM_TYPE in                               
    *solaris*)
      OPTIMIZE_CFLAGS="-O1"
      ;;
    *)
      OPTIMIZE_CFLAGS="-O"
      ;;
  esac
fi
if test "$GXX" = "yes"
then
  DEBUG_CXXFLAGS="-g"
  DEBUG_OPTIMIZE_CXX="-O"
  OPTIMIZE_CXXFLAGS="$MAX_CXX_OPTIMIZE"
else
  DEBUG_OPTIMIZE_CXX=""
  case $SYSTEM_TYPE in
    *solaris*)
      DEBUG_CXXFLAGS="-g0"
      OPTIMIZE_CXXFLAGS="-O1"
      ;;
    *)
      DEBUG_CXXFLAGS="-g"
      OPTIMIZE_CXXFLAGS="-O"
      ;;
  esac
fi

case $SYSTEM_TYPE in
  *netware*)
    DEBUG_CFLAGS="-g -DDEBUG -sym internal,codeview4"
    DEBUG_CXXFLAGS="-g -DDEBUG -sym internal,codeview4"
    DEBUG_OPTIMIZE_CC="-DDEBUG"
    DEBUG_OPTIMIZE_CXX="-DDEBUG"
    OPTIMIZE_CFLAGS="-O3 -DNDEBUG"
    OPTIMIZE_CXXFLAGS="-O3 -DNDEBUG"
    ;;
esac

# If the user specified CFLAGS, we won't add any optimizations
if test -n "$SAVE_CFLAGS"
then
  OPTIMIZE_CFLAGS=""
  DEBUG_OPTIMIZE_CC=""
fi
# Ditto for CXXFLAGS
if test -n "$SAVE_CXXFLAGS"
then
  OPTIMIZE_CXXFLAGS=""
  DEBUG_OPTIMIZE_CXX=""
fi

if test "$with_debug" = "yes"
then
  # Medium debug.
  AC_DEFINE([DBUG_ON], [1], [Use libdbug])
  AC_DEFINE([SAFE_MUTEX], [1], [Use safe mutexes])
  CFLAGS="$DEBUG_CFLAGS $DEBUG_OPTIMIZE_CC $CFLAGS"
  CXXFLAGS="$DEBUG_CXXFLAGS $DEBUG_OPTIMIZE_CXX $CXXFLAGS"
elif test "$with_debug" = "full"
then
  # Full debug. Very slow in some cases
  AC_DEFINE([DBUG_ON], [1], [Use libdbug])
  AC_DEFINE([SAFE_MUTEX], [1], [Use safe mutexes])
  AC_DEFINE([SAFEMALLOC], [1], [Use safe malloc])
  CFLAGS="$DEBUG_CFLAGS $CFLAGS"
  CXXFLAGS="$DEBUG_CXXFLAGS $CXXFLAGS"
else
  # Optimized version. No debug
  AC_DEFINE([DBUG_OFF], [1], [Don't use libdbug])
  CFLAGS="$OPTIMIZE_CFLAGS $CFLAGS"
  CXXFLAGS="$OPTIMIZE_CXXFLAGS $CXXFLAGS"
fi

# Debug Sync Facility. NOTE: depends on 'with_debug'. Must be behind it.
AC_MSG_CHECKING(if Debug Sync Facility should be enabled.)
AC_ARG_ENABLE(debug_sync,
              AS_HELP_STRING([--enable-debug-sync],
                             [Build a version with Debug Sync Facility]),
              [ enable_debug_sync=$enableval ],
              [ enable_debug_sync=$with_debug ])

if test "$enable_debug_sync" != "no"
then
  AC_DEFINE([ENABLED_DEBUG_SYNC], [1],
            [If Debug Sync Facility should be enabled])
  AC_MSG_RESULT([yes]) 
else
  AC_MSG_RESULT([no])
fi

# If we should allow error injection tests
AC_ARG_WITH(error-inject,
    AC_HELP_STRING([--with-error-inject],[Enable error injection in MySQL Server]),
    [ with_error_inject=$withval ],
    [ with_error_inject=no ])

if test $with_debug != "no"
then
  if test "$with_error_inject" = "yes"
  then
    AC_DEFINE([ERROR_INJECT_SUPPORT], [1],
              [Enable error injection in MySQL Server])
  fi
fi

AC_ARG_WITH([fast-mutexes],
	    AC_HELP_STRING([--with-fast-mutexes], 
	    [Compile with fast mutexes (default is disabled)]),
	    [with_fast_mutexes=$withval], [with_fast_mutexes=no])

if test "$with_fast_mutexes" != "no"
then
  if test "$with_debug" != "no"
  then
    AC_MSG_WARN(['--with-fast-mutexes' ignored when '--with-debug' is given])
  else
    AC_DEFINE([MY_PTHREAD_FASTMUTEX], [1], 
	      [Define to 1 if you want to use fast mutexes])
  fi
fi

AC_CACHE_CHECK([whether the compiler provides atomic builtins],
	       [mysql_cv_gcc_atomic_builtins], [AC_TRY_RUN([
  int main()
  {
    int foo= -10; int bar= 10;
    if (!__sync_fetch_and_add(&foo, bar) || foo)
      return -1;
    bar= __sync_lock_test_and_set(&foo, bar);
    if (bar || foo != 10)
      return -1;
    bar= __sync_val_compare_and_swap(&bar, foo, 15);
    if (bar)
      return -1;
    return 0;
  }
], [mysql_cv_gcc_atomic_builtins=yes],
   [mysql_cv_gcc_atomic_builtins=no],
   [mysql_cv_gcc_atomic_builtins=no])])

if test "x$mysql_cv_gcc_atomic_builtins" = xyes; then
  AC_DEFINE(HAVE_GCC_ATOMIC_BUILTINS, 1,
	    [Define to 1 if compiler provides atomic builtins.])
fi

AC_ARG_WITH([atomic-ops],
	    AC_HELP_STRING([--with-atomic-ops=rwlocks|smp|up],
	    [Implement atomic operations using pthread rwlocks or atomic CPU
             instructions for multi-processor or uniprocessor
             configuration. By default gcc built-in sync functions are used,
             if available and 'smp' configuration otherwise.]))
case "$with_atomic_ops" in
  "up") AC_DEFINE([MY_ATOMIC_MODE_DUMMY], [1],
                  [Assume single-CPU mode, no concurrency]) ;;
  "rwlocks") AC_DEFINE([MY_ATOMIC_MODE_RWLOCKS], [1],
                  [Use pthread rwlocks for atomic ops]) ;;
  "smp") ;;
  "")
    if test "x$mysql_cv_gcc_atomic_builtins" = xyes_but_disabled; then
      AC_DEFINE([MY_ATOMIC_MODE_GCC_BUILTINS], [1],
                [Use GCC atomic builtins for atomic ops])
    fi
   ;;
   *) AC_MSG_ERROR(["$with_atomic_ops" is not a valid value for --with-atomic-ops]) ;;
esac

# Force static compilation to avoid linking problems/get more speed
AC_ARG_WITH(mysqld-ldflags,
    [  --with-mysqld-ldflags   Extra linking arguments for mysqld],
    [MYSQLD_EXTRA_LDFLAGS=$withval],
    [MYSQLD_EXTRA_LDFLAGS=])
AC_SUBST(MYSQLD_EXTRA_LDFLAGS)

AC_ARG_WITH(client-ldflags,
    [  --with-client-ldflags   Extra linking arguments for clients],
    [CLIENT_EXTRA_LDFLAGS=$withval],
    [CLIENT_EXTRA_LDFLAGS=])
AC_SUBST(CLIENT_EXTRA_LDFLAGS)

AC_ARG_WITH(mysqld-libs,
    [  --with-mysqld-libs   Extra libraries to link with for mysqld],
    [MYSQLD_EXTRA_LIBS=$withval],
    [MYSQLD_EXTRA_LIBS=])
AC_SUBST(MYSQLD_EXTRA_LIBS)

AC_ARG_WITH(lib-ccflags,
    [  --with-lib-ccflags      Extra CC options for libraries],
    [LIB_EXTRA_CCFLAGS=$withval],
    [LIB_EXTRA_CCFLAGS=])
AC_SUBST(LIB_EXTRA_CCFLAGS)

# Avoid stupid bug on some OS 
AC_ARG_WITH(low-memory,
    [  --with-low-memory       Try to use less memory to compile to avoid 
                          memory limitations.],
    [with_lowmem=$withval],
    [with_lowmem=no])
if test "$with_lowmem" = "yes"
then
  if test "$ac_cv_prog_gcc" = "yes" 
  then 
    LM_CFLAGS="-fno-inline"
  else
    LM_CFLAGS="-O0"
  fi
else
  LM_CFLAGS=""
fi
AC_SUBST(LM_CFLAGS)

AC_ARG_WITH(comment,
    [  --with-comment          Comment about compilation environment.],
    [with_comment=$withval],
    [with_comment=no])
if test "$with_comment" != "no"
then
  COMPILATION_COMMENT=$with_comment
else
  COMPILATION_COMMENT="Source distribution"
fi
AC_SUBST(COMPILATION_COMMENT)

AC_MSG_CHECKING("need of special linking flags")
if test "$TARGET_LINUX" = "true" -a "$ac_cv_prog_gcc" = "yes" -a "$all_is_static" != "yes"
then
  LDFLAGS="$LDFLAGS -rdynamic"
  AC_MSG_RESULT("-rdynamic")
else
  case "$SYSTEM_TYPE$with_mysqld_ldflags " in
  *freebsd*"-all-static "*|*dragonfly*"-all-static "*)
    AC_MSG_RESULT("none")
    ;;
  *freebsd*|*dragonfly*)
    MYSQLD_EXTRA_LDFLAGS="$MYSQLD_EXTRA_LDFLAGS -export-dynamic"
    AC_MSG_RESULT("-export-dynamic")
    ;;
  *)
    AC_MSG_RESULT("none")
    ;;
  esac
fi

dnl Checks for typedefs, structures, and compiler characteristics.
AC_C_CONST
AC_C_INLINE
AC_TYPE_OFF_T
AC_STRUCT_ST_RDEV
AC_HEADER_TIME
AC_STRUCT_TM
MYSQL_NEEDS_MYSYS_NEW
# AC_CHECK_SIZEOF return 0 when it does not find the size of a
# type. We want a error instead.
AC_CHECK_SIZEOF(char, 1)
if test "$ac_cv_sizeof_char" -eq 0
then
  AC_MSG_ERROR([No size for char type.
A likely cause for this could be that there isn't any
static libraries installed. You can verify this by checking if you have libm.a
in /lib, /usr/lib or some other standard place.  If this is the problem,
install the static libraries and try again.  If this isn't the problem,
examine config.log for possible errors.  If you want to report this, use
'scripts/mysqlbug' and include at least the last 20 rows from config.log!])
fi
AC_CHECK_SIZEOF(char*, 4)
AC_CHECK_SIZEOF(short, 2)
AC_CHECK_SIZEOF(int, 4)
if test "$ac_cv_sizeof_int" -eq 0
then
  AC_MSG_ERROR("No size for int type.")
fi
AC_CHECK_SIZEOF(long, 4)
if test "$ac_cv_sizeof_long" -eq 0
then
  AC_MSG_ERROR("No size for long type.")
fi
AC_CHECK_SIZEOF(long long, 8)
if test "$ac_cv_sizeof_long_long" -eq 0
then
  AC_MSG_ERROR("MySQL needs a long long type.")
fi
# off_t is not a builtin type
AC_CHECK_SIZEOF(off_t, 4)
if test "$ac_cv_sizeof_off_t" -eq 0
then
  AC_MSG_ERROR("MySQL needs a off_t type.")
fi

dnl
dnl check if time_t is unsigned
dnl

MYSQL_CHECK_TIME_T

dnl
dnl check size of time_t
dnl

AC_CHECK_SIZEOF(time_t, 8)
if test "$ac_cv_sizeof_time_t" -eq 0
then
  AC_MSG_ERROR("MySQL needs a time_t type.")
fi

# do we need #pragma interface/#pragma implementation ?
# yes if it's gcc 2.x, and not icc pretending to be gcc, and not cygwin
AC_MSG_CHECKING(the need for @%:@pragma interface/implementation)
# instead of trying to match SYSTEM_TYPE and CC_VERSION (that doesn't
# follow any standard), we'll use well-defined preprocessor macros:
AC_TRY_CPP([
#if !defined(__CYGWIN__) && !defined(__INTEL_COMPILER) && defined(__GNUC__) && (__GNUC__ < 3)
#error USE_PRAGMA_IMPLEMENTATION
#endif
],AC_MSG_RESULT(no) ,AC_MSG_RESULT(yes) ; CXXFLAGS="$CXXFLAGS -DUSE_PRAGMA_IMPLEMENTATION")

# This always gives a warning. Ignore it unless you are cross compiling
AC_C_BIGENDIAN
#---START: Used in for client configure
# Check base type of last arg to accept
MYSQL_TYPE_ACCEPT
#---END:
# Figure out what type of struct rlimit to use with setrlimit
MYSQL_TYPE_STRUCT_RLIMIT
# Find where the stack goes
MYSQL_STACK_DIRECTION
# We want to skip alloca on irix unconditionally. It may work on some version..
MYSQL_FUNC_ALLOCA
# Do struct timespec have members tv_sec or ts_sec
MYSQL_TIMESPEC_TS
# Do we have the tzname variable
MYSQL_TZNAME
# Do the c++ compiler have a bool type
MYSQL_CXX_BOOL
# Check some common bugs with gcc 2.8.# on sparc
case $SYSTEM_TYPE in
  *netware*) ;;
  *)
    MYSQL_CHECK_LONGLONG_TO_FLOAT
    if test "$ac_cv_conv_longlong_to_float" != "yes"
    then
      AC_MSG_ERROR([Your compiler cannot convert a longlong value to a float!
 If you are using gcc 2.8.# you should upgrade to egcs 1.0.3 or newer and try
    again])
    fi
    ;;
esac
AC_CHECK_TYPES([sigset_t, off_t], [], [], [#include <sys/types.h>])
AC_CHECK_TYPES([size_t], [], [], [#include <stdio.h>])
AC_CHECK_TYPES([u_int32_t])

MYSQL_PTHREAD_YIELD

######################################################################
# For readline/libedit (We simply move the mimimum amount of stuff from
# the readline/libedit configure.in here)

dnl Checks for header files.
AC_CHECK_HEADERS(malloc.h sys/cdefs.h)

dnl Checks for library functions.
AC_FUNC_ALLOCA
AC_PROG_GCC_TRADITIONAL
AC_TYPE_SIGNAL
AC_CHECK_FUNCS(re_comp regcomp strdup)

dnl Sun compilers have their own vis.h that is about something
dnl totally different. So, not to change the libedit source, we
dnl do some additional checks before we define HAVE_VIS_H.
AC_CHECK_HEADER(vis.h,
  [AC_CHECK_FUNC(strvis,
    [AC_DEFINE([HAVE_VIS_H], [1],[Found vis.h and the strvis() function])])])

AC_CHECK_FUNCS(strlcat strlcpy)
AC_CHECK_FUNCS(issetugid getuid geteuid getgid getegid)
AC_CHECK_FUNCS(fgetln)
AC_CHECK_FUNCS(getline flockfile)

# from old readline settting:

MAKE_SHELL=/bin/sh
AC_SUBST(MAKE_SHELL)

# Already-done: stdlib.h string.h unistd.h termios.h
AC_CHECK_HEADERS(varargs.h stdarg.h dirent.h locale.h ndir.h sys/dir.h \
 sys/file.h sys/ndir.h sys/ptem.h sys/pte.h sys/select.h sys/stream.h \
 sys/mman.h curses.h termcap.h termio.h termbits.h asm/termbits.h grp.h \
paths.h semaphore.h)

# Already-done: strcasecmp
AC_CHECK_FUNCS(lstat putenv select setenv setlocale strcoll tcgetattr)

AC_STAT_MACROS_BROKEN
MYSQL_SIGNAL_CHECK
MYSQL_CHECK_GETPW_FUNCS
MYSQL_HAVE_TIOCGWINSZ
MYSQL_HAVE_FIONREAD
MYSQL_HAVE_TIOCSTAT
MYSQL_STRUCT_DIRENT_D_INO
MYSQL_STRUCT_DIRENT_D_NAMLEN
MYSQL_TYPE_SIGHANDLER
MYSQL_CHECK_MULTIBYTE
if test "$with_named_curses" = "no"
then
  MYSQL_CHECK_LIB_TERMCAP
else
  TERMCAP_LIB="$with_named_curses"
fi
AC_SUBST(TERMCAP_LIB)

# Check if the termcap function 'tgoto' is already declared in
# system header files or if it need to be declared locally
AC_CHECK_DECLS(tgoto,,,[
#ifdef HAVE_CURSES_H
# include <curses.h>
#elif HAVE_NCURSES_H
# include <ncurses.h>
#endif
#ifdef HAVE_TERM_H
# include <term.h>
#endif
])

LIBEDIT_LOBJECTS=""
AC_CHECK_FUNC(strunvis, ,[LIBEDIT_LOBJECTS="$LIBEDIT_LOBJECTS unvis.o"])
AC_CHECK_FUNC(strvis,   ,[LIBEDIT_LOBJECTS="$LIBEDIT_LOBJECTS vis.o"])
AC_CHECK_FUNC(strlcpy,  ,[LIBEDIT_LOBJECTS="$LIBEDIT_LOBJECTS strlcpy.o"])
AC_CHECK_FUNC(strlcat,  ,[LIBEDIT_LOBJECTS="$LIBEDIT_LOBJECTS strlcat.o"])
AC_CHECK_FUNC(fgetln,   ,[LIBEDIT_LOBJECTS="$LIBEDIT_LOBJECTS fgetln.o"])
AC_SUBST(LIBEDIT_LOBJECTS)
enable_readline="yes"

# End of readline/libedit stuff
#########################################################################

dnl Checks for library functions.

#
# The following code disables intrinsic function support while we test for
# library functions.  This is to avoid configure problems with Intel ecc
# compiler

ORG_CFLAGS="$CFLAGS"
if test "$GCC" != "yes"; then
  AC_SYS_COMPILER_FLAG(-nolib_inline,nolib_inline,CFLAGS,[],[])
fi

#AC_FUNC_MMAP
AC_TYPE_SIGNAL
MYSQL_TYPE_QSORT
AC_FUNC_UTIME_NULL
AC_FUNC_VPRINTF

AC_CHECK_DECLS([fdatasync, bzero])

AC_CHECK_FUNCS(alarm bcmp bfill bmove bsearch bzero \
  chsize cuserid fchmod fcntl \
  fconvert fdatasync fesetround finite fpresetsticky fpsetmask fsync ftruncate \
  getcwd gethostbyaddr_r gethostbyname_r getpass getpassphrase getpwnam \
  getpwuid getrlimit getrusage getwd index initgroups isnan \
  localtime_r gethrtime gmtime_r \
  locking longjmp lrand48 madvise mallinfo memcpy memmove \
  mkstemp mlockall perror poll pread pthread_attr_create mmap mmap64 getpagesize \
  pthread_attr_getstacksize pthread_attr_setprio pthread_attr_setschedparam \
  pthread_attr_setstacksize pthread_condattr_create pthread_getsequence_np \
  pthread_key_delete pthread_rwlock_rdlock pthread_setprio \
  pthread_setprio_np pthread_setschedparam pthread_sigmask readlink \
  realpath rename rint rwlock_init setupterm \
  shmget shmat shmdt shmctl sigaction sigemptyset sigaddset \
  sighold sigset sigthreadmask port_create sleep thr_yield \
  snprintf socket stpcpy strcasecmp strerror strsignal strnlen strpbrk strstr \
  strtol strtoll strtoul strtoull tell tempnam thr_setconcurrency vidattr \
  posix_fallocate backtrace backtrace_symbols backtrace_symbols_fd printstack \
  fedisableexcept)

#
#
#
case "$target" in
 *-*-aix4* | *-*-sco*)
	# (grr) aix 4.3 has a stub for clock_gettime, (returning ENOSYS)
	# and using AC_TRY_RUN is hard when cross-compiling
	# We also disable for SCO for the time being, the headers for the
	# thread library we use conflicts with other headers.
    ;;
*) 
   # most systems require the program be linked with librt library to use
   # the function clock_gettime 
   my_save_LIBS="$LIBS"
   LIBS=""
   AC_CHECK_LIB(rt,clock_gettime)
   LIBRT=$LIBS
   LIBS="$my_save_LIBS"
   AC_SUBST(LIBRT)

   LIBS="$LIBS $LIBRT"
   AC_CHECK_FUNCS(clock_gettime)
    ;;
esac

case "$mysql_cv_sys_os" in
 OS400) # i5/OS (OS/400) emits a SIGILL (Function not implemented) when
        # unsupported priority values are passed to pthread_setschedprio.
        # Since the only supported value is 1, treat it as inexistent.
    ;;
 SunOS) # Bug#42599 error: `pthread_setschedprio' was not declared in this scope
        # In some installations, the pthread.h header used by GCC does not
        # declare the pthread_setscheprio prototype, but the function is
        # implemented. Since the function is used in C++ code, ensure that
        # the function prototype is present.
     AC_MSG_CHECKING([whether pthread_setschedprio is declared])
     AC_LANG_PUSH([C++])
     AC_COMPILE_IFELSE([
       AC_LANG_PROGRAM([#include <pthread.h>],
                      [(void)(pthread_setschedprio);])],
       [ac_cv_func_pthread_setschedprio=yes],
       [ac_cv_func_pthread_setschedprio=no])
     AC_LANG_POP([C++])
     AC_MSG_RESULT([$ac_cv_func_pthread_setschedprio])
     if test "$ac_cv_func_pthread_setschedprio" = yes; then
       AC_DEFINE(HAVE_PTHREAD_SETSCHEDPRIO, 1,
                 [Define to 1 if you have the `pthread_setschedprio' function.])
     fi
    ;;
 *) AC_CHECK_FUNCS(pthread_setschedprio)
    ;;
esac

# Check that isinf() is available in math.h and can be used in both C and C++ 
# code
AC_MSG_CHECKING(for isinf in <math.h>)
AC_TRY_LINK([#include <math.h>], [float f = 0.0; int r = isinf(f); return r],
  AC_MSG_RESULT(yes)
  AC_MSG_CHECKING(whether isinf() is safe to use in C code)
  AC_TRY_RUN([
#include <math.h>
int main()
{
  double a= 10.0;
  double b= 1e308;

  return !isinf(a * b);
}
],
  [AC_MSG_RESULT(yes)],
  [AC_MSG_RESULT(no)
   AC_DEFINE([HAVE_BROKEN_ISINF], [1],
             [Define to 1 if isinf() uses 80-bit register for intermediate values])
  ],
  [
# Let's be optimistic when cross-compiling, since the only compiler known
# to be affected by this isinf() bug is GCC 4.3 on 32-bit x86.
   AC_MSG_RESULT([[cross-compiling, assuming 'yes']])
  ])
  AC_MSG_CHECKING(whether isinf() can be used in C++ code)
  AC_LANG_SAVE
  AC_LANG_CPLUSPLUS
  AC_TRY_LINK([#include <math.h>], [float f = 0.0; int r = isinf(f); return r],
    AC_MSG_RESULT(yes)
    AC_DEFINE(HAVE_ISINF, [1], [isinf() macro or function]),
    AC_MSG_RESULT(no))
  AC_LANG_RESTORE,
  AC_MSG_RESULT(no))
 
CFLAGS="$ORG_CFLAGS"

# Sanity check: We chould not have any fseeko symbol unless
# large_file_support=yes
AC_CHECK_FUNC(fseeko,
[if test "$large_file_support" = no -a "$TARGET_LINUX" = "true";
then
  AC_MSG_ERROR("Found fseeko symbol but large_file_support is not enabled!")
fi]
)

# Check definition of gethostbyaddr_r (glibc2 defines this with 8 arguments)
ac_save_CXXFLAGS="$CXXFLAGS"
AC_CACHE_CHECK([style of gethost* routines], mysql_cv_gethost_style,
AC_LANG_SAVE
AC_LANG_CPLUSPLUS

# Test whether madvise() is declared in C++ code -- it is not on some
# systems, such as Solaris
AC_CHECK_DECLS(madvise, [], [], [#if HAVE_SYS_MMAN_H
#include <sys/types.h>
#include <sys/mman.h>
#endif])

# Do not treat warnings as errors if we are linking against other libc
# this is to work around gcc not being permissive on non-system includes
# with respect to ANSI C++
# We also remove the -fbranch-probabilities option as this will give warnings
# about not profiled code, which confuses configure
# We also must remove -W and -Wcheck which on icc produces warnings that
# we don't want to catch with -Werror

if test "$ac_cv_prog_gxx" = "yes" -a "$with_other_libc" = "no"
then
  CXXFLAGS=`echo "$CXXFLAGS -Werror" | sed -e 's/-fbranch-probabilities//; s/-Wall//; s/-ansi//; s/-pedantic//; s/-Wcheck//'`
fi

AC_TRY_COMPILE(
[#undef inline
#if !defined(SCO) && !defined(__osf__) && !defined(_REENTRANT)
#define _REENTRANT
#endif
#include <pthread.h>
#include <sys/types.h>
#include <sys/socket.h>
#include <netinet/in.h>
#include <arpa/inet.h>
#include <netdb.h>],
[int skr;
 struct hostent *foo = gethostbyaddr_r((const char *) 0,
  0, 0, (struct hostent *) 0, (char *) NULL,  0, &skr); return (foo == 0);],
mysql_cv_gethost_style=solaris, mysql_cv_gethost_style=other))
AC_LANG_RESTORE
CXXFLAGS="$ac_save_CXXFLAGS"
if test "$mysql_cv_gethost_style" = "solaris"
then
  AC_DEFINE([HAVE_SOLARIS_STYLE_GETHOST], [1],
            [Solaris define gethostbyaddr_r with 7 arguments. glibc2 defines this with 8 arguments])
fi

#---START: Used in for client configure

# Check definition of gethostbyname_r (glibc2.0.100 is different from Solaris)
ac_save_CXXFLAGS="$CXXFLAGS"
AC_CACHE_CHECK([style of gethostbyname_r routines], mysql_cv_gethostbyname_style,
AC_LANG_SAVE
AC_LANG_CPLUSPLUS
if test "$ac_cv_prog_gxx" = "yes" -a "$with_other_libc" = "no"
then
  CXXFLAGS=`echo "$CXXFLAGS -Werror" | sed -e 's/-fbranch-probabilities//; s/-Wall//; s/-ansi//; s/-pedantic//; s/-Wcheck//'`
fi
AC_TRY_COMPILE(
[#undef inline
#if !defined(SCO) && !defined(__osf__) && !defined(_REENTRANT)
#define _REENTRANT
#endif
#include <pthread.h>
#include <sys/types.h>
#include <sys/socket.h>
#include <netinet/in.h>
#include <arpa/inet.h>
#include <netdb.h>],
[int skr;

 skr = gethostbyname_r((const char *) 0,
  (struct hostent*) 0, (char*) 0, 0, (struct hostent **) 0, &skr);],
mysql_cv_gethostbyname_style=glibc2, mysql_cv_gethostbyname_style=other))
AC_LANG_RESTORE
CXXFLAGS="$ac_save_CXXFLAGS"
if test "$mysql_cv_gethostbyname_style" = "glibc2"
then
  AC_DEFINE([HAVE_GETHOSTBYNAME_R_GLIBC2_STYLE], [1],
            [Solaris define gethostbyname_r with 5 arguments. glibc2 defines this with 6 arguments])
fi

# Check 3rd argument of getthostbyname_r
ac_save_CXXFLAGS="$CXXFLAGS"
AC_CACHE_CHECK([3 argument to gethostbyname_r routines], mysql_cv_gethostbyname_arg,
AC_LANG_SAVE
AC_LANG_CPLUSPLUS
if test "$ac_cv_prog_gxx" = "yes" -a "$with_other_libc" = "no"
then
  CXXFLAGS=`echo "$CXXFLAGS -Werror" | sed -e 's/-fbranch-probabilities//; s/-Wall//; s/-ansi//; s/-pedantic//; s/-Wcheck//'`
fi
AC_TRY_COMPILE(
[#undef inline
#if !defined(SCO) && !defined(__osf__) && !defined(_REENTRANT)
#define _REENTRANT
#endif
#include <pthread.h>
#include <sys/types.h>
#include <sys/socket.h>
#include <netinet/in.h>
#include <arpa/inet.h>
#include <netdb.h>],
[int skr;

 skr = gethostbyname_r((const char *) 0, (struct hostent*) 0, (struct hostent_data*) 0);],
mysql_cv_gethostbyname_arg=hostent_data, mysql_cv_gethostbyname_arg=char))
AC_LANG_RESTORE
CXXFLAGS="$ac_save_CXXFLAGS"
if test "$mysql_cv_gethostbyname_arg" = "hostent_data"
then
  AC_DEFINE([HAVE_GETHOSTBYNAME_R_RETURN_INT], [1],
            [In OSF 4.0f the 3'd argument to gethostbyname_r is hostent_data *])
fi


# Check definition of pthread_getspecific
AC_CACHE_CHECK("args to pthread_getspecific", mysql_cv_getspecific_args,
AC_TRY_COMPILE(
[#if !defined(SCO) && !defined(__osf__) && !defined(_REENTRANT)
#define _REENTRANT
#endif
#define _POSIX_PTHREAD_SEMANTICS 
#include <pthread.h> ],
[ void *pthread_getspecific(pthread_key_t key);
pthread_getspecific((pthread_key_t) NULL); ],
mysql_cv_getspecific_args=POSIX, mysql_cv_getspecific_args=other))
  if test "$mysql_cv_getspecific_args" = "other"
  then
    AC_DEFINE([HAVE_NONPOSIX_PTHREAD_GETSPECIFIC], [1],
              [For some non posix threads])
  fi

  # Check definition of pthread_mutex_init
  AC_CACHE_CHECK("args to pthread_mutex_init", mysql_cv_mutex_init_args,
  AC_TRY_COMPILE(
[#if !defined(SCO) && !defined(__osf__)
#define _REENTRANT
#endif
#define _POSIX_PTHREAD_SEMANTICS 
#include <pthread.h> ],
[ 
  pthread_mutexattr_t attr;
  pthread_mutex_t mp;
  pthread_mutex_init(&mp,&attr); ],
mysql_cv_mutex_init_args=POSIX, mysql_cv_mutex_init_args=other))
  if test "$mysql_cv_mutex_init_args" = "other"
  then
    AC_DEFINE([HAVE_NONPOSIX_PTHREAD_MUTEX_INIT], [1],
              [For some non posix threads])
  fi
#---END:

#---START: Used in for client configure
# Check definition of readdir_r
AC_CACHE_CHECK("args to readdir_r", mysql_cv_readdir_r,
AC_TRY_LINK(
[#if !defined(SCO) && !defined(__osf__)
#define _REENTRANT
#endif
#define _POSIX_PTHREAD_SEMANTICS 
#include <pthread.h>
#include <dirent.h>],
[ int readdir_r(DIR *dirp, struct dirent *entry, struct dirent **result);
readdir_r((DIR *) NULL, (struct dirent *) NULL, (struct dirent **) NULL); ],
mysql_cv_readdir_r=POSIX, mysql_cv_readdir_r=other))
if test "$mysql_cv_readdir_r" = "POSIX"
then
  AC_DEFINE([HAVE_READDIR_R], [1], [POSIX readdir_r])
fi

# Check definition of posix sigwait()
AC_CACHE_CHECK("style of sigwait", mysql_cv_sigwait,
AC_TRY_LINK(
[#if !defined(SCO) && !defined(__osf__)
#define _REENTRANT
#endif
#define _POSIX_PTHREAD_SEMANTICS 
#include <pthread.h>
#include <signal.h>],
[#ifndef _AIX
sigset_t set;
int sig;
sigwait(&set,&sig);
#endif],
mysql_cv_sigwait=POSIX, mysql_cv_sigwait=other))
if test "$mysql_cv_sigwait" = "POSIX"
then
  AC_DEFINE([HAVE_SIGWAIT], [1], [POSIX sigwait])
fi

if test "$mysql_cv_sigwait" != "POSIX"
then
unset mysql_cv_sigwait
# Check definition of posix sigwait()
AC_CACHE_CHECK("style of sigwait", mysql_cv_sigwait,
AC_TRY_LINK(
[#if !defined(SCO) && !defined(__osf__)
#define _REENTRANT
#endif
#define _POSIX_PTHREAD_SEMANTICS 
#include <pthread.h>
#include <signal.h>],
[sigset_t set;
int sig;
sigwait(&set);],
mysql_cv_sigwait=NONPOSIX, mysql_cv_sigwait=other))
if test "$mysql_cv_sigwait" = "NONPOSIX"
then
  AC_DEFINE([HAVE_NONPOSIX_SIGWAIT], [1], [sigwait with one argument])
fi
fi
#---END:

# Check if pthread_attr_setscope() exists
AC_CACHE_CHECK("for pthread_attr_setscope", mysql_cv_pthread_attr_setscope,
AC_TRY_LINK(
[#if !defined(SCO) && !defined(__osf__)
#define _REENTRANT
#endif
#define _POSIX_PTHREAD_SEMANTICS 
#include <pthread.h>],
[pthread_attr_t thr_attr;
pthread_attr_setscope(&thr_attr,0);],
mysql_cv_pthread_attr_setscope=yes, mysql_cv_pthread_attr_setscope=no))
if test "$mysql_cv_pthread_attr_setscope" = "yes"
then
  AC_DEFINE([HAVE_PTHREAD_ATTR_SETSCOPE], [1], [pthread_attr_setscope])
fi

# Check for bad includes
AC_MSG_CHECKING("can netinet files be included")
AC_TRY_COMPILE(
[#include <sys/types.h>
#include <sys/socket.h>
#include <netinet/in_systm.h>
#include <netinet/in.h>
#include <netinet/ip.h>
#include <netinet/tcp.h>],
[ printf("1\n"); ],
netinet_inc=yes, netinet_inc=no)
if test "$netinet_inc" = "no"
then
  AC_DEFINE([HAVE_BROKEN_NETINET_INCLUDES], [1], [Can netinet be included])
fi
AC_MSG_RESULT("$netinet_inc")

AC_CACHE_CHECK([support for weak symbols], mysql_cv_weak_symbol,
[AC_TRY_LINK([],[
  extern void __attribute__((weak)) foo(void);
], [mysql_cv_weak_symbol=yes], [mysql_cv_weak_symbol=no])])

if test "x$mysql_cv_weak_symbol" = xyes; then
  AC_DEFINE(HAVE_WEAK_SYMBOL, 1,
            [Define to 1 if compiler supports weak symbol attribute.])
fi

AC_CACHE_CHECK([whether __bss_start is defined], mysql_cv_bss_start,
[AC_TRY_LINK([],[
  extern char *__bss_start;
  return __bss_start ? 1 : 0;
], [mysql_cv_bss_start=yes], [mysql_cv_bss_start=no])])

if test "x$mysql_cv_bss_start" = xyes; then
  AC_DEFINE(HAVE_BSS_START, 1,
            [Define to 1 if compiler defines __bss_start.])
fi

AC_LANG_SAVE
AC_LANG_CPLUSPLUS
AC_CHECK_HEADERS(cxxabi.h)
AC_CACHE_CHECK([for abi::__cxa_demangle], mysql_cv_cxa_demangle,
[AC_TRY_LINK([#include <cxxabi.h>], [
  char *foo= 0; int bar= 0;
  foo= abi::__cxa_demangle(foo, foo, 0, &bar);
], [mysql_cv_cxa_demangle=yes], [mysql_cv_cxa_demangle=no])])
AC_LANG_RESTORE

if test "x$mysql_cv_cxa_demangle" = xyes; then
  AC_DEFINE(HAVE_ABI_CXA_DEMANGLE, 1,
            [Define to 1 if you have the `abi::__cxa_demangle' function.])
fi

#--------------------------------------------------------------------
# Check for requested features
#--------------------------------------------------------------------

MYSQL_CHECK_BIG_TABLES
MYSQL_CHECK_MAX_INDEXES
MYSQL_CHECK_VIO
MYSQL_CHECK_SSL
MYSQL_CHECK_LIBEVENT

#--------------------------------------------------------------------
# Declare our plugin modules
# Has to be done late, as the plugin may need to check for existence of
# functions tested above
#--------------------------------------------------------------------

# MyISAM is declared here,not in storage/myisam/plug.in
# because we want it to be the first in the list of plugins,
# Maria needs it. When it'll be fixed the declaration below can
# be removed and restored (uncommented) in storage/myisam/plug.in
MYSQL_STORAGE_ENGINE(myisam,no, [MyISAM Storage Engine],
        [Traditional non-transactional MySQL tables])
MYSQL_PLUGIN_DIRECTORY(myisam,  [storage/myisam])
MYSQL_PLUGIN_STATIC(myisam,     [libmyisam_s.la], [libmyisam_embedded.la])
MYSQL_PLUGIN_MANDATORY(myisam)  dnl Default

MYSQL_STORAGE_ENGINE(partition, partition, [Partition Support],
        [MySQL Partitioning Support], [max,max-no-ndb])

dnl -- ndbcluster requires partition to be enabled

MYSQL_CONFIGURE_PLUGINS([default])

# Only build client code?
AC_ARG_WITH(server,
    [  --without-server        Only build the client.],
    [with_server=$withval],
    [with_server=yes]
)

AC_ARG_WITH(embedded-server,
    [  --with-embedded-server  Build the embedded server (libmysqld).],
    [with_embedded_server=$withval],
    [with_embedded_server=no]
)

AC_ARG_WITH(query_cache,
    [  --without-query-cache   Do not build query cache.],
    [with_query_cache=$withval],
    [with_query_cache=yes]
)

if test "$with_query_cache" = "yes"
then
  AC_DEFINE([HAVE_QUERY_CACHE], [1], [If we want to have query cache])
fi

AC_ARG_WITH(geometry,
    [  --without-geometry      Do not build geometry-related parts.],
    [with_geometry=$withval],
    [with_geometry=yes]
)

if test "$with_geometry" = "yes"
then
  AC_DEFINE([HAVE_SPATIAL], [1], [Spatial extentions])
  AC_DEFINE([HAVE_RTREE_KEYS], [1], [RTree keys])
fi

AC_ARG_WITH(embedded_privilege_control,
    [  --with-embedded-privilege-control
                          Build parts to check user's privileges.
			  Only affects embedded library.],
    [with_embedded_privilege_control=$withval],
    [with_embedded_privilege_control=no]
)

if test "$with_embedded_privilege_control" = "yes"
then
  AC_DEFINE([HAVE_EMBEDDED_PRIVILEGE_CONTROL], [1],
            [Access checks in embedded library])
fi

tools_dirs=""

AC_ARG_WITH([mysqlmanager],
  AC_HELP_STRING([--with-mysqlmanager], [Build the mysqlmanager binary: yes/no (default: build if server is built.)]),,)

if test "$with_mysqlmanager" = "yes" -o \
        '(' "$with_mysqlmanager:$with_server" = ":yes" -a \
            -d "$srcdir/server-tools" ')' ; then
  tools_dirs="server-tools"
fi

AC_SUBST(tools_dirs)

#MYSQL_CHECK_CPU

libmysqld_dirs=
if test "$with_embedded_server" = "yes"
then
  libmysqld_dirs=libmysqld

  # We can't build embedded library without building the server, because
  # we depend on libmysys, libmystrings, libmyisam, etc.
  with_server=yes
fi
# XXX: We need to add @libmysqld_extra_libs@ (or whatever) so that
# mysql_config --libmysqld-libs will print out something like
# -L/path/to/lib/mysql -lmysqld -lmyisam -lmysys -lmystrings -ldbug ...
AC_SUBST([libmysqld_dirs])

# Shall we build the docs?
AC_ARG_WITH(docs,
    [  --without-docs          Skip building of the documentation.],
    [with_docs=$withval],
    [with_docs=yes]
)

if test "$with_docs" = "yes"
then
  docs_dirs="Docs"
  if test -f "$srcdir/Docs/manual.chm" ; then
    extra_docs="manual.chm"
  fi
else
  docs_dirs=""
  extra_docs=""
fi
AC_SUBST(docs_dirs)
AC_SUBST(extra_docs)

# Shall we build the man pages?
AC_ARG_WITH(man,
    [  --without-man          Skip building of the man pages.],
    [with_man=$withval],
    [with_man=yes]
)

# Don't build readline, i have it already
AC_ARG_WITH(readline,
    [  --without-readline      Use system readline instead of bundled copy.],
    [ with_readline=$withval ],
    [ with_readline=undefined ]
    )
    
AC_ARG_WITH(libedit,
    [  --without-libedit       Use system libedit instead of bundled copy.],
    [ with_libedit=$withval ],
    [ with_libedit=undefined ]
    )

if test "$with_readline/$with_libedit" = "undefined/undefined" -a ! -e "$srcdir/cmd-line-utils"
then
  with_readline=no
  with_libedit=no
fi

#
# We support next variants of compilation:
#                              --with-readline
#                |       yes      |  no  |               undefined
# --with-libedit |                |      |
# ---------------+----------------+------+----------------------------------
#       yes      |      ERROR!    |   use libedit from mysql sources
# ---------------+----------------+------+----------------------------------
#       no       | use readline   | use system readline or external libedit
#                | from mysql     | according to results of m4 tests
# ---------------+ sources (if it +      +----------------------------------
#    undefined   | is presented)  |      | use libedit from mysql sources
                   

compile_readline="no"
compile_libedit="no"

if [test "$with_libedit" = "yes"] && [test "$with_readline" = "yes"]
then
    AC_MSG_ERROR([You can not use --with-readline and --with-libedit at the same time, please choose one of it])
fi

readline_topdir=""
readline_basedir=""
readline_dir=""
readline_h_ln_cmd=""
readline_link=""
want_to_use_readline="no"

case $SYSTEM_TYPE in
  *netware*)
    # For NetWare, do not need readline
    echo "Skipping readline"
    ;;
  *)
    if [test "$with_libedit" = "yes"] || ( [test "$with_libedit" = "undefined"] && [test "$with_readline" = "undefined"] )
    then
	readline_topdir="cmd-line-utils"
	readline_basedir="libedit"
	readline_dir="$readline_topdir/$readline_basedir"
	readline_link="\$(top_builddir)/cmd-line-utils/libedit/libedit.a"
	readline_h_ln_cmd="\$(LN) -s \$(top_srcdir)/cmd-line-utils/libedit/readline readline"
	compile_libedit=yes
	AC_DEFINE_UNQUOTED(HAVE_HIST_ENTRY, 1)
	AC_DEFINE_UNQUOTED(USE_LIBEDIT_INTERFACE, 1)
    elif test "$with_readline" = "yes"
    then
	readline_topdir="cmd-line-utils"
	readline_basedir="readline"
	readline_dir="$readline_topdir/$readline_basedir"
	readline_link="\$(top_builddir)/cmd-line-utils/readline/libreadline.a"
	readline_h_ln_cmd="\$(LN) -s \$(top_srcdir)/cmd-line-utils/readline readline"
	compile_readline=yes
	want_to_use_readline="yes"
	AC_DEFINE_UNQUOTED(USE_NEW_READLINE_INTERFACE, 1)
    else
	# Use system readline library
	AC_LANG_SAVE
	AC_LANG_CPLUSPLUS
	MYSQL_CHECK_LIBEDIT_INTERFACE
	MYSQL_CHECK_NEW_RL_INTERFACE
	MYSQL_CHECK_READLINE_DECLARES_HIST_ENTRY
	AC_LANG_RESTORE
	if [test "$mysql_cv_new_rl_interface" = "yes"] && [test -d "$srcdir/cmd-line-utils/readline"]
	then
	    # Use the new readline interface, but only if the package includes a bundled libreadline
	    # this way we avoid linking commercial source with GPL readline
	    readline_link="-lreadline"
	    want_to_use_readline="yes"
	elif [test "$mysql_cv_libedit_interface" = "yes"]
	then
	    # Use libedit
	    readline_link="-ledit"
	else
	   AC_MSG_ERROR([Could not find system readline or libedit libraries
	      Use --with-readline or --with-libedit to use the bundled
	      versions of libedit or readline])
	fi
    fi

    # if there is no readline, but we want to build with readline, we fail
    if [test "$want_to_use_readline" = "yes"] && [test ! -d "$srcdir/cmd-line-utils/readline"]
    then
	AC_MSG_ERROR([This commercially licensed MySQL source package can't
	      be built with libreadline. Please use --with-libedit to use
	      the bundled version of libedit instead.])
    fi
    ;;
esac

AC_SUBST(readline_dir)
AC_SUBST(readline_topdir)
AC_SUBST(readline_basedir)
AC_SUBST(readline_link)
AC_SUBST(readline_h_ln_cmd)

# Include man pages, if desired, adapted to the configured parts.
if test X"$with_man" = Xyes
then
  # First, create the list of all man pages present.
  MANLISTFIL=manlist.$$
  TMPLISTFIL=`echo $MANLISTFIL | sed -e 's/manlist/tmplist/'`
  if test -f $MANLISTFIL -o -f $TMPLISTFIL
  then
    echo "Temp file '$MANLISTFIL' or '$TMPLISTFIL' already exists in '`pwd`' - aborting"
    exit 1
  fi
  touch $MANLISTFIL $TMPLISTFIL

  ls $srcdir/man/*.[[18]] > $MANLISTFIL

  # Then, remove all those pages from the list which are specific to parts
  # (table handlers, features, ...) which are not configured in this run.
  AC_MSG_CHECKING("for man pages to remove")
  MAN_DROP="dropping"
  if test X"$with_plugin_ndbcluster" != Xyes
  then
    MAN_DROP="$MAN_DROP ndbcluster"
    grep -v '/ndb' $MANLISTFIL > $TMPLISTFIL ; mv -f $TMPLISTFIL $MANLISTFIL
  fi
  if test X"$with_embedded_server" != Xyes
  then
    MAN_DROP="$MAN_DROP embedded"
    grep -v 'embedded' $MANLISTFIL > $TMPLISTFIL ; mv -f $TMPLISTFIL $MANLISTFIL
  fi
  if test X"$with_plugin_innobase" != Xyes -a X"$with_plugin_innodb_plugin" != Xyes
  then
    MAN_DROP="$MAN_DROP innodb"
    grep -v 'inno' $MANLISTFIL > $TMPLISTFIL ; mv -f $TMPLISTFIL $MANLISTFIL
  fi
  AC_MSG_RESULT([$MAN_DROP])

  # Finally, split the man pages into sections 1 and 8.
  # Get rid of line breaks.
  man1_files=`sed -n -e '/\.1$/s/^.*man\///p' <$MANLISTFIL`
  man8_files=`sed -n -e '/\.8$/s/^.*man\///p' <$MANLISTFIL`

  man_dirs="man"
  man1_files=`echo $man1_files`
  man8_files=`echo $man8_files`
  rm -f $MANLISTFIL $TMPLISTFIL
else
  man_dirs=""
  man1_files=""
  man8_files=""
fi
AC_SUBST(man_dirs)
AC_SUBST(man1_files)
AC_SUBST(man8_files)

# If we have threads generate some library functions and test programs
sql_server_dirs=
sql_server=
server_scripts=

dnl This probably should be cleaned up more - for now the threaded
dnl client is just using plain-old libs.
sql_client_dirs="strings mysys dbug extra regex libmysql unittest"

AM_CONDITIONAL(THREAD_SAFE_CLIENT, test "$THREAD_SAFE_CLIENT" != "no")

if test "$THREAD_SAFE_CLIENT" != "no"
then
  sql_client_dirs="$sql_client_dirs libmysql_r"
  AC_DEFINE([THREAD_SAFE_CLIENT], [1], [Should the client be thread safe])
fi
sql_client_dirs="$sql_client_dirs client"

CLIENT_LIBS="$NON_THREADED_LIBS $openssl_libs $ZLIB_LIBS $STATIC_NSS_FLAGS $LIBRT"

AC_SUBST(CLIENT_LIBS)
AC_SUBST(CLIENT_THREAD_LIBS)
AC_SUBST(NON_THREADED_LIBS)
AC_SUBST(STATIC_NSS_FLAGS)
AC_SUBST(sql_client_dirs)

# If configuring for NetWare, build the netware directory
netware_dir=
if expr "$SYSTEM_TYPE" : ".*netware.*" > /dev/null
then
  netware_dir="netware"
fi
AC_SUBST(netware_dir)
AM_CONDITIONAL(HAVE_NETWARE, test "$netware_dir" = "netware")

if test "$with_server" != "no" -o "$THREAD_SAFE_CLIENT" != "no"
then
  AC_DEFINE([THREAD], [1],
            [Define if you want to have threaded code. This may be undef on client code])
fi
AM_CONDITIONAL(NEED_THREAD, test "$with_server" != "no" -o "$THREAD_SAFE_CLIENT" != "no")

if test "$with_server" != "no"
then
  server_scripts="mysqld_safe mysql_install_db"
  sql_server_dirs="strings mysys dbug extra regex storage plugin"

  sql_server="vio sql"
fi
AM_CONDITIONAL(THREAD, test "$with_server" = "yes" -o "$THREAD_SAFE_CLIENT" != "no")

# "innochecksum" is not in the "innobase/" subdirectory, but should be switched
AM_CONDITIONAL([BUILD_INNODB_TOOLS], [test X"$with_plugin_innobase" = Xyes -o X"$with_plugin_innodb_plugin" = Xyes ])

# IMPORTANT - do not modify LIBS past this line - this hack is the only way
# I know to add the static NSS magic if we have static NSS libraries with
# glibc - Sasha

LDFLAGS="$LDFLAGS $OTHER_LIBC_LIB"
LIBS="$LIBS $STATIC_NSS_FLAGS"

AC_SUBST(sql_server_dirs)
AC_SUBST(sql_server)
AC_SUBST(server_scripts)

AC_SUBST(mysql_plugin_dirs)
AC_SUBST(mysql_plugin_libs)
AC_SUBST(mysql_embedded_plugin_libs)
AC_SUBST(maria_plugin_defs)


# Now that sql_client_dirs and sql_server_dirs are stable, determine the union.
# We support client-only builds by "--without-server", but not vice versa,
# so we start with the client list, then add each server item not yet present.
sql_union_dirs=" $sql_client_dirs "
for DIR in $sql_server_dirs
do
  if echo " $sql_union_dirs " | grep " $DIR " >/dev/null
  then
    :  # already present, skip
  else
    sql_union_dirs="$sql_union_dirs $DIR "
  fi
done
AC_SUBST(sql_union_dirs)

#
# Setup maintainer mode options by the end to not disturb
# system and other checks.
#
MY_MAINTAINER_MODE_SETUP

# Some usefull subst
AC_SUBST(CC)
AC_SUBST(GXX)

# Set configuration options for make_binary_distribution
case $SYSTEM_TYPE in
  *netware*)
    MAKE_BINARY_DISTRIBUTION_OPTIONS="$MAKE_BINARY_DISTRIBUTION_OPTIONS --no-strip"
    ;;
  *)
    : # no change for other platforms yet
    ;;
esac
AC_SUBST(MAKE_BINARY_DISTRIBUTION_OPTIONS)

# Output results
if test -d "$srcdir/cmd-line-utils/readline" ; then
  AC_CONFIG_FILES(cmd-line-utils/readline/Makefile)
fi

AC_CONFIG_FILES(Makefile extra/Makefile mysys/Makefile dnl
 unittest/Makefile unittest/mytap/Makefile unittest/mytap/t/Makefile dnl
 unittest/mysys/Makefile unittest/strings/Makefile dnl
 unittest/examples/Makefile dnl
 strings/Makefile regex/Makefile storage/Makefile dnl
 man/Makefile BUILD/Makefile vio/Makefile dnl
 libmysql/Makefile libmysql_r/Makefile client/Makefile dnl
 sql/Makefile sql/share/Makefile dnl
 sql/sql_builtin.cc sql-common/Makefile libservices/Makefile dnl
 dbug/Makefile scripts/Makefile include/Makefile dnl
 tests/Makefile Docs/Makefile support-files/Makefile dnl
 support-files/MacOSX/Makefile support-files/RHEL4-SElinux/Makefile dnl
 server-tools/Makefile server-tools/instance-manager/Makefile dnl
 cmd-line-utils/Makefile cmd-line-utils/libedit/Makefile dnl
 libmysqld/Makefile libmysqld/examples/Makefile dnl
 mysql-test/Makefile mysql-test/lib/My/SafeProcess/Makefile dnl
 netware/Makefile sql-bench/Makefile dnl
 include/mysql_version.h plugin/Makefile win/Makefile)

AC_CONFIG_COMMANDS([default], , test -z "$CONFIG_HEADERS" || echo timestamp > stamp-h)
AC_CONFIG_COMMANDS([my_config.h], cp include/config.h include/my_config.h)

# Ensure that table handlers gets all modifications to CFLAGS/CXXFLAGS
AC_CONFIG_COMMANDS_POST(ac_configure_args="$ac_configure_args CFLAGS='$CFLAGS' CXXFLAGS='$CXXFLAGS'")

AC_OUTPUT

echo "---"
echo "Configuration summary for $PACKAGE_NAME version $VERSION"
echo "$plugin_report" | sort
echo ""
echo "  * Installation prefix:             $prefix"
echo "  * System type:                     $SYSTEM_TYPE"
echo "  * Host CPU:                        $host_cpu"
echo "  * C Compiler:                      $CC_VERSION"
echo "  * C++ Compiler:                    $CXX_VERSION"
echo "  * Debug enabled:                   $with_debug"
echo "  * Community Features:              $ENABLE_COMMUNITY_FEATURES"
echo ""
echo "---"
echo ""
echo "You can find information about MariaDB at"
echo "http://kb.askmonty.org/"
echo ""
echo "Remember to check the platform specific part of the reference manual for"
echo "hints about installing MariaDB on your platform. Also have a look at the"
echo "files in the Docs directory."

# Add warning if user configures with --with-ndbcluster
if test X"$with_plugin_ndbcluster" = Xyes ; then
  echo 
  echo This version of MySQL Cluster is no longer maintained.
  echo Please use the separate sources provided for MySQL Cluster instead.
  echo See http://dev.mysql.com/doc/refman/5.1/en/mysql-cluster.html
  echo for more details.
fi

# The first line "Thank you ..." is checked in ./Do-compile to verify that configure
# ended sucessfully - don't remove it.
echo ""
echo "Thank you for choosing MariaDB!"
echo ""<|MERGE_RESOLUTION|>--- conflicted
+++ resolved
@@ -13,16 +13,7 @@
 dnl statement in mysqlbinlog::check_master_version().  You may also need
 dnl to update version.c in ndb.
 
-<<<<<<< HEAD
-dnl
-dnl When merging new MySQL releases, update the version number to match the
-dnl MySQL version number.
-dnl
-dnl Note: the following line must be parseable by win/configure.js:GetVersion()
 AC_INIT([MariaDB Server], [5.3.2-MariaDB-beta], [], [mysql])
-=======
-AC_INIT([MariaDB Server], [5.2.10-MariaDB], [], [mysql])
->>>>>>> f50cd8e5
 
 AC_CONFIG_SRCDIR([sql/mysqld.cc])
 AC_CANONICAL_SYSTEM
