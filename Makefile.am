--- conflicted
+++ resolved
@@ -111,38 +111,6 @@
 
 test-ps:
 	cd mysql-test ; \
-<<<<<<< HEAD
-	./mysql-test-run && \
-	./mysql-test-run --ps-protocol
-
-test-force:
-	cd mysql-test; \
-	./mysql-test-run --force && \
-	./mysql-test-run --ps-protocol --force
-
-test-force-mem:
-	cd mysql-test; \
-	./mysql-test-run --force --mem && \
-	./mysql-test-run --ps-protocol --force --mem
-
-
-# We are testing a new Perl version of the test script
-test-pl:
-	cd mysql-test; \
-	./mysql-test-run.pl && \
-	./mysql-test-run.pl --ps-protocol
-
-test-force-pl:
-	cd mysql-test; \
-	./mysql-test-run.pl --force && \
-	./mysql-test-run.pl --ps-protocol --force
-
-#used by autopush.pl to run memory based tests
-test-force-pl-mem:
-	cd mysql-test; \
-	./mysql-test-run.pl --force --mem && \
-	./mysql-test-run.pl --ps-protocol --force --mem
-=======
 	@PERL@ ./mysql-test-run.pl $(force) --ps-protocol
 
 test-ns:
@@ -170,4 +138,3 @@
 test-force-pl:	test-force
 test-force-pl-mem:  test-force-mem
 test-force-full-pl: test-force-full
->>>>>>> 75d91ded
