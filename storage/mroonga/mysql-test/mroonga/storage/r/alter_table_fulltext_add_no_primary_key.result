DROP TABLE IF EXISTS memos;
CREATE TABLE memos (
content varchar(32)
) DEFAULT CHARSET="utf8";
INSERT INTO memos (content) values ("Starting Groonga...");
INSERT INTO memos (content) values ("Started Groonga.");
INSERT INTO memos (content) values ("Starting Mroonga...");
ALTER TABLE memos ADD FULLTEXT INDEX content_index (content);
SHOW CREATE TABLE memos;
Table	Create Table
memos	CREATE TABLE `memos` (
  `content` varchar(32) DEFAULT NULL,
  FULLTEXT KEY `content_index` (`content`)
<<<<<<< HEAD
) ENGINE=Mroonga DEFAULT CHARSET=utf8mb3
=======
) ENGINE=Mroonga DEFAULT CHARSET=utf8 COLLATE=utf8_general_ci
>>>>>>> 0792aff1
SELECT * FROM memos WHERE MATCH(content) AGAINST("groonga");
content
Starting Groonga...
Started Groonga.
DROP TABLE memos;<|MERGE_RESOLUTION|>--- conflicted
+++ resolved
@@ -11,11 +11,7 @@
 memos	CREATE TABLE `memos` (
   `content` varchar(32) DEFAULT NULL,
   FULLTEXT KEY `content_index` (`content`)
-<<<<<<< HEAD
-) ENGINE=Mroonga DEFAULT CHARSET=utf8mb3
-=======
-) ENGINE=Mroonga DEFAULT CHARSET=utf8 COLLATE=utf8_general_ci
->>>>>>> 0792aff1
+) ENGINE=Mroonga DEFAULT CHARSET=utf8mb3 COLLATE=utf8mb3_general_ci
 SELECT * FROM memos WHERE MATCH(content) AGAINST("groonga");
 content
 Starting Groonga...
