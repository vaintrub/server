/*************** TabRest H Declares Source Code File (.H) **************/
/*  Name: tabrest.h   Version 1.0                                      */
/*  (C) Copyright to the author Olivier BERTRAND          2019         */
/*  This file contains the common tabrest classes declares.            */
/***********************************************************************/
#pragma once

<<<<<<< HEAD
#if defined(__WIN__)
#else // !__WIN__
=======
#if defined(_WIN32)
static PCSZ slash = "\\";
#else // !_WIN32
static PCSZ slash = "/";
>>>>>>> ec8882b9
#define stricmp strcasecmp
#endif // !_WIN32

typedef int(__stdcall* XGETREST) (char*, bool, PCSZ, PCSZ, PCSZ);

/***********************************************************************/
/*  Functions used by REST.                                            */
/***********************************************************************/
XGETREST GetRestFunction(PGLOBAL g);
#if defined(REST_SOURCE)
extern "C" int restGetFile(char* m, bool xt, PCSZ http, PCSZ uri, PCSZ fn);
#endif   // REST_SOURCE
#if defined(MARIADB)
PQRYRES RESTColumns(PGLOBAL g, PTOS tp, char* tab, char* db, bool info);
#endif  // !MARIADB


/***********************************************************************/
/*  Restest table.                                                     */
/***********************************************************************/
class RESTDEF : public TABDEF {         /* Table description */
public:
	// Constructor
	RESTDEF(void) { Tdp = NULL; Http = Uri = Fn = NULL; }

	// Implementation
	virtual const char *GetType(void) { return "REST"; }

	// Methods
	virtual bool DefineAM(PGLOBAL g, LPCSTR am, int poff);
	virtual PTDB GetTable(PGLOBAL g, MODE m);

protected:
	// Members
	PRELDEF Tdp;
	PCSZ    Http;										/* Web connection HTTP               */
	PCSZ    Uri;							      /* Web connection URI                */
	PCSZ    Fn;                     /* The intermediate file name        */
}; // end of class RESTDEF<|MERGE_RESOLUTION|>--- conflicted
+++ resolved
@@ -5,15 +5,8 @@
 /***********************************************************************/
 #pragma once
 
-<<<<<<< HEAD
-#if defined(__WIN__)
+#if defined(_WIN32)
 #else // !__WIN__
-=======
-#if defined(_WIN32)
-static PCSZ slash = "\\";
-#else // !_WIN32
-static PCSZ slash = "/";
->>>>>>> ec8882b9
 #define stricmp strcasecmp
 #endif // !_WIN32
 
