--- conflicted
+++ resolved
@@ -1,177 +1,169 @@
-/************** FilAmZip H Declares Source Code File (.H) **************/
-/*  Name: FILAMZIP.H    Version 1.1                                    */
-/*                                                                     */
-/*  (C) Copyright to the author Olivier BERTRAND          2005-2012    */
-/*                                                                     */
-/*  This file contains the GZIP access method classes declares.        */
-/***********************************************************************/
-#ifndef __FILAMZIP_H
-#define __FILAMZIP_H
-
-#include "zlib.h"
-
-typedef class ZIPFAM *PZIPFAM;
-typedef class ZBKFAM *PZBKFAM;
-typedef class ZIXFAM *PZIXFAM;
-typedef class ZLBFAM *PZLBFAM;
-
-/***********************************************************************/
-/*  This is the access method class declaration for not optimized      */
-/*  variable record length files compressed using the gzip library     */
-/*  functions. File is accessed record by record (row).                */
-/***********************************************************************/
-class DllExport ZIPFAM : public TXTFAM {
-//  friend class DOSCOL;
- public:
-  // Constructor
-  ZIPFAM(PDOSDEF tdp) : TXTFAM(tdp) {Zfile = NULL; Zpos = 0;}
-  ZIPFAM(PZIPFAM txfp);
-
-  // Implementation
-  virtual AMT  GetAmType(void) {return TYPE_AM_ZIP;}
-  virtual int  GetPos(void);
-  virtual int  GetNextPos(void);
-  virtual PTXF Duplicate(PGLOBAL g)
-                {return (PTXF)new(g) ZIPFAM(this);}
-
-  // Methods
-  virtual void Reset(void);
-  virtual int  GetFileLength(PGLOBAL g);
-  virtual int  Cardinality(PGLOBAL g) {return (g) ? -1 : 0;}
-  virtual bool AllocateBuffer(PGLOBAL g);
-  virtual int  GetRowID(void);
-  virtual bool RecordPos(PGLOBAL g);
-  virtual bool SetPos(PGLOBAL g, int recpos);
-  virtual int  SkipRecord(PGLOBAL g, bool header);
-  virtual bool OpenTableFile(PGLOBAL g);
-  virtual int  ReadBuffer(PGLOBAL g);
-  virtual int  WriteBuffer(PGLOBAL g);
-  virtual int  DeleteRecords(PGLOBAL g, int irc);
-  virtual void CloseTableFile(PGLOBAL g);
-  virtual void Rewind(void);
-
- protected:
-          int  Zerror(PGLOBAL g);    // GZ error function
-
-  // Members
-  gzFile  Zfile;              // Points to GZ file structure
-  z_off_t Zpos;               // Uncompressed file position
-  }; // end of class ZIPFAM
-
-/***********************************************************************/
-/*  This is the access method class declaration for optimized variable */
-/*  record length files compressed using the gzip library functions.   */
-/*  The File is accessed by block (requires an opt file).              */
-/***********************************************************************/
-class DllExport ZBKFAM : public ZIPFAM {
- public:
-  // Constructor
-  ZBKFAM(PDOSDEF tdp);
-  ZBKFAM(PZBKFAM txfp);
-
-  // Implementation
-  virtual int  GetPos(void);
-  virtual int  GetNextPos(void) {return 0;}
-  virtual PTXF Duplicate(PGLOBAL g)
-                {return (PTXF)new(g) ZBKFAM(this);}
-
-  // Methods
-  virtual int  Cardinality(PGLOBAL g);
-  virtual bool AllocateBuffer(PGLOBAL g);
-  virtual int  GetRowID(void);
-  virtual bool RecordPos(PGLOBAL g);
-  virtual int  SkipRecord(PGLOBAL g, bool header);
-  virtual int  ReadBuffer(PGLOBAL g);
-  virtual int  WriteBuffer(PGLOBAL g);
-  virtual int  DeleteRecords(PGLOBAL g, int irc);
-  virtual void CloseTableFile(PGLOBAL g);
-  virtual void Rewind(void);
-
- protected:
-  // Members
-  char *CurLine;              // Position of current line in buffer
-  char *NxtLine;              // Position of Next    line in buffer
-  bool  Closing;              // True when closing on Insert
-  }; // end of class ZBKFAM
-
-/***********************************************************************/
-/*  This is the access method class declaration for fixed record       */
-/*  length files compressed using the gzip library functions.          */
-/*  The file is always accessed by block.                              */
-/***********************************************************************/
-class DllExport ZIXFAM : public ZBKFAM {
- public:
-  // Constructor
-  ZIXFAM(PDOSDEF tdp);
-  ZIXFAM(PZIXFAM txfp) : ZBKFAM(txfp) {}
-
-  // Implementation
-  virtual int  GetNextPos(void) {return 0;}
-  virtual PTXF Duplicate(PGLOBAL g)
-                {return (PTXF)new(g) ZIXFAM(this);}
-
-  // Methods
-  virtual int  Cardinality(PGLOBAL g);
-  virtual bool AllocateBuffer(PGLOBAL g);
-  virtual int  ReadBuffer(PGLOBAL g);
-  virtual int  WriteBuffer(PGLOBAL g);
-
- protected:
-  // No additional Members
-  }; // end of class ZIXFAM
-
-<<<<<<< HEAD
-#if defined(BLK_INDX)
-=======
-#if 0
->>>>>>> e5729127
-/***********************************************************************/
-/*  This is the DOS/UNIX Access Method class declaration for PlugDB    */
-/*  fixed/variable files compressed using the zlib library functions.  */
-/*  Physically these are written and read using the same technique     */
-/*  than blocked variable files, only the contain of each block is     */
-/*  compressed using the deflate zlib function. The purpose of this    */
-/*  specific format is to have a fast mechanism for direct access of   */
-/*  records so blocked optimization is fast and direct access (joins)  */
-/*  is allowed. Note that the block length is written ahead of each    */
-/*  block to enable reading when optimization file is not available.   */
-/***********************************************************************/
-class DllExport ZLBFAM : public BLKFAM {
- public:
-  // Constructor
-  ZLBFAM(PDOSDEF tdp);
-  ZLBFAM(PZLBFAM txfp);
-
-  // Implementation
-  virtual AMT  GetAmType(void) {return TYPE_AM_ZLIB;}
-  virtual int  GetPos(void);
-  virtual int  GetNextPos(void);
-  virtual PTXF Duplicate(PGLOBAL g)
-                  {return (PTXF)new(g) ZLBFAM(this);}
-  inline  void SetOptimized(bool b) {Optimized = b;}
-
-  // Methods
-  virtual int  GetFileLength(PGLOBAL g);
-  virtual bool AllocateBuffer(PGLOBAL g);
-  virtual int  ReadBuffer(PGLOBAL g);
-  virtual int  WriteBuffer(PGLOBAL g);
-  virtual void CloseTableFile(PGLOBAL g);
-  virtual void Rewind(void);
-
- protected:
-          bool WriteCompressedBuffer(PGLOBAL g);
-          int  ReadCompressedBuffer(PGLOBAL g, void *rdbuf);
-
-  // Members
-  z_streamp Zstream;          // Compression/decompression stream
-  Byte     *Zbuffer;          // Compressed block buffer
-  int      *Zlenp;            // Pointer to block length
-  bool      Optimized;        // true when opt file is available
-  }; // end of class ZLBFAM
-<<<<<<< HEAD
-#endif   // BLK_INDX
-=======
-#endif // 0
->>>>>>> e5729127
-
-#endif // __FILAMZIP_H+/************** FilAmZip H Declares Source Code File (.H) **************/
+/*  Name: FILAMZIP.H    Version 1.2                                    */
+/*                                                                     */
+/*  (C) Copyright to the author Olivier BERTRAND          2005-2014    */
+/*                                                                     */
+/*  This file contains the GZIP access method classes declares.        */
+/***********************************************************************/
+#ifndef __FILAMZIP_H
+#define __FILAMZIP_H
+
+#include "zlib.h"
+
+typedef class ZIPFAM *PZIPFAM;
+typedef class ZBKFAM *PZBKFAM;
+typedef class ZIXFAM *PZIXFAM;
+typedef class ZLBFAM *PZLBFAM;
+
+/***********************************************************************/
+/*  This is the access method class declaration for not optimized      */
+/*  variable record length files compressed using the gzip library     */
+/*  functions. File is accessed record by record (row).                */
+/***********************************************************************/
+class DllExport ZIPFAM : public TXTFAM {
+//  friend class DOSCOL;
+ public:
+  // Constructor
+  ZIPFAM(PDOSDEF tdp) : TXTFAM(tdp) {Zfile = NULL; Zpos = 0;}
+  ZIPFAM(PZIPFAM txfp);
+
+  // Implementation
+  virtual AMT  GetAmType(void) {return TYPE_AM_ZIP;}
+  virtual int  GetPos(void);
+  virtual int  GetNextPos(void);
+  virtual PTXF Duplicate(PGLOBAL g)
+                {return (PTXF)new(g) ZIPFAM(this);}
+
+  // Methods
+  virtual void Reset(void);
+  virtual int  GetFileLength(PGLOBAL g);
+  virtual int  Cardinality(PGLOBAL g) {return (g) ? -1 : 0;}
+  virtual int  MaxBlkSize(PGLOBAL g, int s) {return s;}
+  virtual bool AllocateBuffer(PGLOBAL g);
+  virtual int  GetRowID(void);
+  virtual bool RecordPos(PGLOBAL g);
+  virtual bool SetPos(PGLOBAL g, int recpos);
+  virtual int  SkipRecord(PGLOBAL g, bool header);
+  virtual bool OpenTableFile(PGLOBAL g);
+  virtual int  ReadBuffer(PGLOBAL g);
+  virtual int  WriteBuffer(PGLOBAL g);
+  virtual int  DeleteRecords(PGLOBAL g, int irc);
+  virtual void CloseTableFile(PGLOBAL g);
+  virtual void Rewind(void);
+
+ protected:
+          int  Zerror(PGLOBAL g);    // GZ error function
+
+  // Members
+  gzFile  Zfile;              // Points to GZ file structure
+  z_off_t Zpos;               // Uncompressed file position
+  }; // end of class ZIPFAM
+
+/***********************************************************************/
+/*  This is the access method class declaration for optimized variable */
+/*  record length files compressed using the gzip library functions.   */
+/*  The File is accessed by block (requires an opt file).              */
+/***********************************************************************/
+class DllExport ZBKFAM : public ZIPFAM {
+ public:
+  // Constructor
+  ZBKFAM(PDOSDEF tdp);
+  ZBKFAM(PZBKFAM txfp);
+
+  // Implementation
+  virtual int  GetPos(void);
+  virtual int  GetNextPos(void) {return 0;}
+  virtual PTXF Duplicate(PGLOBAL g)
+                {return (PTXF)new(g) ZBKFAM(this);}
+
+  // Methods
+  virtual int  Cardinality(PGLOBAL g);
+  virtual int  MaxBlkSize(PGLOBAL g, int s);
+  virtual bool AllocateBuffer(PGLOBAL g);
+  virtual int  GetRowID(void);
+  virtual bool RecordPos(PGLOBAL g);
+  virtual int  SkipRecord(PGLOBAL g, bool header);
+  virtual int  ReadBuffer(PGLOBAL g);
+  virtual int  WriteBuffer(PGLOBAL g);
+  virtual int  DeleteRecords(PGLOBAL g, int irc);
+  virtual void CloseTableFile(PGLOBAL g);
+  virtual void Rewind(void);
+
+ protected:
+  // Members
+  char *CurLine;              // Position of current line in buffer
+  char *NxtLine;              // Position of Next    line in buffer
+  bool  Closing;              // True when closing on Insert
+  }; // end of class ZBKFAM
+
+/***********************************************************************/
+/*  This is the access method class declaration for fixed record       */
+/*  length files compressed using the gzip library functions.          */
+/*  The file is always accessed by block.                              */
+/***********************************************************************/
+class DllExport ZIXFAM : public ZBKFAM {
+ public:
+  // Constructor
+  ZIXFAM(PDOSDEF tdp);
+  ZIXFAM(PZIXFAM txfp) : ZBKFAM(txfp) {}
+
+  // Implementation
+  virtual int  GetNextPos(void) {return 0;}
+  virtual PTXF Duplicate(PGLOBAL g)
+                {return (PTXF)new(g) ZIXFAM(this);}
+
+  // Methods
+  virtual int  Cardinality(PGLOBAL g);
+  virtual bool AllocateBuffer(PGLOBAL g);
+  virtual int  ReadBuffer(PGLOBAL g);
+  virtual int  WriteBuffer(PGLOBAL g);
+
+ protected:
+  // No additional Members
+  }; // end of class ZIXFAM
+
+/***********************************************************************/
+/*  This is the DOS/UNIX Access Method class declaration for PlugDB    */
+/*  fixed/variable files compressed using the zlib library functions.  */
+/*  Physically these are written and read using the same technique     */
+/*  than blocked variable files, only the contain of each block is     */
+/*  compressed using the deflate zlib function. The purpose of this    */
+/*  specific format is to have a fast mechanism for direct access of   */
+/*  records so blocked optimization is fast and direct access (joins)  */
+/*  is allowed. Note that the block length is written ahead of each    */
+/*  block to enable reading when optimization file is not available.   */
+/***********************************************************************/
+class DllExport ZLBFAM : public BLKFAM {
+ public:
+  // Constructor
+  ZLBFAM(PDOSDEF tdp);
+  ZLBFAM(PZLBFAM txfp);
+
+  // Implementation
+  virtual AMT  GetAmType(void) {return TYPE_AM_ZLIB;}
+  virtual int  GetPos(void);
+  virtual int  GetNextPos(void);
+  virtual PTXF Duplicate(PGLOBAL g)
+                  {return (PTXF)new(g) ZLBFAM(this);}
+  inline  void SetOptimized(bool b) {Optimized = b;}
+
+  // Methods
+  virtual int  GetFileLength(PGLOBAL g);
+  virtual bool AllocateBuffer(PGLOBAL g);
+  virtual int  ReadBuffer(PGLOBAL g);
+  virtual int  WriteBuffer(PGLOBAL g);
+  virtual void CloseTableFile(PGLOBAL g);
+  virtual void Rewind(void);
+
+ protected:
+          bool WriteCompressedBuffer(PGLOBAL g);
+          int  ReadCompressedBuffer(PGLOBAL g, void *rdbuf);
+
+  // Members
+  z_streamp Zstream;          // Compression/decompression stream
+  Byte     *Zbuffer;          // Compressed block buffer
+  int      *Zlenp;            // Pointer to block length
+  bool      Optimized;        // true when opt file is available
+  }; // end of class ZLBFAM
+
+#endif // __FILAMZIP_H