/* Copyright (C) Olivier Bertrand 2004 - 2014

  This program is free software; you can redistribute it and/or modify
  it under the terms of the GNU General Public License as published by
  the Free Software Foundation; version 2 of the License.

  This program is distributed in the hope that it will be useful,
  but WITHOUT ANY WARRANTY; without even the implied warranty of
  MERCHANTABILITY or FITNESS FOR A PARTICULAR PURPOSE.  See the
  GNU General Public License for more details.

  You should have received a copy of the GNU General Public License
  along with this program; if not, write to the Free Software
  Foundation, Inc., 59 Temple Place, Suite 330, Boston, MA  02111-1307  USA */

/**
  @file ha_connect.cc

  @brief
  The ha_connect engine is a stubbed storage engine that enables to create tables
  based on external data. Principally they are based on plain files of many
  different types, but also on collections of such files, collection of tables,
  local or remote MySQL/MariaDB tables retrieved via MySQL API,
  ODBC tables retrieving data from other DBMS having an ODBC server, and even
  virtual tables.

  @details
  ha_connect will let you create/open/delete tables, the created table can be
  done specifying an already existing file, the drop table command will just
  suppress the table definition but not the eventual data file.
  Indexes are not supported for all table types but data can be inserted,
  updated or deleted.

  You can enable the CONNECT storage engine in your build by doing the
  following during your build process:<br> ./configure
  --with-connect-storage-engine

  You can install the CONNECT handler as all other storage handlers.

  Once this is done, MySQL will let you create tables with:<br>
  CREATE TABLE <table name> (...) ENGINE=CONNECT;

  The example storage engine does not use table locks. It
  implements an example "SHARE" that is inserted into a hash by table
  name. This is not used yet.

  Please read the object definition in ha_connect.h before reading the rest
  of this file.

  @note
  This MariaDB CONNECT handler is currently an adaptation of the XDB handler
  that was written for MySQL version 4.1.2-alpha. Its overall design should
  be enhanced in the future to meet MariaDB requirements.

  @note
  It was written also from the Brian's ha_example handler and contains parts
  of it that are there, such as table and system  variables.

  @note
  When you create an CONNECT table, the MySQL Server creates a table .frm
  (format) file in the database directory, using the table name as the file
  name as is customary with MySQL.
  For file based tables, if a file name is not specified, this is an inward
  table. An empty file is made in the current data directory that you can
  populate later like for other engine tables. This file modified on ALTER
  and is deleted when dropping the table.
  If a file name is specified, this in an outward table. The specified file
  will be used as representing the table data and will not be modified or
  deleted on command such as ALTER or DROP.
  To get an idea of what occurs, here is an example select that would do
  a scan of an entire table:

  @code
  ha-connect::open
  ha_connect::store_lock
  ha_connect::external_lock
  ha_connect::info
  ha_connect::rnd_init
  ha_connect::extra
  ENUM HA_EXTRA_CACHE        Cache record in HA_rrnd()
  ha_connect::rnd_next
  ha_connect::rnd_next
  ha_connect::rnd_next
  ha_connect::rnd_next
  ha_connect::rnd_next
  ha_connect::rnd_next
  ha_connect::rnd_next
  ha_connect::rnd_next
  ha_connect::rnd_next
  ha_connect::extra
  ENUM HA_EXTRA_NO_CACHE     End caching of records (def)
  ha_connect::external_lock
  ha_connect::extra
  ENUM HA_EXTRA_RESET        Reset database to after open
  @endcode

  Here you see that the connect storage engine has 9 rows called before
  rnd_next signals that it has reached the end of its data. Calls to
  ha_connect::extra() are hints as to what will be occuring to the request.

  Happy use!<br>
    -Olivier
*/

#ifdef USE_PRAGMA_IMPLEMENTATION
#pragma implementation        // gcc: Class implementation
#endif

#define MYSQL_SERVER 1
#define DONT_DEFINE_VOID
//#include "sql_partition.h"
#include "sql_class.h"
#include "create_options.h"
#include "mysql_com.h"
#include "field.h"
#include "sql_parse.h"
#include "sql_base.h"
#include <sys/stat.h>
#if defined(NEW_WAY)
#include "sql_table.h"
#endif   // NEW_WAY
#undef  OFFSET

#define NOPARSE
#if defined(UNIX)
#include "osutil.h"
#endif   // UNIX
#include "global.h"
#include "plgdbsem.h"
#if defined(ODBC_SUPPORT)
#include "odbccat.h"
#endif   // ODBC_SUPPORT
#if defined(MYSQL_SUPPORT)
#include "xtable.h"
#include "tabmysql.h"
#endif   // MYSQL_SUPPORT
#include "filamdbf.h"
#include "tabxcl.h"
#include "tabfmt.h"
#include "reldef.h"
#include "tabcol.h"
#include "xindex.h"
#if defined(WIN32)
#include <io.h>
#include "tabwmi.h"
#endif   // WIN32
#include "connect.h"
#include "user_connect.h"
#include "ha_connect.h"
#include "mycat.h"
#include "myutil.h"
#include "preparse.h"
#include "inihandl.h"
#if defined(LIBXML2_SUPPORT)
#include "libdoc.h"
#endif   // LIBXML2_SUPPORT
#include "taboccur.h"
#include "tabpivot.h"

#define my_strupr(p)    my_caseup_str(default_charset_info, (p));
#define my_strlwr(p)    my_casedn_str(default_charset_info, (p));
#define my_stricmp(a,b) my_strcasecmp(default_charset_info, (a), (b))


/***********************************************************************/
/*  Initialize the ha_connect static members.                          */
/***********************************************************************/
#define SZCONV 8192
#define SZWORK 67108864            // Default work area size 64M
#define SZWMIN 4194304             // Minimum work area size  4M

extern "C" {
       char  version[]= "Version 1.02.0002 March 16, 2014";

#if defined(XMSG)
       char  msglang[];            // Default message language
#endif
       int  trace= 0;              // The general trace value
       int  xconv= 0;              // The type conversion option
       int  zconv= SZCONV;         // The text conversion size
} // extern "C"

#if defined(XMAP)
       bool xmap= false;
#endif   // XMAP

       uint worksize= SZWORK;
ulong  ha_connect::num= 0;
//int  DTVAL::Shift= 0;

/* CONNECT system variables */
static int     xtrace= 0;
static int     conv_size= SZCONV;
static uint    work_size= SZWORK;
static ulong   type_conv= 0;
#if defined(XMAP)
static my_bool indx_map= 0;
#endif   // XMAP

/***********************************************************************/
/*  Utility functions.                                                 */
/***********************************************************************/
PQRYRES OEMColumns(PGLOBAL g, PTOS topt, char *tab, char *db, bool info);
void PushWarning(PGLOBAL g, THD *thd, int level);

static PCONNECT GetUser(THD *thd, PCONNECT xp);
static PGLOBAL  GetPlug(THD *thd, PCONNECT& lxp);

static handler *connect_create_handler(handlerton *hton,
                                   TABLE_SHARE *table,
                                   MEM_ROOT *mem_root);

static int connect_assisted_discovery(handlerton *hton, THD* thd,
                                      TABLE_SHARE *table_s,
                                      HA_CREATE_INFO *info);

static void update_connect_xtrace(MYSQL_THD thd,
                                  struct st_mysql_sys_var *var,
                                  void *var_ptr, const void *save)
{
  xtrace= *(int *)var_ptr= *(int *)save;
} // end of update_connect_xtrace

static void update_connect_zconv(MYSQL_THD thd,
                                  struct st_mysql_sys_var *var,
                                  void *var_ptr, const void *save)
{
  zconv= *(int *)var_ptr= *(int *)save;
} // end of update_connect_zconv

static void update_connect_xconv(MYSQL_THD thd,
                                 struct st_mysql_sys_var *var,
                                 void *var_ptr, const void *save)
{
  xconv= (int)(*(ulong *)var_ptr= *(ulong *)save);
} // end of update_connect_xconv

static void update_connect_worksize(MYSQL_THD thd,
                                 struct st_mysql_sys_var *var,
                                 void *var_ptr, const void *save)
{
  worksize= (uint)(*(ulong *)var_ptr= *(ulong *)save);
} // end of update_connect_worksize

#if defined(XMAP)
static void update_connect_xmap(MYSQL_THD thd,
                                struct st_mysql_sys_var *var,
                                void *var_ptr, const void *save)
{
  xmap= (bool)(*(my_bool *)var_ptr= *(my_bool *)save);
} // end of update_connect_xmap
#endif   // XMAP

/***********************************************************************/
/*  The CONNECT handlerton object.                                     */
/***********************************************************************/
handlerton *connect_hton;

/**
  CREATE TABLE option list (table options)

  These can be specified in the CREATE TABLE:
  CREATE TABLE ( ... ) {...here...}
*/
ha_create_table_option connect_table_option_list[]=
{
  HA_TOPTION_STRING("TABLE_TYPE", type),
  HA_TOPTION_STRING("FILE_NAME", filename),
  HA_TOPTION_STRING("XFILE_NAME", optname),
//HA_TOPTION_STRING("CONNECT_STRING", connect),
  HA_TOPTION_STRING("TABNAME", tabname),
  HA_TOPTION_STRING("TABLE_LIST", tablist),
  HA_TOPTION_STRING("DBNAME", dbname),
  HA_TOPTION_STRING("SEP_CHAR", separator),
  HA_TOPTION_STRING("QCHAR", qchar),
  HA_TOPTION_STRING("MODULE", module),
  HA_TOPTION_STRING("SUBTYPE", subtype),
  HA_TOPTION_STRING("CATFUNC", catfunc),
  HA_TOPTION_STRING("SRCDEF", srcdef),
  HA_TOPTION_STRING("COLIST", colist),
  HA_TOPTION_STRING("OPTION_LIST", oplist),
  HA_TOPTION_STRING("DATA_CHARSET", data_charset),
  HA_TOPTION_NUMBER("LRECL", lrecl, 0, 0, INT_MAX32, 1),
  HA_TOPTION_NUMBER("BLOCK_SIZE", elements, 0, 0, INT_MAX32, 1),
//HA_TOPTION_NUMBER("ESTIMATE", estimate, 0, 0, INT_MAX32, 1),
  HA_TOPTION_NUMBER("MULTIPLE", multiple, 0, 0, 2, 1),
  HA_TOPTION_NUMBER("HEADER", header, 0, 0, 3, 1),
  HA_TOPTION_NUMBER("QUOTED", quoted, (ulonglong) -1, 0, 3, 1),
  HA_TOPTION_NUMBER("ENDING", ending, (ulonglong) -1, 0, INT_MAX32, 1),
  HA_TOPTION_NUMBER("COMPRESS", compressed, 0, 0, 2, 1),
//HA_TOPTION_BOOL("COMPRESS", compressed, 0),
  HA_TOPTION_BOOL("MAPPED", mapped, 0),
  HA_TOPTION_BOOL("HUGE", huge, 0),
  HA_TOPTION_BOOL("SPLIT", split, 0),
  HA_TOPTION_BOOL("READONLY", readonly, 0),
  HA_TOPTION_BOOL("SEPINDEX", sepindex, 0),
  HA_TOPTION_END
};


/**
  CREATE TABLE option list (field options)

  These can be specified in the CREATE TABLE per field:
  CREATE TABLE ( field ... {...here...}, ... )
*/
ha_create_table_option connect_field_option_list[]=
{
  HA_FOPTION_NUMBER("FLAG", offset, (ulonglong) -1, 0, INT_MAX32, 1),
  HA_FOPTION_NUMBER("MAX_DIST", freq, 0, 0, INT_MAX32, 1), // BLK_INDX
  HA_FOPTION_NUMBER("DISTRIB", opt, 0, 0, 2, 1),  // used for BLK_INDX
  HA_FOPTION_NUMBER("FIELD_LENGTH", fldlen, 0, 0, INT_MAX32, 1),
  HA_FOPTION_STRING("DATE_FORMAT", dateformat),
  HA_FOPTION_STRING("FIELD_FORMAT", fieldformat),
  HA_FOPTION_STRING("SPECIAL", special),
  HA_FOPTION_END
};

/*
  CREATE TABLE option list (index options)

  These can be specified in the CREATE TABLE per index:
  CREATE TABLE ( field ..., .., INDEX .... *here*, ... )
*/
ha_create_table_option connect_index_option_list[]=
{
  HA_IOPTION_BOOL("DYN", kindx, 0),
  HA_IOPTION_BOOL("MAPPED", mapped, 0),
};

/***********************************************************************/
/*  Push G->Message as a MySQL warning.                                */
/***********************************************************************/
bool PushWarning(PGLOBAL g, PTDBASE tdbp, int level)
{
  PHC    phc;
  THD   *thd;
  MYCAT *cat= (MYCAT*)tdbp->GetDef()->GetCat();

  if (!cat || !(phc= cat->GetHandler()) || !phc->GetTable() ||
      !(thd= (phc->GetTable())->in_use))
    return true;

  PushWarning(g, thd, level);
  return false;
} // end of PushWarning

void PushWarning(PGLOBAL g, THD *thd, int level)
  {
  if (thd) {
    Sql_condition::enum_warning_level wlvl;

    wlvl= (Sql_condition::enum_warning_level)level;
    push_warning(thd, wlvl, 0, g->Message);
  } else
    htrc("%s\n", g->Message);

  } // end of PushWarning

#ifdef HAVE_PSI_INTERFACE
static PSI_mutex_key con_key_mutex_CONNECT_SHARE_mutex;

static PSI_mutex_info all_connect_mutexes[]=
{
  { &con_key_mutex_CONNECT_SHARE_mutex, "CONNECT_SHARE::mutex", 0}
};

static void init_connect_psi_keys()
{
  const char* category= "connect";
  int count;

  if (PSI_server == NULL)
    return;

  count= array_elements(all_connect_mutexes);
  PSI_server->register_mutex(category, all_connect_mutexes, count);
}
#else
static void init_connect_psi_keys() {}
#endif


DllExport LPCSTR PlugSetPath(LPSTR to, LPCSTR name, LPCSTR dir)
{
  const char *res= PlugSetPath(to, mysql_data_home, name, dir);
  return res;
}


/**
  @brief
  If frm_error() is called then we will use this to determine
  the file extensions that exist for the storage engine. This is also
  used by the default rename_table and delete_table method in
  handler.cc.

  For engines that have two file name extentions (separate meta/index file
  and data file), the order of elements is relevant. First element of engine
  file name extentions array should be meta/index file extention. Second
  element - data file extention. This order is assumed by
  prepare_for_repair() when REPAIR TABLE ... USE_FRM is issued.

  @see
  rename_table method in handler.cc and
  delete_table method in handler.cc
*/
static const char *ha_connect_exts[]= {
  ".dos", ".fix", ".csv", ".bin", ".fmt", ".dbf", ".xml", ".ini", ".vec",
  ".dnx", ".fnx", ".bnx", ".vnx", ".dbx", ".dop", ".fop", ".bop", ".vop",
  NULL};

/**
  @brief
  Plugin initialization
*/
static int connect_init_func(void *p)
{
  DBUG_ENTER("connect_init_func");

  sql_print_information("CONNECT: %s", version);

  // xtrace is now a system variable
  trace= xtrace;

#ifdef LIBXML2_SUPPORT
  XmlInitParserLib();
#endif   // LIBXML2_SUPPORT

  init_connect_psi_keys();

  connect_hton= (handlerton *)p;
  connect_hton->state=   SHOW_OPTION_YES;
  connect_hton->create=  connect_create_handler;
  connect_hton->flags=   HTON_TEMPORARY_NOT_SUPPORTED | HTON_NO_PARTITION;
  connect_hton->table_options= connect_table_option_list;
  connect_hton->field_options= connect_field_option_list;
  connect_hton->tablefile_extensions= ha_connect_exts;
  connect_hton->discover_table_structure= connect_assisted_discovery;

  if (xtrace)
    sql_print_information("connect_init: hton=%p", p);

  DTVAL::SetTimeShift();      // Initialize time zone shift once for all
  DBUG_RETURN(0);
}


/**
  @brief
  Plugin clean up
*/
static int connect_done_func(void *p)
{
  int error= 0;
  PCONNECT pc, pn;
  DBUG_ENTER("connect_done_func");

#ifdef LIBXML2_SUPPORT
  XmlCleanupParserLib();
#endif   // LIBXML2_SUPPORT

#if !defined(WIN32)
//PROFILE_End();                Causes signal 11
#endif   // !WIN32

  for (pc= user_connect::to_users; pc; pc= pn) {
    if (pc->g)
      PlugCleanup(pc->g, true);

    pn= pc->next;
    delete pc;
    } // endfor pc

  DBUG_RETURN(error);
}


/**
  @brief
  Example of simple lock controls. The "share" it creates is a
  structure we will pass to each example handler. Do you have to have
  one of these? Well, you have pieces that are used for locking, and
  they are needed to function.
*/

CONNECT_SHARE *ha_connect::get_share()
{
  CONNECT_SHARE *tmp_share;
  lock_shared_ha_data();
  if (!(tmp_share= static_cast<CONNECT_SHARE*>(get_ha_share_ptr())))
  {
    tmp_share= new CONNECT_SHARE;
    if (!tmp_share)
      goto err;
    mysql_mutex_init(con_key_mutex_CONNECT_SHARE_mutex,
                     &tmp_share->mutex, MY_MUTEX_INIT_FAST);
    set_ha_share_ptr(static_cast<Handler_share*>(tmp_share));
  }
err:
  unlock_shared_ha_data();
  return tmp_share;
}


static handler* connect_create_handler(handlerton *hton,
                                   TABLE_SHARE *table,
                                   MEM_ROOT *mem_root)
{
  handler *h= new (mem_root) ha_connect(hton, table);

  if (xtrace)
    htrc("New CONNECT %p, table: %s\n",
                         h, table ? table->table_name.str : "<null>");

  return h;
} // end of connect_create_handler

/****************************************************************************/
/*  ha_connect constructor.                                                 */
/****************************************************************************/
ha_connect::ha_connect(handlerton *hton, TABLE_SHARE *table_arg)
       :handler(hton, table_arg)
{
  hnum= ++num;
  xp= (table) ? GetUser(ha_thd(), NULL) : NULL;
  if (xp)
    xp->SetHandler(this);
  tdbp= NULL;
  sdvalin= NULL;
  sdvalout= NULL;
  xmod= MODE_ANY;
  istable= false;
//*tname= '\0';
  bzero((char*) &xinfo, sizeof(XINFO));
  valid_info= false;
  valid_query_id= 0;
  creat_query_id= (table && table->in_use) ? table->in_use->query_id : 0;
  stop= false;
  alter= false;
  mrr= false;
  indexing= -1;
  locked= 0;
  data_file_name= NULL;
  index_file_name= NULL;
  enable_activate_all_index= 0;
  int_table_flags= (HA_NO_TRANSACTIONS | HA_NO_PREFIX_CHAR_KEYS);
  ref_length= sizeof(int);
  share= NULL;
  tshp= NULL;
} // end of ha_connect constructor


/****************************************************************************/
/*  ha_connect destructor.                                                  */
/****************************************************************************/
ha_connect::~ha_connect(void)
{
  if (xtrace)
    htrc("Delete CONNECT %p, table: %s, xp=%p count=%d\n", this,
                         table ? table->s->table_name.str : "<null>",
                         xp, xp ? xp->count : 0);

  if (xp) {
    PCONNECT p;

    xp->count--;

    for (p= user_connect::to_users; p; p= p->next)
      if (p == xp)
        break;

    if (p && !p->count) {
      if (p->next)
        p->next->previous= p->previous;

      if (p->previous)
        p->previous->next= p->next;
      else
        user_connect::to_users= p->next;

      } // endif p

    if (!xp->count) {
      PlugCleanup(xp->g, true);
      delete xp;
      } // endif count

    } // endif xp

} // end of ha_connect destructor


/****************************************************************************/
/*  Get a pointer to the user of this handler.                              */
/****************************************************************************/
static PCONNECT GetUser(THD *thd, PCONNECT xp)
{
  const char *dbn= NULL;

  if (!thd)
    return NULL;

  if (xp && thd == xp->thdp)
    return xp;

  for (xp= user_connect::to_users; xp; xp= xp->next)
    if (thd == xp->thdp)
      break;

  if (!xp) {
    xp= new user_connect(thd, dbn);

    if (xp->user_init()) {
      delete xp;
      xp= NULL;
      } // endif user_init

  } else
    xp->count++;

  return xp;
} // end of GetUser


/****************************************************************************/
/*  Get the global pointer of the user of this handler.                     */
/****************************************************************************/
static PGLOBAL GetPlug(THD *thd, PCONNECT& lxp)
{
  lxp= GetUser(thd, lxp);
  return (lxp) ? lxp->g : NULL;
} // end of GetPlug

/****************************************************************************/
/*  Get the implied table type.                                             */
/****************************************************************************/
TABTYPE ha_connect::GetRealType(PTOS pos)
{
  TABTYPE type;
  
  if (pos || (pos= GetTableOptionStruct(table))) {
    type= GetTypeID(pos->type);

    if (type == TAB_UNDEF)
      type= pos->srcdef ? TAB_MYSQL : pos->tabname ? TAB_PRX : TAB_DOS;

  } else
    type= TAB_UNDEF;

  return type;
} // end of GetRealType

/** @brief
  This is a list of flags that indicate what functionality the storage
  engine implements. The current table flags are documented in handler.h
*/
ulonglong ha_connect::table_flags() const
{
  ulonglong   flags= HA_CAN_VIRTUAL_COLUMNS | HA_REC_NOT_IN_SEQ |
                     HA_NO_AUTO_INCREMENT | HA_NO_PREFIX_CHAR_KEYS |
//                   HA_BINLOG_ROW_CAPABLE | HA_BINLOG_STMT_CAPABLE |
                     HA_PARTIAL_COLUMN_READ | HA_FILE_BASED |
//                   HA_NULL_IN_KEY |    not implemented yet
//                   HA_FAST_KEY_READ |  causes error when sorting (???)
                     HA_NO_TRANSACTIONS | HA_DUPLICATE_KEY_NOT_IN_ORDER |
                     HA_NO_BLOBS | HA_MUST_USE_TABLE_CONDITION_PUSHDOWN;
  ha_connect *hp= (ha_connect*)this;
  PTOS        pos= hp->GetTableOptionStruct(table);

  if (pos) {
    TABTYPE type= hp->GetRealType(pos);

    if (IsFileType(type))
      flags|= HA_FILE_BASED;

    if (IsExactType(type))
      flags|= (HA_HAS_RECORDS | HA_STATS_RECORDS_IS_EXACT);

    // No data change on ALTER for outward tables
    if (!IsFileType(type) || hp->FileExists(pos->filename))
      flags|= HA_NO_COPY_ON_ALTER;

    } // endif pos

  return flags;
} // end of table_flags

/****************************************************************************/
/*  Return the value of an option specified in the option list.             */
/****************************************************************************/
char *GetListOption(PGLOBAL g, const char *opname,
                               const char *oplist, const char *def)
{
  char  key[16], val[256];
  char *pk, *pv, *pn;
  char *opval= (char*) def;
  int   n;

  for (pk= (char*)oplist; pk; pk= ++pn) {
    pn= strchr(pk, ',');
    pv= strchr(pk, '=');

    if (pv && (!pn || pv < pn)) {
      n= pv - pk;
      memcpy(key, pk, n);
      key[n]= 0;
      pv++;

      if (pn) {
        n= pn - pv;
        memcpy(val, pv, n);
        val[n]= 0;
      } else
        strcpy(val, pv);

    } else {
      if (pn) {
        n= min(pn - pk, 15);
        memcpy(key, pk, n);
        key[n]= 0;
      } else
        strcpy(key, pk);

      val[0]= 0;
    } // endif pv

    if (!stricmp(opname, key)) {
      opval= (char*)PlugSubAlloc(g, NULL, strlen(val) + 1);
      strcpy(opval, val);
      break;
    } else if (!pn)
      break;

    } // endfor pk

  return opval;
} // end of GetListOption

/****************************************************************************/
/*  Return the table option structure.                                      */
/****************************************************************************/
PTOS ha_connect::GetTableOptionStruct(TABLE *tab)
{
  return (tshp) ? tshp->option_struct :
    (tab) ? tab->s->option_struct : NULL;
} // end of GetTableOptionStruct

/****************************************************************************/
/*  Return the value of a string option or NULL if not specified.           */
/****************************************************************************/
char *ha_connect::GetStringOption(char *opname, char *sdef)
{
  char *opval= NULL;
  PTOS  options= GetTableOptionStruct(table);

  if (!options)
    ;
  else if (!stricmp(opname, "Type"))
    opval= (char*)options->type;
  else if (!stricmp(opname, "Filename"))
    opval= (char*)options->filename;
  else if (!stricmp(opname, "Optname"))
    opval= (char*)options->optname;
  else if (!stricmp(opname, "Tabname"))
    opval= (char*)options->tabname;
  else if (!stricmp(opname, "Tablist"))
    opval= (char*)options->tablist;
  else if (!stricmp(opname, "Database") ||
           !stricmp(opname, "DBname"))
    opval= (char*)options->dbname;
  else if (!stricmp(opname, "Separator"))
    opval= (char*)options->separator;
  else if (!stricmp(opname, "Connect"))
    opval= (tshp) ? tshp->connect_string.str : table->s->connect_string.str;
  else if (!stricmp(opname, "Qchar"))
    opval= (char*)options->qchar;
  else if (!stricmp(opname, "Module"))
    opval= (char*)options->module;
  else if (!stricmp(opname, "Subtype"))
    opval= (char*)options->subtype;
  else if (!stricmp(opname, "Catfunc"))
    opval= (char*)options->catfunc;
  else if (!stricmp(opname, "Srcdef"))
    opval= (char*)options->srcdef;
  else if (!stricmp(opname, "Colist"))
    opval= (char*)options->colist;
  else if (!stricmp(opname, "Data_charset"))
    opval= (char*)options->data_charset;
  else if (!stricmp(opname, "Query_String"))
    opval= thd_query_string(table->in_use)->str;

  if (!opval && options && options->oplist)
    opval= GetListOption(xp->g, opname, options->oplist);

  if (!opval) {
    if (sdef && !strcmp(sdef, "*")) {
      // Return the handler default value
      if (!stricmp(opname, "Dbname") || !stricmp(opname, "Database"))
        opval= (char*)GetDBName(NULL);    // Current database
      else if (!stricmp(opname, "Type"))  // Default type
        opval= (!options) ? NULL :
               (options->srcdef)  ? (char*)"MYSQL" :
               (options->tabname) ? (char*)"PROXY" : (char*)"DOS";
      else if (!stricmp(opname, "User"))  // Connected user
        opval= (char *) "root";
      else if (!stricmp(opname, "Host"))  // Connected user host
        opval= (char *) "localhost";
      else
        opval= sdef;                      // Caller default

    } else
      opval= sdef;                        // Caller default

    } // endif !opval

  return opval;
} // end of GetStringOption

/****************************************************************************/
/*  Return the value of a Boolean option or bdef if not specified.          */
/****************************************************************************/
bool ha_connect::GetBooleanOption(char *opname, bool bdef)
{
  bool  opval= bdef;
  char *pv;
  PTOS  options= GetTableOptionStruct(table);

  if (!stricmp(opname, "View"))
    opval= (tshp) ? tshp->is_view : table->s->is_view;
  else if (!options)
    ;
  else if (!stricmp(opname, "Mapped"))
    opval= options->mapped;
  else if (!stricmp(opname, "Huge"))
    opval= options->huge;
//else if (!stricmp(opname, "Compressed"))
//  opval= options->compressed;
  else if (!stricmp(opname, "Split"))
    opval= options->split;
  else if (!stricmp(opname, "Readonly"))
    opval= options->readonly;
  else if (!stricmp(opname, "SepIndex"))
    opval= options->sepindex;
  else if (options->oplist)
    if ((pv= GetListOption(xp->g, opname, options->oplist)))
      opval= (!*pv || *pv == 'y' || *pv == 'Y' || atoi(pv) != 0);

  return opval;
} // end of GetBooleanOption

/****************************************************************************/
/*  Set the value of the opname option (does not work for oplist options)   */
/*  Currently used only to set the Sepindex value.                          */
/****************************************************************************/
bool ha_connect::SetBooleanOption(char *opname, bool b)
{
  PTOS options= GetTableOptionStruct(table);

  if (!options)
    return true;

  if (!stricmp(opname, "SepIndex"))
    options->sepindex= b;
  else
    return true;

  return false;
} // end of SetBooleanOption

/****************************************************************************/
/*  Return the value of an integer option or NO_IVAL if not specified.      */
/****************************************************************************/
int ha_connect::GetIntegerOption(char *opname)
{
  ulonglong opval= NO_IVAL;
  char     *pv;
  PTOS      options= GetTableOptionStruct(table);

  if (!options)
    ;
  else if (!stricmp(opname, "Lrecl"))
    opval= options->lrecl;
  else if (!stricmp(opname, "Elements"))
    opval= options->elements;
  else if (!stricmp(opname, "Estimate"))
//  opval= options->estimate;
    opval= (int)table->s->max_rows;
  else if (!stricmp(opname, "Avglen"))
    opval= (int)table->s->avg_row_length;
  else if (!stricmp(opname, "Multiple"))
    opval= options->multiple;
  else if (!stricmp(opname, "Header"))
    opval= options->header;
  else if (!stricmp(opname, "Quoted"))
    opval= options->quoted;
  else if (!stricmp(opname, "Ending"))
    opval= options->ending;
  else if (!stricmp(opname, "Compressed"))
    opval= (options->compressed);

  if (opval == (ulonglong)NO_IVAL && options && options->oplist)
    if ((pv= GetListOption(xp->g, opname, options->oplist)))
      opval= CharToNumber(pv, strlen(pv), ULONGLONG_MAX, true);

  return (int)opval;
} // end of GetIntegerOption

/****************************************************************************/
/*  Set the value of the opname option (does not work for oplist options)   */
/*  Currently used only to set the Lrecl value.                             */
/****************************************************************************/
bool ha_connect::SetIntegerOption(char *opname, int n)
{
  PTOS options= GetTableOptionStruct(table);

  if (!options)
    return true;

  if (!stricmp(opname, "Lrecl"))
    options->lrecl= n;
  else if (!stricmp(opname, "Elements"))
    options->elements= n;
//else if (!stricmp(opname, "Estimate"))
//  options->estimate= n;
  else if (!stricmp(opname, "Multiple"))
    options->multiple= n;
  else if (!stricmp(opname, "Header"))
    options->header= n;
  else if (!stricmp(opname, "Quoted"))
    options->quoted= n;
  else if (!stricmp(opname, "Ending"))
    options->ending= n;
  else if (!stricmp(opname, "Compressed"))
    options->compressed= n;
  else
    return true;
//else if (options->oplist)
//  SetListOption(opname, options->oplist, n);

  return false;
} // end of SetIntegerOption

/****************************************************************************/
/*  Return a field option structure.                                        */
/****************************************************************************/
PFOS ha_connect::GetFieldOptionStruct(Field *fdp)
{
  return fdp->option_struct;
} // end of GetFildOptionStruct

/****************************************************************************/
/*  Returns the column description structure used to make the column.       */
/****************************************************************************/
void *ha_connect::GetColumnOption(PGLOBAL g, void *field, PCOLINFO pcf)
{
  const char *cp;
  char   *chset, v;
  ha_field_option_struct *fop;
  Field*  fp;
  Field* *fldp;

  // Double test to be on the safe side
  if (!table)
    return NULL;

  // Find the column to describe
  if (field) {
    fldp= (Field**)field;
    fldp++;
  } else
    fldp= (tshp) ? tshp->field : table->field;

  if (!fldp || !(fp= *fldp))
    return NULL;

  // Get the CONNECT field options structure
  fop= GetFieldOptionStruct(fp);
  pcf->Flags= 0;

  // Now get column information
  pcf->Name= (char*)fp->field_name;

  if (fop && fop->special) {
    pcf->Fieldfmt= (char*)fop->special;
    pcf->Flags= U_SPECIAL;
    return fldp;
    } // endif special

  pcf->Scale= 0;
  pcf->Opt= (fop) ? (int)fop->opt : 0;

  if ((pcf->Length= fp->field_length) < 0)
    pcf->Length= 256;            // BLOB?

  pcf->Precision= pcf->Length;

  if (fop) {
    pcf->Offset= (int)fop->offset;
    pcf->Freq= (int)fop->freq;
    pcf->Datefmt= (char*)fop->dateformat;
    pcf->Fieldfmt= (char*)fop->fieldformat;
  } else {
    pcf->Offset= -1;
    pcf->Freq= 0;
    pcf->Datefmt= NULL;
    pcf->Fieldfmt= NULL;
  } // endif fop

  chset = (char *)fp->charset()->name;
  v = (!strcmp(chset, "binary")) ? 'B' : 0;

  switch (fp->type()) {
    case MYSQL_TYPE_BLOB:
    case MYSQL_TYPE_VARCHAR:
    case MYSQL_TYPE_VAR_STRING:
      pcf->Flags |= U_VAR;
      /* no break */
    default:
      pcf->Type= MYSQLtoPLG(fp->type(), &v);
      break;
    } // endswitch SQL type

  switch (pcf->Type) {
    case TYPE_STRING:
      // Do something for case
      cp= fp->charset()->name;

      // Find if collation name ends by _ci
      if (!strcmp(cp + strlen(cp) - 3, "_ci")) {
        pcf->Scale= 1;     // Case insensitive
        pcf->Opt= 0;       // Prevent index opt until it is safe
        } // endif ci

      break;
    case TYPE_DOUBLE:
      pcf->Scale= max(min(fp->decimals(), ((unsigned)pcf->Length - 2)), 0);
      break;
    case TYPE_DECIM:
      pcf->Precision= ((Field_new_decimal*)fp)->precision;
      pcf->Scale= fp->decimals();
      break;
    case TYPE_DATE:
      // Field_length is only used for DATE columns
      if (fop && fop->fldlen)
        pcf->Length= (int)fop->fldlen;
      else {
        int len;

        if (pcf->Datefmt) {
          // Find the (max) length produced by the date format
          char    buf[256];
          PGLOBAL g= GetPlug(table->in_use, xp);
          PDTP    pdtp= MakeDateFormat(g, pcf->Datefmt, false, true, 0);
          struct tm datm;
          bzero(&datm, sizeof(datm));
          datm.tm_mday= 12;
          datm.tm_mon= 11;
          datm.tm_year= 112;
          len= strftime(buf, 256, pdtp->OutFmt, &datm);
        } else
          len= 0;

        // 11 is for signed numeric representation of the date
        pcf->Length= (len) ? len : 11;
        } // endelse

      break;
    default:
      break;
    } // endswitch type

  if (fp->flags & UNSIGNED_FLAG)
    pcf->Flags |= U_UNSIGNED;

  if (fp->flags & ZEROFILL_FLAG)
    pcf->Flags |= U_ZEROFILL;

  // This is used to skip null bit
  if (fp->real_maybe_null())
    pcf->Flags |= U_NULLS;

  // Mark virtual columns as such
  if (fp->vcol_info && !fp->stored_in_db)
    pcf->Flags |= U_VIRTUAL;

  pcf->Key= 0;   // Not used when called from MySQL

  // Get the comment if any
  if (fp->comment.str && fp->comment.length) {
    pcf->Remark= (char*)PlugSubAlloc(g, NULL, fp->comment.length + 1);
    memcpy(pcf->Remark, fp->comment.str, fp->comment.length);
    pcf->Remark[fp->comment.length]= 0;
  } else
    pcf->Remark= NULL;

  return fldp;
} // end of GetColumnOption

/****************************************************************************/
/*  Returns the index description structure used to make the index.         */
/****************************************************************************/
PIXDEF ha_connect::GetIndexInfo(TABLE_SHARE *s)
{
  char    *name, *pn;
  bool     unique;
  PIXDEF   xdp, pxd=NULL, toidx= NULL;
  PKPDEF   kpp, pkp;
  KEY      kp;
  PGLOBAL& g= xp->g;

  if (!s)
    s= table->s;

  for (int n= 0; (unsigned)n < s->keynames.count; n++) {
    if (xtrace)
      htrc("Getting created index %d info\n", n + 1);

    // Find the index to describe
    kp= s->key_info[n];

    // Now get index information
    pn= (char*)s->keynames.type_names[n];
    name= (char*)PlugSubAlloc(g, NULL, strlen(pn) + 1);
    strcpy(name, pn);    // This is probably unuseful
    unique= (kp.flags & 1) != 0;
    pkp= NULL;

    // Allocate the index description block
    xdp= new(g) INDEXDEF(name, unique, n);

    // Get the the key parts info
    for (int k= 0; (unsigned)k < kp.user_defined_key_parts; k++) {
      pn= (char*)kp.key_part[k].field->field_name;
      name= (char*)PlugSubAlloc(g, NULL, strlen(pn) + 1);
      strcpy(name, pn);    // This is probably unuseful

      // Allocate the key part description block
      kpp= new(g) KPARTDEF(name, k + 1);
      kpp->SetKlen(kp.key_part[k].length);

#if 0             // NIY
    // Index on auto increment column can be an XXROW index
    if (kp.key_part[k].field->flags & AUTO_INCREMENT_FLAG &&
        kp.uder_defined_key_parts == 1) {
      char   *type= GetStringOption("Type", "DOS");
      TABTYPE typ= GetTypeID(type);

      xdp->SetAuto(IsTypeFixed(typ));
      } // endif AUTO_INCREMENT
#endif // 0

      if (pkp)
        pkp->SetNext(kpp);
      else
        xdp->SetToKeyParts(kpp);

      pkp= kpp;
      } // endfor k

    xdp->SetNParts(kp.user_defined_key_parts);

    if (pxd)
      pxd->SetNext(xdp);
    else
      toidx= xdp;

    pxd= xdp;
    } // endfor n

  return toidx;
} // end of GetIndexInfo

const char *ha_connect::GetDBName(const char* name)
{
  return (name) ? name : table->s->db.str;
} // end of GetDBName

const char *ha_connect::GetTableName(void)
{
  return (tshp) ? tshp->table_name.str : table->s->table_name.str;
} // end of GetTableName

#if 0
/****************************************************************************/
/*  Returns the column real or special name length of a field.              */
/****************************************************************************/
int ha_connect::GetColNameLen(Field *fp)
{
  int n;
  PFOS fop= GetFieldOptionStruct(fp);

  // Now get the column name length
  if (fop && fop->special)
    n= strlen(fop->special) + 1;
  else
    n= strlen(fp->field_name);

  return n;
} // end of GetColNameLen

/****************************************************************************/
/*  Returns the column real or special name of a field.                     */
/****************************************************************************/
char *ha_connect::GetColName(Field *fp)
{
  PFOS fop= GetFieldOptionStruct(fp);

  return (fop && fop->special) ? fop->special : (char*)fp->field_name;
} // end of GetColName

/****************************************************************************/
/*  Adds the column real or special name of a field to a string.            */
/****************************************************************************/
void ha_connect::AddColName(char *cp, Field *fp)
{
  PFOS fop= GetFieldOptionStruct(fp);

  // Now add the column name
  if (fop && fop->special)
    // The prefix * mark the column as "special"
    strcat(strcpy(cp, "*"), strupr(fop->special));
  else
    strcpy(cp, (char*)fp->field_name);

} // end of AddColName
#endif // 0

/****************************************************************************/
/*  Get the table description block of a CONNECT table.                     */
/****************************************************************************/
PTDB ha_connect::GetTDB(PGLOBAL g)
{
  const char *table_name;
  PTDB        tp;

  // Double test to be on the safe side
  if (!g || !table)
    return NULL;

  table_name= GetTableName();

  if (!xp->CheckQuery(valid_query_id) && tdbp
                      && !stricmp(tdbp->GetName(), table_name)
                      && (tdbp->GetMode() == xmod
<<<<<<< HEAD
=======
                       || (tdbp->GetMode() == MODE_READ && xmod == MODE_READX)
>>>>>>> 187e4169
                       || tdbp->GetAmType() == TYPE_AM_XML)) {
    tp= tdbp;
    tp->SetMode(xmod);
  } else if ((tp= CntGetTDB(g, table_name, xmod, this))) {
    valid_query_id= xp->last_query_id;
    tp->SetMode(xmod);
  } else
    htrc("GetTDB: %s\n", g->Message);

  return tp;
} // end of GetTDB

/****************************************************************************/
/*  Open a CONNECT table, restricting column list if cols is true.          */
/****************************************************************************/
int ha_connect::OpenTable(PGLOBAL g, bool del)
{
  bool  rc= false;
  char *c1= NULL, *c2=NULL;

  // Double test to be on the safe side
  if (!g || !table) {
    htrc("OpenTable logical error; g=%p table=%p\n", g, table);
    return HA_ERR_INITIALIZATION;
    } // endif g

  if (!(tdbp= GetTDB(g)))
    return RC_FX;
  else if (tdbp->IsReadOnly())
    switch (xmod) {
      case MODE_WRITE:
      case MODE_INSERT:
      case MODE_UPDATE:
      case MODE_DELETE:
        strcpy(g->Message, MSG(READ_ONLY));
        return HA_ERR_TABLE_READONLY;
      default:
        break;
      } // endswitch xmode

  if (xmod != MODE_INSERT || tdbp->GetAmType() == TYPE_AM_ODBC
                          || tdbp->GetAmType() == TYPE_AM_MYSQL) {
    // Get the list of used fields (columns)
    char        *p;
    unsigned int k1, k2, n1, n2;
    Field*      *field;
    Field*       fp;
    MY_BITMAP   *map= (xmod == MODE_INSERT) ? table->write_set : table->read_set;
    MY_BITMAP   *ump= (xmod == MODE_UPDATE) ? table->write_set : NULL;

    k1= k2= 0;
    n1= n2= 1;         // 1 is space for final null character

    for (field= table->field; fp= *field; field++) {
      if (bitmap_is_set(map, fp->field_index)) {
        n1+= (strlen(fp->field_name) + 1);
        k1++;
        } // endif

      if (ump && bitmap_is_set(ump, fp->field_index)) {
        n2+= (strlen(fp->field_name) + 1);
        k2++;
        } // endif

      } // endfor field

    if (k1) {
      p= c1= (char*)PlugSubAlloc(g, NULL, n1);

      for (field= table->field; fp= *field; field++)
        if (bitmap_is_set(map, fp->field_index)) {
          strcpy(p, (char*)fp->field_name);
          p+= (strlen(p) + 1);
          } // endif used field

      *p= '\0';          // mark end of list
      } // endif k1

    if (k2) {
      p= c2= (char*)PlugSubAlloc(g, NULL, n2);

      for (field= table->field; fp= *field; field++)
        if (bitmap_is_set(ump, fp->field_index)) {
          strcpy(p, (char*)fp->field_name);
          p+= (strlen(p) + 1);
          } // endif used field

      *p= '\0';          // mark end of list
      } // endif k2

    } // endif xmod

  // Open the table
  if (!(rc= CntOpenTable(g, tdbp, xmod, c1, c2, del, this))) {
    istable= true;
//  strmake(tname, table_name, sizeof(tname)-1);

    // We may be in a create index query
    if (xmod == MODE_ANY && *tdbp->GetName() != '#') {
      // The current indexes
      PIXDEF oldpix= GetIndexInfo();
      } // endif xmod

  } else
    htrc("OpenTable: %s\n", g->Message);

  if (rc) {
    tdbp= NULL;
    valid_info= false;
    } // endif rc

  return (rc) ? HA_ERR_INITIALIZATION : 0;
} // end of OpenTable


/****************************************************************************/
/*  IsOpened: returns true if the table is already opened.                  */
/****************************************************************************/
bool ha_connect::IsOpened(void)
{
  return (!xp->CheckQuery(valid_query_id) && tdbp
                                          && tdbp->GetUse() == USE_OPEN);
} // end of IsOpened


/****************************************************************************/
/*  Close a CONNECT table.                                                  */
/****************************************************************************/
int ha_connect::CloseTable(PGLOBAL g)
{
  int rc= CntCloseTable(g, tdbp);
  tdbp= NULL;
  sdvalin=NULL;
  sdvalout=NULL;
  valid_info= false;
  indexing= -1;
  return rc;
} // end of CloseTable


/***********************************************************************/
/*  Make a pseudo record from current row values. Specific to MySQL.   */
/***********************************************************************/
int ha_connect::MakeRecord(char *buf)
{
  char          *p, *fmt, val[32];
  int            rc= 0;
  Field*        *field;
  Field         *fp;
  my_bitmap_map *org_bitmap;
  CHARSET_INFO  *charset= tdbp->data_charset();
//MY_BITMAP      readmap;
  MY_BITMAP     *map;
  PVAL           value;
  PCOL           colp= NULL;
  DBUG_ENTER("ha_connect::MakeRecord");

  if (xtrace > 1)
    htrc("Maps: read=%08X write=%08X vcol=%08X defr=%08X defw=%08X\n",
            *table->read_set->bitmap, *table->write_set->bitmap,
            *table->vcol_set->bitmap,
            *table->def_read_set.bitmap, *table->def_write_set.bitmap);

  // Avoid asserts in field::store() for columns that are not updated
  org_bitmap= dbug_tmp_use_all_columns(table, table->write_set);

  // This is for variable_length rows
  memset(buf, 0, table->s->null_bytes);

  // When sorting read_set selects all columns, so we use def_read_set
  map= (MY_BITMAP *)&table->def_read_set;

  // Make the pseudo record from field values
  for (field= table->field; *field && !rc; field++) {
    fp= *field;

    if (fp->vcol_info && !fp->stored_in_db)
      continue;            // This is a virtual column

    if (bitmap_is_set(map, fp->field_index) || alter) {
      // This is a used field, fill the buffer with value
      for (colp= tdbp->GetColumns(); colp; colp= colp->GetNext())
        if ((!mrr || colp->GetKcol()) &&
            !stricmp(colp->GetName(), (char*)fp->field_name))
          break;

      if (!colp) {
        if (mrr)
          continue;

        htrc("Column %s not found\n", fp->field_name);
        dbug_tmp_restore_column_map(table->write_set, org_bitmap);
        DBUG_RETURN(HA_ERR_WRONG_IN_RECORD);
        } // endif colp

      value= colp->GetValue();
      p= NULL;

      // All this was better optimized
      if (!value->IsNull()) {
        switch (value->GetType()) {
          case TYPE_DATE:
            if (!sdvalout)
              sdvalout= AllocateValue(xp->g, TYPE_STRING, 20);

            switch (fp->type()) {
              case MYSQL_TYPE_DATE:
                fmt= "%Y-%m-%d";
                break;
              case MYSQL_TYPE_TIME:
                fmt= "%H:%M:%S";
                break;
              case MYSQL_TYPE_YEAR:
                fmt= "%Y";
                break;
              default:
                fmt= "%Y-%m-%d %H:%M:%S";
                break;
              } // endswitch type

            // Get date in the format required by MySQL fields
            value->FormatValue(sdvalout, fmt);
            p= sdvalout->GetCharValue();
            rc= fp->store(p, strlen(p), charset, CHECK_FIELD_WARN);
            break;
          case TYPE_STRING:
          case TYPE_DECIM:
            p= value->GetCharString(val);
            charset= tdbp->data_charset();
            rc= fp->store(p, strlen(p), charset, CHECK_FIELD_WARN);
            break;
          case TYPE_DOUBLE:
            rc= fp->store(value->GetFloatValue());
            break;
          default:
            rc= fp->store(value->GetBigintValue(), value->IsUnsigned());
            break;
          } // endswitch Type

        // Store functions returns 1 on overflow and -1 on fatal error
        if (rc > 0) {
          char buf[128];
          THD *thd= ha_thd();

          sprintf(buf, "Out of range value %s for column '%s' at row %ld",
            value->GetCharString(val),
            fp->field_name, 
            thd->get_stmt_da()->current_row_for_warning());

          push_warning(thd, Sql_condition::WARN_LEVEL_WARN, 0, buf);
          DBUG_PRINT("MakeRecord", ("%s", buf));
          rc= 0;
        } else if (rc < 0)
          rc= HA_ERR_WRONG_IN_RECORD;

        fp->set_notnull();
      } else
        fp->set_null();

      } // endif bitmap

    } // endfor field

  // This is copied from ha_tina and is necessary to avoid asserts
  dbug_tmp_restore_column_map(table->write_set, org_bitmap);
  DBUG_RETURN(rc);
} // end of MakeRecord


/***********************************************************************/
/*  Set row values from a MySQL pseudo record. Specific to MySQL.      */
/***********************************************************************/
int ha_connect::ScanRecord(PGLOBAL g, uchar *buf)
{
  char    attr_buffer[1024];
  char    data_buffer[1024];
  char   *fmt;
  int     rc= 0;
  PCOL    colp;
  PVAL    value;
  Field  *fp;
  PTDBASE tp= (PTDBASE)tdbp;
  String  attribute(attr_buffer, sizeof(attr_buffer),
                    table->s->table_charset);
  my_bitmap_map *bmap= dbug_tmp_use_all_columns(table, table->read_set);
  const CHARSET_INFO *charset= tdbp->data_charset();
  String  data_charset_value(data_buffer, sizeof(data_buffer),  charset);

  // Scan the pseudo record for field values and set column values
  for (Field **field=table->field ; *field ; field++) {
    fp= *field;

    if ((fp->vcol_info && !fp->stored_in_db) ||
         fp->option_struct->special)
      continue;            // Is a virtual column possible here ???

    if ((xmod == MODE_INSERT && tdbp->GetAmType() != TYPE_AM_MYSQL
                             && tdbp->GetAmType() != TYPE_AM_ODBC) ||
        bitmap_is_set(table->write_set, fp->field_index)) {
      for (colp= tp->GetSetCols(); colp; colp= colp->GetNext())
        if (!stricmp(colp->GetName(), fp->field_name))
          break;

      if (!colp) {
        htrc("Column %s not found\n", fp->field_name);
        rc= HA_ERR_WRONG_IN_RECORD;
        goto err;
      } else
        value= colp->GetValue();

      // This is a used field, fill the value from the row buffer
      // All this could be better optimized
      if (fp->is_null()) {
        if (colp->IsNullable())
          value->SetNull(true);

        value->Reset();
      } else switch (value->GetType()) {
        case TYPE_DOUBLE:
          value->SetValue(fp->val_real());
          break;
        case TYPE_DATE:
          if (!sdvalin)
            sdvalin= (DTVAL*)AllocateValue(xp->g, TYPE_DATE, 19);

          // Get date in the format produced by MySQL fields
          switch (fp->type()) {
            case MYSQL_TYPE_DATE:
              fmt= "YYYY-MM-DD";
              break;
            case MYSQL_TYPE_TIME:
              fmt= "hh:mm:ss";
              break;
            case MYSQL_TYPE_YEAR:
              fmt= "YYYY";
              break;
            default:
              fmt= "YYYY-MM-DD hh:mm:ss";
            } // endswitch type

          ((DTVAL*)sdvalin)->SetFormat(g, fmt, strlen(fmt));
          fp->val_str(&attribute);
          sdvalin->SetValue_psz(attribute.c_ptr_safe());
          value->SetValue_pval(sdvalin);
          break;
        default:
          fp->val_str(&attribute);

          if (charset != &my_charset_bin) {
            // Convert from SQL field charset to DATA_CHARSET
            uint cnv_errors;

            data_charset_value.copy(attribute.ptr(), attribute.length(),
                                    attribute.charset(), charset, &cnv_errors);
            value->SetValue_psz(data_charset_value.c_ptr_safe());
          } else
            value->SetValue_psz(attribute.c_ptr_safe());

          break;
        } // endswitch Type

#ifdef NEWCHANGE
    } else if (xmod == MODE_UPDATE) {
      PCOL cp;

      for (cp= tp->GetColumns(); cp; cp= cp->GetNext())
        if (!stricmp(colp->GetName(), cp->GetName()))
          break;

      if (!cp) {
        rc= HA_ERR_WRONG_IN_RECORD;
        goto err;
        } // endif cp

      value->SetValue_pval(cp->GetValue());
    } else // mode Insert
      value->Reset();
#else
    } // endif bitmap_is_set
#endif

    } // endfor field

 err:
  dbug_tmp_restore_column_map(table->read_set, bmap);
  return rc;
} // end of ScanRecord


/***********************************************************************/
/*  Check change in index column. Specific to MySQL.                   */
/*  Should be elaborated to check for real changes.                    */
/***********************************************************************/
int ha_connect::CheckRecord(PGLOBAL g, const uchar *oldbuf, uchar *newbuf)
{
  return ScanRecord(g, newbuf);
} // end of dummy CheckRecord


/***********************************************************************/
/*  Return the where clause for remote indexed read.                   */
/***********************************************************************/
bool ha_connect::MakeKeyWhere(PGLOBAL g, char *qry, OPVAL op, char *q, 
                                         const void *key, int klen)
{
  const uchar   *ptr;
  uint           rem, len, stlen; //, prtlen;
  bool           nq, b= false;
  Field         *fp;
  KEY           *kfp;
  KEY_PART_INFO *kpart;

  if (active_index == MAX_KEY)
    return 0;

  strcat(qry, " WHERE (");
  kfp= &table->key_info[active_index];
  rem= kfp->user_defined_key_parts,
  len= klen,
  ptr= (const uchar *)key;

  for (kpart= kfp->key_part; rem; rem--, kpart++) {
    fp= kpart->field;
    stlen= kpart->store_length;
//  prtlen= min(stlen, len);
    nq= fp->str_needs_quotes();

    if (b)
      strcat(qry, " AND ");
    else
      b= true;

    strcat(strncat(strcat(qry, q), fp->field_name, strlen(fp->field_name)), q);

    switch (op) {
      case OP_EQ:
      case OP_GT:
      case OP_GE:
        strcat(qry, GetValStr(op, false));
        break;
      default:
        strcat(qry, " ??? ");
      } // endwitch op

    if (nq)
      strcat(qry, "'");

    if (kpart->key_part_flag & HA_VAR_LENGTH_PART) {
      String varchar;
      uint   var_length= uint2korr(ptr);

      varchar.set_quick((char*) ptr+HA_KEY_BLOB_LENGTH,
                      var_length, &my_charset_bin);
      strncat(qry, varchar.ptr(), varchar.length());
    } else {
      char   strbuff[MAX_FIELD_WIDTH];
      String str(strbuff, sizeof(strbuff), kpart->field->charset()), *res;

      res= fp->val_str(&str, ptr);
      strncat(qry, res->ptr(), res->length());
    } // endif flag

    if (nq)
      strcat(qry, "'");

    if (stlen >= len)
      break;

    len-= stlen;

    /* For nullable columns, null-byte is already skipped before, that is
      ptr was incremented by 1. Since store_length still counts null-byte,
      we need to subtract 1 from store_length. */
    ptr+= stlen - test(kpart->null_bit);
    } // endfor kpart

  strcat(qry, ")");
  return false;
} // end of MakeKeyWhere


/***********************************************************************/
/*  Return the string representing an operator.                        */
/***********************************************************************/
const char *ha_connect::GetValStr(OPVAL vop, bool neg)
{
  const char *val;

  switch (vop) {
    case OP_EQ:
      val= " = ";
      break;
    case OP_NE:
      val= " <> ";
      break;
    case OP_GT:
      val= " > ";
      break;
    case OP_GE:
      val= " >= ";
      break;
    case OP_LT:
      val= " < ";
      break;
    case OP_LE:
      val= " <= ";
      break;
    case OP_IN:
      val= (neg) ? " NOT IN (" : " IN (";
      break;
    case OP_NULL:
      val= (neg) ? " IS NOT NULL" : " IS NULL";
      break;
    case OP_LIKE:
      val= " LIKE ";
      break;
    case OP_XX:
      val= (neg) ? " NOT BETWEEN " : " BETWEEN ";
      break;
    case OP_EXIST:
      val= (neg) ? " NOT EXISTS " : " EXISTS ";
      break;
    case OP_AND:
      val= " AND ";
      break;
    case OP_OR:
      val= " OR ";
      break;
    case OP_NOT:
      val= " NOT ";
      break;
    case OP_CNC:
      val= " || ";
      break;
    case OP_ADD:
      val= " + ";
      break;
    case OP_SUB:
      val= " - ";
      break;
    case OP_MULT:
      val= " * ";
      break;
    case OP_DIV:
      val= " / ";
      break;
    default:
      val= " ? ";
      break;
    } /* endswitch */

  return val;
} // end of GetValStr


/***********************************************************************/
/*  Check the WHERE condition and return a CONNECT filter.             */
/***********************************************************************/
PFIL ha_connect::CondFilter(PGLOBAL g, Item *cond)
{
  unsigned int i;
  bool  ismul= false;
  OPVAL vop= OP_XX;
  PFIL  filp= NULL;

  if (!cond)
    return NULL;

  if (xtrace)
    htrc("Cond type=%d\n", cond->type());

  if (cond->type() == COND::COND_ITEM) {
    PFIL       fp;
    Item_cond *cond_item= (Item_cond *)cond;

    if (xtrace)
      htrc("Cond: Ftype=%d name=%s\n", cond_item->functype(),
                                       cond_item->func_name());

    switch (cond_item->functype()) {
      case Item_func::COND_AND_FUNC: vop= OP_AND; break;
      case Item_func::COND_OR_FUNC:  vop= OP_OR;  break;
      default: return NULL;
      } // endswitch functype

    List<Item>* arglist= cond_item->argument_list();
    List_iterator<Item> li(*arglist);
    Item *subitem;

    for (i= 0; i < arglist->elements; i++)
      if ((subitem= li++)) {
        if (!(fp= CondFilter(g, subitem))) {
          if (vop == OP_OR)
            return NULL;
        } else
          filp= (filp) ? MakeFilter(g, filp, vop, fp) : fp;

      } else
        return NULL;

  } else if (cond->type() == COND::FUNC_ITEM) {
    unsigned int i;
    bool       iscol, neg= FALSE;
    PCOL       colp[2]= {NULL,NULL};
    PPARM      pfirst= NULL, pprec= NULL;
    POPER      pop;
    Item_func *condf= (Item_func *)cond;
    Item*     *args= condf->arguments();

    if (xtrace)
      htrc("Func type=%d argnum=%d\n", condf->functype(),
                                         condf->argument_count());

    switch (condf->functype()) {
      case Item_func::EQUAL_FUNC:
      case Item_func::EQ_FUNC: vop= OP_EQ;  break;
      case Item_func::NE_FUNC: vop= OP_NE;  break;
      case Item_func::LT_FUNC: vop= OP_LT;  break;
      case Item_func::LE_FUNC: vop= OP_LE;  break;
      case Item_func::GE_FUNC: vop= OP_GE;  break;
      case Item_func::GT_FUNC: vop= OP_GT;  break;
      case Item_func::IN_FUNC: vop= OP_IN;
      case Item_func::BETWEEN:
        ismul= true;
        neg= ((Item_func_opt_neg *)condf)->negated;
        break;
      default: return NULL;
      } // endswitch functype

    pop= (POPER)PlugSubAlloc(g, NULL, sizeof(OPER));
    pop->Name= NULL;
    pop->Val=vop;
    pop->Mod= 0;

    if (condf->argument_count() < 2)
      return NULL;

    for (i= 0; i < condf->argument_count(); i++) {
      if (xtrace)
        htrc("Argtype(%d)=%d\n", i, args[i]->type());

      if (i >= 2 && !ismul) {
        if (xtrace)
          htrc("Unexpected arg for vop=%d\n", vop);

        continue;
        } // endif i

      if ((iscol= args[i]->type() == COND::FIELD_ITEM)) {
        Item_field *pField= (Item_field *)args[i];

        // IN and BETWEEN clauses should be col VOP list
        if (i && ismul)
          return NULL;

        if (pField->field->table != table ||
            !(colp[i]= tdbp->ColDB(g, (PSZ)pField->field->field_name, 0)))
          return NULL;  // Column does not belong to this table

        if (xtrace) {
          htrc("Field index=%d\n", pField->field->field_index);
          htrc("Field name=%s\n", pField->field->field_name);
          } // endif xtrace

      } else {
        char    buff[256];
        String *res, tmp(buff, sizeof(buff), &my_charset_bin);
        Item_basic_constant *pval= (Item_basic_constant *)args[i];
        PPARM pp= (PPARM)PlugSubAlloc(g, NULL, sizeof(PARM));

        // IN and BETWEEN clauses should be col VOP list
        if (!i && (ismul))
          return NULL;

        if ((res= pval->val_str(&tmp)) == NULL)
          return NULL;                      // To be clarified

        switch (args[i]->real_type()) {
          case COND::STRING_ITEM:
            pp->Type= TYPE_STRING;
            pp->Value= PlugSubAlloc(g, NULL, res->length() + 1);
            strncpy((char*)pp->Value, res->ptr(), res->length() + 1);
            break;
          case COND::INT_ITEM:
            pp->Type= TYPE_INT;
            pp->Value= PlugSubAlloc(g, NULL, sizeof(int));
            *((int*)pp->Value)= (int)pval->val_int();
            break;
          case COND::DATE_ITEM:
            pp->Type= TYPE_DATE;
            pp->Value= PlugSubAlloc(g, NULL, sizeof(int));
            *((int*)pp->Value)= (int)pval->val_int_from_date();
            break;
          case COND::REAL_ITEM:
            pp->Type= TYPE_DOUBLE;
            pp->Value= PlugSubAlloc(g, NULL, sizeof(double));
            *((double*)pp->Value)= pval->val_real();
            break;
          case COND::DECIMAL_ITEM:
            pp->Type= TYPE_DOUBLE;
            pp->Value= PlugSubAlloc(g, NULL, sizeof(double));
            *((double*)pp->Value)= pval->val_real_from_decimal();
            break;
          case COND::CACHE_ITEM:    // Possible ???
          case COND::NULL_ITEM:     // TODO: handle this
          default:
            return NULL;
          } // endswitch type

        if (xtrace)
          htrc("Value=%.*s\n", res->length(), res->ptr());

        // Append the value to the argument list
        if (pprec)
          pprec->Next= pp;
        else
          pfirst= pp;

        pp->Domain= i;
        pp->Next= NULL;
        pprec= pp;
      } // endif type

      } // endfor i

    filp= MakeFilter(g, colp, pop, pfirst, neg);
  } else {
    if (xtrace)
      htrc("Unsupported condition\n");

    return NULL;
  } // endif's type

  return filp;
} // end of CondFilter

/***********************************************************************/
/*  Check the WHERE condition and return a MYSQL/ODBC/WQL filter.      */
/***********************************************************************/
PCFIL ha_connect::CheckCond(PGLOBAL g, PCFIL filp, AMT tty, Item *cond)
{
  char *body= filp->Body;
  unsigned int i;
  bool  ismul= false, x= (tty == TYPE_AM_MYX || tty == TYPE_AM_XDBC);
  OPVAL vop= OP_XX;

  if (!cond)
    return NULL;

  if (xtrace)
    htrc("Cond type=%d\n", cond->type());

  if (cond->type() == COND::COND_ITEM) {
    char      *p1, *p2;
    Item_cond *cond_item= (Item_cond *)cond;

    if (x)
      return NULL;

    if (xtrace)
      htrc("Cond: Ftype=%d name=%s\n", cond_item->functype(),
                                         cond_item->func_name());

    switch (cond_item->functype()) {
      case Item_func::COND_AND_FUNC: vop= OP_AND; break;
      case Item_func::COND_OR_FUNC:  vop= OP_OR;  break;
      default: return NULL;
      } // endswitch functype

    List<Item>* arglist= cond_item->argument_list();
    List_iterator<Item> li(*arglist);
    Item *subitem;

    p1= body + strlen(body);
    strcpy(p1, "(");
    p2= p1 + 1;

    for (i= 0; i < arglist->elements; i++)
      if ((subitem= li++)) {
        if (!CheckCond(g, filp, tty, subitem)) {
          if (vop == OP_OR)
            return NULL;
          else
            *p2= 0;

        } else {
          p1= p2 + strlen(p2);
          strcpy(p1, GetValStr(vop, false));
          p2= p1 + strlen(p1);
        } // endif CheckCond

      } else
        return NULL;

    if (*p1 != '(')
      strcpy(p1, ")");
    else
      return NULL;

  } else if (cond->type() == COND::FUNC_ITEM) {
    unsigned int i;
//  int   n;
    bool       iscol, neg= FALSE;
    Item_func *condf= (Item_func *)cond;
    Item*     *args= condf->arguments();

    if (xtrace)
      htrc("Func type=%d argnum=%d\n", condf->functype(),
                                         condf->argument_count());

//  neg= condf->

    switch (condf->functype()) {
      case Item_func::EQUAL_FUNC:
      case Item_func::EQ_FUNC: vop= OP_EQ;  break;
      case Item_func::NE_FUNC: vop= OP_NE;  break;
      case Item_func::LT_FUNC: vop= OP_LT;  break;
      case Item_func::LE_FUNC: vop= OP_LE;  break;
      case Item_func::GE_FUNC: vop= OP_GE;  break;
      case Item_func::GT_FUNC: vop= OP_GT;  break;
      case Item_func::IN_FUNC: vop= OP_IN;
      case Item_func::BETWEEN:
        ismul= true;
        neg= ((Item_func_opt_neg *)condf)->negated;
        break;
      default: return NULL;
      } // endswitch functype

    if (condf->argument_count() < 2)
      return NULL;
    else if (ismul && tty == TYPE_AM_WMI)
      return NULL;        // Not supported by WQL

    if (x && (neg || !(vop == OP_EQ || vop == OP_IN)))
      return NULL;

    for (i= 0; i < condf->argument_count(); i++) {
      if (xtrace)
        htrc("Argtype(%d)=%d\n", i, args[i]->type());

      if (i >= 2 && !ismul) {
        if (xtrace)
          htrc("Unexpected arg for vop=%d\n", vop);

        continue;
        } // endif i

      if ((iscol= args[i]->type() == COND::FIELD_ITEM)) {
        const char *fnm;
        ha_field_option_struct *fop;
        Item_field *pField= (Item_field *)args[i];

        if (x && i)
          return NULL;

        if (pField->field->table != table)
          return NULL;  // Field does not belong to this table
        else
          fop= GetFieldOptionStruct(pField->field);

        if (fop && fop->special) {
          if (tty == TYPE_AM_TBL && !stricmp(fop->special, "TABID"))
            fnm= "TABID";
          else if (tty == TYPE_AM_PLG)
            fnm= fop->special;
          else
            return NULL;

        } else if (tty == TYPE_AM_TBL)
          return NULL;
        else
          fnm= pField->field->field_name;

        if (xtrace) {
          htrc("Field index=%d\n", pField->field->field_index);
          htrc("Field name=%s\n", pField->field->field_name);
          } // endif xtrace

        // IN and BETWEEN clauses should be col VOP list
        if (i && ismul)
          return NULL;

        strcat(body, fnm);
      } else if (args[i]->type() == COND::FUNC_ITEM) {
        if (tty == TYPE_AM_MYSQL) {
          if (!CheckCond(g, filp, tty, args[i]))
            return NULL;

        } else
          return NULL;

      } else {
        char    buff[256];
        String *res, tmp(buff, sizeof(buff), &my_charset_bin);
        Item_basic_constant *pval= (Item_basic_constant *)args[i];

        switch (args[i]->real_type()) {
          case COND::STRING_ITEM:
          case COND::INT_ITEM:
          case COND::REAL_ITEM:
          case COND::NULL_ITEM:
          case COND::DECIMAL_ITEM:
          case COND::DATE_ITEM:
          case COND::CACHE_ITEM:
            break;
          default:
            return NULL;
          } // endswitch type

        if ((res= pval->val_str(&tmp)) == NULL)
          return NULL;                      // To be clarified

        if (xtrace)
          htrc("Value=%.*s\n", res->length(), res->ptr());

        // IN and BETWEEN clauses should be col VOP list
        if (!i && (x || ismul))
          return NULL;

        if (!x) {
          // Append the value to the filter
          if (args[i]->field_type() == MYSQL_TYPE_VARCHAR)
            strcat(strcat(strcat(body, "'"), res->ptr()), "'");
          else
            strncat(body, res->ptr(), res->length());

        } else {
          if (args[i]->field_type() == MYSQL_TYPE_VARCHAR) {
            // Add the command to the list
            PCMD *ncp, cmdp= new(g) CMD(g, (char*)res->ptr());

            for (ncp= &filp->Cmds; *ncp; ncp= &(*ncp)->Next) ;

            *ncp= cmdp;
          } else
            return NULL;

        } // endif x

      } // endif

      if (!x) {
        if (!i)
          strcat(body, GetValStr(vop, neg));
        else if (vop == OP_XX && i == 1)
          strcat(body, " AND ");
        else if (vop == OP_IN)
          strcat(body, (i == condf->argument_count() - 1) ? ")" : ",");

        } // endif x

      } // endfor i

    if (x)
      filp->Op= vop;

  } else {
    if (xtrace)
      htrc("Unsupported condition\n");

    return NULL;
  } // endif's type

  return filp;
} // end of CheckCond


 /**
   Push condition down to the table handler.

   @param  cond   Condition to be pushed. The condition tree must not be
                  modified by the caller.

   @return
     The 'remainder' condition that caller must use to filter out records.
     NULL means the handler will not return rows that do not match the
     passed condition.

   @note
     CONNECT handles the filtering only for table types that construct
     an SQL or WQL query, but still leaves it to MySQL because only some
     parts of the filter may be relevant.
     The first suballocate finds the position where the string will be
     constructed in the sarea. The second one does make the suballocation
     with the proper length.
 */
const COND *ha_connect::cond_push(const COND *cond)
{
  DBUG_ENTER("ha_connect::cond_push");

  if (tdbp) {
    PGLOBAL& g= xp->g;
    AMT      tty= tdbp->GetAmType();
    bool     x= (tty == TYPE_AM_MYX || tty == TYPE_AM_XDBC);
    bool     b= (tty == TYPE_AM_WMI || tty == TYPE_AM_ODBC  ||
                 tty == TYPE_AM_TBL || tty == TYPE_AM_MYSQL ||
                 tty == TYPE_AM_PLG || x);

    if (b) {
      PCFIL    filp= (PCFIL)PlugSubAlloc(g, NULL, sizeof(CONDFIL));

      filp->Body= (char*)PlugSubAlloc(g, NULL, (x) ? 128 : 0);
      *filp->Body= 0;
      filp->Op= OP_XX;
      filp->Cmds= NULL;

      if (CheckCond(g, filp, tty, (Item *)cond)) {
        if (xtrace)
          htrc("cond_push: %s\n", filp->Body);

        if (!x)
          PlugSubAlloc(g, NULL, strlen(filp->Body) + 1);
        else
          cond= NULL;             // Does this work?

        tdbp->SetCondFil(filp);
      } else if (x && cond)
        tdbp->SetCondFil(filp);   // Wrong filter

    } else
      tdbp->SetFilter(CondFilter(g, (Item *)cond));

    } // endif tdbp

  // Let MySQL do the filtering
  DBUG_RETURN(cond);
} // end of cond_push

/**
  Number of rows in table. It will only be called if
  (table_flags() & (HA_HAS_RECORDS | HA_STATS_RECORDS_IS_EXACT)) != 0
*/
ha_rows ha_connect::records()
{
  if (!valid_info)
    info(HA_STATUS_VARIABLE);

  if (tdbp && tdbp->Cardinality(NULL))
    return stats.records;
  else
    return HA_POS_ERROR;

} // end of records


/**
  Return an error message specific to this handler.

  @param error  error code previously returned by handler
  @param buf    pointer to String where to add error message

  @return
    Returns true if this is a temporary error
*/
bool ha_connect::get_error_message(int error, String* buf)
{
  DBUG_ENTER("ha_connect::get_error_message");

  if (xp && xp->g) {
    PGLOBAL g= xp->g;
    char    msg[3072];         // MAX_STR * 3
    uint    dummy_errors;
    uint32  len= copy_and_convert(msg, strlen(g->Message) * 3,
                               system_charset_info,
                               g->Message, strlen(g->Message),
                               &my_charset_latin1,
                               &dummy_errors);

    if (trace)
      htrc("GEM(%u): %s\n", len, g->Message);

    msg[len]= '\0';
    buf->copy(msg, (uint)strlen(msg), system_charset_info);
  } else
    buf->copy("Cannot retrieve msg", 19, system_charset_info);

  DBUG_RETURN(false);
} // end of get_error_message


/**
  @brief
  Used for opening tables. The name will be the name of the file.

  @details
  A table is opened when it needs to be opened; e.g. when a request comes in
  for a SELECT on the table (tables are not open and closed for each request,
  they are cached).

  Called from handler.cc by handler::ha_open(). The server opens all tables by
  calling ha_open() which then calls the handler specific open().

  @note
  For CONNECT no open can be done here because field information is not yet
  updated. >>>>> TO BE CHECKED <<<<<
  (Thread information could be get by using 'ha_thd')

  @see
  handler::ha_open() in handler.cc
*/
int ha_connect::open(const char *name, int mode, uint test_if_locked)
{
  int rc= 0;
  DBUG_ENTER("ha_connect::open");

  if (xtrace)
     htrc("open: name=%s mode=%d test=%u\n", name, mode, test_if_locked);

  if (!(share= get_share()))
    DBUG_RETURN(1);

  thr_lock_data_init(&share->lock,&lock,NULL);

  // Try to get the user if possible
  xp= GetUser(ha_thd(), xp);
  PGLOBAL g= (xp) ? xp->g : NULL;

  // Try to set the database environment
  if (g) {
    rc= (CntCheckDB(g, this, name)) ? (-2) : 0;

    if (g->Mrr) {
      // This should only happen for the mrr secondary handler
      mrr= true;
      g->Mrr= false;
    } else
      mrr= false;

  } else
    rc= HA_ERR_INTERNAL_ERROR;

  DBUG_RETURN(rc);
} // end of open

/**
  @brief
  Make the indexes for this table
*/
int ha_connect::optimize(THD* thd, HA_CHECK_OPT* check_opt)
{
  int      rc= 0;
  PGLOBAL& g= xp->g;
  PDBUSER  dup= PlgGetUser(g);

  // Ignore error on the opt file
  dup->Check &= ~CHK_OPT;
  tdbp= GetTDB(g);
  dup->Check |= CHK_OPT;

  if (tdbp) {
<<<<<<< HEAD
    bool b= ((PTDBASE)tdbp)->GetDef()->Indexable();

    if ((rc= ((PTDBASE)tdbp)->ResetTableOpt(g, true, b))) {
=======
    if (((PTDBASE)tdbp)->GetDef()->Indexable() == 2) {
      // Nothing to do for remote index
    } else if (!((PTDBASE)tdbp)->GetDef()->Indexable()) {
      sprintf(g->Message, "optimize: Table %s is not indexable", tdbp->GetName());
      my_message(ER_INDEX_REBUILD, g->Message, MYF(0));
      rc= HA_ERR_UNSUPPORTED;
    } else if ((rc= ((PTDBASE)tdbp)->ResetTableOpt(g, true))) {
>>>>>>> 187e4169
      if (rc == RC_INFO) {
        push_warning(thd, Sql_condition::WARN_LEVEL_WARN, 0, g->Message);
        rc= 0;
      } else
        rc= HA_ERR_INTERNAL_ERROR;

      } // endif rc

  } else
    rc= HA_ERR_INTERNAL_ERROR;

  return rc;
} // end of optimize

/**
  @brief
  Closes a table.

  @details
  Called from sql_base.cc, sql_select.cc, and table.cc. In sql_select.cc it is
  only used to close up temporary tables or during the process where a
  temporary table is converted over to being a myisam table.

  For sql_base.cc look at close_data_tables().

  @see
  sql_base.cc, sql_select.cc and table.cc
*/
int ha_connect::close(void)
{
  int rc= 0;
  DBUG_ENTER("ha_connect::close");

  // If this is called by a later query, the table may have
  // been already closed and the tdbp is not valid anymore.
  if (tdbp && xp->last_query_id == valid_query_id)
    rc= CloseTable(xp->g);

  DBUG_RETURN(rc);
} // end of close


/**
  @brief
  write_row() inserts a row. No extra() hint is given currently if a bulk load
  is happening. buf() is a byte array of data. You can use the field
  information to extract the data from the native byte array type.

    @details
  Example of this would be:
    @code
  for (Field **field=table->field ; *field ; field++)
  {
    ...
  }
    @endcode

  See ha_tina.cc for an example of extracting all of the data as strings.
  ha_berekly.cc has an example of how to store it intact by "packing" it
  for ha_berkeley's own native storage type.

  See the note for update_row() on auto_increments and timestamps. This
  case also applies to write_row().

  Called from item_sum.cc, item_sum.cc, sql_acl.cc, sql_insert.cc,
  sql_insert.cc, sql_select.cc, sql_table.cc, sql_udf.cc, and sql_update.cc.

    @see
  item_sum.cc, item_sum.cc, sql_acl.cc, sql_insert.cc,
  sql_insert.cc, sql_select.cc, sql_table.cc, sql_udf.cc and sql_update.cc
*/
int ha_connect::write_row(uchar *buf)
{
  int      rc= 0;
  PGLOBAL& g= xp->g;
  DBUG_ENTER("ha_connect::write_row");

  // This is not tested yet
  if (xmod == MODE_ALTER)
    xmod= MODE_INSERT;

  // Open the table if it was not opened yet (locked)
  if (!IsOpened() || xmod != tdbp->GetMode()) {
    if (IsOpened())
      CloseTable(g);

    if ((rc= OpenTable(g)))
      DBUG_RETURN(rc);

    } // endif isopened

  if (tdbp->GetMode() == MODE_ANY)
    DBUG_RETURN(0);

#if 0                // AUTO_INCREMENT NIY
  if (table->next_number_field && buf == table->record[0]) {
    int error;

    if ((error= update_auto_increment()))
      return error;

    } // endif nex_number_field
#endif // 0

  // Set column values from the passed pseudo record
  if ((rc= ScanRecord(g, buf)))
    DBUG_RETURN(rc);

  // Return result code from write operation
  if (CntWriteRow(g, tdbp)) {
    DBUG_PRINT("write_row", ("%s", g->Message));
    htrc("write_row: %s\n", g->Message);
    rc= HA_ERR_INTERNAL_ERROR;
    } // endif RC

  DBUG_RETURN(rc);
} // end of write_row


/**
  @brief
  Yes, update_row() does what you expect, it updates a row. old_data will have
  the previous row record in it, while new_data will have the newest data in it.
  Keep in mind that the server can do updates based on ordering if an ORDER BY
  clause was used. Consecutive ordering is not guaranteed.

    @details
  Currently new_data will not have an updated auto_increament record, or
  and updated timestamp field. You can do these for example by doing:
    @code
  if (table->timestamp_field_type & TIMESTAMP_AUTO_SET_ON_UPDATE)
    table->timestamp_field->set_time();
  if (table->next_number_field && record == table->record[0])
    update_auto_increment();
    @endcode

  Called from sql_select.cc, sql_acl.cc, sql_update.cc, and sql_insert.cc.

    @see
  sql_select.cc, sql_acl.cc, sql_update.cc and sql_insert.cc
*/
int ha_connect::update_row(const uchar *old_data, uchar *new_data)
{
  int      rc= 0;
  PGLOBAL& g= xp->g;
  DBUG_ENTER("ha_connect::update_row");

  if (xtrace > 1)
    htrc("update_row: old=%s new=%s\n", old_data, new_data);

  // Check values for possible change in indexed column
  if ((rc= CheckRecord(g, old_data, new_data)))
    return rc;

  if (CntUpdateRow(g, tdbp)) {
    DBUG_PRINT("update_row", ("%s", g->Message));
    htrc("update_row CONNECT: %s\n", g->Message);
    rc= HA_ERR_INTERNAL_ERROR;
    } // endif RC

  DBUG_RETURN(rc);
} // end of update_row


/**
  @brief
  This will delete a row. buf will contain a copy of the row to be deleted.
  The server will call this right after the current row has been called (from
  either a previous rnd_nexT() or index call).

  @details
  If you keep a pointer to the last row or can access a primary key it will
  make doing the deletion quite a bit easier. Keep in mind that the server does
  not guarantee consecutive deletions. ORDER BY clauses can be used.

  Called in sql_acl.cc and sql_udf.cc to manage internal table
  information.  Called in sql_delete.cc, sql_insert.cc, and
  sql_select.cc. In sql_select it is used for removing duplicates
  while in insert it is used for REPLACE calls.

  @see
  sql_acl.cc, sql_udf.cc, sql_delete.cc, sql_insert.cc and sql_select.cc
*/
int ha_connect::delete_row(const uchar *buf)
{
  int rc= 0;
  DBUG_ENTER("ha_connect::delete_row");

  if (CntDeleteRow(xp->g, tdbp, false)) {
    rc= HA_ERR_INTERNAL_ERROR;
    htrc("delete_row CONNECT: %s\n", xp->g->Message);
    } // endif DeleteRow

  DBUG_RETURN(rc);
} // end of delete_row


/****************************************************************************/
/*  We seem to come here at the begining of an index use.                   */
/****************************************************************************/
int ha_connect::index_init(uint idx, bool sorted)
{
  int rc;
  PGLOBAL& g= xp->g;
  DBUG_ENTER("index_init");

  if (xtrace)
    htrc("index_init: this=%p idx=%u sorted=%d\n", this, idx, sorted);

  if (GetIndexType(GetRealType()) == 2) {
    // This is a remote index
    xmod= MODE_READX;

    if (!(rc= rnd_init(0))) {
      active_index= idx;
      indexing= 2;         // TO DO: mul?
      } //endif rc

    DBUG_RETURN(rc);
    } // endif index type

  if ((rc= rnd_init(0)))
    return rc;

  if (locked == 2) {
    // Indexes are not updated in lock write mode
    active_index= MAX_KEY;
    indexing= 0;
    DBUG_RETURN(0);
    } // endif locked

  indexing= CntIndexInit(g, tdbp, (signed)idx);

  if (indexing <= 0) {
    DBUG_PRINT("index_init", ("%s", g->Message));
    htrc("index_init CONNECT: %s\n", g->Message);
    active_index= MAX_KEY;
    rc= HA_ERR_INTERNAL_ERROR;
  } else {
    if (((PTDBDOX)tdbp)->To_Kindex->GetNum_K()) {
      if (((PTDBASE)tdbp)->GetFtype() != RECFM_NAF)
        ((PTDBDOX)tdbp)->GetTxfp()->ResetBuffer(g);

      active_index= idx;
    } else        // Void table
      indexing= 0;

    rc= 0;
  } // endif indexing

  if (xtrace)
    htrc("index_init: rc=%d indexing=%d active_index=%d\n",
            rc, indexing, active_index);

  DBUG_RETURN(rc);
} // end of index_init

/****************************************************************************/
/*  We seem to come here at the end of an index use.                        */
/****************************************************************************/
int ha_connect::index_end()
{
  DBUG_ENTER("index_end");
  active_index= MAX_KEY;
  ds_mrr.dsmrr_close();
  DBUG_RETURN(rnd_end());
} // end of index_end


/****************************************************************************/
/*  This is internally called by all indexed reading functions.             */
/****************************************************************************/
int ha_connect::ReadIndexed(uchar *buf, OPVAL op, const uchar *key, uint key_len)
{
  int rc;

//statistic_increment(ha_read_key_count, &LOCK_status);

  switch (CntIndexRead(xp->g, tdbp, op, key, (int)key_len, mrr)) {
    case RC_OK:
      xp->fnd++;
      rc= MakeRecord((char*)buf);
      break;
    case RC_EF:         // End of file
      rc= HA_ERR_END_OF_FILE;
      break;
    case RC_NF:         // Not found
      xp->nfd++;
      rc= (op == OP_SAME) ? HA_ERR_END_OF_FILE : HA_ERR_KEY_NOT_FOUND;
      break;
    default:          // Read error
      DBUG_PRINT("ReadIndexed", ("%s", xp->g->Message));
      htrc("ReadIndexed: %s\n", xp->g->Message);
      rc= HA_ERR_INTERNAL_ERROR;
      break;
    } // endswitch RC

  if (xtrace > 1)
    htrc("ReadIndexed: op=%d rc=%d\n", op, rc);

  table->status= (rc == RC_OK) ? 0 : STATUS_NOT_FOUND;
  return rc;
} // end of ReadIndexed


#ifdef NOT_USED
/**
  @brief
  Positions an index cursor to the index specified in the handle. Fetches the
  row if available. If the key value is null, begin at the first key of the
  index.
*/
int ha_connect::index_read_map(uchar *buf, const uchar *key,
                               key_part_map keypart_map __attribute__((unused)),
                               enum ha_rkey_function find_flag
                               __attribute__((unused)))
{
  DBUG_ENTER("ha_connect::index_read");
  DBUG_RETURN(HA_ERR_WRONG_COMMAND);
}
#endif // NOT_USED


/****************************************************************************/
/*  This is called by handler::index_read_map.                              */
/****************************************************************************/
int ha_connect::index_read(uchar * buf, const uchar * key, uint key_len,
                           enum ha_rkey_function find_flag)
{
  int rc;
  OPVAL op= OP_XX;
  DBUG_ENTER("ha_connect::index_read");

  switch(find_flag) {
    case HA_READ_KEY_EXACT:   op= OP_EQ; break;
    case HA_READ_AFTER_KEY:   op= OP_GT; break;
    case HA_READ_KEY_OR_NEXT: op= OP_GE; break;
    default: DBUG_RETURN(-1);      break;
    } // endswitch find_flag

  if (xtrace > 1)
    htrc("%p index_read: op=%d\n", this, op);

  if (indexing > 0)
    rc= ReadIndexed(buf, op, key, key_len);
  else
    rc= HA_ERR_INTERNAL_ERROR;

  DBUG_RETURN(rc);
} // end of index_read


/**
  @brief
  Used to read forward through the index.
*/
int ha_connect::index_next(uchar *buf)
{
  int rc;
  DBUG_ENTER("ha_connect::index_next");
  //statistic_increment(ha_read_next_count, &LOCK_status);

  if (indexing > 0)
    rc= ReadIndexed(buf, OP_NEXT);
  else if (!indexing)
    rc= rnd_next(buf);
  else
    rc= HA_ERR_INTERNAL_ERROR;

  DBUG_RETURN(rc);
} // end of index_next


/**
  @brief
  Used to read backwards through the index.
*/
int ha_connect::index_prev(uchar *buf)
{
  DBUG_ENTER("ha_connect::index_prev");
  int rc;

  if (indexing > 0) {
    rc= ReadIndexed(buf, OP_PREV);
  } else
    rc= HA_ERR_WRONG_COMMAND;

  DBUG_RETURN(rc);
} // end of index_prev


/**
  @brief
  index_first() asks for the first key in the index.

    @details
  Called from opt_range.cc, opt_sum.cc, sql_handler.cc, and sql_select.cc.

    @see
  opt_range.cc, opt_sum.cc, sql_handler.cc and sql_select.cc
*/
int ha_connect::index_first(uchar *buf)
{
  int rc;
  DBUG_ENTER("ha_connect::index_first");

  if (indexing > 0)
    rc= ReadIndexed(buf, OP_FIRST);
  else if (indexing < 0)
    rc= HA_ERR_INTERNAL_ERROR;
  else if (CntRewindTable(xp->g, tdbp)) {
    table->status= STATUS_NOT_FOUND;
    rc= HA_ERR_INTERNAL_ERROR;
  } else
    rc= rnd_next(buf);

  DBUG_RETURN(rc);
} // end of index_first


/**
  @brief
  index_last() asks for the last key in the index.

    @details
  Called from opt_range.cc, opt_sum.cc, sql_handler.cc, and sql_select.cc.

    @see
  opt_range.cc, opt_sum.cc, sql_handler.cc and sql_select.cc
*/
int ha_connect::index_last(uchar *buf)
{
  DBUG_ENTER("ha_connect::index_last");
  int rc;

  if (indexing <= 0) {
    rc= HA_ERR_INTERNAL_ERROR;
  } else
    rc= ReadIndexed(buf, OP_LAST);

  DBUG_RETURN(rc);
}


/****************************************************************************/
/*  This is called to get more rows having the same index value.            */
/****************************************************************************/
int ha_connect::index_next_same(uchar *buf, const uchar *key, uint keylen)
{
  int rc;
  DBUG_ENTER("ha_connect::index_next_same");
//statistic_increment(ha_read_next_count, &LOCK_status);

  if (!indexing)
    rc= rnd_next(buf);
  else if (indexing > 0)
    rc= ReadIndexed(buf, OP_SAME);
  else
    rc= HA_ERR_INTERNAL_ERROR;

  DBUG_RETURN(rc);
} // end of index_next_same


/**
  @brief
  rnd_init() is called when the system wants the storage engine to do a table
  scan. See the example in the introduction at the top of this file to see when
  rnd_init() is called.

    @details
  Called from filesort.cc, records.cc, sql_handler.cc, sql_select.cc, sql_table.cc,
  and sql_update.cc.

    @note
  We always call open and extern_lock/start_stmt before comming here.

    @see
  filesort.cc, records.cc, sql_handler.cc, sql_select.cc, sql_table.cc and sql_update.cc
*/
int ha_connect::rnd_init(bool scan)
{
  int     rc;
  PGLOBAL g= ((table && table->in_use) ? GetPlug(table->in_use, xp) :
              (xp) ? xp->g : NULL);
  DBUG_ENTER("ha_connect::rnd_init");

  // This is not tested yet
  if (xmod == MODE_ALTER) {
    xmod= MODE_READ;
    alter= 1;
    } // endif xmod

  if (xtrace)
    htrc("rnd_init: this=%p scan=%d xmod=%d alter=%d\n",
            this, scan, xmod, alter);

  if (!g || !table || xmod == MODE_INSERT)
    DBUG_RETURN(HA_ERR_INITIALIZATION);

  // Do not close the table if it was opened yet (locked?)
  if (IsOpened()) {
    if (tdbp->OpenDB(g))      // Rewind table
      DBUG_RETURN(HA_ERR_INTERNAL_ERROR);
    else
      DBUG_RETURN(0);

  } else if (xp->CheckQuery(valid_query_id))
    tdbp= NULL;       // Not valid anymore

  // When updating, to avoid skipped update, force the table
  // handler to retrieve write-only fields to be able to compare
  // records and detect data change.
  if (xmod == MODE_UPDATE)
    bitmap_union(table->read_set, table->write_set);

  if ((rc= OpenTable(g, xmod == MODE_DELETE)))
    DBUG_RETURN(rc);

  xp->nrd= xp->fnd= xp->nfd= 0;
  xp->tb1= my_interval_timer();
  DBUG_RETURN(0);
} // end of rnd_init

/**
  @brief
  Not described.

  @note
  The previous version said:
  Stop scanning of table. Note that this may be called several times during
  execution of a sub select.
  =====> This has been moved to external lock to avoid closing subselect tables.
*/
int ha_connect::rnd_end()
{
  int rc= 0;
  DBUG_ENTER("ha_connect::rnd_end");

  // If this is called by a later query, the table may have
  // been already closed and the tdbp is not valid anymore.
//  if (tdbp && xp->last_query_id == valid_query_id)
//    rc= CloseTable(xp->g);

  ds_mrr.dsmrr_close();
  DBUG_RETURN(rc);
} // end of rnd_end


/**
  @brief
  This is called for each row of the table scan. When you run out of records
  you should return HA_ERR_END_OF_FILE. Fill buff up with the row information.
  The Field structure for the table is the key to getting data into buf
  in a manner that will allow the server to understand it.

    @details
  Called from filesort.cc, records.cc, sql_handler.cc, sql_select.cc, sql_table.cc,
  and sql_update.cc.

    @see
  filesort.cc, records.cc, sql_handler.cc, sql_select.cc, sql_table.cc and sql_update.cc
*/
int ha_connect::rnd_next(uchar *buf)
{
  int rc;
  DBUG_ENTER("ha_connect::rnd_next");
//statistic_increment(ha_read_rnd_next_count, &LOCK_status);

  if (tdbp->GetMode() == MODE_ANY) {
    // We will stop on next read
    if (!stop) {
      stop= true;
      DBUG_RETURN(RC_OK);
    } else
      DBUG_RETURN(HA_ERR_END_OF_FILE);

    } // endif Mode

  switch (CntReadNext(xp->g, tdbp)) {
    case RC_OK:
      rc= MakeRecord((char*)buf);
      break;
    case RC_EF:         // End of file
      rc= HA_ERR_END_OF_FILE;
      break;
    case RC_NF:         // Not found
      rc= HA_ERR_RECORD_DELETED;
      break;
    default:            // Read error
      htrc("rnd_next CONNECT: %s\n", xp->g->Message);
      rc= (records()) ? HA_ERR_INTERNAL_ERROR : HA_ERR_END_OF_FILE;
      break;
    } // endswitch RC

  if (xtrace > 1 && (rc || !(xp->nrd++ % 16384))) {
    ulonglong tb2= my_interval_timer();
    double elapsed= (double) (tb2 - xp->tb1) / 1000000000ULL;
    DBUG_PRINT("rnd_next", ("rc=%d nrd=%u fnd=%u nfd=%u sec=%.3lf\n",
                             rc, (uint)xp->nrd, (uint)xp->fnd,
                             (uint)xp->nfd, elapsed));
    htrc("rnd_next: rc=%d nrd=%u fnd=%u nfd=%u sec=%.3lf\n",
                             rc, (uint)xp->nrd, (uint)xp->fnd,
                             (uint)xp->nfd, elapsed);
    xp->tb1= tb2;
    xp->fnd= xp->nfd= 0;
    } // endif nrd

  table->status= (!rc) ? 0 : STATUS_NOT_FOUND;
  DBUG_RETURN(rc);
} // end of rnd_next


/**
  @brief
  position() is called after each call to rnd_next() if the data needs
  to be ordered. You can do something like the following to store
  the position:
    @code
  my_store_ptr(ref, ref_length, current_position);
    @endcode

    @details
  The server uses ref to store data. ref_length in the above case is
  the size needed to store current_position. ref is just a byte array
  that the server will maintain. If you are using offsets to mark rows, then
  current_position should be the offset. If it is a primary key like in
  BDB, then it needs to be a primary key.

  Called from filesort.cc, sql_select.cc, sql_delete.cc, and sql_update.cc.

    @see
  filesort.cc, sql_select.cc, sql_delete.cc and sql_update.cc
*/
void ha_connect::position(const uchar *record)
{
  DBUG_ENTER("ha_connect::position");
//if (((PTDBASE)tdbp)->GetDef()->Indexable())
    my_store_ptr(ref, ref_length, (my_off_t)((PTDBASE)tdbp)->GetRecpos());
  DBUG_VOID_RETURN;
} // end of position


/**
  @brief
  This is like rnd_next, but you are given a position to use
  to determine the row. The position will be of the type that you stored in
  ref. You can use my_get_ptr(pos,ref_length) to retrieve whatever key
  or position you saved when position() was called.

    @details
  Called from filesort.cc, records.cc, sql_insert.cc, sql_select.cc, and sql_update.cc.

    @note
  Is this really useful? It was never called even when sorting.

    @see
  filesort.cc, records.cc, sql_insert.cc, sql_select.cc and sql_update.cc
*/
int ha_connect::rnd_pos(uchar *buf, uchar *pos)
{
  int     rc;
  PTDBASE tp= (PTDBASE)tdbp;
  DBUG_ENTER("ha_connect::rnd_pos");

  if (!tp->SetRecpos(xp->g, (int)my_get_ptr(pos, ref_length)))
    rc= rnd_next(buf);
  else
    rc= HA_ERR_KEY_NOT_FOUND;

  DBUG_RETURN(rc);
} // end of rnd_pos


/**
  @brief
  ::info() is used to return information to the optimizer. See my_base.h for
  the complete description.

    @details
  Currently this table handler doesn't implement most of the fields really needed.
  SHOW also makes use of this data.

  You will probably want to have the following in your code:
    @code
  if (records < 2)
    records= 2;
    @endcode
  The reason is that the server will optimize for cases of only a single
  record. If, in a table scan, you don't know the number of records, it
  will probably be better to set records to two so you can return as many
  records as you need. Along with records, a few more variables you may wish
  to set are:
    records
    deleted
    data_file_length
    index_file_length
    delete_length
    check_time
  Take a look at the public variables in handler.h for more information.

  Called in filesort.cc, ha_heap.cc, item_sum.cc, opt_sum.cc, sql_delete.cc,
  sql_delete.cc, sql_derived.cc, sql_select.cc, sql_select.cc, sql_select.cc,
  sql_select.cc, sql_select.cc, sql_show.cc, sql_show.cc, sql_show.cc, sql_show.cc,
  sql_table.cc, sql_union.cc, and sql_update.cc.

    @see
  filesort.cc, ha_heap.cc, item_sum.cc, opt_sum.cc, sql_delete.cc, sql_delete.cc,
  sql_derived.cc, sql_select.cc, sql_select.cc, sql_select.cc, sql_select.cc,
  sql_select.cc, sql_show.cc, sql_show.cc, sql_show.cc, sql_show.cc, sql_table.cc,
  sql_union.cc and sql_update.cc
*/
int ha_connect::info(uint flag)
{
  bool    pure= false;
  PGLOBAL g= GetPlug((table) ? table->in_use : NULL, xp);

  DBUG_ENTER("ha_connect::info");

  if (xtrace)
    htrc("%p In info: flag=%u valid_info=%d\n", this, flag, valid_info);

  if (!valid_info) {
    // tdbp must be available to get updated info
    if (xp->CheckQuery(valid_query_id) || !tdbp) {
      PDBUSER dup= PlgGetUser(g);
      PCATLG  cat= (dup) ? dup->Catalog : NULL;

      if (xmod == MODE_ANY || xmod == MODE_ALTER) {
        // Pure info, not a query
        pure= true;
        xp->CheckCleanup();
        } // endif xmod

      // This is necessary for getting file length
      if (cat && table)
        cat->SetDataPath(g, table->s->db.str);
      else
        DBUG_RETURN(HA_ERR_INTERNAL_ERROR);       // Should never happen

      tdbp= GetTDB(g);
      } // endif tdbp

    valid_info= CntInfo(g, tdbp, &xinfo);

    if (((signed)xinfo.records) < 0)
      DBUG_RETURN(HA_ERR_INITIALIZATION);  // Error in Cardinality

    } // endif valid_info

  if (flag & HA_STATUS_VARIABLE) {
    stats.records= xinfo.records;
    stats.deleted= 0;
    stats.data_file_length= xinfo.data_file_length;
    stats.index_file_length= 0;
    stats.delete_length= 0;
    stats.check_time= 0;
    stats.mean_rec_length= xinfo.mean_rec_length;
    } // endif HA_STATUS_VARIABLE

  if (flag & HA_STATUS_CONST) {
    // This is imported from the previous handler and must be reconsidered
    stats.max_data_file_length= 4294967295;
    stats.max_index_file_length= 4398046510080;
    stats.create_time= 0;
    data_file_name= xinfo.data_file_name;
    index_file_name= NULL;
//  sortkey= (uint) - 1;           // Table is not sorted
    ref_length= sizeof(int);      // Pointer size to row
    table->s->db_options_in_use= 03;
    stats.block_size= 1024;
    table->s->keys_in_use.set_prefix(table->s->keys);
    table->s->keys_for_keyread= table->s->keys_in_use;
//  table->s->keys_for_keyread.subtract(table->s->read_only_keys);
    table->s->db_record_offset= 0;
    } // endif HA_STATUS_CONST

  if (flag & HA_STATUS_ERRKEY) {
    errkey= 0;
    } // endif HA_STATUS_ERRKEY

  if (flag & HA_STATUS_TIME)
    stats.update_time= 0;

  if (flag & HA_STATUS_AUTO)
    stats.auto_increment_value= 1;

  if (tdbp && pure)
    CloseTable(g);        // Not used anymore

  DBUG_RETURN(0);
} // end of info


/**
  @brief
  extra() is called whenever the server wishes to send a hint to
  the storage engine. The myisam engine implements the most hints.
  ha_innodb.cc has the most exhaustive list of these hints.

  @note
  This is not yet implemented for CONNECT.

  @see
  ha_innodb.cc
*/
int ha_connect::extra(enum ha_extra_function operation)
{
  DBUG_ENTER("ha_connect::extra");
  DBUG_RETURN(0);
} // end of extra


/**
  @brief
  Used to delete all rows in a table, including cases of truncate and cases where
  the optimizer realizes that all rows will be removed as a result of an SQL statement.

    @details
  Called from item_sum.cc by Item_func_group_concat::clear(),
  Item_sum_count_distinct::clear(), and Item_func_group_concat::clear().
  Called from sql_delete.cc by mysql_delete().
  Called from sql_select.cc by JOIN::reinit().
  Called from sql_union.cc by st_select_lex_unit::exec().

    @see
  Item_func_group_concat::clear(), Item_sum_count_distinct::clear() and
  Item_func_group_concat::clear() in item_sum.cc;
  mysql_delete() in sql_delete.cc;
  JOIN::reinit() in sql_select.cc and
  st_select_lex_unit::exec() in sql_union.cc.
*/
int ha_connect::delete_all_rows()
{
  int     rc= 0;
  PGLOBAL g= xp->g;
  DBUG_ENTER("ha_connect::delete_all_rows");

  if (tdbp && tdbp->GetUse() == USE_OPEN &&
      tdbp->GetAmType() != TYPE_AM_XML &&
      ((PTDBASE)tdbp)->GetFtype() != RECFM_NAF)
    // Close and reopen the table so it will be deleted
    rc= CloseTable(g);

  if (!(rc= OpenTable(g))) {
    if (CntDeleteRow(g, tdbp, true)) {
      htrc("%s\n", g->Message);
      rc= HA_ERR_INTERNAL_ERROR;
      } // endif

    } // endif rc

  DBUG_RETURN(rc);
} // end of delete_all_rows


bool ha_connect::check_privileges(THD *thd, PTOS options, char *dbn)
{
  const char *db= (dbn && *dbn) ? dbn : NULL;
  TABTYPE     type=GetRealType(options);

  switch (type) {
    case TAB_UNDEF:
//  case TAB_CATLG:
    case TAB_PLG:
    case TAB_JCT:
    case TAB_DMY:
    case TAB_NIY:
      my_printf_error(ER_UNKNOWN_ERROR,
                      "Unsupported table type %s", MYF(0), options->type);
      return true;

    case TAB_DOS:
    case TAB_FIX:
    case TAB_BIN:
    case TAB_CSV:
    case TAB_FMT:
    case TAB_DBF:
    case TAB_XML:
    case TAB_INI:
    case TAB_VEC:
      if (options->filename && *options->filename) {
        char *s, path[FN_REFLEN], dbpath[FN_REFLEN];
#if defined(WIN32)
        s= "\\";
#else   // !WIN32
        s= "/";
#endif  // !WIN32
        strcpy(dbpath, mysql_real_data_home);

        if (db)
          strcat(strcat(dbpath, db), s);

        (void) fn_format(path, options->filename, dbpath, "",
                         MY_RELATIVE_PATH | MY_UNPACK_FILENAME);

        if (!is_secure_file_path(path)) {
          my_error(ER_OPTION_PREVENTS_STATEMENT, MYF(0), "--secure-file-priv");
          return true;
          } // endif path

      } else
        return false;

      /* Fall through to check FILE_ACL */
    case TAB_ODBC:
    case TAB_MYSQL:
    case TAB_DIR:
    case TAB_MAC:
    case TAB_WMI:
    case TAB_OEM:
      return check_access(thd, FILE_ACL, db, NULL, NULL, 0, 0);

    // This is temporary until a solution is found
    case TAB_TBL:
    case TAB_XCL:
    case TAB_PRX:
    case TAB_OCCUR:
    case TAB_PIVOT:
      return false;
    } // endswitch type

  my_printf_error(ER_UNKNOWN_ERROR, "check_privileges failed", MYF(0));
  return true;
} // end of check_privileges

// Check that two indexes are equivalent
bool ha_connect::IsSameIndex(PIXDEF xp1, PIXDEF xp2)
{
  bool   b= true;
  PKPDEF kp1, kp2;

  if (stricmp(xp1->Name, xp2->Name))
    b= false;
  else if (xp1->Nparts  != xp2->Nparts  ||
           xp1->MaxSame != xp2->MaxSame ||
           xp1->Unique  != xp2->Unique)
    b= false;
  else for (kp1= xp1->ToKeyParts, kp2= xp2->ToKeyParts;
            b && (kp1 || kp2);
            kp1= kp1->Next, kp2= kp2->Next)
    if (!kp1 || !kp2)
      b= false;
    else if (stricmp(kp1->Name, kp2->Name))
      b= false;
    else if (kp1->Klen != kp2->Klen)
      b= false;

  return b;
} // end of IsSameIndex

MODE ha_connect::CheckMode(PGLOBAL g, THD *thd,
                           MODE newmode, bool *chk, bool *cras)
{
  if ((trace= xtrace)) {
    LEX_STRING *query_string= thd_query_string(thd);
    htrc("%p check_mode: cmdtype=%d\n", this, thd_sql_command(thd));
    htrc("Cmd=%.*s\n", (int) query_string->length, query_string->str);
    } // endif xtrace

  // Next code is temporarily replaced until sql_command is set
  stop= false;

  if (newmode == MODE_WRITE) {
    switch (thd_sql_command(thd)) {
      case SQLCOM_LOCK_TABLES:
        locked= 2;
      case SQLCOM_CREATE_TABLE:
      case SQLCOM_INSERT:
      case SQLCOM_LOAD:
      case SQLCOM_INSERT_SELECT:
        newmode= MODE_INSERT;
        break;
//    case SQLCOM_REPLACE:
//    case SQLCOM_REPLACE_SELECT:
//      newmode= MODE_UPDATE;               // To be checked
//      break;
      case SQLCOM_DELETE:
      case SQLCOM_DELETE_MULTI:
      case SQLCOM_TRUNCATE:
        newmode= MODE_DELETE;
        break;
      case SQLCOM_UPDATE:
      case SQLCOM_UPDATE_MULTI:
        newmode= MODE_UPDATE;
        break;
      case SQLCOM_SELECT:
      case SQLCOM_OPTIMIZE:
        newmode= MODE_READ;
        break;
      case SQLCOM_DROP_TABLE:
      case SQLCOM_RENAME_TABLE:
        newmode= MODE_ANY;
        break;
      case SQLCOM_DROP_INDEX:
      case SQLCOM_CREATE_INDEX:
        newmode= MODE_ANY;
//      stop= true;
        break;
      case SQLCOM_CREATE_VIEW:
      case SQLCOM_DROP_VIEW:
        newmode= MODE_ANY;
        break;
      case SQLCOM_ALTER_TABLE:
        newmode= MODE_ALTER;
        break;
      default:
        htrc("Unsupported sql_command=%d\n", thd_sql_command(thd));
        strcpy(g->Message, "CONNECT Unsupported command");
        my_message(ER_NOT_ALLOWED_COMMAND, g->Message, MYF(0));
        newmode= MODE_ERROR;
        break;
      } // endswitch newmode

  } else if (newmode == MODE_READ) {
    switch (thd_sql_command(thd)) {
      case SQLCOM_CREATE_TABLE:
        *chk= true;
        *cras= true;
      case SQLCOM_INSERT:
      case SQLCOM_LOAD:
      case SQLCOM_INSERT_SELECT:
//    case SQLCOM_REPLACE:
//    case SQLCOM_REPLACE_SELECT:
      case SQLCOM_DELETE:
      case SQLCOM_DELETE_MULTI:
      case SQLCOM_TRUNCATE:
      case SQLCOM_UPDATE:
      case SQLCOM_UPDATE_MULTI:
      case SQLCOM_SELECT:
      case SQLCOM_OPTIMIZE:
        break;
      case SQLCOM_LOCK_TABLES:
        locked= 1;
        break;
      case SQLCOM_DROP_INDEX:
      case SQLCOM_CREATE_INDEX:
        *chk= true;
//      stop= true;
      case SQLCOM_DROP_TABLE:
      case SQLCOM_RENAME_TABLE:
        newmode= MODE_ANY;
        break;
      case SQLCOM_CREATE_VIEW:
      case SQLCOM_DROP_VIEW:
        newmode= MODE_ANY;
        break;
      case SQLCOM_ALTER_TABLE:
        *chk= true;
        newmode= MODE_ALTER;
        break;
      default:
        htrc("Unsupported sql_command=%d\n", thd_sql_command(thd));
        strcpy(g->Message, "CONNECT Unsupported command");
        my_message(ER_NOT_ALLOWED_COMMAND, g->Message, MYF(0));
        newmode= MODE_ERROR;
        break;
      } // endswitch newmode

  } // endif's newmode

  if (xtrace)
    htrc("New mode=%d\n", newmode);

  return newmode;
} // end of check_mode

int ha_connect::start_stmt(THD *thd, thr_lock_type lock_type)
{
  int     rc= 0;
  bool    chk=false, cras= false;
  MODE    newmode;
  PGLOBAL g= GetPlug(thd, xp);
  DBUG_ENTER("ha_connect::start_stmt");

  // Action will depend on lock_type
  switch (lock_type) {
    case TL_WRITE_ALLOW_WRITE:
    case TL_WRITE_CONCURRENT_INSERT:
    case TL_WRITE_DELAYED:
    case TL_WRITE_DEFAULT:
    case TL_WRITE_LOW_PRIORITY:
    case TL_WRITE:
    case TL_WRITE_ONLY:
      newmode= MODE_WRITE;
      break;
    case TL_READ:
    case TL_READ_WITH_SHARED_LOCKS:
    case TL_READ_HIGH_PRIORITY:
    case TL_READ_NO_INSERT:
    case TL_READ_DEFAULT:
      newmode= MODE_READ;
      break;
    case TL_UNLOCK:
    default:
      newmode= MODE_ANY;
      break;
    } // endswitch mode

  xmod= CheckMode(g, thd, newmode, &chk, &cras);
  DBUG_RETURN((xmod == MODE_ERROR) ? HA_ERR_INTERNAL_ERROR : 0);
} // end of start_stmt

/**
  @brief
  This create a lock on the table. If you are implementing a storage engine
  that can handle transacations look at ha_berkely.cc to see how you will
  want to go about doing this. Otherwise you should consider calling flock()
  here. Hint: Read the section "locking functions for mysql" in lock.cc to understand
  this.

    @details
  Called from lock.cc by lock_external() and unlock_external(). Also called
  from sql_table.cc by copy_data_between_tables().

    @note
  Following what we did in the MySQL XDB handler, we use this call to actually
  physically open the table. This could be reconsider when finalizing this handler
  design, which means we have a better understanding of what MariaDB does.

    @see
  lock.cc by lock_external() and unlock_external() in lock.cc;
  the section "locking functions for mysql" in lock.cc;
  copy_data_between_tables() in sql_table.cc.
*/
int ha_connect::external_lock(THD *thd, int lock_type)
{
  int     rc= 0;
  bool    xcheck=false, cras= false;
  MODE    newmode;
  PTOS    options= GetTableOptionStruct(table);
  PGLOBAL g= GetPlug(thd, xp);
  DBUG_ENTER("ha_connect::external_lock");

  DBUG_ASSERT(thd == current_thd);

  if (xtrace)
    htrc("external_lock: this=%p thd=%p xp=%p g=%p lock_type=%d\n",
            this, thd, xp, g, lock_type);

  if (!g)
    DBUG_RETURN(HA_ERR_INTERNAL_ERROR);

  // Action will depend on lock_type
  switch (lock_type) {
    case F_WRLCK:
      newmode= MODE_WRITE;
      break;
    case F_RDLCK:
      newmode= MODE_READ;
      break;
    case F_UNLCK:
    default:
      newmode= MODE_ANY;
      break;
    } // endswitch mode

  if (newmode == MODE_ANY) {
    int sqlcom= thd_sql_command(thd);

    // This is unlocking, do it by closing the table
    if (xp->CheckQueryID() && sqlcom != SQLCOM_UNLOCK_TABLES
                           && sqlcom != SQLCOM_LOCK_TABLES
                           && sqlcom != SQLCOM_DROP_TABLE) {
      sprintf(g->Message, "external_lock: unexpected command %d", sqlcom);
      push_warning(thd, Sql_condition::WARN_LEVEL_WARN, 0, g->Message);
      DBUG_RETURN(0);
    } else if (g->Xchk) {
      if (!tdbp) {
        if (!(tdbp= GetTDB(g)))
          DBUG_RETURN(HA_ERR_INTERNAL_ERROR);
        else if (!((PTDBASE)tdbp)->GetDef()->Indexable()) {
          sprintf(g->Message, "external_lock: Table %s is not indexable", tdbp->GetName());
//        DBUG_RETURN(HA_ERR_INTERNAL_ERROR);  causes assert error
          push_warning(thd, Sql_condition::WARN_LEVEL_WARN, 0, g->Message);
          DBUG_RETURN(0);
<<<<<<< HEAD
          } // endif Indexable

        bool    oldsep= ((PCHK)g->Xchk)->oldsep;
        bool    newsep= ((PCHK)g->Xchk)->newsep;
        PTDBDOS tdp= (PTDBDOS)tdbp;

        PDOSDEF ddp= (PDOSDEF)tdp->GetDef();
        PIXDEF  xp, xp1, xp2, drp=NULL, adp= NULL;
        PIXDEF  oldpix= ((PCHK)g->Xchk)->oldpix;
        PIXDEF  newpix= ((PCHK)g->Xchk)->newpix;
        PIXDEF *xlst, *xprc;

        ddp->SetIndx(oldpix);

        if (oldsep != newsep) {
          // All indexes have to be remade
          ddp->DeleteIndexFile(g, NULL);
          oldpix= NULL;
          ddp->SetIndx(NULL);
          SetBooleanOption("Sepindex", newsep);
        } else if (newsep) {
          // Make the list of dropped indexes
          xlst= &drp; xprc= &oldpix;

          for (xp2= oldpix; xp2; xp2= xp) {
            for (xp1= newpix; xp1; xp1= xp1->Next)
              if (IsSameIndex(xp1, xp2))
                break;        // Index not to drop

            xp= xp2->GetNext();

            if (!xp1) {
              *xlst= xp2;
=======
        } else if (((PTDBASE)tdbp)->GetDef()->Indexable() == 1) {
          bool    oldsep= ((PCHK)g->Xchk)->oldsep;
          bool    newsep= ((PCHK)g->Xchk)->newsep;
          PTDBDOS tdp= (PTDBDOS)tdbp;
      
          PDOSDEF ddp= (PDOSDEF)tdp->GetDef();
          PIXDEF  xp, xp1, xp2, drp=NULL, adp= NULL;
          PIXDEF  oldpix= ((PCHK)g->Xchk)->oldpix;
          PIXDEF  newpix= ((PCHK)g->Xchk)->newpix;
          PIXDEF *xlst, *xprc; 
      
          ddp->SetIndx(oldpix);
      
          if (oldsep != newsep) {
            // All indexes have to be remade
            ddp->DeleteIndexFile(g, NULL);
            oldpix= NULL;
            ddp->SetIndx(NULL);
            SetBooleanOption("Sepindex", newsep);
          } else if (newsep) {
            // Make the list of dropped indexes
            xlst= &drp; xprc= &oldpix;
      
            for (xp2= oldpix; xp2; xp2= xp) {
              for (xp1= newpix; xp1; xp1= xp1->Next)
                if (IsSameIndex(xp1, xp2))
                  break;        // Index not to drop
      
              xp= xp2->GetNext();
      
              if (!xp1) {
                *xlst= xp2;
                *xprc= xp;
                *(xlst= &xp2->Next)= NULL;
              } else
                xprc= &xp2->Next;
      
              } // endfor xp2
      
            if (drp) {
              // Here we erase the index files
              ddp->DeleteIndexFile(g, drp);
              } // endif xp1
      
          } else if (oldpix) {
            // TODO: optimize the case of just adding new indexes
            if (!newpix)
              ddp->DeleteIndexFile(g, NULL);
      
            oldpix= NULL;     // To remake all indexes
            ddp->SetIndx(NULL);
          } // endif sepindex
      
          // Make the list of new created indexes
          xlst= &adp; xprc= &newpix;
      
          for (xp1= newpix; xp1; xp1= xp) {
            for (xp2= oldpix; xp2; xp2= xp2->Next)
              if (IsSameIndex(xp1, xp2))
                break;        // Index already made
      
            xp= xp1->Next;
      
            if (!xp2) {
              *xlst= xp1;
>>>>>>> 187e4169
              *xprc= xp;
              *(xlst= &xp1->Next)= NULL;
            } else
<<<<<<< HEAD
              xprc= &xp2->Next;

            } // endfor xp2

          if (drp) {
            // Here we erase the index files
            ddp->DeleteIndexFile(g, drp);
            } // endif xp1

        } else if (oldpix) {
          // TODO: optimize the case of just adding new indexes
          if (!newpix)
            ddp->DeleteIndexFile(g, NULL);

          oldpix= NULL;     // To remake all indexes
          ddp->SetIndx(NULL);
        } // endif sepindex

        // Make the list of new created indexes
        xlst= &adp; xprc= &newpix;

        for (xp1= newpix; xp1; xp1= xp) {
          for (xp2= oldpix; xp2; xp2= xp2->Next)
            if (IsSameIndex(xp1, xp2))
              break;        // Index already made

          xp= xp1->Next;

          if (!xp2) {
            *xlst= xp1;
            *xprc= xp;
            *(xlst= &xp1->Next)= NULL;
          } else
            xprc= &xp1->Next;

          } // endfor xp1

        if (adp)
          // Here we do make the new indexes
          if (tdp->MakeIndex(g, adp, true) == RC_FX) {
            // Make it a warning to avoid crash
            push_warning(thd, Sql_condition::WARN_LEVEL_WARN,
                              0, g->Message);
            rc= 0;
            } // endif MakeIndex
=======
              xprc= &xp1->Next;
      
            } // endfor xp1
      
          if (adp)
            // Here we do make the new indexes
            if (tdp->MakeIndex(g, adp, true) == RC_FX) {
              // Make it a warning to avoid crash
              push_warning(thd, Sql_condition::WARN_LEVEL_WARN, 
                                0, g->Message);
              rc= 0;
              } // endif MakeIndex
      
        } // endif indexable
>>>>>>> 187e4169

        } // endif Tdbp

      } // endelse Xchk

    if (CloseTable(g)) {
      // This is an error while builing index
      // Make it a warning to avoid crash
      push_warning(thd, Sql_condition::WARN_LEVEL_WARN, 0, g->Message);
      rc= 0;
      } // endif Close

    locked= 0;
    DBUG_RETURN(rc);
    } // endif MODE_ANY

  DBUG_ASSERT(table && table->s);

  if (check_privileges(thd, options, table->s->db.str)) {
    strcpy(g->Message, "This operation requires the FILE privilege");
    htrc("%s\n", g->Message);
    DBUG_RETURN(HA_ERR_INTERNAL_ERROR);
    } // endif check_privileges

  // Table mode depends on the query type
  newmode= CheckMode(g, thd, newmode, &xcheck, &cras);

  if (newmode == MODE_ERROR)
    DBUG_RETURN(HA_ERR_INTERNAL_ERROR);

  // If this is the start of a new query, cleanup the previous one
  if (xp->CheckCleanup()) {
    tdbp= NULL;
    valid_info= false;
    } // endif CheckCleanup

#if 0
  if (xcheck) {
    // This must occur after CheckCleanup
    if (!g->Xchk) {
      g->Xchk= new(g) XCHK;
      ((PCHK)g->Xchk)->oldsep= GetBooleanOption("Sepindex", false);
      ((PCHK)g->Xchk)->oldpix= GetIndexInfo();
      } // endif Xchk

  } else
    g->Xchk= NULL;
#endif // 0

  if (cras)
    g->Createas= 1;       // To tell created table to ignore FLAG

  if (xtrace) {
#if 0
    htrc("xcheck=%d cras=%d\n", xcheck, cras);

    if (xcheck)
      htrc("oldsep=%d oldpix=%p\n",
              ((PCHK)g->Xchk)->oldsep, ((PCHK)g->Xchk)->oldpix);
#endif // 0
    htrc("Calling CntCheckDB db=%s cras=%d\n", GetDBName(NULL), cras);
    } // endif xtrace

  // Set or reset the good database environment
  if (CntCheckDB(g, this, GetDBName(NULL))) {
    htrc("%p external_lock: %s\n", this, g->Message);
    rc= HA_ERR_INTERNAL_ERROR;
  // This can NOT be called without open called first, but
  // the table can have been closed since then
  } else if (!tdbp || xp->CheckQuery(valid_query_id) || xmod != newmode) {
    if (tdbp) {
      // If this is called by a later query, the table may have
      // been already closed and the tdbp is not valid anymore.
      if (xp->last_query_id == valid_query_id)
        rc= CloseTable(g);
      else
        tdbp= NULL;

      } // endif tdbp

    xmod= newmode;

    // Delay open until used fields are known
  } // endif tdbp

  if (xtrace)
    htrc("external_lock: rc=%d\n", rc);

  DBUG_RETURN(rc);
} // end of external_lock


/**
  @brief
  The idea with handler::store_lock() is: The statement decides which locks
  should be needed for the table. For updates/deletes/inserts we get WRITE
  locks, for SELECT... we get read locks.

    @details
  Before adding the lock into the table lock handler (see thr_lock.c),
  mysqld calls store lock with the requested locks. Store lock can now
  modify a write lock to a read lock (or some other lock), ignore the
  lock (if we don't want to use MySQL table locks at all), or add locks
  for many tables (like we do when we are using a MERGE handler).

  Berkeley DB, for example, changes all WRITE locks to TL_WRITE_ALLOW_WRITE
  (which signals that we are doing WRITES, but are still allowing other
  readers and writers).

  When releasing locks, store_lock() is also called. In this case one
  usually doesn't have to do anything.

  In some exceptional cases MySQL may send a request for a TL_IGNORE;
  This means that we are requesting the same lock as last time and this
  should also be ignored. (This may happen when someone does a flush
  table when we have opened a part of the tables, in which case mysqld
  closes and reopens the tables and tries to get the same locks at last
  time). In the future we will probably try to remove this.

  Called from lock.cc by get_lock_data().

    @note
  In this method one should NEVER rely on table->in_use, it may, in fact,
  refer to a different thread! (this happens if get_lock_data() is called
  from mysql_lock_abort_for_thread() function)

    @see
  get_lock_data() in lock.cc
*/
THR_LOCK_DATA **ha_connect::store_lock(THD *thd,
                                       THR_LOCK_DATA **to,
                                       enum thr_lock_type lock_type)
{
  if (lock_type != TL_IGNORE && lock.type == TL_UNLOCK)
    lock.type=lock_type;
  *to++ = &lock;
  return to;
}


/**
  Searches for a pointer to the last occurrence of  the
  character c in the string src.
  Returns true on failure, false on success.
*/
static bool
strnrchr(LEX_CSTRING *ls, const char *src, size_t length, int c)
{
  const char *srcend, *s;
  for (s= srcend= src + length; s > src; s--)
  {
    if (s[-1] == c)
    {
      ls->str= s;
      ls->length= srcend - s;
      return false;
    }
  }
  return true;
}


/**
  Split filename into database and table name.
*/
static bool
filename_to_dbname_and_tablename(const char *filename,
                                 char *database, size_t database_size,
                                 char *table, size_t table_size)
{
#if defined(WIN32)
  char slash= '\\';
#else   // !WIN32
  char slash= '/';
#endif  // !WIN32
  LEX_CSTRING d, t;
  size_t length= strlen(filename);

  /* Find filename - the rightmost directory part */
  if (strnrchr(&t, filename, length, slash) || t.length + 1 > table_size)
    return true;
  memcpy(table, t.str, t.length);
  table[t.length]= '\0';
  if (!(length-= t.length))
    return true;

  length--; /* Skip slash */

  /* Find database name - the second rightmost directory part */
  if (strnrchr(&d, filename, length, slash) || d.length + 1 > database_size)
    return true;
  memcpy(database, d.str, d.length);
  database[d.length]= '\0';
  return false;
} // end of filename_to_dbname_and_tablename

/**
  @brief
  Used to delete or rename a table. By the time delete_table() has been
  called all opened references to this table will have been closed
  (and your globally shared references released) ===> too bad!!!
  The variable name will just be the name of the table.
  You will need to remove or rename any files you have created at
  this point.

    @details
  If you do not implement this, the default delete_table() is called from
  handler.cc and it will delete all files with the file extensions returned
  by bas_ext().

  Called from handler.cc by delete_table and ha_create_table(). Only used
  during create if the table_flag HA_DROP_BEFORE_CREATE was specified for
  the storage engine.

    @see
  delete_table and ha_create_table() in handler.cc
*/
int ha_connect::delete_or_rename_table(const char *name, const char *to)
{
  DBUG_ENTER("ha_connect::delete_or_rename_table");
  char db[128], tabname[128];
  int  rc= 0;
  bool ok= false;
  THD *thd= current_thd;
  int  sqlcom= thd_sql_command(thd);

  if (xtrace) {
    if (to)
      htrc("rename_table: this=%p thd=%p sqlcom=%d from=%s to=%s\n",
              this, thd, sqlcom, name, to);
    else
      htrc("delete_table: this=%p thd=%p sqlcom=%d name=%s\n",
              this, thd, sqlcom, name);

    } // endif xtrace

  if (to && (filename_to_dbname_and_tablename(to, db, sizeof(db),
                                             tabname, sizeof(tabname))
      || (*tabname == '#' && sqlcom == SQLCOM_CREATE_INDEX)))
    DBUG_RETURN(0);

  if (filename_to_dbname_and_tablename(name, db, sizeof(db),
                                       tabname, sizeof(tabname))
      || (*tabname == '#' && sqlcom == SQLCOM_CREATE_INDEX))
    DBUG_RETURN(0);

  // If a temporary file exists, all the tests below were passed
  // successfully when making it, so they are not needed anymore
  // in particular because they sometimes cause DBUG_ASSERT crash.
  if (*tabname != '#') {
    // We have to retrieve the information about this table options.
    ha_table_option_struct *pos;
    char         key[MAX_DBKEY_LENGTH];
    uint         key_length;
    TABLE_SHARE *share;

    key_length= tdc_create_key(key, db, tabname);

    // share contains the option struct that we need
    if (!(share= alloc_table_share(db, tabname, key, key_length)))
      DBUG_RETURN(rc);

#if 0
    if (*tabname == '#') {
      // These are in ???? charset after renaming
      char *p= strchr(share->path.str, '@');
      strcpy(p, share->table_name.str);
      share->path.length= strlen(share->path.str);
      share->normalized_path.length= share->path.length;
      } // endif tabname
#endif // 0

    // Get the share info from the .frm file
    if (!open_table_def(thd, share)) {
      // Now we can work
      if ((pos= share->option_struct)) {
        if (check_privileges(thd, pos, db))
          rc= HA_ERR_INTERNAL_ERROR;         // ???
        else
          if (IsFileType(GetRealType(pos)) && !pos->filename)
            ok= true;

        } // endif pos

    } else       // Avoid infamous DBUG_ASSERT
      thd->get_stmt_da()->reset_diagnostics_area();

    free_table_share(share);
  } else              // Temporary file
    ok= true;

  if (ok) {
    // Let the base handler do the job
    if (to)
      rc= handler::rename_table(name, to);
    else if ((rc= handler::delete_table(name)) == ENOENT)
      rc= 0;        // No files is not an error for CONNECT

    } // endif ok

  DBUG_RETURN(rc);
} // end of delete_or_rename_table

int ha_connect::delete_table(const char *name)
{
  return delete_or_rename_table(name, NULL);
} // end of delete_table

int ha_connect::rename_table(const char *from, const char *to)
{
  return delete_or_rename_table(from, to);
} // end of rename_table

/**
  @brief
  Given a starting key and an ending key, estimate the number of rows that
  will exist between the two keys.

  @details
  end_key may be empty, in which case determine if start_key matches any rows.

  Called from opt_range.cc by check_quick_keys().

  @see
  check_quick_keys() in opt_range.cc
*/
ha_rows ha_connect::records_in_range(uint inx, key_range *min_key,
                                               key_range *max_key)
{
  ha_rows rows;
  DBUG_ENTER("ha_connect::records_in_range");

  if (indexing < 0 || inx != active_index)
    index_init(inx, false);

  if (xtrace)
    htrc("records_in_range: inx=%d indexing=%d\n", inx, indexing);

  if (indexing > 0) {
    int          nval;
    uint         len[2];
    const uchar *key[2];
    bool         incl[2];
    key_part_map kmap[2];

    key[0]= (min_key) ? min_key->key : NULL;
    key[1]= (max_key) ? max_key->key : NULL;
    len[0]= (min_key) ? min_key->length : 0;
    len[1]= (max_key) ? max_key->length : 0;
    incl[0]= (min_key) ? (min_key->flag == HA_READ_KEY_EXACT) : false;
    incl[1]= (max_key) ? (max_key->flag == HA_READ_AFTER_KEY) : false;
    kmap[0]= (min_key) ? min_key->keypart_map : 0;
    kmap[1]= (max_key) ? max_key->keypart_map : 0;

    if ((nval= CntIndexRange(xp->g, tdbp, key, len, incl, kmap)) < 0)
      rows= HA_POS_ERROR;
    else
      rows= (ha_rows)nval;

  } else if (indexing < 0)
    rows= HA_POS_ERROR;
  else
    rows= 100000000;        // Don't use missing index

  DBUG_RETURN(rows);
} // end of records_in_range

/**
  Convert an ISO-8859-1 column name to UTF-8
*/
static char *encode(PGLOBAL g, char *cnm)
  {
  char  *buf= (char*)PlugSubAlloc(g, NULL, strlen(cnm) * 3);
  uint   dummy_errors;
  uint32 len= copy_and_convert(buf, strlen(cnm) * 3,
                               &my_charset_utf8_general_ci,
                               cnm, strlen(cnm),
                               &my_charset_latin1,
                               &dummy_errors);
  buf[len]= '\0';
  return buf;
  } // end of Encode

/**
  Store field definition for create.

  @return
    Return 0 if ok
*/
#if defined(NEW_WAY)
static bool add_fields(PGLOBAL g,
                       THD *thd,
                       Alter_info *alter_info,
                       char *name,
                       int typ, int len, int dec,
                       uint type_modifier,
                       char *rem,
//                     CHARSET_INFO *cs,
//                     void *vcolinfo,
//                     engine_option_value *create_options,
                       int flg,
                       bool dbf,
                       char v)
{
  register Create_field *new_field;
  char *length, *decimals= NULL;
  enum_field_types type;
//Virtual_column_info *vcol_info= (Virtual_column_info *)vcolinfo;
  engine_option_value *crop;
  LEX_STRING *comment;
  LEX_STRING *field_name;

  DBUG_ENTER("ha_connect::add_fields");

  if (len) {
    if (!v && typ == TYPE_STRING && len > 255)
      v= 'V';     // Change CHAR to VARCHAR

    length= (char*)PlugSubAlloc(g, NULL, 8);
    sprintf(length, "%d", len);

    if (typ == TYPE_DOUBLE) {
      decimals= (char*)PlugSubAlloc(g, NULL, 8);
      sprintf(decimals, "%d", min(dec, (min(len, 31) - 1)));
      } // endif dec

  } else
    length= NULL;

  if (!rem)
    rem= "";

  type= PLGtoMYSQL(typ, dbf, v);
  comment= thd->make_lex_string(rem, strlen(rem));
  field_name= thd->make_lex_string(name, strlen(name));

  switch (v) {
    case 'Z': type_modifier|= ZEROFILL_FLAG;
    case 'U': type_modifier|= UNSIGNED_FLAG; break;
    } // endswitch v

  if (flg) {
    engine_option_value *start= NULL, *end= NULL;
    LEX_STRING *flag= thd->make_lex_string("flag", 4);

    crop= new(thd->mem_root) engine_option_value(*flag, (ulonglong)flg,
                                                 &start, &end, thd->mem_root);
  } else
    crop= NULL;

  if (check_string_char_length(field_name, "", NAME_CHAR_LEN,
                               system_charset_info, 1)) {
    my_error(ER_TOO_LONG_IDENT, MYF(0), field_name->str); /* purecov: inspected */
    DBUG_RETURN(1);       /* purecov: inspected */
    } // endif field_name

  if (!(new_field= new Create_field()) ||
        new_field->init(thd, field_name->str, type, length, decimals,
                        type_modifier, NULL, NULL, comment, NULL,
                        NULL, NULL, 0, NULL, crop, true))
    DBUG_RETURN(1);

  alter_info->create_list.push_back(new_field);
  DBUG_RETURN(0);
} // end of add_fields
#else   // !NEW_WAY
static bool add_field(String *sql, const char *field_name, int typ,
                      int len, int dec, uint tm, const char *rem,
                      char *dft, char *xtra, int flag, bool dbf, char v)
{
  char var = (len > 255) ? 'V' : v;
  bool error= false;
  const char *type= PLGtoMYSQLtype(typ, dbf, var);

  error|= sql->append('`');
  error|= sql->append(field_name);
  error|= sql->append("` ");
  error|= sql->append(type);

  if (len && typ != TYPE_DATE) {
    error|= sql->append('(');
    error|= sql->append_ulonglong(len);

    if (!strcmp(type, "DOUBLE")) {
      error|= sql->append(',');
      // dec must be < len and < 31
      error|= sql->append_ulonglong(min(dec, (min(len, 31) - 1)));
    } else if (dec > 0 && !strcmp(type, "DECIMAL")) {
      error|= sql->append(',');
      // dec must be < len
      error|= sql->append_ulonglong(min(dec, len - 1));
    } // endif dec

    error|= sql->append(')');
    } // endif len

  if (v == 'U')
    error|= sql->append(" UNSIGNED");
  else if (v == 'Z')
    error|= sql->append(" ZEROFILL");

  if (tm)
    error|= sql->append(STRING_WITH_LEN(" NOT NULL"), system_charset_info);

  if (dft && *dft) {
    error|= sql->append(" DEFAULT ");

    if (!IsTypeNum(typ)) {
      error|= sql->append("'");
      error|= sql->append_for_single_quote(dft, strlen(dft));
      error|= sql->append("'");
    } else
      error|= sql->append(dft);

    } // endif dft

  if (xtra && *xtra) {
    error|= sql->append(" ");
    error|= sql->append(xtra);
    } // endif rem

  if (rem && *rem) {
    error|= sql->append(" COMMENT '");
    error|= sql->append_for_single_quote(rem, strlen(rem));
    error|= sql->append("'");
    } // endif rem

  if (flag) {
    error|= sql->append(" FLAG=");
    error|= sql->append_ulonglong(flag);
    } // endif flag

  error|= sql->append(',');
  return error;
} // end of add_field
#endif  // !NEW_WAY

/**
  Initialise the table share with the new columns.

  @return
    Return 0 if ok
*/
#if defined(NEW_WAY)
//static bool sql_unusable_for_discovery(THD *thd, const char *sql);

static int init_table_share(THD *thd,
                            TABLE_SHARE *table_s,
                            HA_CREATE_INFO *create_info,
                            Alter_info *alter_info)
{
  KEY         *not_used_1;
  uint         not_used_2;
  int          rc= 0;
  handler     *file;
  LEX_CUSTRING frm= {0,0};

  DBUG_ENTER("init_table_share");

#if 0
  ulonglong saved_mode= thd->variables.sql_mode;
  CHARSET_INFO *old_cs= thd->variables.character_set_client;
  Parser_state parser_state;
  char *sql_copy;
  LEX *old_lex;
  Query_arena *arena, backup;
  LEX tmp_lex;

  /*
    Ouch. Parser may *change* the string it's working on.
    Currently (2013-02-26) it is used to permanently disable
    conditional comments.
    Anyway, let's copy the caller's string...
  */
  if (!(sql_copy= thd->strmake(sql, sql_length)))
    DBUG_RETURN(HA_ERR_OUT_OF_MEM);

  if (parser_state.init(thd, sql_copy, sql_length))
    DBUG_RETURN(HA_ERR_OUT_OF_MEM);

  thd->variables.sql_mode= MODE_NO_ENGINE_SUBSTITUTION | MODE_NO_DIR_IN_CREATE;
  thd->variables.character_set_client= system_charset_info;
  old_lex= thd->lex;
  thd->lex= &tmp_lex;

  arena= thd->stmt_arena;

  if (arena->is_conventional())
    arena= 0;
  else
    thd->set_n_backup_active_arena(arena, &backup);

  lex_start(thd);

  if ((error= parse_sql(thd, & parser_state, NULL)))
    goto ret;

  if (table_s->sql_unusable_for_discovery(thd, NULL)) {
    my_error(ER_SQL_DISCOVER_ERROR, MYF(0), plugin_name(db_plugin)->str,
             db.str, table_name.str, sql_copy);
    goto ret;
    } // endif unusable

  thd->lex->create_info.db_type= plugin_data(db_plugin, handlerton *);

  if (tabledef_version.str)
    thd->lex->create_info.tabledef_version= tabledef_version;
#endif // 0

  tmp_disable_binlog(thd);

  file= mysql_create_frm_image(thd, table_s->db.str, table_s->table_name.str,
                               create_info, alter_info, C_ORDINARY_CREATE,
                               &not_used_1, &not_used_2, &frm);
  if (file)
    delete file;
  else
    rc= OPEN_FRM_CORRUPTED;

  if (!rc && frm.str) {
    table_s->option_list= 0;     // cleanup existing options ...
    table_s->option_struct= 0;   // ... if it's an assisted discovery
    rc= table_s->init_from_binary_frm_image(thd, true, frm.str, frm.length);
    } // endif frm

//ret:
  my_free(const_cast<uchar*>(frm.str));
  reenable_binlog(thd);
#if 0
  lex_end(thd->lex);
  thd->lex= old_lex;
  if (arena)
    thd->restore_active_arena(arena, &backup);
  thd->variables.sql_mode= saved_mode;
  thd->variables.character_set_client= old_cs;
#endif // 0

  if (thd->is_error() || rc) {
    thd->clear_error();
    my_error(ER_NO_SUCH_TABLE, MYF(0), table_s->db.str,
                                       table_s->table_name.str);
    DBUG_RETURN(HA_ERR_NOT_A_TABLE);
  } else
    DBUG_RETURN(0);

} // end of init_table_share
#else   // !NEW_WAY
static int init_table_share(THD* thd,
                            TABLE_SHARE *table_s,
                            HA_CREATE_INFO *create_info,
//                          char *dsn,
                            String *sql)
{
  bool oom= false;
  PTOS topt= table_s->option_struct;

  sql->length(sql->length()-1); // remove the trailing comma
  sql->append(')');

  for (ha_create_table_option *opt= connect_table_option_list;
       opt->name; opt++) {
    ulonglong   vull;
    const char *vstr;

    switch (opt->type) {
      case HA_OPTION_TYPE_ULL:
        vull= *(ulonglong*)(((char*)topt) + opt->offset);

        if (vull != opt->def_value) {
          oom|= sql->append(' ');
          oom|= sql->append(opt->name);
          oom|= sql->append('=');
          oom|= sql->append_ulonglong(vull);
          } // endif vull

        break;
      case HA_OPTION_TYPE_STRING:
        vstr= *(char**)(((char*)topt) + opt->offset);

        if (vstr) {
          oom|= sql->append(' ');
          oom|= sql->append(opt->name);
          oom|= sql->append("='");
          oom|= sql->append_for_single_quote(vstr, strlen(vstr));
          oom|= sql->append('\'');
          } // endif vstr

        break;
      case HA_OPTION_TYPE_BOOL:
        vull= *(bool*)(((char*)topt) + opt->offset);

        if (vull != opt->def_value) {
          oom|= sql->append(' ');
          oom|= sql->append(opt->name);
          oom|= sql->append('=');
          oom|= sql->append(vull ? "ON" : "OFF");
          } // endif vull

        break;
      default: // no enums here, good :)
        break;
      } // endswitch type

    if (oom)
      return HA_ERR_OUT_OF_MEM;

    } // endfor opt

  if (create_info->connect_string.length) {
//if (dsn) {
    oom|= sql->append(' ');
    oom|= sql->append("CONNECTION='");
    oom|= sql->append_for_single_quote(create_info->connect_string.str,
                                       create_info->connect_string.length);
//  oom|= sql->append_for_single_quote(dsn, strlen(dsn));
    oom|= sql->append('\'');

    if (oom)
      return HA_ERR_OUT_OF_MEM;

    } // endif string

  if (create_info->default_table_charset) {
    oom|= sql->append(' ');
    oom|= sql->append("CHARSET=");
    oom|= sql->append(create_info->default_table_charset->csname);

    if (oom)
      return HA_ERR_OUT_OF_MEM;

    } // endif charset

  if (xtrace)
    htrc("s_init: %.*s\n", sql->length(), sql->ptr());

  return table_s->init_from_sql_statement_string(thd, true,
                                                 sql->ptr(), sql->length());
} // end of init_table_share
#endif  // !NEW_WAY

// Add an option to the create_info option list
static void add_option(THD* thd, HA_CREATE_INFO *create_info,
                       const char *opname, const char *opval)
{
#if defined(NEW_WAY)
  LEX_STRING *opn= thd->make_lex_string(opname, strlen(opname));
  LEX_STRING *val= thd->make_lex_string(opval, strlen(opval));
  engine_option_value *pov, **start= &create_info->option_list, *end= NULL;

  for (pov= *start; pov; pov= pov->next)
    end= pov;

  pov= new(thd->mem_root) engine_option_value(*opn, *val, false, start, &end);
#endif   // NEW_WAY
} // end of add_option

// Used to check whether a MYSQL table is created on itself
static bool CheckSelf(PGLOBAL g, TABLE_SHARE *s, const char *host,
                      const char *db, char *tab, const char *src, int port)
{
  if (src)
    return false;
  else if (host && stricmp(host, "localhost") && strcmp(host, "127.0.0.1"))
    return false;
  else if (db && stricmp(db, s->db.str))
    return false;
  else if (tab && stricmp(tab, s->table_name.str))
    return false;
  else if (port && port != (signed)GetDefaultPort())
    return false;

  strcpy(g->Message, "This MySQL table is defined on itself");
  return true;
} // end of CheckSelf

/**
  @brief
  connect_assisted_discovery() is called when creating a table with no columns.

  @details
  When assisted discovery is used the .frm file have not already been
  created. You can overwrite some definitions at this point but the
  main purpose of it is to define the columns for some table types.

  @note
  this function is no more called in case of CREATE .. SELECT
*/
static int connect_assisted_discovery(handlerton *hton, THD* thd,
                                      TABLE_SHARE *table_s,
                                      HA_CREATE_INFO *create_info)
{
  char        v, spc= ',', qch= 0;
  const char *fncn= "?";
  const char *user, *fn, *db, *host, *pwd, *sep, *tbl, *src;
  const char *col, *ocl, *rnk, *pic, *fcl, *skc;
  char       *tab, *dsn, *shm; 
#if defined(WIN32)
  char       *nsp= NULL, *cls= NULL;
#endif   // WIN32
  int         port= 0, hdr= 0, mxr __attribute__((unused))= 0, mxe= 0, rc= 0;
  int         cop __attribute__((unused)) = 0;
  uint        tm, fnc= FNC_NO, supfnc= (FNC_NO | FNC_COL);
  bool        bif, ok= false, dbf= false;
  TABTYPE     ttp= TAB_UNDEF;
  PQRYRES     qrp= NULL;
  PCOLRES     crp;
  PCONNECT    xp= NULL;
  PGLOBAL     g= GetPlug(thd, xp);
  PDBUSER     dup= PlgGetUser(g);
  PCATLG      cat= (dup) ? dup->Catalog : NULL;
  PTOS        topt= table_s->option_struct;
#if defined(NEW_WAY)
//CHARSET_INFO *cs;
  Alter_info  alter_info;
#else   // !NEW_WAY
  char        buf[1024];
  String      sql(buf, sizeof(buf), system_charset_info);

  sql.copy(STRING_WITH_LEN("CREATE TABLE whatever ("), system_charset_info);
#endif  // !NEW_WAY

  if (!g)
    return HA_ERR_INTERNAL_ERROR;

  user= host= pwd= tbl= src= col= ocl= pic= fcl= skc= rnk= dsn= NULL;

  // Get the useful create options
  ttp= GetTypeID(topt->type);
  fn=  topt->filename;
  tab= (char*)topt->tabname;
  src= topt->srcdef;
  db=  topt->dbname;
  fncn= topt->catfunc;
  fnc= GetFuncID(fncn);
  sep= topt->separator;
  spc= (!sep || !strcmp(sep, "\\t")) ? '\t' : *sep;
  qch= topt->qchar ? *topt->qchar : (signed)topt->quoted >= 0 ? '"' : 0;
  hdr= (int)topt->header;
  tbl= topt->tablist;
  col= topt->colist;

  if (topt->oplist) {
    host= GetListOption(g, "host", topt->oplist, "localhost");
    user= GetListOption(g, "user", topt->oplist, "root");
    // Default value db can come from the DBNAME=xxx option.
    db= GetListOption(g, "database", topt->oplist, db);
    col= GetListOption(g, "colist", topt->oplist, col);
    ocl= GetListOption(g, "occurcol", topt->oplist, NULL);
    pic= GetListOption(g, "pivotcol", topt->oplist, NULL);
    fcl= GetListOption(g, "fnccol", topt->oplist, NULL);
    skc= GetListOption(g, "skipcol", topt->oplist, NULL);
    rnk= GetListOption(g, "rankcol", topt->oplist, NULL);
    pwd= GetListOption(g, "password", topt->oplist);
#if defined(WIN32)
    nsp= GetListOption(g, "namespace", topt->oplist);
    cls= GetListOption(g, "class", topt->oplist);
#endif   // WIN32
    port= atoi(GetListOption(g, "port", topt->oplist, "0"));
    mxr= atoi(GetListOption(g,"maxres", topt->oplist, "0"));
    mxe= atoi(GetListOption(g,"maxerr", topt->oplist, "0"));
#if defined(PROMPT_OK)
    cop= atoi(GetListOption(g, "checkdsn", topt->oplist, "0"));
#endif   // PROMPT_OK
  } else {
    host= "localhost";
    user= "root";
  } // endif option_list

  if (!(shm= (char*)db))
    db= table_s->db.str;                     // Default value

  // Check table type
  if (ttp == TAB_UNDEF) {
    topt->type= (src) ? "MYSQL" : (tab) ? "PROXY" : "DOS";
    ttp= GetTypeID(topt->type);
    sprintf(g->Message, "No table_type. Was set to %s", topt->type);
    push_warning(thd, Sql_condition::WARN_LEVEL_WARN, 0, g->Message);
    add_option(thd, create_info, "table_type", topt->type);
  } else if (ttp == TAB_NIY) {
    sprintf(g->Message, "Unsupported table type %s", topt->type);
    my_message(ER_UNKNOWN_ERROR, g->Message, MYF(0));
    return HA_ERR_INTERNAL_ERROR;
  } // endif ttp

  if (!tab) {
    if (ttp == TAB_TBL) {
      // Make tab the first table of the list
      char *p;

      if (!tbl) {
        strcpy(g->Message, "Missing table list");
        my_message(ER_UNKNOWN_ERROR, g->Message, MYF(0));
        return HA_ERR_INTERNAL_ERROR;
        } // endif tbl

      tab= (char*)PlugSubAlloc(g, NULL, strlen(tbl) + 1);
      strcpy(tab, tbl);

      if ((p= strchr(tab, ',')))
        *p= 0;

      if ((p=strchr(tab, '.'))) {
        *p= 0;
        db= tab;
        tab= p + 1;
        } // endif p

    } else if (ttp != TAB_ODBC || !(fnc & (FNC_TABLE | FNC_COL)))
      tab= table_s->table_name.str;              // Default value

#if defined(NEW_WAY)
//  add_option(thd, create_info, "tabname", tab);
#endif   // NEW_WAY
    } // endif tab

  switch (ttp) {
#if defined(ODBC_SUPPORT)
    case TAB_ODBC:
      dsn= create_info->connect_string.str;

      if (fnc & (FNC_DSN | FNC_DRIVER)) {
        ok= true;
#if defined(PROMPT_OK)
      } else if (!stricmp(thd->main_security_ctx.host, "localhost")
                && cop == 1) {
        if ((dsn = ODBCCheckConnection(g, dsn, cop)) != NULL) {
          thd->make_lex_string(&create_info->connect_string, dsn, strlen(dsn));
          ok= true;
          } // endif dsn
#endif   // PROMPT_OK

      } else if (!dsn)
        sprintf(g->Message, "Missing %s connection string", topt->type);
      else
        ok= true;

      supfnc |= (FNC_TABLE | FNC_DSN | FNC_DRIVER);
      break;
#endif   // ODBC_SUPPORT
    case TAB_DBF:
      dbf= true;
      // Passthru
    case TAB_CSV:
      if (!fn && fnc != FNC_NO)
        sprintf(g->Message, "Missing %s file name", topt->type);
      else
        ok= true;

      break;
#if defined(MYSQL_SUPPORT)
    case TAB_MYSQL:
      ok= true;

      if (create_info->connect_string.str) {
        int     len= create_info->connect_string.length;
        PMYDEF  mydef= new(g) MYSQLDEF();

        dsn= (char*)PlugSubAlloc(g, NULL, len + 1);
        strncpy(dsn, create_info->connect_string.str, len);
        dsn[len]= 0;
        mydef->SetName(create_info->alias);
        mydef->SetCat(cat);

        if (!mydef->ParseURL(g, dsn, false)) {
          if (mydef->GetHostname())
            host= mydef->GetHostname();

          if (mydef->GetUsername())
            user= mydef->GetUsername();

          if (mydef->GetPassword())
            pwd=  mydef->GetPassword();

          if (mydef->GetDatabase())
            db= mydef->GetDatabase();

          if (mydef->GetTabname())
            tab= mydef->GetTabname();

          if (mydef->GetPortnumber())
            port= mydef->GetPortnumber();

        } else
          ok= false;

      } else if (!user)
        user= "root";

      if (CheckSelf(g, table_s, host, db, tab, src, port))
        ok= false;

      break;
#endif   // MYSQL_SUPPORT
#if defined(WIN32)
    case TAB_WMI:
      ok= true;
      break;
#endif   // WIN32
    case TAB_PIVOT:
      supfnc= FNC_NO;
    case TAB_PRX:
    case TAB_TBL:
    case TAB_XCL:
    case TAB_OCCUR:
      if (!src && !stricmp(tab, create_info->alias) &&
         (!db || !stricmp(db, table_s->db.str)))
        sprintf(g->Message, "A %s table cannot refer to itself", topt->type);
      else
        ok= true;

      break;
    case TAB_OEM:
      if (topt->module && topt->subtype)
        ok= true;
      else
        strcpy(g->Message, "Missing OEM module or subtype");

      break;
    default:
      sprintf(g->Message, "Cannot get column info for table type %s", topt->type);
      break;
    } // endif ttp

  // Check for supported catalog function
  if (ok && !(supfnc & fnc)) {
    sprintf(g->Message, "Unsupported catalog function %s for table type %s",
                        fncn, topt->type);
    ok= false;
    } // endif supfnc

  if (src && fnc != FNC_NO) {
    strcpy(g->Message, "Cannot make catalog table from srcdef");
    ok= false;
    } // endif src

  if (ok) {
    char   *cnm, *rem, *dft, *xtra;
    int     i, len, prec, dec, typ, flg;

    if (cat)
      cat->SetDataPath(g, table_s->db.str);
    else
      return HA_ERR_INTERNAL_ERROR;           // Should never happen

    if (src && ttp != TAB_PIVOT && ttp != TAB_ODBC) {
      qrp= SrcColumns(g, host, db, user, pwd, src, port);

      if (qrp && ttp == TAB_OCCUR)
        if (OcrSrcCols(g, qrp, col, ocl, rnk)) {
          my_message(ER_UNKNOWN_ERROR, g->Message, MYF(0));
          return HA_ERR_INTERNAL_ERROR;
          } // endif OcrSrcCols

    } else switch (ttp) {
      case TAB_DBF:
        qrp= DBFColumns(g, fn, fnc == FNC_COL);
        break;
#if defined(ODBC_SUPPORT)
      case TAB_ODBC:
        switch (fnc) {
          case FNC_NO:
          case FNC_COL:
            if (src) {
              qrp= ODBCSrcCols(g, dsn, (char*)src);
              src= NULL;     // for next tests
            } else
              qrp= ODBCColumns(g, dsn, shm, tab, NULL, mxr, fnc == FNC_COL);

            break;
          case FNC_TABLE:
            qrp= ODBCTables(g, dsn, shm, tab, mxr, true);
            break;
          case FNC_DSN:
            qrp= ODBCDataSources(g, mxr, true);
            break;
          case FNC_DRIVER:
            qrp= ODBCDrivers(g, mxr, true);
            break;
          default:
            sprintf(g->Message, "invalid catfunc %s", fncn);
            break;
        } // endswitch info

        break;
#endif   // ODBC_SUPPORT
#if defined(MYSQL_SUPPORT)
      case TAB_MYSQL:
        qrp= MyColumns(g, thd, host, db, user, pwd, tab,
                       NULL, port, fnc == FNC_COL);
        break;
#endif   // MYSQL_SUPPORT
      case TAB_CSV:
        qrp= CSVColumns(g, fn, spc, qch, hdr, mxe, fnc == FNC_COL);
        break;
#if defined(WIN32)
      case TAB_WMI:
        qrp= WMIColumns(g, nsp, cls, fnc == FNC_COL);
        break;
#endif   // WIN32
      case TAB_PRX:
      case TAB_TBL:
      case TAB_XCL:
      case TAB_OCCUR:
        bif= fnc == FNC_COL;
        qrp= TabColumns(g, thd, db, tab, bif);

        if (!qrp && bif && fnc != FNC_COL)         // tab is a view
          qrp= MyColumns(g, thd, host, db, user, pwd, tab, NULL, port, false);

        if (qrp && ttp == TAB_OCCUR && fnc != FNC_COL)
          if (OcrColumns(g, qrp, col, ocl, rnk)) {
            my_message(ER_UNKNOWN_ERROR, g->Message, MYF(0));
            return HA_ERR_INTERNAL_ERROR;
            } // endif OcrColumns

        break;
      case TAB_PIVOT:
        qrp= PivotColumns(g, tab, src, pic, fcl, skc, host, db, user, pwd, port);
        break;
      case TAB_OEM:
        qrp= OEMColumns(g, topt, tab, (char*)db, fnc == FNC_COL);
        break;
      default:
        strcpy(g->Message, "System error during assisted discovery");
        break;
      } // endswitch ttp

    if (!qrp) {
      my_message(ER_UNKNOWN_ERROR, g->Message, MYF(0));
      return HA_ERR_INTERNAL_ERROR;
      } // endif qrp

    if (fnc != FNC_NO || src || ttp == TAB_PIVOT) {
      // Catalog like table
      for (crp= qrp->Colresp; !rc && crp; crp= crp->Next) {
        cnm= encode(g, crp->Name);
        typ= crp->Type;
        len= crp->Length;
        dec= crp->Prec;
        flg= crp->Flag;
        v= crp->Var;

        if (!len && typ == TYPE_STRING)
          len= 256;      // STRBLK's have 0 length

        // Now add the field
#if defined(NEW_WAY)
        rc= add_fields(g, thd, &alter_info, cnm, typ, len, dec,
                       NOT_NULL_FLAG, "", flg, dbf, v);
#else   // !NEW_WAY
        if (add_field(&sql, cnm, typ, len, dec, NOT_NULL_FLAG,
                      NULL, NULL, NULL, flg, dbf, v))
          rc= HA_ERR_OUT_OF_MEM;
#endif  // !NEW_WAY
      } // endfor crp

    } else              // Not a catalog table
      for (i= 0; !rc && i < qrp->Nblin; i++) {
        typ= len= prec= dec= 0;
        tm= NOT_NULL_FLAG;
        cnm= (char*)"noname";
        dft= xtra= NULL;
#if defined(NEW_WAY)
        rem= "";
//      cs= NULL;
#else   // !NEW_WAY
        rem= NULL;
#endif  // !NEW_WAY

        for (crp= qrp->Colresp; crp; crp= crp->Next)
          switch (crp->Fld) {
            case FLD_NAME:
              cnm= encode(g, crp->Kdata->GetCharValue(i));
              break;
            case FLD_TYPE:
              typ= crp->Kdata->GetIntValue(i);
              v = (crp->Nulls) ? crp->Nulls[i] : 0;
              break;
            case FLD_PREC:
              // PREC must be always before LENGTH
              len= prec= crp->Kdata->GetIntValue(i);
              break;
            case FLD_LENGTH:
              len= crp->Kdata->GetIntValue(i);
              break;
            case FLD_SCALE:
              dec= crp->Kdata->GetIntValue(i);
              break;
            case FLD_NULL:
              if (crp->Kdata->GetIntValue(i))
                tm= 0;               // Nullable

              break;
            case FLD_REM:
              rem= crp->Kdata->GetCharValue(i);
              break;
//          case FLD_CHARSET:
              // No good because remote table is already translated
//            if (*(csn= crp->Kdata->GetCharValue(i)))
//              cs= get_charset_by_name(csn, 0);

//            break;
            case FLD_DEFAULT:
              dft= crp->Kdata->GetCharValue(i);
              break;
            case FLD_EXTRA:
              xtra= crp->Kdata->GetCharValue(i);

              // Auto_increment is not supported yet
              if (!stricmp(xtra, "AUTO_INCREMENT"))
                xtra= NULL;

              break;
            default:
              break;                 // Ignore
            } // endswitch Fld

#if defined(ODBC_SUPPORT)
        if (ttp == TAB_ODBC) {
          int plgtyp;

          // typ must be PLG type, not SQL type
          if (!(plgtyp= TranslateSQLType(typ, dec, prec, v))) {
            sprintf(g->Message, "Unsupported SQL type %d", typ);
            my_message(ER_UNKNOWN_ERROR, g->Message, MYF(0));
            return HA_ERR_INTERNAL_ERROR;
          } else
            typ= plgtyp;

          switch (typ) {
            case TYPE_DOUBLE:
              // Some data sources do not count dec in length (prec)
              prec += (dec + 2);        // To be safe
            case TYPE_DECIM:
              break;
            default:
              dec= 0;
            } // endswitch typ

          } // endif ttp
#endif   // ODBC_SUPPORT

        // Make the arguments as required by add_fields
        if (typ == TYPE_DATE)
          prec= 0;
        else if (typ == TYPE_DOUBLE)
          prec= len;

        // Now add the field
#if defined(NEW_WAY)
        rc= add_fields(g, thd, &alter_info, cnm, typ, prec, dec,
                       tm, rem, 0, dbf, v);
#else   // !NEW_WAY
        if (add_field(&sql, cnm, typ, prec, dec, tm, rem, dft, xtra,
                      0, dbf, v))
          rc= HA_ERR_OUT_OF_MEM;
#endif  // !NEW_WAY
        } // endfor i

#if defined(NEW_WAY)
    rc= init_table_share(thd, table_s, create_info, &alter_info);
#else   // !NEW_WAY
    if (!rc)
      rc= init_table_share(thd, table_s, create_info, &sql);
//    rc= init_table_share(thd, table_s, create_info, dsn, &sql);
#endif   // !NEW_WAY

    return rc;
    } // endif ok

  my_message(ER_UNKNOWN_ERROR, g->Message, MYF(0));
  return HA_ERR_INTERNAL_ERROR;
} // end of connect_assisted_discovery

/**
  Get the database name from a qualified table name.
*/
char *ha_connect::GetDBfromName(const char *name)
{
  char *db, dbname[128], tbname[128];

  if (filename_to_dbname_and_tablename(name, dbname, sizeof(dbname),
                                             tbname, sizeof(tbname)))
    *dbname= 0;

  if (*dbname) {
    assert(xp && xp->g);
    db= (char*)PlugSubAlloc(xp->g, NULL, strlen(dbname + 1));
    strcpy(db, dbname);
  } else
    db= NULL;

  return db;
} // end of GetDBfromName


/**
  @brief
  create() is called to create a database. The variable name will have the name
  of the table.

  @details
  When create() is called you do not need to worry about
  opening the table. Also, the .frm file will have already been
  created so adjusting create_info is not necessary. You can overwrite
  the .frm file at this point if you wish to change the table
  definition, but there are no methods currently provided for doing
  so.

  Called from handle.cc by ha_create_table().

  @note
  Currently we do some checking on the create definitions and stop
  creating if an error is found. We wish we could change the table
  definition such as providing a default table type. However, as said
  above, there are no method to do so.

  @see
  ha_create_table() in handle.cc
*/

int ha_connect::create(const char *name, TABLE *table_arg,
                       HA_CREATE_INFO *create_info)
{
  int     rc= RC_OK;
  bool    dbf;
  Field* *field;
  Field  *fp;
  TABTYPE type;
  TABLE  *st= table;                       // Probably unuseful
  THD    *thd= ha_thd();
  xp= GetUser(thd, xp);
  PGLOBAL g= xp->g;

  DBUG_ENTER("ha_connect::create");
  int  sqlcom= thd_sql_command(table_arg->in_use);
  PTOS options= GetTableOptionStruct(table_arg);

  table= table_arg;         // Used by called functions

  if (xtrace)
    htrc("create: this=%p thd=%p xp=%p g=%p sqlcom=%d name=%s\n",
           this, thd, xp, g, sqlcom, GetTableName());

  // CONNECT engine specific table options:
  DBUG_ASSERT(options);
  type= GetTypeID(options->type);

  // Check table type
  if (type == TAB_UNDEF) {
    options->type= (options->srcdef)  ? "MYSQL" :
                   (options->tabname) ? "PROXY" : "DOS";
    type= GetTypeID(options->type);
    sprintf(g->Message, "No table_type. Will be set to %s", options->type);

    if (sqlcom == SQLCOM_CREATE_TABLE)
      push_warning(thd, Sql_condition::WARN_LEVEL_WARN, 0, g->Message);

  } else if (type == TAB_NIY) {
    sprintf(g->Message, "Unsupported table type %s", options->type);
    my_message(ER_UNKNOWN_ERROR, g->Message, MYF(0));
    DBUG_RETURN(HA_ERR_INTERNAL_ERROR);
  } // endif ttp

  if (check_privileges(thd, options, GetDBfromName(name)))
    DBUG_RETURN(HA_ERR_INTERNAL_ERROR);

  if (options->data_charset) {
    const CHARSET_INFO *data_charset;

    if (!(data_charset= get_charset_by_csname(options->data_charset,
                                              MY_CS_PRIMARY, MYF(0)))) {
      my_error(ER_UNKNOWN_CHARACTER_SET, MYF(0), options->data_charset);
      DBUG_RETURN(HA_ERR_INTERNAL_ERROR);
      } // endif charset

    if (type == TAB_XML && data_charset != &my_charset_utf8_general_ci) {
      my_printf_error(ER_UNKNOWN_ERROR,
                      "DATA_CHARSET='%s' is not supported for TABLE_TYPE=XML",
                        MYF(0), options->data_charset);
      DBUG_RETURN(HA_ERR_INTERNAL_ERROR);
      } // endif utf8

    } // endif charset

  if (!g) {
    rc= HA_ERR_INTERNAL_ERROR;
    DBUG_RETURN(rc);
  } else
    dbf= (GetTypeID(options->type) == TAB_DBF && !options->catfunc);

  // Can be null in ALTER TABLE
  if (create_info->alias)
    // Check whether a table is defined on itself
    switch (type) {
      case TAB_PRX:
      case TAB_XCL:
      case TAB_PIVOT:
      case TAB_OCCUR:
        if (options->srcdef) {
          strcpy(g->Message, "Cannot check looping reference");
          push_warning(thd, Sql_condition::WARN_LEVEL_WARN, 0, g->Message);
        } else if (options->tabname) {
          if (!stricmp(options->tabname, create_info->alias) &&
             (!options->dbname || !stricmp(options->dbname, table_arg->s->db.str))) {
            sprintf(g->Message, "A %s table cannot refer to itself",
                                options->type);
            my_message(ER_UNKNOWN_ERROR, g->Message, MYF(0));
            DBUG_RETURN(HA_ERR_INTERNAL_ERROR);
            } // endif tab

        } else {
          strcpy(g->Message, "Missing object table name or definition");
          my_message(ER_UNKNOWN_ERROR, g->Message, MYF(0));
          DBUG_RETURN(HA_ERR_INTERNAL_ERROR);
        } // endif tabname

      case TAB_MYSQL:
       {const char *src= options->srcdef;
        char *host, *db, *tab= (char*)options->tabname;
        int   port;

        host= GetListOption(g, "host", options->oplist, NULL);
        db= GetListOption(g, "database", options->oplist, NULL);
        port= atoi(GetListOption(g, "port", options->oplist, "0"));

        if (create_info->connect_string.str) {
          char   *dsn;
          int     len= create_info->connect_string.length;
          PMYDEF  mydef= new(g) MYSQLDEF();
          PDBUSER dup= PlgGetUser(g);
          PCATLG  cat= (dup) ? dup->Catalog : NULL;

          dsn= (char*)PlugSubAlloc(g, NULL, len + 1);
          strncpy(dsn, create_info->connect_string.str, len);
          dsn[len]= 0;
          mydef->SetName(create_info->alias);
          mydef->SetCat(cat);

          if (!mydef->ParseURL(g, dsn, false)) {
            if (mydef->GetHostname())
              host= mydef->GetHostname();

            if (mydef->GetDatabase())
              db= mydef->GetDatabase();

            if (mydef->GetTabname())
              tab= mydef->GetTabname();

            if (mydef->GetPortnumber())
              port= mydef->GetPortnumber();

          } else {
            my_message(ER_UNKNOWN_ERROR, g->Message, MYF(0));
            DBUG_RETURN(HA_ERR_INTERNAL_ERROR);
          } // endif ParseURL

          } // endif connect_string

        if (CheckSelf(g, table_arg->s, host, db, tab, src, port)) {
          my_message(ER_UNKNOWN_ERROR, g->Message, MYF(0));
          DBUG_RETURN(HA_ERR_INTERNAL_ERROR);
          } // endif CheckSelf

       }break;
      default: /* do nothing */;
        break;
     } // endswitch ttp

  if (type == TAB_XML) {
    bool  dom;                  // True: MS-DOM, False libxml2
    char *xsup= GetListOption(g, "Xmlsup", options->oplist, "*");

    // Note that if no support is specified, the default is MS-DOM
    // on Windows and libxml2 otherwise
    switch (*xsup) {
      case '*':
#if defined(WIN32)
        dom= true;
#else   // !WIN32
        dom= false;
#endif  // !WIN32
        break;
      case 'M':
      case 'D':
        dom= true;
        break;
      default:
        dom= false;
        break;
      } // endswitch xsup

#if !defined(DOMDOC_SUPPORT)
    if (dom) {
      strcpy(g->Message, "MS-DOM not supported by this version");
      xsup= NULL;
      } // endif DomDoc
#endif   // !DOMDOC_SUPPORT

#if !defined(LIBXML2_SUPPORT)
    if (!dom) {
      strcpy(g->Message, "libxml2 not supported by this version");
      xsup= NULL;
      } // endif Libxml2
#endif   // !LIBXML2_SUPPORT

    if (!xsup) {
      my_message(ER_UNKNOWN_ERROR, g->Message, MYF(0));
      rc= HA_ERR_INTERNAL_ERROR;
      DBUG_RETURN(rc);
      } // endif xsup

    } // endif type

  // Check column types
  for (field= table_arg->field; *field; field++) {
    fp= *field;

    if (fp->vcol_info && !fp->stored_in_db)
      continue;            // This is a virtual column

    if (fp->flags & AUTO_INCREMENT_FLAG) {
      strcpy(g->Message, "Auto_increment is not supported yet");
      my_message(ER_UNKNOWN_ERROR, g->Message, MYF(0));
      rc= HA_ERR_INTERNAL_ERROR;
      DBUG_RETURN(rc);
      } // endif flags

    if (fp->flags & (BLOB_FLAG | ENUM_FLAG | SET_FLAG)) {
      sprintf(g->Message, "Unsupported type for column %s",
                          fp->field_name);
      my_message(ER_UNKNOWN_ERROR, g->Message, MYF(0));
      rc= HA_ERR_INTERNAL_ERROR;
      DBUG_RETURN(rc);
      } // endif flags

    switch (fp->type()) {
      case MYSQL_TYPE_SHORT:
      case MYSQL_TYPE_LONG:
      case MYSQL_TYPE_FLOAT:
      case MYSQL_TYPE_DOUBLE:
      case MYSQL_TYPE_TIMESTAMP:
      case MYSQL_TYPE_DATE:
      case MYSQL_TYPE_TIME:
      case MYSQL_TYPE_DATETIME:
      case MYSQL_TYPE_YEAR:
      case MYSQL_TYPE_NEWDATE:
      case MYSQL_TYPE_LONGLONG:
      case MYSQL_TYPE_TINY:
      case MYSQL_TYPE_DECIMAL:
      case MYSQL_TYPE_NEWDECIMAL:
      case MYSQL_TYPE_INT24:
        break;                     // Ok
      case MYSQL_TYPE_VARCHAR:
      case MYSQL_TYPE_VAR_STRING:
      case MYSQL_TYPE_STRING:
        if (!fp->field_length) {
          sprintf(g->Message, "Unsupported 0 length for column %s",
                              fp->field_name);
          rc= HA_ERR_INTERNAL_ERROR;
          my_printf_error(ER_UNKNOWN_ERROR,
                          "Unsupported 0 length for column %s",
                          MYF(0), fp->field_name);
          DBUG_RETURN(rc);
          } // endif fp

        break;                     // To be checked
      case MYSQL_TYPE_BIT:
      case MYSQL_TYPE_NULL:
      case MYSQL_TYPE_ENUM:
      case MYSQL_TYPE_SET:
      case MYSQL_TYPE_TINY_BLOB:
      case MYSQL_TYPE_MEDIUM_BLOB:
      case MYSQL_TYPE_LONG_BLOB:
      case MYSQL_TYPE_BLOB:
      case MYSQL_TYPE_GEOMETRY:
      default:
//      fprintf(stderr, "Unsupported type column %s\n", fp->field_name);
        sprintf(g->Message, "Unsupported type for column %s",
                            fp->field_name);
        rc= HA_ERR_INTERNAL_ERROR;
        my_printf_error(ER_UNKNOWN_ERROR, "Unsupported type for column %s",
                        MYF(0), fp->field_name);
        DBUG_RETURN(rc);
        break;
      } // endswitch type

    if ((fp)->real_maybe_null() && !IsTypeNullable(type)) {
      my_printf_error(ER_UNKNOWN_ERROR,
                      "Table type %s does not support nullable columns",
                      MYF(0), options->type);
      DBUG_RETURN(HA_ERR_UNSUPPORTED);
      } // endif !nullable

    if (dbf) {
      bool b= false;

      if ((b= strlen(fp->field_name) > 10))
        sprintf(g->Message, "DBF: Column name '%s' is too long (max=10)",
                            fp->field_name);
      else if ((b= fp->field_length > 255))
        sprintf(g->Message, "DBF: Column length too big for '%s' (max=255)",
                            fp->field_name);

      if (b) {
        my_message(ER_UNKNOWN_ERROR, g->Message, MYF(0));
        rc= HA_ERR_INTERNAL_ERROR;
        DBUG_RETURN(rc);
        } // endif b

      } // endif dbf

    } // endfor field

  if ((sqlcom == SQLCOM_CREATE_TABLE || *GetTableName() == '#')
        && IsFileType(type) && !options->filename) {
    // The file name is not specified, create a default file in
    // the database directory named table_name.table_type.
    // (temporarily not done for XML because a void file causes
    // the XML parsers to report an error on the first Insert)
    char buf[256], fn[_MAX_PATH], dbpath[128], lwt[12];
    int  h;

    strcpy(buf, GetTableName());

    // Check for incompatible options
    if (options->sepindex) {
      my_message(ER_UNKNOWN_ERROR,
            "SEPINDEX is incompatible with unspecified file name",
            MYF(0));
      DBUG_RETURN(HA_ERR_UNSUPPORTED);
    } else if (GetTypeID(options->type) == TAB_VEC)
      if (!table->s->max_rows || options->split) {
        my_printf_error(ER_UNKNOWN_ERROR,
            "%s tables whose file name is unspecified cannot be split",
            MYF(0), options->type);
        DBUG_RETURN(HA_ERR_UNSUPPORTED);
      } else if (options->header == 2) {
        my_printf_error(ER_UNKNOWN_ERROR,
        "header=2 is not allowed for %s tables whose file name is unspecified",
            MYF(0), options->type);
        DBUG_RETURN(HA_ERR_UNSUPPORTED);
      } // endif's

    // Fold type to lower case
    for (int i= 0; i < 12; i++)
      if (!options->type[i]) {
        lwt[i]= 0;
        break;
      } else
        lwt[i]= tolower(options->type[i]);

    strcat(strcat(buf, "."), lwt);
    sprintf(g->Message, "No file name. Table will use %s", buf);

    if (sqlcom == SQLCOM_CREATE_TABLE)
      push_warning(thd, Sql_condition::WARN_LEVEL_WARN, 0, g->Message);

    strcat(strcat(strcpy(dbpath, "./"), table->s->db.str), "/");
    PlugSetPath(fn, buf, dbpath);

    if ((h= ::open(fn, O_CREAT | O_EXCL, 0666)) == -1) {
      if (errno == EEXIST)
        sprintf(g->Message, "Default file %s already exists", fn);
      else
        sprintf(g->Message, "Error %d creating file %s", errno, fn);

      push_warning(thd, Sql_condition::WARN_LEVEL_WARN, 0, g->Message);
    } else
      ::close(h);

    if (type == TAB_FMT || options->readonly)
      push_warning(thd, Sql_condition::WARN_LEVEL_WARN, 0,
        "Congratulation, you just created a read-only void table!");

    } // endif

  if (xtrace)
    htrc("xchk=%p createas=%d\n", g->Xchk, g->Createas);

  // To check whether indices have to be made or remade
  if (!g->Xchk) {
    PIXDEF xdp;

    // We should be in CREATE TABLE or ALTER_TABLE
    if (sqlcom != SQLCOM_CREATE_TABLE && sqlcom != SQLCOM_ALTER_TABLE)
      push_warning(thd, Sql_condition::WARN_LEVEL_WARN, 0,
        "Wrong command in create, please contact CONNECT team");

    if (sqlcom == SQLCOM_ALTER_TABLE && g->Alchecked == 0 &&
        (!IsFileType(type) || FileExists(options->filename))) {
      // This is an ALTER to CONNECT from another engine.
      // It cannot be accepted because the table data would be lost
      // except when the target file does not exist.
      strcpy(g->Message, "Operation denied. Table data would be lost.");
      my_message(ER_UNKNOWN_ERROR, g->Message, MYF(0));
      DBUG_RETURN(HA_ERR_INTERNAL_ERROR);
      } // endif outward

    // Get the index definitions
    if (xdp= GetIndexInfo()) {
      if (GetIndexType(type) == 1) {
        PDBUSER dup= PlgGetUser(g);
        PCATLG  cat= (dup) ? dup->Catalog : NULL;

        if (cat) {
          cat->SetDataPath(g, table_arg->s->db.str);

          if ((rc= optimize(table->in_use, NULL))) {
            htrc("Create rc=%d %s\n", rc, g->Message);
            my_message(ER_UNKNOWN_ERROR, g->Message, MYF(0));
            rc= HA_ERR_INTERNAL_ERROR;
          } else
            CloseTable(g);

          } // endif cat
    
      } else if (!GetIndexType(type)) {
        sprintf(g->Message, "Table type %s is not indexable", options->type);
        my_message(ER_UNKNOWN_ERROR, g->Message, MYF(0));
        rc= HA_ERR_UNSUPPORTED;
      } // endif index type

      } // endif xdp

  } else {
    // This should not happen anymore with indexing new way
    my_message(ER_UNKNOWN_ERROR,
               "CONNECT index modification should be in-place", MYF(0));
    DBUG_RETURN(HA_ERR_UNSUPPORTED);
<<<<<<< HEAD
#if 0
    PIXDEF xdp= GetIndexInfo();
    PCHK   xcp= (PCHK)g->Xchk;

    if (xdp) {
      if (!IsTypeIndexable(type)) {
        g->Xchk= NULL;
        sprintf(g->Message, "Table type %s is not indexable", options->type);
        my_message(ER_UNKNOWN_ERROR, g->Message, MYF(0));
        rc= HA_ERR_INTERNAL_ERROR;
      } else {
        xcp->newpix= xdp;
        xcp->newsep= GetBooleanOption("Sepindex", false);
      } // endif Indexable

    } else if (!xcp->oldpix)
      g->Xchk= NULL;

    if (xtrace && g->Xchk)
      htrc("oldsep=%d newsep=%d oldpix=%p newpix=%p\n",
              xcp->oldsep, xcp->newsep, xcp->oldpix, xcp->newpix);

//  if (g->Xchk &&
//      (sqlcom != SQLCOM_CREATE_INDEX && sqlcom != SQLCOM_DROP_INDEX)) {
    if (g->Xchk) {
      PIXDEF xp1, xp2;
      bool   b= false;        // true if index changes

      if (xcp->oldsep == xcp->newsep) {
        for (xp1= xcp->newpix, xp2= xcp->oldpix;
             xp1 || xp2;
             xp1= xp1->Next, xp2= xp2->Next)
          if (!xp1 || !xp2 || !IsSameIndex(xp1, xp2)) {
            b= true;
            break;
            } // endif xp1

      } else
        b= true;

      if (!b)
        g->Xchk= NULL;

#if 0
      if (b) {
        // CONNECT does not support indexing via ALTER TABLE
        my_message(ER_UNKNOWN_ERROR,
           "CONNECT does not support index modification via ALTER TABLE",
           MYF(0));
        DBUG_RETURN(HA_ERR_UNSUPPORTED);
        } // endif b
#endif // 0

      } // endif Xchk

#endif // 0
=======
>>>>>>> 187e4169
  } // endif Xchk

  table= st;
  DBUG_RETURN(rc);
} // end of create

/**
  Used to check whether a file based outward table can be populated by
  an ALTER TABLE command. The conditions are:
  - file does not exist or is void
  - user has file privilege
*/
bool ha_connect::FileExists(const char *fn)
{
  if (!fn || !*fn)
    return false;

  if (table) {
    char *s, filename[_MAX_PATH], path[128];
    int   n;
    struct stat info;

    if (check_access(ha_thd(), FILE_ACL, table->s->db.str,
                     NULL, NULL, 0, 0))
      return true;

#if defined(WIN32)
    s= "\\";
#else   // !WIN32
    s= "/";
#endif  // !WIN32

    strcat(strcat(strcat(strcpy(path, "."), s), table->s->db.str), s);
    PlugSetPath(filename, fn, path);
    n= stat(filename, &info);

    if (n < 0) {
      if (errno != ENOENT) {
        char buf[_MAX_PATH + 20];

        sprintf(buf, "Error %d for file %s", errno, filename);
        push_warning(table->in_use, Sql_condition::WARN_LEVEL_WARN, 0, buf);
        return true;
      } else
        return false;

    } else
      return (info.st_size) ? true : false;

    } // endif table

  return true;
} // end of FileExists

// Called by SameString and NoFieldOptionChange
bool ha_connect::CheckString(const char *str1, const char *str2)
{
  bool  b1= (!str1 || !*str1), b2= (!str2 || !*str2);

  if (b1 && b2)
    return true;
  else if ((b1 && !b2) || (!b1 && b2) || stricmp(str1, str2))
    return false;

  return true;
} // end of CheckString

/**
  check whether a string option have changed
  */
bool ha_connect::SameString(TABLE *tab, char *opn)
{
  char *str1, *str2;

  tshp= tab->s;                 // The altered table
  str1= GetStringOption(opn);
  tshp= NULL;
  str2= GetStringOption(opn);
  return CheckString(str1, str2);
} // end of SameString

/**
  check whether a Boolean option have changed
  */
bool ha_connect::SameBool(TABLE *tab, char *opn)
{
  bool b1, b2;

  tshp= tab->s;                 // The altered table
  b1= GetBooleanOption(opn, false);
  tshp= NULL;
  b2= GetBooleanOption(opn, false);
  return (b1 == b2);
} // end of SameBool

/**
  check whether an integer option have changed
  */
bool ha_connect::SameInt(TABLE *tab, char *opn)
{
  int i1, i2;

  tshp= tab->s;                 // The altered table
  i1= GetIntegerOption(opn);
  tshp= NULL;
  i2= GetIntegerOption(opn);

  if (!stricmp(opn, "lrecl"))
    return (i1 == i2 || !i1 || !i2);
  else if (!stricmp(opn, "ending"))
    return (i1 == i2 || i1 <= 0 || i2 <= 0);
  else
    return (i1 == i2);

} // end of SameInt

/**
  check whether a field option have changed
  */
bool ha_connect::NoFieldOptionChange(TABLE *tab)
{
  bool rc= true;
  ha_field_option_struct *fop1, *fop2;
  Field* *fld1= table->s->field;
  Field* *fld2= tab->s->field;

  for (; rc && *fld1 && *fld2; fld1++, fld2++) {
    fop1= (*fld1)->option_struct;
    fop2= (*fld2)->option_struct;

    rc= (fop1->offset == fop2->offset &&
         fop1->fldlen == fop2->fldlen &&
         CheckString(fop1->dateformat, fop2->dateformat) &&
         CheckString(fop1->fieldformat, fop2->fieldformat) &&
         CheckString(fop1->special, fop2->special));
    } // endfor fld

  return rc;
} // end of NoFieldOptionChange

 /**
    Check if a storage engine supports a particular alter table in-place

    @param    altered_table     TABLE object for new version of table.
    @param    ha_alter_info     Structure describing changes to be done
                                by ALTER TABLE and holding data used
                                during in-place alter.

    @retval   HA_ALTER_ERROR                  Unexpected error.
    @retval   HA_ALTER_INPLACE_NOT_SUPPORTED  Not supported, must use copy.
    @retval   HA_ALTER_INPLACE_EXCLUSIVE_LOCK Supported, but requires X lock.
    @retval   HA_ALTER_INPLACE_SHARED_LOCK_AFTER_PREPARE
                                              Supported, but requires SNW lock
                                              during main phase. Prepare phase
                                              requires X lock.
    @retval   HA_ALTER_INPLACE_SHARED_LOCK    Supported, but requires SNW lock.
    @retval   HA_ALTER_INPLACE_NO_LOCK_AFTER_PREPARE
                                              Supported, concurrent reads/writes
                                              allowed. However, prepare phase
                                              requires X lock.
    @retval   HA_ALTER_INPLACE_NO_LOCK        Supported, concurrent
                                              reads/writes allowed.

    @note The default implementation uses the old in-place ALTER API
    to determine if the storage engine supports in-place ALTER or not.

    @note Called without holding thr_lock.c lock.
 */
enum_alter_inplace_result
ha_connect::check_if_supported_inplace_alter(TABLE *altered_table,
                                          Alter_inplace_info *ha_alter_info)
{
  DBUG_ENTER("check_if_supported_alter");

  bool            idx= false, outward= false;
  THD            *thd= ha_thd();
  int             sqlcom= thd_sql_command(thd);
  TABTYPE         newtyp, type= TAB_UNDEF;
  HA_CREATE_INFO *create_info= ha_alter_info->create_info;
//PTOS            pos= GetTableOptionStruct(table);
  PTOS            newopt, oldopt;
  xp= GetUser(thd, xp);
  PGLOBAL         g= xp->g;

  if (!g || !table) {
    my_message(ER_UNKNOWN_ERROR, "Cannot check ALTER operations", MYF(0));
    DBUG_RETURN(HA_ALTER_ERROR);
    } // endif Xchk

  newopt= altered_table->s->option_struct;
  oldopt= table->s->option_struct;

  // If this is the start of a new query, cleanup the previous one
  if (xp->CheckCleanup()) {
    tdbp= NULL;
    valid_info= false;
    } // endif CheckCleanup

  g->Alchecked= 1;       // Tested in create
  g->Xchk= NULL;
  type= GetRealType(oldopt);
  newtyp= GetRealType(newopt);

  // No copy algorithm for outward tables
  outward= (!IsFileType(type) || (oldopt->filename && *oldopt->filename));

  // Index operations
  Alter_inplace_info::HA_ALTER_FLAGS index_operations=
    Alter_inplace_info::ADD_INDEX |
    Alter_inplace_info::DROP_INDEX |
    Alter_inplace_info::ADD_UNIQUE_INDEX |
    Alter_inplace_info::DROP_UNIQUE_INDEX |
    Alter_inplace_info::ADD_PK_INDEX |
    Alter_inplace_info::DROP_PK_INDEX;

  Alter_inplace_info::HA_ALTER_FLAGS inplace_offline_operations=
    Alter_inplace_info::ALTER_COLUMN_EQUAL_PACK_LENGTH |
    Alter_inplace_info::ALTER_COLUMN_NAME |
    Alter_inplace_info::ALTER_COLUMN_DEFAULT |
    Alter_inplace_info::CHANGE_CREATE_OPTION |
    Alter_inplace_info::ALTER_RENAME | index_operations;

  if (ha_alter_info->handler_flags & index_operations ||
      !SameString(altered_table, "optname") ||
      !SameBool(altered_table, "sepindex")) {
    if (GetIndexType(type) == 1) {
      g->Xchk= new(g) XCHK;
      PCHK xcp= (PCHK)g->Xchk;
  
      xcp->oldpix= GetIndexInfo(table->s);
      xcp->newpix= GetIndexInfo(altered_table->s);
      xcp->oldsep= GetBooleanOption("sepindex", false);
      xcp->oldsep= xcp->SetName(g, GetStringOption("optname"));
      tshp= altered_table->s;
      xcp->newsep= GetBooleanOption("sepindex", false);
      xcp->newsep= xcp->SetName(g, GetStringOption("optname"));
      tshp= NULL;
  
      if (xtrace && g->Xchk)
        htrc(
          "oldsep=%d newsep=%d oldopn=%s newopn=%s oldpix=%p newpix=%p\n",
                xcp->oldsep, xcp->newsep, 
                SVP(xcp->oldopn), SVP(xcp->newopn), 
                xcp->oldpix, xcp->newpix);
  
      if (sqlcom == SQLCOM_ALTER_TABLE)
        idx= true;
      else
        DBUG_RETURN(HA_ALTER_INPLACE_EXCLUSIVE_LOCK);

    } else if (!GetIndexType(type)) {
      sprintf(g->Message, "Table type %s is not indexable", oldopt->type);
      my_message(ER_UNKNOWN_ERROR, g->Message, MYF(0));
      DBUG_RETURN(HA_ALTER_ERROR);
    } // endif index type

    } // endif index operation

  if (!SameString(altered_table, "filename")) {
    if (!outward) {
      // Conversion to outward table is only allowed for file based
      // tables whose file does not exist.
      tshp= altered_table->s;
      char *fn= GetStringOption("filename");
      tshp= NULL;

      if (FileExists(fn)) {
        strcpy(g->Message, "Operation denied. Table data would be lost.");
        my_message(ER_UNKNOWN_ERROR, g->Message, MYF(0));
        DBUG_RETURN(HA_ALTER_ERROR);
      } else
        goto fin;

    } else
      goto fin;

    } // endif filename

  /* Is there at least one operation that requires copy algorithm? */
  if (ha_alter_info->handler_flags & ~inplace_offline_operations)
    goto fin;

  /*
    ALTER TABLE tbl_name CONVERT TO CHARACTER SET .. and
    ALTER TABLE table_name DEFAULT CHARSET = .. most likely
    change column charsets and so not supported in-place through
    old API.

    Changing of PACK_KEYS, MAX_ROWS and ROW_FORMAT options were
    not supported as in-place operations in old API either.
  */
  if (create_info->used_fields & (HA_CREATE_USED_CHARSET |
                                  HA_CREATE_USED_DEFAULT_CHARSET |
                                  HA_CREATE_USED_PACK_KEYS |
                                  HA_CREATE_USED_MAX_ROWS) ||
      (table->s->row_type != create_info->row_type))
    goto fin;

#if 0
  uint table_changes= (ha_alter_info->handler_flags &
                       Alter_inplace_info::ALTER_COLUMN_EQUAL_PACK_LENGTH) ?
    IS_EQUAL_PACK_LENGTH : IS_EQUAL_YES;

  if (table->file->check_if_incompatible_data(create_info, table_changes)
      == COMPATIBLE_DATA_YES)
    DBUG_RETURN(HA_ALTER_INPLACE_EXCLUSIVE_LOCK);
#endif // 0

  // This was in check_if_incompatible_data
  if (NoFieldOptionChange(altered_table) &&
      type == newtyp &&
      SameInt(altered_table, "lrecl") &&
      SameInt(altered_table, "elements") &&
      SameInt(altered_table, "header") &&
      SameInt(altered_table, "quoted") &&
      SameInt(altered_table, "ending") &&
      SameInt(altered_table, "compressed"))
    DBUG_RETURN(HA_ALTER_INPLACE_EXCLUSIVE_LOCK);

fin:
  if (idx) {
    // Indexing is only supported inplace
    my_message(ER_ALTER_OPERATION_NOT_SUPPORTED,
      "Alter operations not supported together by CONNECT", MYF(0));
    DBUG_RETURN(HA_ALTER_ERROR);
  } else if (outward) {
    push_warning(thd, Sql_condition::WARN_LEVEL_WARN, 0,
      "This is an outward table, table data were not modified.");
    DBUG_RETURN(HA_ALTER_INPLACE_EXCLUSIVE_LOCK);
  } else
    DBUG_RETURN(HA_ALTER_INPLACE_NOT_SUPPORTED);

} // end of check_if_supported_inplace_alter


/**
  check_if_incompatible_data() called if ALTER TABLE can't detect otherwise
  if new and old definition are compatible

  @details If there are no other explicit signs like changed number of
  fields this function will be called by compare_tables()
  (sql/sql_tables.cc) to decide should we rewrite whole table or only .frm
  file.

  @note: This function is no more called by check_if_supported_inplace_alter
*/

bool ha_connect::check_if_incompatible_data(HA_CREATE_INFO *info,
                                        uint table_changes)
{
  DBUG_ENTER("ha_connect::check_if_incompatible_data");
  // TO DO: really implement and check it.
  push_warning(ha_thd(), Sql_condition::WARN_LEVEL_WARN, 0,
      "Unexpected call to check_if_incompatible_data.");
  DBUG_RETURN(COMPATIBLE_DATA_NO);
} // end of check_if_incompatible_data

/****************************************************************************
 * CONNECT MRR implementation: use DS-MRR
   This is just copied from myisam
 ***************************************************************************/

int ha_connect::multi_range_read_init(RANGE_SEQ_IF *seq, void *seq_init_param,
                                     uint n_ranges, uint mode,
                                     HANDLER_BUFFER *buf)
{
  return ds_mrr.dsmrr_init(this, seq, seq_init_param, n_ranges, mode, buf);
} // end of multi_range_read_init

int ha_connect::multi_range_read_next(range_id_t *range_info)
{
  return ds_mrr.dsmrr_next(range_info);
} // end of multi_range_read_next

ha_rows ha_connect::multi_range_read_info_const(uint keyno, RANGE_SEQ_IF *seq,
                                               void *seq_init_param,
                                               uint n_ranges, uint *bufsz,
                                               uint *flags, Cost_estimate *cost)
{
  /*
    This call is here because there is no location where this->table would
    already be known.
    TODO: consider moving it into some per-query initialization call.
  */
  ds_mrr.init(this, table);

  // MMR is implemented for "local" file based tables only
  if (!IsFileType(GetRealType(GetTableOptionStruct(table))))
    *flags|= HA_MRR_USE_DEFAULT_IMPL;

  ha_rows rows= ds_mrr.dsmrr_info_const(keyno, seq, seq_init_param, n_ranges,
                                        bufsz, flags, cost);
  xp->g->Mrr= !(*flags & HA_MRR_USE_DEFAULT_IMPL);
  return rows;
} // end of multi_range_read_info_const

ha_rows ha_connect::multi_range_read_info(uint keyno, uint n_ranges, uint keys,
                                         uint key_parts, uint *bufsz,
                                         uint *flags, Cost_estimate *cost)
{
  ds_mrr.init(this, table);

  // MMR is implemented for "local" file based tables only
  if (!IsFileType(GetRealType(GetTableOptionStruct(table))))
    *flags|= HA_MRR_USE_DEFAULT_IMPL;

  ha_rows rows= ds_mrr.dsmrr_info(keyno, n_ranges, keys, key_parts, bufsz,
                                  flags, cost);
  xp->g->Mrr= !(*flags & HA_MRR_USE_DEFAULT_IMPL);
  return rows;
} // end of multi_range_read_info


int ha_connect::multi_range_read_explain_info(uint mrr_mode, char *str,
                                             size_t size)
{
  return ds_mrr.dsmrr_explain_info(mrr_mode, str, size);
} // end of multi_range_read_explain_info

/* CONNECT MRR implementation ends */

#if 0
// Does this make sens for CONNECT?
Item *ha_connect::idx_cond_push(uint keyno_arg, Item* idx_cond_arg)
{
  pushed_idx_cond_keyno= keyno_arg;
  pushed_idx_cond= idx_cond_arg;
  in_range_check_pushed_down= TRUE;
  if (active_index == pushed_idx_cond_keyno)
    mi_set_index_cond_func(file, handler_index_cond_check, this);
  return NULL;
}
#endif // 0


struct st_mysql_storage_engine connect_storage_engine=
{ MYSQL_HANDLERTON_INTERFACE_VERSION };

// Tracing: 0 no, 1 yes, >1 more tracing
static MYSQL_SYSVAR_INT(xtrace, xtrace,
       PLUGIN_VAR_RQCMDARG, "Console trace value.",
       NULL, update_connect_xtrace, 0, 0, INT_MAX, 1);

// Size used when converting TEXT columns to VARCHAR
static MYSQL_SYSVAR_INT(conv_size, conv_size,
       PLUGIN_VAR_RQCMDARG, "Size used when converting TEXT columns.",
       NULL, update_connect_zconv, SZCONV, 0, 65500, 1);

/**
  Type conversion:
    no:   Unsupported types -> TYPE_ERROR
    yes:  TEXT -> VARCHAR
    skip: skip unsupported type columns in Discovery
*/
const char *xconv_names[]=
{
  "NO", "YES", "SKIP", NullS
};

TYPELIB xconv_typelib=
{
  array_elements(xconv_names) - 1, "xconv_typelib",
  xconv_names, NULL
};

static MYSQL_SYSVAR_ENUM(
  type_conv,                       // name
  type_conv,                       // varname
  PLUGIN_VAR_RQCMDARG,             // opt
  "Unsupported types conversion.", // comment
  NULL,                            // check
  update_connect_xconv,            // update function
  0,                               // def (no)
  &xconv_typelib);                 // typelib

#if defined(XMAP)
// Using file mapping for indexes if true
static MYSQL_SYSVAR_BOOL(indx_map, indx_map, PLUGIN_VAR_RQCMDARG,
       "Using file mapping for indexes",
       NULL, update_connect_xmap, 0);
#endif   // XMAP

// Size used for g->Sarea_Size
static MYSQL_SYSVAR_UINT(work_size, work_size,
       PLUGIN_VAR_RQCMDARG, "Size of the CONNECT work area.",
       NULL, update_connect_worksize, SZWORK, SZWMIN, UINT_MAX, 1);

static struct st_mysql_sys_var* connect_system_variables[]= {
  MYSQL_SYSVAR(xtrace),
  MYSQL_SYSVAR(conv_size),
  MYSQL_SYSVAR(type_conv),
#if defined(XMAP)
  MYSQL_SYSVAR(indx_map),
#endif   // XMAP
  MYSQL_SYSVAR(work_size),
  NULL
};

maria_declare_plugin(connect)
{
  MYSQL_STORAGE_ENGINE_PLUGIN,
  &connect_storage_engine,
  "CONNECT",
  "Olivier Bertrand",
  "Management of External Data (SQL/MED), including many file formats",
  PLUGIN_LICENSE_GPL,
  connect_init_func,                            /* Plugin Init */
  connect_done_func,                            /* Plugin Deinit */
  0x0103,                                       /* version number (1.03) */
  NULL,                                         /* status variables */
  connect_system_variables,                     /* system variables */
  "1.03",                                       /* string version */
  MariaDB_PLUGIN_MATURITY_BETA                  /* maturity */
}
maria_declare_plugin_end;<|MERGE_RESOLUTION|>--- conflicted
+++ resolved
@@ -1243,10 +1243,7 @@
   if (!xp->CheckQuery(valid_query_id) && tdbp
                       && !stricmp(tdbp->GetName(), table_name)
                       && (tdbp->GetMode() == xmod
-<<<<<<< HEAD
-=======
                        || (tdbp->GetMode() == MODE_READ && xmod == MODE_READX)
->>>>>>> 187e4169
                        || tdbp->GetAmType() == TYPE_AM_XML)) {
     tp= tdbp;
     tp->SetMode(xmod);
@@ -2397,19 +2394,9 @@
   dup->Check |= CHK_OPT;
 
   if (tdbp) {
-<<<<<<< HEAD
-    bool b= ((PTDBASE)tdbp)->GetDef()->Indexable();
+    bool b= (((PTDBASE)tdbp)->GetDef()->Indexable() == 1);
 
     if ((rc= ((PTDBASE)tdbp)->ResetTableOpt(g, true, b))) {
-=======
-    if (((PTDBASE)tdbp)->GetDef()->Indexable() == 2) {
-      // Nothing to do for remote index
-    } else if (!((PTDBASE)tdbp)->GetDef()->Indexable()) {
-      sprintf(g->Message, "optimize: Table %s is not indexable", tdbp->GetName());
-      my_message(ER_INDEX_REBUILD, g->Message, MYF(0));
-      rc= HA_ERR_UNSUPPORTED;
-    } else if ((rc= ((PTDBASE)tdbp)->ResetTableOpt(g, true))) {
->>>>>>> 187e4169
       if (rc == RC_INFO) {
         push_warning(thd, Sql_condition::WARN_LEVEL_WARN, 0, g->Message);
         rc= 0;
@@ -3586,41 +3573,6 @@
 //        DBUG_RETURN(HA_ERR_INTERNAL_ERROR);  causes assert error
           push_warning(thd, Sql_condition::WARN_LEVEL_WARN, 0, g->Message);
           DBUG_RETURN(0);
-<<<<<<< HEAD
-          } // endif Indexable
-
-        bool    oldsep= ((PCHK)g->Xchk)->oldsep;
-        bool    newsep= ((PCHK)g->Xchk)->newsep;
-        PTDBDOS tdp= (PTDBDOS)tdbp;
-
-        PDOSDEF ddp= (PDOSDEF)tdp->GetDef();
-        PIXDEF  xp, xp1, xp2, drp=NULL, adp= NULL;
-        PIXDEF  oldpix= ((PCHK)g->Xchk)->oldpix;
-        PIXDEF  newpix= ((PCHK)g->Xchk)->newpix;
-        PIXDEF *xlst, *xprc;
-
-        ddp->SetIndx(oldpix);
-
-        if (oldsep != newsep) {
-          // All indexes have to be remade
-          ddp->DeleteIndexFile(g, NULL);
-          oldpix= NULL;
-          ddp->SetIndx(NULL);
-          SetBooleanOption("Sepindex", newsep);
-        } else if (newsep) {
-          // Make the list of dropped indexes
-          xlst= &drp; xprc= &oldpix;
-
-          for (xp2= oldpix; xp2; xp2= xp) {
-            for (xp1= newpix; xp1; xp1= xp1->Next)
-              if (IsSameIndex(xp1, xp2))
-                break;        // Index not to drop
-
-            xp= xp2->GetNext();
-
-            if (!xp1) {
-              *xlst= xp2;
-=======
         } else if (((PTDBASE)tdbp)->GetDef()->Indexable() == 1) {
           bool    oldsep= ((PCHK)g->Xchk)->oldsep;
           bool    newsep= ((PCHK)g->Xchk)->newsep;
@@ -3686,57 +3638,9 @@
       
             if (!xp2) {
               *xlst= xp1;
->>>>>>> 187e4169
               *xprc= xp;
               *(xlst= &xp1->Next)= NULL;
             } else
-<<<<<<< HEAD
-              xprc= &xp2->Next;
-
-            } // endfor xp2
-
-          if (drp) {
-            // Here we erase the index files
-            ddp->DeleteIndexFile(g, drp);
-            } // endif xp1
-
-        } else if (oldpix) {
-          // TODO: optimize the case of just adding new indexes
-          if (!newpix)
-            ddp->DeleteIndexFile(g, NULL);
-
-          oldpix= NULL;     // To remake all indexes
-          ddp->SetIndx(NULL);
-        } // endif sepindex
-
-        // Make the list of new created indexes
-        xlst= &adp; xprc= &newpix;
-
-        for (xp1= newpix; xp1; xp1= xp) {
-          for (xp2= oldpix; xp2; xp2= xp2->Next)
-            if (IsSameIndex(xp1, xp2))
-              break;        // Index already made
-
-          xp= xp1->Next;
-
-          if (!xp2) {
-            *xlst= xp1;
-            *xprc= xp;
-            *(xlst= &xp1->Next)= NULL;
-          } else
-            xprc= &xp1->Next;
-
-          } // endfor xp1
-
-        if (adp)
-          // Here we do make the new indexes
-          if (tdp->MakeIndex(g, adp, true) == RC_FX) {
-            // Make it a warning to avoid crash
-            push_warning(thd, Sql_condition::WARN_LEVEL_WARN,
-                              0, g->Message);
-            rc= 0;
-            } // endif MakeIndex
-=======
               xprc= &xp1->Next;
       
             } // endfor xp1
@@ -3751,7 +3655,6 @@
               } // endif MakeIndex
       
         } // endif indexable
->>>>>>> 187e4169
 
         } // endif Tdbp
 
@@ -5482,65 +5385,6 @@
     my_message(ER_UNKNOWN_ERROR,
                "CONNECT index modification should be in-place", MYF(0));
     DBUG_RETURN(HA_ERR_UNSUPPORTED);
-<<<<<<< HEAD
-#if 0
-    PIXDEF xdp= GetIndexInfo();
-    PCHK   xcp= (PCHK)g->Xchk;
-
-    if (xdp) {
-      if (!IsTypeIndexable(type)) {
-        g->Xchk= NULL;
-        sprintf(g->Message, "Table type %s is not indexable", options->type);
-        my_message(ER_UNKNOWN_ERROR, g->Message, MYF(0));
-        rc= HA_ERR_INTERNAL_ERROR;
-      } else {
-        xcp->newpix= xdp;
-        xcp->newsep= GetBooleanOption("Sepindex", false);
-      } // endif Indexable
-
-    } else if (!xcp->oldpix)
-      g->Xchk= NULL;
-
-    if (xtrace && g->Xchk)
-      htrc("oldsep=%d newsep=%d oldpix=%p newpix=%p\n",
-              xcp->oldsep, xcp->newsep, xcp->oldpix, xcp->newpix);
-
-//  if (g->Xchk &&
-//      (sqlcom != SQLCOM_CREATE_INDEX && sqlcom != SQLCOM_DROP_INDEX)) {
-    if (g->Xchk) {
-      PIXDEF xp1, xp2;
-      bool   b= false;        // true if index changes
-
-      if (xcp->oldsep == xcp->newsep) {
-        for (xp1= xcp->newpix, xp2= xcp->oldpix;
-             xp1 || xp2;
-             xp1= xp1->Next, xp2= xp2->Next)
-          if (!xp1 || !xp2 || !IsSameIndex(xp1, xp2)) {
-            b= true;
-            break;
-            } // endif xp1
-
-      } else
-        b= true;
-
-      if (!b)
-        g->Xchk= NULL;
-
-#if 0
-      if (b) {
-        // CONNECT does not support indexing via ALTER TABLE
-        my_message(ER_UNKNOWN_ERROR,
-           "CONNECT does not support index modification via ALTER TABLE",
-           MYF(0));
-        DBUG_RETURN(HA_ERR_UNSUPPORTED);
-        } // endif b
-#endif // 0
-
-      } // endif Xchk
-
-#endif // 0
-=======
->>>>>>> 187e4169
   } // endif Xchk
 
   table= st;
