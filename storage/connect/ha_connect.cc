--- conflicted
+++ resolved
@@ -1054,42 +1054,10 @@
   if (!oplist)
     return (char*)def;
 
-<<<<<<< HEAD
-  char  key[16], val[256];
-  char *pk, *pv, *pn;
-	PCSZ  opval= def;
-  int   n;
-
-  for (pk= (char*)oplist; pk; pk= ++pn) {
-    pn= strchr(pk, ',');
-    pv= strchr(pk, '=');
-
-    if (pv && (!pn || pv < pn)) {
-      n= MY_MIN(static_cast<size_t>(pv - pk), sizeof(key) - 1);
-      memcpy(key, pk, n);
-      key[n]= 0;
-      pv++;
-      n= MY_MIN((pn ? pn - pv : strlen(pv)), sizeof(val) - 1);
-      memcpy(val, pv, n);
-      val[n]= 0;
-    } else {
-      n= MY_MIN((pn ? pn - pk : strlen(pk)), sizeof(key) - 1);
-      memcpy(key, pk, n);
-      key[n]= 0;
-      val[0]= 0;
-    } // endif pv
-
-    if (!stricmp(opname, key)) {
-      opval= PlugDup(g, val);
-      break;
-    } else if (!pn)
-      break;
-=======
 	char  key[16], val[256];
 	char *pv, *pn, *pk = (char*)oplist;
 	PCSZ  opval = def;
 	int   n;
->>>>>>> ef2e51c3
 
 	while (*pk == ' ')
 		pk++;
