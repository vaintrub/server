--- conflicted
+++ resolved
@@ -27,25 +27,15 @@
 INSERT INTO t1 VALUES(20);
 INSERT INTO t1 VALUES(21);
 
-<<<<<<< HEAD
---echo # 
---echo # In MyRocks, the following statement will intentionally crash the server.
---echo # In MariaDB, it will cause an error
 --error ER_OVERLAPPING_KEYS
 SET rocksdb_bulk_load=0;
+
+SHOW VARIABLES LIKE 'rocksdb_bulk_load';
+call mtr.add_suppression('finalizing last SST file while setting bulk loading variable');
 
 --echo #
 --echo # Despite the error, bulk load operation is over so the variable value
 --echo # will be 0:
-select @@rocksdb_bulk_load;
-
-call mtr.add_suppression('finalizing last SST file while setting bulk loading variable');
-=======
---error ER_OVERLAPPING_KEYS
-SET rocksdb_bulk_load=0;
-
-SHOW VARIABLES LIKE 'rocksdb_bulk_load';
-
 SELECT * FROM t1;
 
 --let SEARCH_FILE=$LOG1
@@ -82,7 +72,6 @@
 --replace_result $MYSQLTEST_VARDIR MYSQLTEST_VARDIR
 --source include/restart_mysqld_with_option.inc
 --remove_file $LOG2
->>>>>>> 445e518b
 
 TRUNCATE TABLE t1;
 
