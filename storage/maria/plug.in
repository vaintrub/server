--- conflicted
+++ resolved
@@ -1,15 +1,7 @@
 MYSQL_STORAGE_ENGINE(aria,, [Aria Storage Engine],
         [Crash-safe tables with MyISAM heritage], [default,max,max-no-ndb])
-<<<<<<< HEAD
 MYSQL_PLUGIN_DIRECTORY(aria,  [storage/maria])
-MYSQL_PLUGIN_STATIC(aria,     [libaria.a])
-MYSQL_PLUGIN_DEPENDS_ON_MYSQL_INTERNALS(aria, [ha_maria.cc])
-=======
-MYSQL_PLUGIN_DIRECTORY(maria,  [storage/maria])
-MYSQL_PLUGIN_STATIC(maria,     [libmaria_s.la], [libmaria_embedded.la])
-# Maria will probably go first into max builds, not all builds,
-# so we don't declare it mandatory.
->>>>>>> 5e7a60da
+MYSQL_PLUGIN_STATIC(aria,     [libaria_s.la], [libaria_embedded.la])
 
 MYSQL_PLUGIN_ACTIONS(aria,  [
 # AC_CONFIG_FILES(storage/maria/unittest/Makefile)
