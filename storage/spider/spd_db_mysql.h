--- conflicted
+++ resolved
@@ -13,11 +13,7 @@
   along with this program; if not, write to the Free Software
   Foundation, Inc., 59 Temple Place, Suite 330, Boston, MA  02111-1307  USA */
 
-<<<<<<< HEAD
-class spider_db_mysql_util: public spider_db_util
-=======
 class spider_db_mbase_util: public spider_db_util
->>>>>>> ab2458c6
 {
 public:
   spider_db_mbase_util();
@@ -232,8 +228,6 @@
     spider_string *str
   );
   uint get_byte_size();
-<<<<<<< HEAD
-=======
 };
 
 class spider_db_mysql_row: public spider_db_mbase_row
@@ -241,7 +235,6 @@
 public:
   spider_db_mysql_row();
   ~spider_db_mysql_row();
->>>>>>> ab2458c6
 };
 
 class spider_db_mariadb_row: public spider_db_mbase_row
