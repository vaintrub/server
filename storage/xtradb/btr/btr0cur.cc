/*****************************************************************************

Copyright (c) 1994, 2016, Oracle and/or its affiliates. All Rights Reserved.
Copyright (c) 2008, Google Inc.
Copyright (c) 2012, Facebook Inc.
Copyright (c) 2015, 2017, MariaDB Corporation.

Portions of this file contain modifications contributed and copyrighted by
Google, Inc. Those modifications are gratefully acknowledged and are described
briefly in the InnoDB documentation. The contributions by Google are
incorporated with their permission, and subject to the conditions contained in
the file COPYING.Google.

This program is free software; you can redistribute it and/or modify it under
the terms of the GNU General Public License as published by the Free Software
Foundation; version 2 of the License.

This program is distributed in the hope that it will be useful, but WITHOUT
ANY WARRANTY; without even the implied warranty of MERCHANTABILITY or FITNESS
FOR A PARTICULAR PURPOSE. See the GNU General Public License for more details.

You should have received a copy of the GNU General Public License along with
this program; if not, write to the Free Software Foundation, Inc.,
51 Franklin Street, Suite 500, Boston, MA 02110-1335 USA

*****************************************************************************/

/**************************************************//**
@file btr/btr0cur.cc
The index tree cursor

All changes that row operations make to a B-tree or the records
there must go through this module! Undo log records are written here
of every modify or insert of a clustered index record.

			NOTE!!!
To make sure we do not run out of disk space during a pessimistic
insert or update, we have to reserve 2 x the height of the index tree
many pages in the tablespace before we start the operation, because
if leaf splitting has been started, it is difficult to undo, except
by crashing the database and doing a roll-forward.

Created 10/16/1994 Heikki Tuuri
*******************************************************/

#include "btr0cur.h"

#ifdef UNIV_NONINL
#include "btr0cur.ic"
#endif

#include "row0upd.h"
#ifndef UNIV_HOTBACKUP
#include "mtr0log.h"
#include "page0page.h"
#include "page0zip.h"
#include "rem0rec.h"
#include "rem0cmp.h"
#include "buf0lru.h"
#include "btr0btr.h"
#include "btr0sea.h"
#include "row0log.h"
#include "row0purge.h"
#include "row0upd.h"
#include "trx0rec.h"
#include "trx0roll.h" /* trx_is_recv() */
#include "que0que.h"
#include "row0row.h"
#include "srv0srv.h"
#include "ibuf0ibuf.h"
#include "lock0lock.h"
#include "zlib.h"

/** Buffered B-tree operation types, introduced as part of delete buffering. */
enum btr_op_t {
	BTR_NO_OP = 0,			/*!< Not buffered */
	BTR_INSERT_OP,			/*!< Insert, do not ignore UNIQUE */
	BTR_INSERT_IGNORE_UNIQUE_OP,	/*!< Insert, ignoring UNIQUE */
	BTR_DELETE_OP,			/*!< Purge a delete-marked record */
	BTR_DELMARK_OP			/*!< Mark a record for deletion */
};

#ifdef UNIV_DEBUG
/** If the following is set to TRUE, this module prints a lot of
trace information of individual record operations */
UNIV_INTERN ibool	btr_cur_print_record_ops = FALSE;
#endif /* UNIV_DEBUG */

/** Number of searches down the B-tree in btr_cur_search_to_nth_level(). */
UNIV_INTERN ulint	btr_cur_n_non_sea	= 0;
/** Number of successful adaptive hash index lookups in
btr_cur_search_to_nth_level(). */
UNIV_INTERN ulint	btr_cur_n_sea		= 0;
/** Old value of btr_cur_n_non_sea.  Copied by
srv_refresh_innodb_monitor_stats().  Referenced by
srv_printf_innodb_monitor(). */
UNIV_INTERN ulint	btr_cur_n_non_sea_old	= 0;
/** Old value of btr_cur_n_sea.  Copied by
srv_refresh_innodb_monitor_stats().  Referenced by
srv_printf_innodb_monitor(). */
UNIV_INTERN ulint	btr_cur_n_sea_old	= 0;

#ifdef UNIV_DEBUG
/* Flag to limit optimistic insert records */
UNIV_INTERN uint	btr_cur_limit_optimistic_insert_debug = 0;
#endif /* UNIV_DEBUG */

/** In the optimistic insert, if the insert does not fit, but this much space
can be released by page reorganize, then it is reorganized */
#define BTR_CUR_PAGE_REORGANIZE_LIMIT	(UNIV_PAGE_SIZE / 32)

/** The structure of a BLOB part header */
/* @{ */
/*--------------------------------------*/
#define BTR_BLOB_HDR_PART_LEN		0	/*!< BLOB part len on this
						page */
#define BTR_BLOB_HDR_NEXT_PAGE_NO	4	/*!< next BLOB part page no,
						FIL_NULL if none */
/*--------------------------------------*/
#define BTR_BLOB_HDR_SIZE		8	/*!< Size of a BLOB
						part header, in bytes */

/** Estimated table level stats from sampled value.
@param value		sampled stats
@param index		index being sampled
@param sample		number of sampled rows
@param ext_size		external stored data size
@param not_empty	table not empty
@return estimated table wide stats from sampled value */
#define BTR_TABLE_STATS_FROM_SAMPLE(value, index, sample, ext_size, not_empty)\
	(((value) * (ib_int64_t) index->stat_n_leaf_pages		\
	  + (sample) - 1 + (ext_size) + (not_empty)) / ((sample) + (ext_size)))

/* @} */
#endif /* !UNIV_HOTBACKUP */

/** A BLOB field reference full of zero, for use in assertions and tests.
Initially, BLOB field references are set to zero, in
dtuple_convert_big_rec(). */
const byte field_ref_zero[BTR_EXTERN_FIELD_REF_SIZE] = {
	0, 0, 0, 0, 0,
	0, 0, 0, 0, 0,
	0, 0, 0, 0, 0,
	0, 0, 0, 0, 0,
};

#ifndef UNIV_HOTBACKUP
/*******************************************************************//**
Marks all extern fields in a record as owned by the record. This function
should be called if the delete mark of a record is removed: a not delete
marked record always owns all its extern fields. */
static
void
btr_cur_unmark_extern_fields(
/*=========================*/
	page_zip_des_t*	page_zip,/*!< in/out: compressed page whose uncompressed
				part will be updated, or NULL */
	rec_t*		rec,	/*!< in/out: record in a clustered index */
	dict_index_t*	index,	/*!< in: index of the page */
	const ulint*	offsets,/*!< in: array returned by rec_get_offsets() */
	mtr_t*		mtr);	/*!< in: mtr, or NULL if not logged */
/*******************************************************************//**
Adds path information to the cursor for the current page, for which
the binary search has been performed. */
static
void
btr_cur_add_path_info(
/*==================*/
	btr_cur_t*	cursor,		/*!< in: cursor positioned on a page */
	ulint		height,		/*!< in: height of the page in tree;
					0 means leaf node */
	ulint		root_height);	/*!< in: root node height in tree */
/***********************************************************//**
Frees the externally stored fields for a record, if the field is mentioned
in the update vector. */
static
void
btr_rec_free_updated_extern_fields(
/*===============================*/
	dict_index_t*	index,	/*!< in: index of rec; the index tree MUST be
				X-latched */
	rec_t*		rec,	/*!< in: record */
	page_zip_des_t*	page_zip,/*!< in: compressed page whose uncompressed
				part will be updated, or NULL */
	const ulint*	offsets,/*!< in: rec_get_offsets(rec, index) */
	const upd_t*	update,	/*!< in: update vector */
	enum trx_rb_ctx	rb_ctx,	/*!< in: rollback context */
	mtr_t*		mtr);	/*!< in: mini-transaction handle which contains
				an X-latch to record page and to the tree */
/***********************************************************//**
Frees the externally stored fields for a record. */
static
void
btr_rec_free_externally_stored_fields(
/*==================================*/
	dict_index_t*	index,	/*!< in: index of the data, the index
				tree MUST be X-latched */
	rec_t*		rec,	/*!< in: record */
	const ulint*	offsets,/*!< in: rec_get_offsets(rec, index) */
	page_zip_des_t*	page_zip,/*!< in: compressed page whose uncompressed
				part will be updated, or NULL */
	enum trx_rb_ctx	rb_ctx,	/*!< in: rollback context */
	mtr_t*		mtr);	/*!< in: mini-transaction handle which contains
				an X-latch to record page and to the index
				tree */
#endif /* !UNIV_HOTBACKUP */

/******************************************************//**
The following function is used to set the deleted bit of a record. */
UNIV_INLINE
void
btr_rec_set_deleted_flag(
/*=====================*/
	rec_t*		rec,	/*!< in/out: physical record */
	page_zip_des_t*	page_zip,/*!< in/out: compressed page (or NULL) */
	ulint		flag)	/*!< in: nonzero if delete marked */
{
	if (page_rec_is_comp(rec)) {
		rec_set_deleted_flag_new(rec, page_zip, flag);
	} else {
		ut_ad(!page_zip);
		rec_set_deleted_flag_old(rec, flag);
	}
}

#ifndef UNIV_HOTBACKUP
/*==================== B-TREE SEARCH =========================*/

/********************************************************************//**
Latches the leaf page or pages requested. */
static
void
btr_cur_latch_leaves(
/*=================*/
	page_t*		page,		/*!< in: leaf page where the search
					converged */
	ulint		space,		/*!< in: space id */
	ulint		zip_size,	/*!< in: compressed page size in bytes
					or 0 for uncompressed pages */
	ulint		page_no,	/*!< in: page number of the leaf */
	ulint		latch_mode,	/*!< in: BTR_SEARCH_LEAF, ... */
	btr_cur_t*	cursor,		/*!< in: cursor */
	mtr_t*		mtr)		/*!< in: mtr */
{
	ulint		mode;
	ulint		sibling_mode;
	ulint		left_page_no;
	ulint		right_page_no;
	buf_block_t*	get_block;

	ut_ad(page && mtr);

	switch (latch_mode) {
	case BTR_SEARCH_LEAF:
	case BTR_MODIFY_LEAF:
		mode = latch_mode == BTR_SEARCH_LEAF ? RW_S_LATCH : RW_X_LATCH;
		get_block = btr_block_get(
			space, zip_size, page_no, mode, cursor->index, mtr);

		SRV_CORRUPT_TABLE_CHECK(get_block, return;);

#ifdef UNIV_BTR_DEBUG
		ut_a(page_is_comp(get_block->frame) == page_is_comp(page));
#endif /* UNIV_BTR_DEBUG */
		get_block->check_index_page_at_flush = TRUE;
		return;
	case BTR_SEARCH_TREE:
	case BTR_MODIFY_TREE:
		if (UNIV_UNLIKELY(latch_mode == BTR_SEARCH_TREE)) {
			mode = RW_S_LATCH;
			sibling_mode = RW_NO_LATCH;
		} else {
			mode = sibling_mode = RW_X_LATCH;
		}
		/* Fetch and possibly latch also brothers from left to right */
		left_page_no = btr_page_get_prev(page, mtr);

		if (left_page_no != FIL_NULL) {
			get_block = btr_block_get(
				space, zip_size, left_page_no,
				sibling_mode, cursor->index, mtr);

			SRV_CORRUPT_TABLE_CHECK(get_block, return;);

#ifdef UNIV_BTR_DEBUG
			ut_a(page_is_comp(get_block->frame)
			     == page_is_comp(page));

			/* For fake_change mode we avoid a detailed validation
			as it operate in tweaked format where-in validation
			may fail. */
			ut_a(sibling_mode == RW_NO_LATCH
			     || btr_page_get_next(get_block->frame, mtr)
				== page_get_page_no(page));
#endif /* UNIV_BTR_DEBUG */
			if (sibling_mode == RW_NO_LATCH) {
				/* btr_block_get() called with RW_NO_LATCH will
				fix the read block in the buffer.  This serves
				no purpose for the fake changes prefetching,
				thus we unfix the sibling blocks immediately.*/
				mtr_memo_release(mtr, get_block,
						 MTR_MEMO_BUF_FIX);
			} else {
				get_block->check_index_page_at_flush = TRUE;
			}
		}

		get_block = btr_block_get(
			space, zip_size, page_no,
			mode, cursor->index, mtr);

		SRV_CORRUPT_TABLE_CHECK(get_block, return;);

#ifdef UNIV_BTR_DEBUG
		ut_a(page_is_comp(get_block->frame) == page_is_comp(page));
#endif /* UNIV_BTR_DEBUG */
		get_block->check_index_page_at_flush = TRUE;

		right_page_no = btr_page_get_next(page, mtr);

		if (right_page_no != FIL_NULL) {
			get_block = btr_block_get(
				space, zip_size, right_page_no,
				sibling_mode, cursor->index, mtr);

			SRV_CORRUPT_TABLE_CHECK(get_block, return;);

#ifdef UNIV_BTR_DEBUG
			ut_a(page_is_comp(get_block->frame)
			     == page_is_comp(page));
			ut_a(btr_page_get_prev(get_block->frame, mtr)
			     == page_get_page_no(page));
#endif /* UNIV_BTR_DEBUG */
			if (sibling_mode == RW_NO_LATCH) {
				mtr_memo_release(mtr, get_block,
						 MTR_MEMO_BUF_FIX);
			} else {
				get_block->check_index_page_at_flush = TRUE;
			}
		}

		return;

	case BTR_SEARCH_PREV:
	case BTR_MODIFY_PREV:
		mode = latch_mode == BTR_SEARCH_PREV ? RW_S_LATCH : RW_X_LATCH;
		/* latch also left brother */
		left_page_no = btr_page_get_prev(page, mtr);

		if (left_page_no != FIL_NULL) {
			get_block = btr_block_get(
				space, zip_size,
				left_page_no, mode, cursor->index, mtr);
			cursor->left_block = get_block;

			SRV_CORRUPT_TABLE_CHECK(get_block, return;);

#ifdef UNIV_BTR_DEBUG
			ut_a(page_is_comp(get_block->frame)
			     == page_is_comp(page));
			ut_a(btr_page_get_next(get_block->frame, mtr)
			     == page_get_page_no(page));
#endif /* UNIV_BTR_DEBUG */
			get_block->check_index_page_at_flush = TRUE;
		}

		get_block = btr_block_get(
			space, zip_size, page_no, mode, cursor->index, mtr);

		SRV_CORRUPT_TABLE_CHECK(get_block, return;);

#ifdef UNIV_BTR_DEBUG
		ut_a(page_is_comp(get_block->frame) == page_is_comp(page));
#endif /* UNIV_BTR_DEBUG */
		get_block->check_index_page_at_flush = TRUE;
		return;
	}

	ut_error;
}

/********************************************************************//**
Searches an index tree and positions a tree cursor on a given level.
NOTE: n_fields_cmp in tuple must be set so that it cannot be compared
to node pointer page number fields on the upper levels of the tree!
Note that if mode is PAGE_CUR_LE, which is used in inserts, then
cursor->up_match and cursor->low_match both will have sensible values.
If mode is PAGE_CUR_GE, then up_match will a have a sensible value.

If mode is PAGE_CUR_LE , cursor is left at the place where an insert of the
search tuple should be performed in the B-tree. InnoDB does an insert
immediately after the cursor. Thus, the cursor may end up on a user record,
or on a page infimum record. */
UNIV_INTERN
dberr_t
btr_cur_search_to_nth_level(
/*========================*/
	dict_index_t*	index,	/*!< in: index */
	ulint		level,	/*!< in: the tree level of search */
	const dtuple_t*	tuple,	/*!< in: data tuple; NOTE: n_fields_cmp in
				tuple must be set so that it cannot get
				compared to the node ptr page number field! */
	ulint		mode,	/*!< in: PAGE_CUR_L, ...;
				Inserts should always be made using
				PAGE_CUR_LE to search the position! */
	ulint		latch_mode, /*!< in: BTR_SEARCH_LEAF, ..., ORed with
				at most one of BTR_INSERT, BTR_DELETE_MARK,
				BTR_DELETE, or BTR_ESTIMATE;
				cursor->left_block is used to store a pointer
				to the left neighbor page, in the cases
				BTR_SEARCH_PREV and BTR_MODIFY_PREV;
				NOTE that if has_search_latch
				is != 0, we maybe do not have a latch set
				on the cursor page, we assume
				the caller uses his search latch
				to protect the record! */
	btr_cur_t*	cursor, /*!< in/out: tree cursor; the cursor page is
				s- or x-latched, but see also above! */
	ulint		has_search_latch,/*!< in: info on the latch mode the
				caller currently has on btr_search_latch:
				RW_S_LATCH, or 0 */
	const char*	file,	/*!< in: file name */
	ulint		line,	/*!< in: line where called */
	mtr_t*		mtr)	/*!< in: mtr */
{
	page_t*		page;
	buf_block_t*	block;
	ulint		space;
	buf_block_t*	guess;
	ulint		height;
	ulint		page_no;
	ulint		up_match;
	ulint		up_bytes;
	ulint		low_match;
	ulint		low_bytes;
	ulint		savepoint;
	ulint		rw_latch;
	ulint		page_mode;
	ulint		buf_mode;
	ulint		estimate;
	ulint		zip_size;
	page_cur_t*	page_cursor;
	btr_op_t	btr_op;
	ulint		root_height = 0; /* remove warning */
	dberr_t		err = DB_SUCCESS;

#ifdef BTR_CUR_ADAPT
	btr_search_t*	info;
#endif
	mem_heap_t*	heap		= NULL;
	ulint		offsets_[REC_OFFS_NORMAL_SIZE];
	ulint*		offsets		= offsets_;
	rec_offs_init(offsets_);
	/* Currently, PAGE_CUR_LE is the only search mode used for searches
	ending to upper levels */

	ut_ad(level == 0 || mode == PAGE_CUR_LE);
	ut_ad(dict_index_check_search_tuple(index, tuple));
	ut_ad(!dict_index_is_ibuf(index) || ibuf_inside(mtr));
	ut_ad(dtuple_check_typed(tuple));
	ut_ad(!(index->type & DICT_FTS));
	ut_ad(index->page != FIL_NULL);

	UNIV_MEM_INVALID(&cursor->up_match, sizeof cursor->up_match);
	UNIV_MEM_INVALID(&cursor->up_bytes, sizeof cursor->up_bytes);
	UNIV_MEM_INVALID(&cursor->low_match, sizeof cursor->low_match);
	UNIV_MEM_INVALID(&cursor->low_bytes, sizeof cursor->low_bytes);
#ifdef UNIV_DEBUG
	cursor->up_match = ULINT_UNDEFINED;
	cursor->low_match = ULINT_UNDEFINED;
#endif

	ibool	s_latch_by_caller;

	s_latch_by_caller = latch_mode & BTR_ALREADY_S_LATCHED;

	ut_ad(!s_latch_by_caller
	      || mtr_memo_contains(mtr, dict_index_get_lock(index),
				   MTR_MEMO_S_LOCK));

	/* These flags are mutually exclusive, they are lumped together
	with the latch mode for historical reasons. It's possible for
	none of the flags to be set. */
	switch (UNIV_EXPECT(latch_mode
			    & (BTR_INSERT | BTR_DELETE | BTR_DELETE_MARK),
			    0)) {
	case 0:
		btr_op = BTR_NO_OP;
		break;
	case BTR_INSERT:
		btr_op = (latch_mode & BTR_IGNORE_SEC_UNIQUE)
			? BTR_INSERT_IGNORE_UNIQUE_OP
			: BTR_INSERT_OP;
		break;
	case BTR_DELETE:
		btr_op = BTR_DELETE_OP;
		ut_a(cursor->purge_node);
		break;
	case BTR_DELETE_MARK:
		btr_op = BTR_DELMARK_OP;
		break;
	default:
		/* only one of BTR_INSERT, BTR_DELETE, BTR_DELETE_MARK
		should be specified at a time */
		ut_error;
	}

	/* Operations on the insert buffer tree cannot be buffered. */
	ut_ad(btr_op == BTR_NO_OP || !dict_index_is_ibuf(index));
	/* Operations on the clustered index cannot be buffered. */
	ut_ad(btr_op == BTR_NO_OP || !dict_index_is_clust(index));

	estimate = latch_mode & BTR_ESTIMATE;

	/* Turn the flags unrelated to the latch mode off. */
	latch_mode = BTR_LATCH_MODE_WITHOUT_FLAGS(latch_mode);

	ut_ad(!s_latch_by_caller
	      || latch_mode == BTR_SEARCH_LEAF
	      || latch_mode == BTR_MODIFY_LEAF);

	cursor->flag = BTR_CUR_BINARY;
	cursor->index = index;

#ifndef BTR_CUR_ADAPT
	guess = NULL;
#else
	info = btr_search_get_info(index);

	guess = info->root_guess;

#ifdef BTR_CUR_HASH_ADAPT

# ifdef UNIV_SEARCH_PERF_STAT
	info->n_searches++;
# endif
	if (rw_lock_get_writer(btr_search_get_latch(cursor->index)) ==
	    RW_LOCK_NOT_LOCKED
	    && latch_mode <= BTR_MODIFY_LEAF
	    && info->last_hash_succ
	    && !estimate
# ifdef PAGE_CUR_LE_OR_EXTENDS
	    && mode != PAGE_CUR_LE_OR_EXTENDS
# endif /* PAGE_CUR_LE_OR_EXTENDS */
	    /* If !has_search_latch, we do a dirty read of
	    btr_search_enabled below, and btr_search_guess_on_hash()
	    will have to check it again. */
	    && UNIV_LIKELY(btr_search_enabled)
	    && btr_search_guess_on_hash(index, info, tuple, mode,
					latch_mode, cursor,
					has_search_latch, mtr)) {

		/* Search using the hash index succeeded */

		ut_ad(cursor->up_match != ULINT_UNDEFINED
		      || mode != PAGE_CUR_GE);
		ut_ad(cursor->up_match != ULINT_UNDEFINED
		      || mode != PAGE_CUR_LE);
		ut_ad(cursor->low_match != ULINT_UNDEFINED
		      || mode != PAGE_CUR_LE);
		btr_cur_n_sea++;

		return err;
	}
# endif /* BTR_CUR_HASH_ADAPT */
#endif /* BTR_CUR_ADAPT */
	btr_cur_n_non_sea++;

	/* If the hash search did not succeed, do binary search down the
	tree */

	if (has_search_latch) {
		/* Release possible search latch to obey latching order */
		rw_lock_s_unlock(btr_search_get_latch(cursor->index));
	}

	/* Store the position of the tree latch we push to mtr so that we
	know how to release it when we have latched leaf node(s) */

	savepoint = mtr_set_savepoint(mtr);

	switch (latch_mode) {
	case BTR_MODIFY_TREE:
		mtr_x_lock(dict_index_get_lock(index), mtr);
		break;
	case BTR_CONT_MODIFY_TREE:
		/* Do nothing */
		ut_ad(mtr_memo_contains(mtr, dict_index_get_lock(index),
					MTR_MEMO_X_LOCK));
		break;
	default:
		if (!s_latch_by_caller) {
			mtr_s_lock(dict_index_get_lock(index), mtr);
		}
	}

	page_cursor = btr_cur_get_page_cur(cursor);

	space = dict_index_get_space(index);
	page_no = dict_index_get_page(index);

	up_match = 0;
	up_bytes = 0;
	low_match = 0;
	low_bytes = 0;

	height = ULINT_UNDEFINED;

	/* We use these modified search modes on non-leaf levels of the
	B-tree. These let us end up in the right B-tree leaf. In that leaf
	we use the original search mode. */

	switch (mode) {
	case PAGE_CUR_GE:
		page_mode = PAGE_CUR_L;
		break;
	case PAGE_CUR_G:
		page_mode = PAGE_CUR_LE;
		break;
	default:
#ifdef PAGE_CUR_LE_OR_EXTENDS
		ut_ad(mode == PAGE_CUR_L || mode == PAGE_CUR_LE
		      || mode == PAGE_CUR_LE_OR_EXTENDS);
#else /* PAGE_CUR_LE_OR_EXTENDS */
		ut_ad(mode == PAGE_CUR_L || mode == PAGE_CUR_LE);
#endif /* PAGE_CUR_LE_OR_EXTENDS */
		page_mode = mode;
		break;
	}

	/* Loop and search until we arrive at the desired level */

search_loop:
	buf_mode = BUF_GET;
	rw_latch = RW_NO_LATCH;

	if (height != 0) {
		/* We are about to fetch the root or a non-leaf page. */
	} else if (latch_mode <= BTR_MODIFY_LEAF) {
		rw_latch = latch_mode;

		if (btr_op != BTR_NO_OP
		    && ibuf_should_try(index, btr_op != BTR_INSERT_OP)) {

			/* Try to buffer the operation if the leaf
			page is not in the buffer pool. */

			buf_mode = btr_op == BTR_DELETE_OP
				? BUF_GET_IF_IN_POOL_OR_WATCH
				: BUF_GET_IF_IN_POOL;
		}
	}

	zip_size = dict_table_zip_size(index->table);

retry_page_get:
	block = buf_page_get_gen(
		space, zip_size, page_no, rw_latch, guess, buf_mode,
		file, line, mtr, &err);

	/* Note that block==NULL signifies either an error or change
	buffering. */
	if (err != DB_SUCCESS) {
		ut_ad(block == NULL);
		if (err == DB_DECRYPTION_FAILED) {
			ib_push_warning((void *)NULL,
				DB_DECRYPTION_FAILED,
				"Table %s is encrypted but encryption service or"
				" used key_id is not available. "
				" Can't continue reading table.",
				index->table->name);
			index->table->file_unreadable = true;
		}

		goto func_exit;
	}

	if (block == NULL) {
		SRV_CORRUPT_TABLE_CHECK(buf_mode == BUF_GET_IF_IN_POOL ||
					buf_mode == BUF_GET_IF_IN_POOL_OR_WATCH,
			{
				page_cursor->block = 0;
				page_cursor->rec = 0;
				if (estimate) {

					cursor->path_arr->nth_rec =
						ULINT_UNDEFINED;
				}

				goto func_exit;
			});

		/* This must be a search to perform an insert/delete
		mark/ delete; try using the insert/delete buffer */

		ut_ad(height == 0);
		ut_ad(cursor->thr);

		switch (btr_op) {
		case BTR_INSERT_OP:
		case BTR_INSERT_IGNORE_UNIQUE_OP:
			ut_ad(buf_mode == BUF_GET_IF_IN_POOL);

			if (ibuf_insert(IBUF_OP_INSERT, tuple, index,
					space, zip_size, page_no,
					cursor->thr)) {

				cursor->flag = BTR_CUR_INSERT_TO_IBUF;

				goto func_exit;
			}
			break;

		case BTR_DELMARK_OP:
			ut_ad(buf_mode == BUF_GET_IF_IN_POOL);

			if (ibuf_insert(IBUF_OP_DELETE_MARK, tuple,
					index, space, zip_size,
					page_no, cursor->thr)) {

				cursor->flag = BTR_CUR_DEL_MARK_IBUF;

				goto func_exit;
			}

			break;

		case BTR_DELETE_OP:
			ut_ad(buf_mode == BUF_GET_IF_IN_POOL_OR_WATCH);

			if (!row_purge_poss_sec(cursor->purge_node,
						index, tuple)) {

				/* The record cannot be purged yet. */
				cursor->flag = BTR_CUR_DELETE_REF;
			} else if (ibuf_insert(IBUF_OP_DELETE, tuple,
					       index, space, zip_size,
					       page_no,
					       cursor->thr)) {

				/* The purge was buffered. */
				cursor->flag = BTR_CUR_DELETE_IBUF;
			} else {
				/* The purge could not be buffered. */
				buf_pool_watch_unset(space, page_no);
				break;
			}

			buf_pool_watch_unset(space, page_no);
			goto func_exit;

		default:
			ut_error;
		}

		/* Insert to the insert/delete buffer did not succeed, we
		must read the page from disk. */

		buf_mode = BUF_GET;

		goto retry_page_get;
	}

	block->check_index_page_at_flush = TRUE;
	page = buf_block_get_frame(block);

	SRV_CORRUPT_TABLE_CHECK(page,
	{
		page_cursor->block = 0;
		page_cursor->rec = 0;

		if (estimate) {

			cursor->path_arr->nth_rec = ULINT_UNDEFINED;
		}

		goto func_exit;
	});

	if (rw_latch != RW_NO_LATCH) {
#ifdef UNIV_ZIP_DEBUG
		const page_zip_des_t*	page_zip
			= buf_block_get_page_zip(block);
		ut_a(!page_zip || page_zip_validate(page_zip, page, index));
#endif /* UNIV_ZIP_DEBUG */

		buf_block_dbg_add_level(
			block, dict_index_is_ibuf(index)
			? SYNC_IBUF_TREE_NODE : SYNC_TREE_NODE);
	}

	ut_ad(fil_page_get_type(page) == FIL_PAGE_INDEX);
	ut_ad(index->id == btr_page_get_index_id(page));

	if (UNIV_UNLIKELY(height == ULINT_UNDEFINED)) {
		/* We are in the root node */

		height = btr_page_get_level(page, mtr);
		root_height = height;
		cursor->tree_height = root_height + 1;

#ifdef BTR_CUR_ADAPT
		if (block != guess) {
			info->root_guess = block;
		}
#endif
	}

	if (height == 0) {
		if (rw_latch == RW_NO_LATCH) {

			btr_cur_latch_leaves(
				page, space, zip_size, page_no, latch_mode,
				cursor, mtr);
		}

		switch (latch_mode) {
		case BTR_MODIFY_TREE:
		case BTR_CONT_MODIFY_TREE:
			break;
		default:
			if (!s_latch_by_caller) {
				/* Release the tree s-latch */
				mtr_release_s_latch_at_savepoint(
					mtr, savepoint,
					dict_index_get_lock(index));
			}
		}

		page_mode = mode;
	}

	page_cur_search_with_match(
		block, index, tuple, page_mode, &up_match, &up_bytes,
		&low_match, &low_bytes, page_cursor);

	if (estimate) {
		btr_cur_add_path_info(cursor, height, root_height);
	}

	/* If this is the desired level, leave the loop */

	ut_ad(height == btr_page_get_level(page_cur_get_page(page_cursor),
					   mtr));

	if (level != height) {

		const rec_t*	node_ptr;
		ut_ad(height > 0);

		height--;
		guess = NULL;

		node_ptr = page_cur_get_rec(page_cursor);

		offsets = rec_get_offsets(
			node_ptr, index, offsets, ULINT_UNDEFINED, &heap);

		/* Go to the child node */
		page_no = btr_node_ptr_get_child_page_no(node_ptr, offsets);

		if (UNIV_UNLIKELY(height == 0 && dict_index_is_ibuf(index))) {
			/* We're doing a search on an ibuf tree and we're one
			level above the leaf page. */

			ut_ad(level == 0);

			buf_mode = BUF_GET;
			rw_latch = RW_NO_LATCH;
			goto retry_page_get;
		}

		goto search_loop;
	}

	if (level != 0) {
		/* x-latch the page */
		buf_block_t*	child_block = btr_block_get(
			space, zip_size, page_no, RW_X_LATCH, index, mtr);

		page = buf_block_get_frame(child_block);
		btr_assert_not_corrupted(child_block, index);
	} else {
		cursor->low_match = low_match;
		cursor->low_bytes = low_bytes;
		cursor->up_match = up_match;
		cursor->up_bytes = up_bytes;

#ifdef BTR_CUR_ADAPT
		/* We do a dirty read of btr_search_enabled here.  We
		will properly check btr_search_enabled again in
		btr_search_build_page_hash_index() before building a
		page hash index, while holding btr_search_latch. */
		if (btr_search_enabled) {
			btr_search_info_update(index, cursor);
		}
#endif
		ut_ad(cursor->up_match != ULINT_UNDEFINED
		      || mode != PAGE_CUR_GE);
		ut_ad(cursor->up_match != ULINT_UNDEFINED
		      || mode != PAGE_CUR_LE);
		ut_ad(cursor->low_match != ULINT_UNDEFINED
		      || mode != PAGE_CUR_LE);
	}

func_exit:

	if (UNIV_LIKELY_NULL(heap)) {
		mem_heap_free(heap);
	}

	if (has_search_latch) {

		rw_lock_s_lock(btr_search_get_latch(cursor->index));
	}

	return err;
}

/*****************************************************************//**
Opens a cursor at either end of an index. */
UNIV_INTERN
dberr_t
btr_cur_open_at_index_side_func(
/*============================*/
	bool		from_left,	/*!< in: true if open to the low end,
					false if to the high end */
	dict_index_t*	index,		/*!< in: index */
	ulint		latch_mode,	/*!< in: latch mode */
	btr_cur_t*	cursor,		/*!< in/out: cursor */
	ulint		level,		/*!< in: level to search for
					(0=leaf). */
	const char*	file,		/*!< in: file name */
	ulint		line,		/*!< in: line where called */
	mtr_t*		mtr)		/*!< in/out: mini-transaction */
{
	page_cur_t*	page_cursor;
	ulint		page_no;
	ulint		space;
	ulint		zip_size;
	ulint		height;
	ulint		root_height = 0; /* remove warning */
	rec_t*		node_ptr;
	ulint		estimate;
	ulint		savepoint;
	mem_heap_t*	heap		= NULL;
	ulint		offsets_[REC_OFFS_NORMAL_SIZE];
	ulint*		offsets		= offsets_;
	dberr_t		err = DB_SUCCESS;

	rec_offs_init(offsets_);

	estimate = latch_mode & BTR_ESTIMATE;
	latch_mode &= ~BTR_ESTIMATE;

	ut_ad(level != ULINT_UNDEFINED);

	/* Store the position of the tree latch we push to mtr so that we
	know how to release it when we have latched the leaf node */

	savepoint = mtr_set_savepoint(mtr);

	switch (latch_mode) {
	case BTR_CONT_MODIFY_TREE:
		break;
	case BTR_MODIFY_TREE:
		mtr_x_lock(dict_index_get_lock(index), mtr);
		break;
	case BTR_SEARCH_LEAF | BTR_ALREADY_S_LATCHED:
	case BTR_MODIFY_LEAF | BTR_ALREADY_S_LATCHED:
		ut_ad(mtr_memo_contains(mtr, dict_index_get_lock(index),
					MTR_MEMO_S_LOCK));
		break;
	default:
		mtr_s_lock(dict_index_get_lock(index), mtr);
	}

	page_cursor = btr_cur_get_page_cur(cursor);
	cursor->index = index;

	space = dict_index_get_space(index);
	zip_size = dict_table_zip_size(index->table);
	page_no = dict_index_get_page(index);

	height = ULINT_UNDEFINED;

	for (;;) {
		buf_block_t*	block=NULL;
		page_t*		page=NULL;

		block = buf_page_get_gen(space, zip_size, page_no,
					 RW_NO_LATCH, NULL, BUF_GET,
					 file, line, mtr, &err);

		ut_ad((block != NULL) == (err == DB_SUCCESS));

		if (err != DB_SUCCESS) {
			if (err == DB_DECRYPTION_FAILED) {
				ib_push_warning((void *)NULL,
					DB_DECRYPTION_FAILED,
					"Table %s is encrypted but encryption service or"
					" used key_id is not available. "
					" Can't continue reading table.",
					index->table->name);
				index->table->file_unreadable = true;
			}

			goto exit_loop;
		}

		page = buf_block_get_frame(block);

		SRV_CORRUPT_TABLE_CHECK(page,
		{
			page_cursor->block = 0;
			page_cursor->rec = 0;

			if (estimate) {

				cursor->path_arr->nth_rec =
					ULINT_UNDEFINED;
			}
			/* Can't use break with the macro */
			goto exit_loop;
		});

		ut_ad(fil_page_get_type(page) == FIL_PAGE_INDEX);

		ut_ad(index->id == btr_page_get_index_id(page));

		block->check_index_page_at_flush = TRUE;

		if (height == ULINT_UNDEFINED) {
			/* We are in the root node */

			height = btr_page_get_level(page, mtr);
			root_height = height;
			ut_a(height >= level);
		} else {
			/* TODO: flag the index corrupted if this fails */
			ut_ad(height == btr_page_get_level(page, mtr));
		}

		if (height == level) {
			btr_cur_latch_leaves(
				page, space, zip_size, page_no,
				latch_mode & ~BTR_ALREADY_S_LATCHED,
				cursor, mtr);

			if (height == 0) {
				/* In versions <= 3.23.52 we had
				forgotten to release the tree latch
				here. If in an index scan we had to
				scan far to find a record visible to
				the current transaction, that could
				starve others waiting for the tree
				latch. */

				switch (latch_mode) {
				case BTR_MODIFY_TREE:
				case BTR_CONT_MODIFY_TREE:
				case BTR_SEARCH_LEAF | BTR_ALREADY_S_LATCHED:
				case BTR_MODIFY_LEAF | BTR_ALREADY_S_LATCHED:
					break;
				default:
					/* Release the tree s-latch */

					mtr_release_s_latch_at_savepoint(
						mtr, savepoint,
						dict_index_get_lock(index));
				}
			}
		}

		if (from_left) {
			page_cur_set_before_first(block, page_cursor);
		} else {
			page_cur_set_after_last(block, page_cursor);
		}

		if (height == level) {
			if (estimate) {
				btr_cur_add_path_info(cursor, height,
						      root_height);
			}

			break;
		}

		ut_ad(height > 0);

		if (from_left) {
			page_cur_move_to_next(page_cursor);
		} else {
			page_cur_move_to_prev(page_cursor);
		}

		if (estimate) {
			btr_cur_add_path_info(cursor, height, root_height);
		}

		height--;

		node_ptr = page_cur_get_rec(page_cursor);
		offsets = rec_get_offsets(node_ptr, cursor->index, offsets,
					  ULINT_UNDEFINED, &heap);
		/* Go to the child node */
		page_no = btr_node_ptr_get_child_page_no(node_ptr, offsets);
	}

exit_loop:
	if (UNIV_LIKELY_NULL(heap)) {
		mem_heap_free(heap);
	}

	return err;
}

/**********************************************************************//**
Positions a cursor at a randomly chosen position within a B-tree. */
UNIV_INTERN
void
btr_cur_open_at_rnd_pos_func(
/*=========================*/
	dict_index_t*	index,		/*!< in: index */
	ulint		latch_mode,	/*!< in: BTR_SEARCH_LEAF, ... */
	btr_cur_t*	cursor,		/*!< in/out: B-tree cursor */
	const char*	file,		/*!< in: file name */
	ulint		line,		/*!< in: line where called */
	mtr_t*		mtr)		/*!< in: mtr */
{
	page_cur_t*	page_cursor;
	ulint		page_no;
	ulint		space;
	ulint		zip_size;
	ulint		height;
	rec_t*		node_ptr;
	mem_heap_t*	heap		= NULL;
	ulint		offsets_[REC_OFFS_NORMAL_SIZE];
	ulint*		offsets		= offsets_;
	rec_offs_init(offsets_);

	switch (latch_mode) {
	case BTR_MODIFY_TREE:
		mtr_x_lock(dict_index_get_lock(index), mtr);
		break;
	default:
		ut_ad(latch_mode != BTR_CONT_MODIFY_TREE);
		mtr_s_lock(dict_index_get_lock(index), mtr);
	}

	page_cursor = btr_cur_get_page_cur(cursor);
	cursor->index = index;

	space = dict_index_get_space(index);
	zip_size = dict_table_zip_size(index->table);
	page_no = dict_index_get_page(index);

	height = ULINT_UNDEFINED;

	for (;;) {
		buf_block_t*	block;
		page_t*		page;
		dberr_t		err=DB_SUCCESS;

		block = buf_page_get_gen(space, zip_size, page_no,
					 RW_NO_LATCH, NULL, BUF_GET,
					 file, line, mtr, &err);

		ut_ad((block != NULL) == (err == DB_SUCCESS));

		if (err != DB_SUCCESS) {
			if (err == DB_DECRYPTION_FAILED) {
				ib_push_warning((void *)NULL,
					DB_DECRYPTION_FAILED,
					"Table %s is encrypted but encryption service or"
					" used key_id is not available. "
					" Can't continue reading table.",
					index->table->name);
				index->table->file_unreadable = true;
			}

			goto exit_loop;
		}

		page = buf_block_get_frame(block);

		SRV_CORRUPT_TABLE_CHECK(page,
		{
			page_cursor->block = 0;
			page_cursor->rec = 0;

			goto exit_loop;
		});

		ut_ad(fil_page_get_type(page) == FIL_PAGE_INDEX);

		ut_ad(index->id == btr_page_get_index_id(page));

		if (height == ULINT_UNDEFINED) {
			/* We are in the root node */

			height = btr_page_get_level(page, mtr);
		}

		if (height == 0) {
			btr_cur_latch_leaves(page, space, zip_size, page_no,
					     latch_mode, cursor, mtr);
		}

		page_cur_open_on_rnd_user_rec(block, page_cursor);

		if (height == 0) {

			break;
		}

		ut_ad(height > 0);

		height--;

		node_ptr = page_cur_get_rec(page_cursor);
		offsets = rec_get_offsets(node_ptr, cursor->index, offsets,
					  ULINT_UNDEFINED, &heap);
		/* Go to the child node */
		page_no = btr_node_ptr_get_child_page_no(node_ptr, offsets);
	}

exit_loop:
	if (UNIV_LIKELY_NULL(heap)) {
		mem_heap_free(heap);
	}
}

/*==================== B-TREE INSERT =========================*/

/*************************************************************//**
Inserts a record if there is enough space, or if enough space can
be freed by reorganizing. Differs from btr_cur_optimistic_insert because
no heuristics is applied to whether it pays to use CPU time for
reorganizing the page or not.

IMPORTANT: The caller will have to update IBUF_BITMAP_FREE
if this is a compressed leaf page in a secondary index.
This has to be done either within the same mini-transaction,
or by invoking ibuf_reset_free_bits() before mtr_commit().

@return	pointer to inserted record if succeed, else NULL */
static MY_ATTRIBUTE((nonnull, warn_unused_result))
rec_t*
btr_cur_insert_if_possible(
/*=======================*/
	btr_cur_t*	cursor,	/*!< in: cursor on page after which to insert;
				cursor stays valid */
	const dtuple_t*	tuple,	/*!< in: tuple to insert; the size info need not
				have been stored to tuple */
	ulint**		offsets,/*!< out: offsets on *rec */
	mem_heap_t**	heap,	/*!< in/out: pointer to memory heap, or NULL */
	ulint		n_ext,	/*!< in: number of externally stored columns */
	mtr_t*		mtr)	/*!< in/out: mini-transaction */
{
	page_cur_t*	page_cursor;
	rec_t*		rec;

	ut_ad(dtuple_check_typed(tuple));

	ut_ad(mtr_memo_contains(mtr, btr_cur_get_block(cursor),
				MTR_MEMO_PAGE_X_FIX));
	page_cursor = btr_cur_get_page_cur(cursor);

	/* Now, try the insert */
	rec = page_cur_tuple_insert(page_cursor, tuple, cursor->index,
				    offsets, heap, n_ext, mtr);

	/* If the record did not fit, reorganize.
	For compressed pages, page_cur_tuple_insert()
	attempted this already. */
	if (!rec && !page_cur_get_page_zip(page_cursor)
	    && btr_page_reorganize(page_cursor, cursor->index, mtr)) {
		rec = page_cur_tuple_insert(
			page_cursor, tuple, cursor->index,
			offsets, heap, n_ext, mtr);
	}

	ut_ad(!rec || rec_offs_validate(rec, cursor->index, *offsets));
	return(rec);
}

/*************************************************************//**
For an insert, checks the locks and does the undo logging if desired.
@return	DB_SUCCESS, DB_WAIT_LOCK, DB_FAIL, or error number */
UNIV_INLINE MY_ATTRIBUTE((warn_unused_result, nonnull(2,3,5,6)))
dberr_t
btr_cur_ins_lock_and_undo(
/*======================*/
	ulint		flags,	/*!< in: undo logging and locking flags: if
				not zero, the parameters index and thr
				should be specified */
	btr_cur_t*	cursor,	/*!< in: cursor on page after which to insert */
	dtuple_t*	entry,	/*!< in/out: entry to insert */
	que_thr_t*	thr,	/*!< in: query thread or NULL */
	mtr_t*		mtr,	/*!< in/out: mini-transaction */
	ibool*		inherit)/*!< out: TRUE if the inserted new record maybe
				should inherit LOCK_GAP type locks from the
				successor record */
{
	dict_index_t*	index;
	dberr_t		err;
	rec_t*		rec;
	roll_ptr_t	roll_ptr;

	if (UNIV_UNLIKELY(thr && thr_get_trx(thr)->fake_changes)) {
		/* skip LOCK, UNDO */
		return(DB_SUCCESS);
	}

	/* Check if we have to wait for a lock: enqueue an explicit lock
	request if yes */

	rec = btr_cur_get_rec(cursor);
	index = cursor->index;

	ut_ad(!dict_index_is_online_ddl(index)
	      || dict_index_is_clust(index)
	      || (flags & BTR_CREATE_FLAG));

	err = lock_rec_insert_check_and_lock(flags, rec,
					     btr_cur_get_block(cursor),
					     index, thr, mtr, inherit);

	if (err != DB_SUCCESS
	    || !(~flags | (BTR_NO_UNDO_LOG_FLAG | BTR_KEEP_SYS_FLAG))
	    || !dict_index_is_clust(index) || dict_index_is_ibuf(index)) {

		return(err);
	}

	if (flags & BTR_NO_UNDO_LOG_FLAG) {
		roll_ptr = 0;
	} else {
		err = trx_undo_report_row_operation(thr, index, entry,
						    NULL, 0, NULL, NULL,
						    &roll_ptr);
		if (err != DB_SUCCESS) {
			return(err);
		}
	}

	/* Now we can fill in the roll ptr field in entry */

	if (!(flags & BTR_KEEP_SYS_FLAG)) {

		row_upd_index_entry_sys_field(entry, index,
					      DATA_ROLL_PTR, roll_ptr);
	}

	return(DB_SUCCESS);
}

#ifdef UNIV_DEBUG
/*************************************************************//**
Report information about a transaction. */
static
void
btr_cur_trx_report(
/*===============*/
	trx_id_t		trx_id,	/*!< in: transaction id */
	const dict_index_t*	index,	/*!< in: index */
	const char*		op)	/*!< in: operation */
{
	fprintf(stderr, "Trx with id " TRX_ID_FMT " going to ", trx_id);
	fputs(op, stderr);
	dict_index_name_print(stderr, NULL, index);
	putc('\n', stderr);
}
#endif /* UNIV_DEBUG */

/*************************************************************//**
Tries to perform an insert to a page in an index tree, next to cursor.
It is assumed that mtr holds an x-latch on the page. The operation does
not succeed if there is too little space on the page. If there is just
one record on the page, the insert will always succeed; this is to
prevent trying to split a page with just one record.
@return	DB_SUCCESS, DB_WAIT_LOCK, DB_FAIL, or error number */
UNIV_INTERN
dberr_t
btr_cur_optimistic_insert(
/*======================*/
	ulint		flags,	/*!< in: undo logging and locking flags: if not
				zero, the parameters index and thr should be
				specified */
	btr_cur_t*	cursor,	/*!< in: cursor on page after which to insert;
				cursor stays valid */
	ulint**		offsets,/*!< out: offsets on *rec */
	mem_heap_t**	heap,	/*!< in/out: pointer to memory heap */
	dtuple_t*	entry,	/*!< in/out: entry to insert */
	rec_t**		rec,	/*!< out: pointer to inserted record if
				succeed */
	big_rec_t**	big_rec,/*!< out: big rec vector whose fields have to
				be stored externally by the caller */
	ulint		n_ext,	/*!< in: number of externally stored columns */
	que_thr_t*	thr,	/*!< in/out: query thread; can be NULL if
				!(~flags
				& (BTR_NO_LOCKING_FLAG
				| BTR_NO_UNDO_LOG_FLAG)) */
	mtr_t*		mtr)	/*!< in/out: mini-transaction;
				if this function returns DB_SUCCESS on
				a leaf page of a secondary index in a
				compressed tablespace, the caller must
				mtr_commit(mtr) before latching
				any further pages */
{
	big_rec_t*	big_rec_vec	= NULL;
	dict_index_t*	index;
	page_cur_t*	page_cursor;
	buf_block_t*	block;
	page_t*		page;
	rec_t*		dummy;
	ibool		leaf;
	ibool		reorg;
	ibool		inherit = TRUE;
	ulint		zip_size;
	ulint		rec_size;
	dberr_t		err;

	ut_ad(thr || !(~flags & (BTR_NO_LOCKING_FLAG | BTR_NO_UNDO_LOG_FLAG)));
	*big_rec = NULL;

	block = btr_cur_get_block(cursor);

	SRV_CORRUPT_TABLE_CHECK(block, return(DB_CORRUPTION););

	page = buf_block_get_frame(block);
	index = cursor->index;

	const bool fake_changes = (~flags & (BTR_NO_LOCKING_FLAG
					     | BTR_NO_UNDO_LOG_FLAG))
		&& thr_get_trx(thr)->fake_changes;
	ut_ad(fake_changes
	      || mtr_memo_contains(mtr, block, MTR_MEMO_PAGE_X_FIX));
	ut_ad(!dict_index_is_online_ddl(index)
	      || dict_index_is_clust(index)
	      || (flags & BTR_CREATE_FLAG));
	ut_ad(dtuple_check_typed(entry));

	zip_size = buf_block_get_zip_size(block);
#ifdef UNIV_DEBUG_VALGRIND
	if (zip_size) {
		UNIV_MEM_ASSERT_RW(page, UNIV_PAGE_SIZE);
		UNIV_MEM_ASSERT_RW(block->page.zip.data, zip_size);
	}
#endif /* UNIV_DEBUG_VALGRIND */

#ifdef UNIV_DEBUG
	if (btr_cur_print_record_ops && thr) {
		btr_cur_trx_report(thr_get_trx(thr)->id, index, "insert ");
		dtuple_print(stderr, entry);
	}
#endif /* UNIV_DEBUG */

	leaf = page_is_leaf(page);

	/* Calculate the record size when entry is converted to a record */
	rec_size = rec_get_converted_size(index, entry, n_ext);

	if (page_zip_rec_needs_ext(rec_size, page_is_comp(page),
				   dtuple_get_n_fields(entry), zip_size)) {

		/* The record is so big that we have to store some fields
		externally on separate database pages */
		big_rec_vec = dtuple_convert_big_rec(index, entry, &n_ext);

		if (UNIV_UNLIKELY(big_rec_vec == NULL)) {

			return(DB_TOO_BIG_RECORD);
		}

		rec_size = rec_get_converted_size(index, entry, n_ext);
	}

	if (zip_size) {
		/* Estimate the free space of an empty compressed page.
		Subtract one byte for the encoded heap_no in the
		modification log. */
		ulint	free_space_zip = page_zip_empty_size(
			cursor->index->n_fields, zip_size);
		ulint	n_uniq = dict_index_get_n_unique_in_tree(index);

		ut_ad(dict_table_is_comp(index->table));

		if (free_space_zip == 0) {
too_big:
			if (big_rec_vec) {
				dtuple_convert_back_big_rec(
					index, entry, big_rec_vec);
			}

			return(DB_TOO_BIG_RECORD);
		}

		/* Subtract one byte for the encoded heap_no in the
		modification log. */
		free_space_zip--;

		/* There should be enough room for two node pointer
		records on an empty non-leaf page.  This prevents
		infinite page splits. */

		if (entry->n_fields >= n_uniq
		    && (REC_NODE_PTR_SIZE
			+ rec_get_converted_size_comp_prefix(
				index, entry->fields, n_uniq, NULL)
			/* On a compressed page, there is
			a two-byte entry in the dense
			page directory for every record.
			But there is no record header. */
			- (REC_N_NEW_EXTRA_BYTES - 2)
			> free_space_zip / 2)) {
			goto too_big;
		}
	}

	LIMIT_OPTIMISTIC_INSERT_DEBUG(page_get_n_recs(page),
				      goto fail);

	if (leaf && zip_size
	    && (page_get_data_size(page) + rec_size
		>= dict_index_zip_pad_optimal_page_size(index))) {
		/* If compression padding tells us that insertion will
		result in too packed up page i.e.: which is likely to
		cause compression failure then don't do an optimistic
		insertion. */
fail:
		err = DB_FAIL;
fail_err:

		if (big_rec_vec) {
			dtuple_convert_back_big_rec(index, entry, big_rec_vec);
		}

		return(err);
	}

	ulint	max_size = page_get_max_insert_size_after_reorganize(page, 1);

	if (page_has_garbage(page)) {
		if ((max_size < rec_size
		     || max_size < BTR_CUR_PAGE_REORGANIZE_LIMIT)
		    && page_get_n_recs(page) > 1
		    && page_get_max_insert_size(page, 1) < rec_size) {

			goto fail;
		}
	} else if (max_size < rec_size) {
		goto fail;
	}

	/* If there have been many consecutive inserts to the
	clustered index leaf page of an uncompressed table, check if
	we have to split the page to reserve enough free space for
	future updates of records. */

	if (leaf && !zip_size && dict_index_is_clust(index)
	    && page_get_n_recs(page) >= 2
	    && dict_index_get_space_reserve() + rec_size > max_size
	    && (btr_page_get_split_rec_to_right(cursor, &dummy)
		|| btr_page_get_split_rec_to_left(cursor, &dummy))) {
		goto fail;
	}

	/* Check locks and write to the undo log, if specified */
	err = btr_cur_ins_lock_and_undo(flags, cursor, entry,
					thr, mtr, &inherit);

	if (UNIV_UNLIKELY(err != DB_SUCCESS)) {

		goto fail_err;
	}

	if (UNIV_UNLIKELY(fake_changes)) {
		/* skip CHANGE, LOG */
		*big_rec = big_rec_vec;
		return(err); /* == DB_SUCCESS */
	}

	page_cursor = btr_cur_get_page_cur(cursor);

	/* Now, try the insert */

	{
		const rec_t* page_cursor_rec = page_cur_get_rec(page_cursor);
		*rec = page_cur_tuple_insert(page_cursor, entry, index,
					     offsets, heap, n_ext, mtr);
		reorg = page_cursor_rec != page_cur_get_rec(page_cursor);
	}

	if (*rec) {
	} else if (zip_size) {
		/* Reset the IBUF_BITMAP_FREE bits, because
		page_cur_tuple_insert() will have attempted page
		reorganize before failing. */
		if (leaf && !dict_index_is_clust(index)) {
			ibuf_reset_free_bits(block);
		}

		goto fail;
	} else {
		ut_ad(!reorg);

		/* If the record did not fit, reorganize */
		if (!btr_page_reorganize(page_cursor, index, mtr)) {
			ut_ad(0);
			goto fail;
		}

		ut_ad(page_get_max_insert_size(page, 1) == max_size);

		reorg = TRUE;

		*rec = page_cur_tuple_insert(page_cursor, entry, index,
					     offsets, heap, n_ext, mtr);

		if (UNIV_UNLIKELY(!*rec)) {
			fputs("InnoDB: Error: cannot insert tuple ", stderr);
			dtuple_print(stderr, entry);
			fputs(" into ", stderr);
			dict_index_name_print(stderr, thr_get_trx(thr), index);
			fprintf(stderr, "\nInnoDB: max insert size %lu\n",
				(ulong) max_size);
			ut_error;
		}
	}

#ifdef BTR_CUR_HASH_ADAPT
	if (!reorg && leaf && (cursor->flag == BTR_CUR_HASH)) {
		btr_search_update_hash_node_on_insert(cursor);
	} else {
		btr_search_update_hash_on_insert(cursor);
	}
#endif

	if (!(flags & BTR_NO_LOCKING_FLAG) && inherit) {

		lock_update_insert(block, *rec);
	}

	if (leaf && !dict_index_is_clust(index)) {
		/* Update the free bits of the B-tree page in the
		insert buffer bitmap. */

		/* The free bits in the insert buffer bitmap must
		never exceed the free space on a page.  It is safe to
		decrement or reset the bits in the bitmap in a
		mini-transaction that is committed before the
		mini-transaction that affects the free space. */

		/* It is unsafe to increment the bits in a separately
		committed mini-transaction, because in crash recovery,
		the free bits could momentarily be set too high. */

		if (zip_size) {
			/* Update the bits in the same mini-transaction. */
			ibuf_update_free_bits_zip(block, mtr);
		} else {
			/* Decrement the bits in a separate
			mini-transaction. */
			ibuf_update_free_bits_if_full(
				block, max_size,
				rec_size + PAGE_DIR_SLOT_SIZE);
		}
	}

	*big_rec = big_rec_vec;

	return(DB_SUCCESS);
}

/*************************************************************//**
Performs an insert on a page of an index tree. It is assumed that mtr
holds an x-latch on the tree and on the cursor page. If the insert is
made on the leaf level, to avoid deadlocks, mtr must also own x-latches
to brothers of page, if those brothers exist.
@return	DB_SUCCESS or error number */
UNIV_INTERN
dberr_t
btr_cur_pessimistic_insert(
/*=======================*/
	ulint		flags,	/*!< in: undo logging and locking flags: if not
				zero, the parameter thr should be
				specified; if no undo logging is specified,
				then the caller must have reserved enough
				free extents in the file space so that the
				insertion will certainly succeed */
	btr_cur_t*	cursor,	/*!< in: cursor after which to insert;
				cursor stays valid */
	ulint**		offsets,/*!< out: offsets on *rec */
	mem_heap_t**	heap,	/*!< in/out: pointer to memory heap
				that can be emptied */
	dtuple_t*	entry,	/*!< in/out: entry to insert */
	rec_t**		rec,	/*!< out: pointer to inserted record if
				succeed */
	big_rec_t**	big_rec,/*!< out: big rec vector whose fields have to
				be stored externally by the caller */
	ulint		n_ext,	/*!< in: number of externally stored columns */
	que_thr_t*	thr,	/*!< in/out: query thread; can be NULL if
				!(~flags
				& (BTR_NO_LOCKING_FLAG
				| BTR_NO_UNDO_LOG_FLAG)) */
	mtr_t*		mtr)	/*!< in/out: mini-transaction */
{
	dict_index_t*	index		= cursor->index;
	ulint		zip_size	= dict_table_zip_size(index->table);
	big_rec_t*	big_rec_vec	= NULL;
	dberr_t		err;
	ibool		inherit = FALSE;
	ibool		success;
	ulint		n_reserved	= 0;

	ut_ad(dtuple_check_typed(entry));
	ut_ad(thr || !(~flags & (BTR_NO_LOCKING_FLAG | BTR_NO_UNDO_LOG_FLAG)));

	*big_rec = NULL;

	const bool fake_changes = (~flags & (BTR_NO_LOCKING_FLAG
					     | BTR_NO_UNDO_LOG_FLAG))
		&& thr_get_trx(thr)->fake_changes;
	ut_ad(fake_changes || mtr_memo_contains(mtr,
				dict_index_get_lock(btr_cur_get_index(cursor)),
				MTR_MEMO_X_LOCK));
	ut_ad(fake_changes || mtr_memo_contains(mtr, btr_cur_get_block(cursor),
				MTR_MEMO_PAGE_X_FIX));
	ut_ad(!dict_index_is_online_ddl(index)
	      || dict_index_is_clust(index)
	      || (flags & BTR_CREATE_FLAG));

	cursor->flag = BTR_CUR_BINARY;

	/* Check locks and write to undo log, if specified */

	err = btr_cur_ins_lock_and_undo(flags, cursor, entry,
					thr, mtr, &inherit);

	if (err != DB_SUCCESS) {

		return(err);
	}

	if (!(flags & BTR_NO_UNDO_LOG_FLAG)) {

		ut_a(cursor->tree_height != ULINT_UNDEFINED);

		/* First reserve enough free space for the file segments
		of the index tree, so that the insert will not fail because
		of lack of space */

		ulint	n_extents = cursor->tree_height / 16 + 3;

		success = fsp_reserve_free_extents(&n_reserved, index->space,
						   n_extents, FSP_NORMAL, mtr);
		if (!success) {
			return(DB_OUT_OF_FILE_SPACE);
		}
	}

	if (page_zip_rec_needs_ext(rec_get_converted_size(index, entry, n_ext),
				   dict_table_is_comp(index->table),
				   dtuple_get_n_fields(entry),
				   zip_size)) {
		/* The record is so big that we have to store some fields
		externally on separate database pages */

		if (UNIV_LIKELY_NULL(big_rec_vec)) {
			/* This should never happen, but we handle
			the situation in a robust manner. */
			ut_ad(0);
			dtuple_convert_back_big_rec(index, entry, big_rec_vec);
		}

		big_rec_vec = dtuple_convert_big_rec(index, entry, &n_ext);

		if (big_rec_vec == NULL) {

			if (n_reserved > 0) {
				fil_space_release_free_extents(index->space,
							       n_reserved);
			}
			return(DB_TOO_BIG_RECORD);
		}
	}

	if (UNIV_UNLIKELY(fake_changes)) {
		/* skip CHANGE, LOG */
		if (n_reserved > 0) {
			fil_space_release_free_extents(index->space,
						       n_reserved);
		}
		*big_rec = big_rec_vec;
		return(DB_SUCCESS);
	}

	if (dict_index_get_page(index)
	    == buf_block_get_page_no(btr_cur_get_block(cursor))) {

		/* The page is the root page */
		*rec = btr_root_raise_and_insert(
			flags, cursor, offsets, heap, entry, n_ext, mtr);
	} else {
		*rec = btr_page_split_and_insert(
			flags, cursor, offsets, heap, entry, n_ext, mtr);
	}

	if (*rec == NULL && os_has_said_disk_full) {
		return(DB_OUT_OF_FILE_SPACE);
	}

	ut_ad(page_rec_get_next(btr_cur_get_rec(cursor)) == *rec);

	if (!(flags & BTR_NO_LOCKING_FLAG)) {
		/* The cursor might be moved to the other page,
		and the max trx id field should be updated after
		the cursor was fixed. */
		if (!dict_index_is_clust(index)) {
			page_update_max_trx_id(
				btr_cur_get_block(cursor),
				btr_cur_get_page_zip(cursor),
				thr_get_trx(thr)->id, mtr);
		}

		if (!page_rec_is_infimum(btr_cur_get_rec(cursor))) {
			/* split and inserted need to call
			lock_update_insert() always. */
			inherit = TRUE;
		}

		buf_block_t* block = btr_cur_get_block(cursor);
		buf_frame_t* frame = NULL;

		if (block) {
			frame = buf_block_get_frame(block);
		}
		/* split and inserted need to call
		lock_update_insert() always. */
		if (frame &&  btr_page_get_prev(frame, mtr) == FIL_NULL) {
			inherit = TRUE;
		}
	}

#ifdef BTR_CUR_ADAPT
	btr_search_update_hash_on_insert(cursor);
#endif
	if (inherit && !(flags & BTR_NO_LOCKING_FLAG)) {

		lock_update_insert(btr_cur_get_block(cursor), *rec);
	}

	if (n_reserved > 0) {
		fil_space_release_free_extents(index->space, n_reserved);
	}

	*big_rec = big_rec_vec;

	return(DB_SUCCESS);
}

/*==================== B-TREE UPDATE =========================*/

/*************************************************************//**
For an update, checks the locks and does the undo logging.
@return	DB_SUCCESS, DB_WAIT_LOCK, or error number */
UNIV_INLINE MY_ATTRIBUTE((warn_unused_result))
dberr_t
btr_cur_upd_lock_and_undo(
/*======================*/
	ulint		flags,	/*!< in: undo logging and locking flags */
	btr_cur_t*	cursor,	/*!< in: cursor on record to update */
	const ulint*	offsets,/*!< in: rec_get_offsets() on cursor */
	const upd_t*	update,	/*!< in: update vector */
	ulint		cmpl_info,/*!< in: compiler info on secondary index
				updates */
	que_thr_t*	thr,	/*!< in: query thread
				(can be NULL if BTR_NO_LOCKING_FLAG) */
	mtr_t*		mtr,	/*!< in/out: mini-transaction */
	roll_ptr_t*	roll_ptr)/*!< out: roll pointer */
{
	dict_index_t*	index;
	const rec_t*	rec;
	dberr_t		err;

	ut_ad((thr != NULL) || (flags & BTR_NO_LOCKING_FLAG));

	if (!(flags & BTR_NO_LOCKING_FLAG) && thr_get_trx(thr)->fake_changes) {
		/* skip LOCK, UNDO */
		return(DB_SUCCESS);
	}

	rec = btr_cur_get_rec(cursor);
	index = cursor->index;

	ut_ad(rec_offs_validate(rec, index, offsets));

	if (!dict_index_is_clust(index)) {
		ut_ad(dict_index_is_online_ddl(index)
		      == !!(flags & BTR_CREATE_FLAG));

		/* We do undo logging only when we update a clustered index
		record */
		return(lock_sec_rec_modify_check_and_lock(
			       flags, btr_cur_get_block(cursor), rec,
			       index, thr, mtr));
	}

	/* Check if we have to wait for a lock: enqueue an explicit lock
	request if yes */

	if (!(flags & BTR_NO_LOCKING_FLAG)) {
		err = lock_clust_rec_modify_check_and_lock(
			flags, btr_cur_get_block(cursor), rec, index,
			offsets, thr);
		if (err != DB_SUCCESS) {
			return(err);
		}
	}

	/* Append the info about the update in the undo log */

	return((flags & BTR_NO_UNDO_LOG_FLAG)
	       ? DB_SUCCESS
	       : trx_undo_report_row_operation(
		       thr, index, NULL, update,
		       cmpl_info, rec, offsets, roll_ptr));
}

/***********************************************************//**
Writes a redo log record of updating a record in-place. */
UNIV_INTERN
void
btr_cur_update_in_place_log(
/*========================*/
	ulint		flags,		/*!< in: flags */
	const rec_t*	rec,		/*!< in: record */
	dict_index_t*	index,		/*!< in: index of the record */
	const upd_t*	update,		/*!< in: update vector */
	trx_id_t	trx_id,		/*!< in: transaction id */
	roll_ptr_t	roll_ptr,	/*!< in: roll ptr */
	mtr_t*		mtr)		/*!< in: mtr */
{
	byte*		log_ptr;
	const page_t*	page	= page_align(rec);
	ut_ad(flags < 256);
	ut_ad(!!page_is_comp(page) == dict_table_is_comp(index->table));

	log_ptr = mlog_open_and_write_index(mtr, rec, index, page_is_comp(page)
					    ? MLOG_COMP_REC_UPDATE_IN_PLACE
					    : MLOG_REC_UPDATE_IN_PLACE,
					    1 + DATA_ROLL_PTR_LEN + 14 + 2
					    + MLOG_BUF_MARGIN);

	if (!log_ptr) {
		/* Logging in mtr is switched off during crash recovery */
		return;
	}

	/* For secondary indexes, we could skip writing the dummy system fields
	to the redo log but we have to change redo log parsing of
	MLOG_REC_UPDATE_IN_PLACE/MLOG_COMP_REC_UPDATE_IN_PLACE or we have to add
	new redo log record. For now, just write dummy sys fields to the redo
	log if we are updating a secondary index record.
	*/
	mach_write_to_1(log_ptr, flags);
	log_ptr++;

	if (dict_index_is_clust(index)) {
		log_ptr = row_upd_write_sys_vals_to_log(
				index, trx_id, roll_ptr, log_ptr, mtr);
	} else {
		/* Dummy system fields for a secondary index */
		/* TRX_ID Position */
		log_ptr += mach_write_compressed(log_ptr, 0);
		/* ROLL_PTR */
		trx_write_roll_ptr(log_ptr, 0);
		log_ptr += DATA_ROLL_PTR_LEN;
		/* TRX_ID */
		log_ptr += mach_ull_write_compressed(log_ptr, 0);
	}

	mach_write_to_2(log_ptr, page_offset(rec));
	log_ptr += 2;

	row_upd_index_write_log(update, log_ptr, mtr);
}
#endif /* UNIV_HOTBACKUP */

/***********************************************************//**
Parses a redo log record of updating a record in-place.
@return	end of log record or NULL */
UNIV_INTERN
byte*
btr_cur_parse_update_in_place(
/*==========================*/
	byte*		ptr,	/*!< in: buffer */
	byte*		end_ptr,/*!< in: buffer end */
	page_t*		page,	/*!< in/out: page or NULL */
	page_zip_des_t*	page_zip,/*!< in/out: compressed page, or NULL */
	dict_index_t*	index)	/*!< in: index corresponding to page */
{
	ulint		flags;
	rec_t*		rec;
	upd_t*		update;
	ulint		pos;
	trx_id_t	trx_id;
	roll_ptr_t	roll_ptr;
	ulint		rec_offset;
	mem_heap_t*	heap;
	ulint*		offsets;

	if (end_ptr < ptr + 1) {

		return(NULL);
	}

	flags = mach_read_from_1(ptr);
	ptr++;

	ptr = row_upd_parse_sys_vals(ptr, end_ptr, &pos, &trx_id, &roll_ptr);

	if (ptr == NULL) {

		return(NULL);
	}

	if (end_ptr < ptr + 2) {

		return(NULL);
	}

	rec_offset = mach_read_from_2(ptr);
	ptr += 2;

	ut_a(rec_offset <= UNIV_PAGE_SIZE);

	heap = mem_heap_create(256);

	ptr = row_upd_index_parse(ptr, end_ptr, heap, &update);

	if (!ptr || !page) {

		goto func_exit;
	}

	ut_a((ibool)!!page_is_comp(page) == dict_table_is_comp(index->table));
	rec = page + rec_offset;

	/* We do not need to reserve btr_search_latch, as the page is only
	being recovered, and there cannot be a hash index to it. */

	offsets = rec_get_offsets(rec, index, NULL, ULINT_UNDEFINED, &heap);

	if (!(flags & BTR_KEEP_SYS_FLAG)) {
		row_upd_rec_sys_fields_in_recovery(rec, page_zip, offsets,
						   pos, trx_id, roll_ptr);
	}

	row_upd_rec_in_place(rec, index, offsets, update, page_zip);

func_exit:
	mem_heap_free(heap);

	return(ptr);
}

#ifndef UNIV_HOTBACKUP
/*************************************************************//**
See if there is enough place in the page modification log to log
an update-in-place.

@retval false if out of space; IBUF_BITMAP_FREE will be reset
outside mtr if the page was recompressed
@retval	true if enough place;

IMPORTANT: The caller will have to update IBUF_BITMAP_FREE if this is
a secondary index leaf page. This has to be done either within the
same mini-transaction, or by invoking ibuf_reset_free_bits() before
mtr_commit(mtr). */
UNIV_INTERN
bool
btr_cur_update_alloc_zip_func(
/*==========================*/
	page_zip_des_t*	page_zip,/*!< in/out: compressed page */
	page_cur_t*	cursor,	/*!< in/out: B-tree page cursor */
	dict_index_t*	index,	/*!< in: the index corresponding to cursor */
#ifdef UNIV_DEBUG
	ulint*		offsets,/*!< in/out: offsets of the cursor record */
#endif /* UNIV_DEBUG */
	ulint		length,	/*!< in: size needed */
	bool		create,	/*!< in: true=delete-and-insert,
				false=update-in-place */
	mtr_t*		mtr,	/*!< in/out: mini-transaction */
	trx_t*		trx)	/*!< in: NULL or transaction */
{
	const page_t*	page = page_cur_get_page(cursor);

	ut_ad(page_zip == page_cur_get_page_zip(cursor));
	ut_ad(!dict_index_is_ibuf(index));
	ut_ad(rec_offs_validate(page_cur_get_rec(cursor), index, offsets));

	if (page_zip_available(page_zip, dict_index_is_clust(index),
			       length, create)) {
		return(true);
	}

	if (!page_zip->m_nonempty && !page_has_garbage(page)) {
		/* The page has been freshly compressed, so
		reorganizing it will not help. */
		return(false);
	}

	if (create && page_is_leaf(page)
	    && (length + page_get_data_size(page)
		>= dict_index_zip_pad_optimal_page_size(index))) {
		return(false);
	}

	if (UNIV_UNLIKELY(trx && trx->fake_changes)) {
		/* Don't call page_zip_compress_write_log_no_data as that has
		assert which would fail. Assume there won't be a compression
		failure. */

		return(true);
	}

	if (!btr_page_reorganize(cursor, index, mtr)) {
		goto out_of_space;
	}

	rec_offs_make_valid(page_cur_get_rec(cursor), index, offsets);

	/* After recompressing a page, we must make sure that the free
	bits in the insert buffer bitmap will not exceed the free
	space on the page.  Because this function will not attempt
	recompression unless page_zip_available() fails above, it is
	safe to reset the free bits if page_zip_available() fails
	again, below.  The free bits can safely be reset in a separate
	mini-transaction.  If page_zip_available() succeeds below, we
	can be sure that the btr_page_reorganize() above did not reduce
	the free space available on the page. */

	if (page_zip_available(page_zip, dict_index_is_clust(index),
			       length, create)) {
		return(true);
	}

out_of_space:
	ut_ad(rec_offs_validate(page_cur_get_rec(cursor), index, offsets));

	/* Out of space: reset the free bits. */
	if (!dict_index_is_clust(index) && page_is_leaf(page)) {
		ibuf_reset_free_bits(page_cur_get_block(cursor));
	}

	return(false);
}

/*************************************************************//**
Updates a record when the update causes no size changes in its fields.
We assume here that the ordering fields of the record do not change.
@return locking or undo log related error code, or
@retval DB_SUCCESS on success
@retval DB_ZIP_OVERFLOW if there is not enough space left
on the compressed page (IBUF_BITMAP_FREE was reset outside mtr) */
UNIV_INTERN
dberr_t
btr_cur_update_in_place(
/*====================*/
	ulint		flags,	/*!< in: undo logging and locking flags */
	btr_cur_t*	cursor,	/*!< in: cursor on the record to update;
				cursor stays valid and positioned on the
				same record */
	ulint*		offsets,/*!< in/out: offsets on cursor->page_cur.rec */
	const upd_t*	update,	/*!< in: update vector */
	ulint		cmpl_info,/*!< in: compiler info on secondary index
				updates */
	que_thr_t*	thr,	/*!< in: query thread */
	trx_id_t	trx_id,	/*!< in: transaction id */
	mtr_t*		mtr)	/*!< in/out: mini-transaction; if this
				is a secondary index, the caller must
				mtr_commit(mtr) before latching any
				further pages */
{
	dict_index_t*	index;
	buf_block_t*	block;
	page_zip_des_t*	page_zip;
	dberr_t		err;
	rec_t*		rec;
	roll_ptr_t	roll_ptr	= 0;
	ulint		was_delete_marked;
	ibool		is_hashed;
	trx_t*		trx;

	rec = btr_cur_get_rec(cursor);
	index = cursor->index;
	ut_ad(rec_offs_validate(rec, index, offsets));
	ut_ad(!!page_rec_is_comp(rec) == dict_table_is_comp(index->table));
	/* The insert buffer tree should never be updated in place. */
	ut_ad(!dict_index_is_ibuf(index));
	ut_ad(dict_index_is_online_ddl(index) == !!(flags & BTR_CREATE_FLAG)
	      || dict_index_is_clust(index));
	ut_ad(thr_get_trx(thr)->id == trx_id
	      || (flags & ~(BTR_KEEP_POS_FLAG | BTR_KEEP_IBUF_BITMAP))
	      == (BTR_NO_UNDO_LOG_FLAG | BTR_NO_LOCKING_FLAG
		  | BTR_CREATE_FLAG | BTR_KEEP_SYS_FLAG));
	ut_ad(fil_page_get_type(btr_cur_get_page(cursor)) == FIL_PAGE_INDEX);
	ut_ad(btr_page_get_index_id(btr_cur_get_page(cursor)) == index->id);

#ifdef UNIV_DEBUG
	if (btr_cur_print_record_ops) {
		btr_cur_trx_report(trx_id, index, "update ");
		rec_print_new(stderr, rec, offsets);
	}
#endif /* UNIV_DEBUG */

	block = btr_cur_get_block(cursor);
	page_zip = buf_block_get_page_zip(block);
	trx = thr_get_trx(thr);

	/* Check that enough space is available on the compressed page. */
	if (page_zip) {
		if (!btr_cur_update_alloc_zip(
			    page_zip, btr_cur_get_page_cur(cursor),
			    index, offsets, rec_offs_size(offsets),
			    false, mtr, trx)) {
			return(DB_ZIP_OVERFLOW);
		}

		rec = btr_cur_get_rec(cursor);
	}

	/* Do lock checking and undo logging */
	err = btr_cur_upd_lock_and_undo(flags, cursor, offsets,
					update, cmpl_info,
					thr, mtr, &roll_ptr);
	if (UNIV_UNLIKELY(err != DB_SUCCESS)) {
		/* We may need to update the IBUF_BITMAP_FREE
		bits after a reorganize that was done in
		btr_cur_update_alloc_zip(). */
		goto func_exit;
	}

	if (UNIV_UNLIKELY(trx->fake_changes)) {
		/* skip CHANGE, LOG */
		return(err); /* == DB_SUCCESS */
	}

	if (!(flags & BTR_KEEP_SYS_FLAG)) {
		row_upd_rec_sys_fields(rec, NULL, index, offsets,
				       thr_get_trx(thr), roll_ptr);
	}

	was_delete_marked = rec_get_deleted_flag(
		rec, page_is_comp(buf_block_get_frame(block)));

	is_hashed = (block->index != NULL);

	if (is_hashed) {
		/* TO DO: Can we skip this if none of the fields
		index->search_info->curr_n_fields
		are being updated? */

		/* The function row_upd_changes_ord_field_binary works only
		if the update vector was built for a clustered index, we must
		NOT call it if index is secondary */

		if (!dict_index_is_clust(index)
		    || row_upd_changes_ord_field_binary(index, update, thr,
							NULL, NULL)) {

			/* Remove possible hash index pointer to this record */
			btr_search_update_hash_on_delete(cursor);
		}

		rw_lock_x_lock(btr_search_get_latch(cursor->index));
	}

	row_upd_rec_in_place(rec, index, offsets, update, page_zip);

	if (is_hashed) {
		rw_lock_x_unlock(btr_search_get_latch(cursor->index));
	}

	btr_cur_update_in_place_log(flags, rec, index, update,
				    trx_id, roll_ptr, mtr);

	if (was_delete_marked
	    && !rec_get_deleted_flag(
		    rec, page_is_comp(buf_block_get_frame(block)))) {
		/* The new updated record owns its possible externally
		stored fields */

		btr_cur_unmark_extern_fields(page_zip,
					     rec, index, offsets, mtr);
	}

	ut_ad(err == DB_SUCCESS);

func_exit:
	if (page_zip
	    && !(flags & BTR_KEEP_IBUF_BITMAP)
	    && !dict_index_is_clust(index)
	    && block) {
		buf_frame_t* frame = buf_block_get_frame(block);
		if (frame && page_is_leaf(frame)) {
			/* Update the free bits in the insert buffer. */
			ibuf_update_free_bits_zip(block, mtr);
		}
	}

	return(err);
}

/*************************************************************//**
Tries to update a record on a page in an index tree. It is assumed that mtr
holds an x-latch on the page. The operation does not succeed if there is too
little space on the page or if the update would result in too empty a page,
so that tree compression is recommended. We assume here that the ordering
fields of the record do not change.
@return error code, including
@retval DB_SUCCESS on success
@retval DB_OVERFLOW if the updated record does not fit
@retval DB_UNDERFLOW if the page would become too empty
@retval DB_ZIP_OVERFLOW if there is not enough space left
on the compressed page (IBUF_BITMAP_FREE was reset outside mtr) */
UNIV_INTERN
dberr_t
btr_cur_optimistic_update(
/*======================*/
	ulint		flags,	/*!< in: undo logging and locking flags */
	btr_cur_t*	cursor,	/*!< in: cursor on the record to update;
				cursor stays valid and positioned on the
				same record */
	ulint**		offsets,/*!< out: offsets on cursor->page_cur.rec */
	mem_heap_t**	heap,	/*!< in/out: pointer to NULL or memory heap */
	const upd_t*	update,	/*!< in: update vector; this must also
				contain trx id and roll ptr fields */
	ulint		cmpl_info,/*!< in: compiler info on secondary index
				updates */
	que_thr_t*	thr,	/*!< in: query thread */
	trx_id_t	trx_id,	/*!< in: transaction id */
	mtr_t*		mtr)	/*!< in/out: mini-transaction; if this
				is a secondary index, the caller must
				mtr_commit(mtr) before latching any
				further pages */
{
	dict_index_t*	index;
	page_cur_t*	page_cursor;
	dberr_t		err;
	buf_block_t*	block;
	page_t*		page;
	page_zip_des_t*	page_zip;
	rec_t*		rec;
	ulint		max_size;
	ulint		new_rec_size;
	ulint		old_rec_size;
	ulint		max_ins_size = 0;
	dtuple_t*	new_entry;
	roll_ptr_t	roll_ptr;
	ulint		i;
	ulint		n_ext;

	block = btr_cur_get_block(cursor);
	page = buf_block_get_frame(block);
	rec = btr_cur_get_rec(cursor);
	index = cursor->index;
	ut_ad(!!page_rec_is_comp(rec) == dict_table_is_comp(index->table));
	ut_ad(thr_get_trx(thr)->fake_changes
	      || mtr_memo_contains(mtr, block, MTR_MEMO_PAGE_X_FIX));
	/* The insert buffer tree should never be updated in place. */
	ut_ad(!dict_index_is_ibuf(index));
	ut_ad(dict_index_is_online_ddl(index) == !!(flags & BTR_CREATE_FLAG)
	      || dict_index_is_clust(index));
	ut_ad(thr_get_trx(thr)->id == trx_id
	      || (flags & ~(BTR_KEEP_POS_FLAG | BTR_KEEP_IBUF_BITMAP))
	      == (BTR_NO_UNDO_LOG_FLAG | BTR_NO_LOCKING_FLAG
		  | BTR_CREATE_FLAG | BTR_KEEP_SYS_FLAG));
	ut_ad(fil_page_get_type(page) == FIL_PAGE_INDEX);
	ut_ad(btr_page_get_index_id(page) == index->id);

	*offsets = rec_get_offsets(rec, index, *offsets,
				   ULINT_UNDEFINED, heap);
#if defined UNIV_DEBUG || defined UNIV_BLOB_LIGHT_DEBUG
	ut_a(!rec_offs_any_null_extern(rec, *offsets)
	     || trx_is_recv(thr_get_trx(thr)));
#endif /* UNIV_DEBUG || UNIV_BLOB_LIGHT_DEBUG */

#ifdef UNIV_DEBUG
	if (btr_cur_print_record_ops) {
		btr_cur_trx_report(trx_id, index, "update ");
		rec_print_new(stderr, rec, *offsets);
	}
#endif /* UNIV_DEBUG */

	if (!row_upd_changes_field_size_or_external(index, *offsets, update)) {

		/* The simplest and the most common case: the update does not
		change the size of any field and none of the updated fields is
		externally stored in rec or update, and there is enough space
		on the compressed page to log the update. */

		return(btr_cur_update_in_place(
			       flags, cursor, *offsets, update,
			       cmpl_info, thr, trx_id, mtr));
	}

	if (rec_offs_any_extern(*offsets)) {
any_extern:
		/* Externally stored fields are treated in pessimistic
		update */

		return(DB_OVERFLOW);
	}

	for (i = 0; i < upd_get_n_fields(update); i++) {
		if (dfield_is_ext(&upd_get_nth_field(update, i)->new_val)) {

			goto any_extern;
		}
	}

	page_cursor = btr_cur_get_page_cur(cursor);

	if (!*heap) {
		*heap = mem_heap_create(
			rec_offs_size(*offsets)
			+ DTUPLE_EST_ALLOC(rec_offs_n_fields(*offsets)));
	}

	new_entry = row_rec_to_index_entry(rec, index, *offsets,
					   &n_ext, *heap);
	/* We checked above that there are no externally stored fields. */
	ut_a(!n_ext);

	/* The page containing the clustered index record
	corresponding to new_entry is latched in mtr.
	Thus the following call is safe. */
	row_upd_index_replace_new_col_vals_index_pos(new_entry, index, update,
						     FALSE, *heap);
	old_rec_size = rec_offs_size(*offsets);
	new_rec_size = rec_get_converted_size(index, new_entry, 0);

	page_zip = buf_block_get_page_zip(block);
#ifdef UNIV_ZIP_DEBUG
	ut_a(!page_zip || page_zip_validate(page_zip, page, index));
#endif /* UNIV_ZIP_DEBUG */

	if (page_zip) {
		if (page_zip_rec_needs_ext(new_rec_size, page_is_comp(page),
					   dict_index_get_n_fields(index),
					   page_zip_get_size(page_zip))) {
			goto any_extern;
		}

		if (!btr_cur_update_alloc_zip(
			    page_zip, page_cursor, index, *offsets,
			    new_rec_size, true, mtr, thr_get_trx(thr))) {
			return(DB_ZIP_OVERFLOW);
		}

		rec = page_cur_get_rec(page_cursor);
	}

	/* We limit max record size to 16k even for 64k page size. */
	if (new_rec_size >= COMPRESSED_REC_MAX_DATA_SIZE ||
	    (!dict_table_is_comp(index->table)
	     && new_rec_size >= REDUNDANT_REC_MAX_DATA_SIZE)) {
		err = DB_OVERFLOW;

		goto func_exit;
	}

	if (UNIV_UNLIKELY(new_rec_size
			  >= (page_get_free_space_of_empty(page_is_comp(page))
			      / 2))) {
		/* We may need to update the IBUF_BITMAP_FREE
		bits after a reorganize that was done in
		btr_cur_update_alloc_zip(). */
		err = DB_OVERFLOW;
		goto func_exit;
	}

	if (UNIV_UNLIKELY(page_get_data_size(page)
			  - old_rec_size + new_rec_size
			  < BTR_CUR_PAGE_COMPRESS_LIMIT)) {
		/* We may need to update the IBUF_BITMAP_FREE
		bits after a reorganize that was done in
		btr_cur_update_alloc_zip(). */

		/* The page would become too empty */
		err = DB_UNDERFLOW;
		goto func_exit;
	}

	/* We do not attempt to reorganize if the page is compressed.
	This is because the page may fail to compress after reorganization. */
	max_size = page_zip
		? page_get_max_insert_size(page, 1)
		: (old_rec_size
		   + page_get_max_insert_size_after_reorganize(page, 1));

	if (!page_zip) {
		max_ins_size = page_get_max_insert_size_after_reorganize(page, 1);
	}

	if (!(((max_size >= BTR_CUR_PAGE_REORGANIZE_LIMIT)
	       && (max_size >= new_rec_size))
	      || (page_get_n_recs(page) <= 1))) {

		/* We may need to update the IBUF_BITMAP_FREE
		bits after a reorganize that was done in
		btr_cur_update_alloc_zip(). */

		/* There was not enough space, or it did not pay to
		reorganize: for simplicity, we decide what to do assuming a
		reorganization is needed, though it might not be necessary */

		err = DB_OVERFLOW;
		goto func_exit;
	}

	/* Do lock checking and undo logging */
	err = btr_cur_upd_lock_and_undo(flags, cursor, *offsets,
					update, cmpl_info,
					thr, mtr, &roll_ptr);
	if (err != DB_SUCCESS) {
		/* We may need to update the IBUF_BITMAP_FREE
		bits after a reorganize that was done in
		btr_cur_update_alloc_zip(). */
		goto func_exit;
	}

	if (UNIV_UNLIKELY(thr_get_trx(thr)->fake_changes)) {
		/* skip CHANGE, LOG */
		ut_ad(err == DB_SUCCESS);
		return(DB_SUCCESS);
	}

	/* Ok, we may do the replacement. Store on the page infimum the
	explicit locks on rec, before deleting rec (see the comment in
	btr_cur_pessimistic_update). */

	lock_rec_store_on_page_infimum(block, rec);

	btr_search_update_hash_on_delete(cursor);

	page_cur_delete_rec(page_cursor, index, *offsets, mtr);

	page_cur_move_to_prev(page_cursor);

	if (!(flags & BTR_KEEP_SYS_FLAG)) {
		row_upd_index_entry_sys_field(new_entry, index, DATA_ROLL_PTR,
					      roll_ptr);
		row_upd_index_entry_sys_field(new_entry, index, DATA_TRX_ID,
					      trx_id);
	}

	/* There are no externally stored columns in new_entry */
	rec = btr_cur_insert_if_possible(
		cursor, new_entry, offsets, heap, 0/*n_ext*/, mtr);
	ut_a(rec); /* <- We calculated above the insert would fit */

	/* Restore the old explicit lock state on the record */

	lock_rec_restore_from_page_infimum(block, rec, block);

	page_cur_move_to_next(page_cursor);
	ut_ad(err == DB_SUCCESS);

func_exit:
	if (!(flags & BTR_KEEP_IBUF_BITMAP)
	    && !dict_index_is_clust(index)
	    && page_is_leaf(page)) {

		if (page_zip) {
			ibuf_update_free_bits_zip(block, mtr);
		} else {
			ibuf_update_free_bits_low(block, max_ins_size, mtr);
		}
	}

	return(err);
}

/*************************************************************//**
If, in a split, a new supremum record was created as the predecessor of the
updated record, the supremum record must inherit exactly the locks on the
updated record. In the split it may have inherited locks from the successor
of the updated record, which is not correct. This function restores the
right locks for the new supremum. */
static
void
btr_cur_pess_upd_restore_supremum(
/*==============================*/
	buf_block_t*	block,	/*!< in: buffer block of rec */
	const rec_t*	rec,	/*!< in: updated record */
	mtr_t*		mtr)	/*!< in: mtr */
{
	page_t*		page;
	buf_block_t*	prev_block;
	ulint		space;
	ulint		zip_size;
	ulint		prev_page_no;

	page = buf_block_get_frame(block);

	if (page_rec_get_next(page_get_infimum_rec(page)) != rec) {
		/* Updated record is not the first user record on its page */

		return;
	}

	space = buf_block_get_space(block);
	zip_size = buf_block_get_zip_size(block);
	prev_page_no = btr_page_get_prev(page, mtr);

	ut_ad(prev_page_no != FIL_NULL);
	prev_block = buf_page_get_with_no_latch(space, zip_size,
						prev_page_no, mtr);
#ifdef UNIV_BTR_DEBUG
	ut_a(btr_page_get_next(prev_block->frame, mtr)
	     == page_get_page_no(page));
#endif /* UNIV_BTR_DEBUG */

	/* We must already have an x-latch on prev_block! */
	ut_ad(mtr_memo_contains(mtr, prev_block, MTR_MEMO_PAGE_X_FIX));

	lock_rec_reset_and_inherit_gap_locks(prev_block, block,
					     PAGE_HEAP_NO_SUPREMUM,
					     page_rec_get_heap_no(rec));
}

/*************************************************************//**
Check if the total length of the modified blob for the row is within 10%
of the total redo log size.  This constraint on the blob length is to
avoid overwriting the redo logs beyond the last checkpoint lsn.
@return	DB_SUCCESS or DB_TOO_BIG_FOR_REDO. */
static
dberr_t
btr_check_blob_limit(const big_rec_t*	big_rec_vec)
{
	const	ib_uint64_t redo_size = srv_n_log_files * srv_log_file_size
		* UNIV_PAGE_SIZE;
	const	ib_uint64_t redo_10p = redo_size / 10;
	ib_uint64_t	total_blob_len = 0;
	dberr_t	err = DB_SUCCESS;

	/* Calculate the total number of bytes for blob data */
	for (ulint i = 0; i < big_rec_vec->n_fields; i++) {
		total_blob_len += big_rec_vec->fields[i].len;
	}

	if (total_blob_len > redo_10p) {
		ib_logf(IB_LOG_LEVEL_ERROR, "The total blob data"
			" length (" UINT64PF ") is greater than"
			" 10%% of the total redo log size (" UINT64PF
			"). Please increase total redo log size.",
			total_blob_len, redo_size);
		err = DB_TOO_BIG_FOR_REDO;
	}

	return(err);
}

/*************************************************************//**
Performs an update of a record on a page of a tree. It is assumed
that mtr holds an x-latch on the tree and on the cursor page. If the
update is made on the leaf level, to avoid deadlocks, mtr must also
own x-latches to brothers of page, if those brothers exist. We assume
here that the ordering fields of the record do not change.
@return	DB_SUCCESS or error code */
UNIV_INTERN
dberr_t
btr_cur_pessimistic_update(
/*=======================*/
	ulint		flags,	/*!< in: undo logging, locking, and rollback
				flags */
	btr_cur_t*	cursor,	/*!< in/out: cursor on the record to update;
				cursor may become invalid if *big_rec == NULL
				|| !(flags & BTR_KEEP_POS_FLAG) */
	ulint**		offsets,/*!< out: offsets on cursor->page_cur.rec */
	mem_heap_t**	offsets_heap,
				/*!< in/out: pointer to memory heap
				that can be emptied */
	mem_heap_t*	entry_heap,
				/*!< in/out: memory heap for allocating
				big_rec and the index tuple */
	big_rec_t**	big_rec,/*!< out: big rec vector whose fields have to
				be stored externally by the caller */
	const upd_t*	update,	/*!< in: update vector; this is allowed also
				contain trx id and roll ptr fields, but
				the values in update vector have no effect */
	ulint		cmpl_info,/*!< in: compiler info on secondary index
				updates */
	que_thr_t*	thr,	/*!< in: query thread */
	trx_id_t	trx_id,	/*!< in: transaction id */
	mtr_t*		mtr)	/*!< in/out: mini-transaction; must be
				committed before latching any further pages */
{
	big_rec_t*	big_rec_vec	= NULL;
	big_rec_t*	dummy_big_rec;
	dict_index_t*	index;
	buf_block_t*	block;
	page_t*		page;
	page_zip_des_t*	page_zip;
	rec_t*		rec;
	page_cur_t*	page_cursor;
	dberr_t		err;
	dberr_t		optim_err;
	roll_ptr_t	roll_ptr;
	ibool		was_first;
	ulint		n_reserved	= 0;
	ulint		n_ext;
	trx_t*		trx;
	ulint		max_ins_size	= 0;

	*offsets = NULL;
	*big_rec = NULL;

	block = btr_cur_get_block(cursor);
	page = buf_block_get_frame(block);
	page_zip = buf_block_get_page_zip(block);
	index = cursor->index;

	ut_ad(thr_get_trx(thr)->fake_changes
	      || mtr_memo_contains(mtr, dict_index_get_lock(index),
				   MTR_MEMO_X_LOCK));
	ut_ad(thr_get_trx(thr)->fake_changes
	      || mtr_memo_contains(mtr, block, MTR_MEMO_PAGE_X_FIX));
#ifdef UNIV_ZIP_DEBUG
	ut_a(!page_zip || page_zip_validate(page_zip, page, index));
#endif /* UNIV_ZIP_DEBUG */
	/* The insert buffer tree should never be updated in place. */
	ut_ad(!dict_index_is_ibuf(index));
	ut_ad(dict_index_is_online_ddl(index) == !!(flags & BTR_CREATE_FLAG)
	      || dict_index_is_clust(index));
	ut_ad(thr_get_trx(thr)->id == trx_id
	      || (flags & ~BTR_KEEP_POS_FLAG)
	      == (BTR_NO_UNDO_LOG_FLAG | BTR_NO_LOCKING_FLAG
		  | BTR_CREATE_FLAG | BTR_KEEP_SYS_FLAG));

	err = optim_err = btr_cur_optimistic_update(
		flags | BTR_KEEP_IBUF_BITMAP,
		cursor, offsets, offsets_heap, update,
		cmpl_info, thr, trx_id, mtr);

	switch (err) {
	case DB_ZIP_OVERFLOW:
	case DB_UNDERFLOW:
	case DB_OVERFLOW:
		break;
	default:
	err_exit:
		/* We suppressed this with BTR_KEEP_IBUF_BITMAP.
		For DB_ZIP_OVERFLOW, the IBUF_BITMAP_FREE bits were
		already reset by btr_cur_update_alloc_zip() if the
		page was recompressed. */
		if (page_zip
		    && optim_err != DB_ZIP_OVERFLOW
		    && !dict_index_is_clust(index)
		    && page_is_leaf(page)) {
			ibuf_update_free_bits_zip(block, mtr);
		}

		return(err);
	}

	/* Do lock checking and undo logging */
	err = btr_cur_upd_lock_and_undo(flags, cursor, *offsets,
					update, cmpl_info,
					thr, mtr, &roll_ptr);
	if (err != DB_SUCCESS) {
		goto err_exit;
	}

	if (optim_err == DB_OVERFLOW) {
		ulint	reserve_flag;
		ulint	n_extents;

		/* First reserve enough free space for the file segments
		of the index tree, so that the update will not fail because
		of lack of space */
		if (UNIV_UNLIKELY(cursor->tree_height == ULINT_UNDEFINED)) {
			/* When the tree height is uninitialized due to fake
			changes, reserve some hardcoded number of extents.  */
			ut_a(thr_get_trx(thr)->fake_changes);
			n_extents = 3;
		}
		else {
			n_extents = cursor->tree_height / 16 + 3;
		}

		if (flags & BTR_NO_UNDO_LOG_FLAG) {
			reserve_flag = FSP_CLEANING;
		} else {
			reserve_flag = FSP_NORMAL;
		}

		if (!fsp_reserve_free_extents(&n_reserved, index->space,
					      n_extents, reserve_flag, mtr)) {
			err = DB_OUT_OF_FILE_SPACE;
			goto err_exit;
		}
	}

	rec = btr_cur_get_rec(cursor);

	*offsets = rec_get_offsets(
		rec, index, *offsets, ULINT_UNDEFINED, offsets_heap);

	dtuple_t*	new_entry = row_rec_to_index_entry(
		rec, index, *offsets, &n_ext, entry_heap);

	/* The page containing the clustered index record
	corresponding to new_entry is latched in mtr.  If the
	clustered index record is delete-marked, then its externally
	stored fields cannot have been purged yet, because then the
	purge would also have removed the clustered index record
	itself.  Thus the following call is safe. */
	row_upd_index_replace_new_col_vals_index_pos(new_entry, index, update,
						     FALSE, entry_heap);

	trx = thr_get_trx(thr);

	if (!(flags & BTR_KEEP_SYS_FLAG) && UNIV_LIKELY(!trx->fake_changes)) {
		row_upd_index_entry_sys_field(new_entry, index, DATA_ROLL_PTR,
					      roll_ptr);
		row_upd_index_entry_sys_field(new_entry, index, DATA_TRX_ID,
					      trx_id);
	}

	if ((flags & BTR_NO_UNDO_LOG_FLAG) && rec_offs_any_extern(*offsets)) {
		/* We are in a transaction rollback undoing a row
		update: we must free possible externally stored fields
		which got new values in the update, if they are not
		inherited values. They can be inherited if we have
		updated the primary key to another value, and then
		update it back again. */

		ut_ad(big_rec_vec == NULL);

		/* fake_changes should not cause undo. so never reaches here */
		ut_ad(!(trx->fake_changes));

		btr_rec_free_updated_extern_fields(
			index, rec, page_zip, *offsets, update,
			trx_is_recv(thr_get_trx(thr))
			? RB_RECOVERY : RB_NORMAL, mtr);
	}

	/* We have to set appropriate extern storage bits in the new
	record to be inserted: we have to remember which fields were such */

	ut_ad(!page_is_comp(page) || !rec_get_node_ptr_flag(rec));
	ut_ad(rec_offs_validate(rec, index, *offsets));
	n_ext += btr_push_update_extern_fields(new_entry, update, entry_heap);

	if (page_zip) {
		ut_ad(page_is_comp(page));
		if (page_zip_rec_needs_ext(
			    rec_get_converted_size(index, new_entry, n_ext),
			    TRUE,
			    dict_index_get_n_fields(index),
			    page_zip_get_size(page_zip))) {

			goto make_external;
		}
	} else if (page_zip_rec_needs_ext(
			   rec_get_converted_size(index, new_entry, n_ext),
			   page_is_comp(page), 0, 0)) {
make_external:
		big_rec_vec = dtuple_convert_big_rec(index, new_entry, &n_ext);
		if (UNIV_UNLIKELY(big_rec_vec == NULL)) {

			/* We cannot goto return_after_reservations,
			because we may need to update the
			IBUF_BITMAP_FREE bits, which was suppressed by
			BTR_KEEP_IBUF_BITMAP. */
#ifdef UNIV_ZIP_DEBUG
			ut_a(!page_zip
			     || page_zip_validate(page_zip, page, index));
#endif /* UNIV_ZIP_DEBUG */
			if (n_reserved > 0) {
				fil_space_release_free_extents(
					index->space, n_reserved);
			}

			err = DB_TOO_BIG_RECORD;
			goto err_exit;
		}

		ut_ad(page_is_leaf(page));
		ut_ad(dict_index_is_clust(index));
		ut_ad(flags & BTR_KEEP_POS_FLAG);
	}

	if (UNIV_UNLIKELY(trx->fake_changes)) {
		/* skip CHANGE, LOG */
		err = DB_SUCCESS;
		goto return_after_reservations;
	}

	if (big_rec_vec) {

		err = btr_check_blob_limit(big_rec_vec);

		if (err != DB_SUCCESS) {
			if (n_reserved > 0) {
				fil_space_release_free_extents(
					index->space, n_reserved);
			}
			goto err_exit;
		}
	}

	if (!page_zip) {
		max_ins_size = page_get_max_insert_size_after_reorganize(page, 1);
	}

	/* Store state of explicit locks on rec on the page infimum record,
	before deleting rec. The page infimum acts as a dummy carrier of the
	locks, taking care also of lock releases, before we can move the locks
	back on the actual record. There is a special case: if we are
	inserting on the root page and the insert causes a call of
	btr_root_raise_and_insert. Therefore we cannot in the lock system
	delete the lock structs set on the root page even if the root
	page carries just node pointers. */

	lock_rec_store_on_page_infimum(block, rec);

	btr_search_update_hash_on_delete(cursor);

#ifdef UNIV_ZIP_DEBUG
	ut_a(!page_zip || page_zip_validate(page_zip, page, index));
#endif /* UNIV_ZIP_DEBUG */
	page_cursor = btr_cur_get_page_cur(cursor);

	page_cur_delete_rec(page_cursor, index, *offsets, mtr);

	page_cur_move_to_prev(page_cursor);

	rec = btr_cur_insert_if_possible(cursor, new_entry,
					 offsets, offsets_heap, n_ext, mtr);

	if (rec) {
		page_cursor->rec = rec;

		lock_rec_restore_from_page_infimum(btr_cur_get_block(cursor),
						   rec, block);

		if (!rec_get_deleted_flag(rec, rec_offs_comp(*offsets))) {
			/* The new inserted record owns its possible externally
			stored fields */
			btr_cur_unmark_extern_fields(
				page_zip, rec, index, *offsets, mtr);
		}

		bool adjust = big_rec_vec && (flags & BTR_KEEP_POS_FLAG);

		if (btr_cur_compress_if_useful(cursor, adjust, mtr)) {
			if (adjust) {
				rec_offs_make_valid(
					page_cursor->rec, index, *offsets);
			}
		} else if (!dict_index_is_clust(index)
			   && page_is_leaf(page)) {

			/* Update the free bits in the insert buffer.
			This is the same block which was skipped by
			BTR_KEEP_IBUF_BITMAP. */
			if (page_zip) {
				ibuf_update_free_bits_zip(block, mtr);
			} else {
				ibuf_update_free_bits_low(block, max_ins_size,
							  mtr);
			}
		}

		err = DB_SUCCESS;
		goto return_after_reservations;
	} else {
		/* If the page is compressed and it initially
		compresses very well, and there is a subsequent insert
		of a badly-compressing record, it is possible for
		btr_cur_optimistic_update() to return DB_UNDERFLOW and
		btr_cur_insert_if_possible() to return FALSE. */
		ut_a(page_zip || optim_err != DB_UNDERFLOW);

		/* Out of space: reset the free bits.
		This is the same block which was skipped by
		BTR_KEEP_IBUF_BITMAP. */
		if (!dict_index_is_clust(index) && page_is_leaf(page)) {
			ibuf_reset_free_bits(block);
		}
	}

	if (big_rec_vec) {
		ut_ad(page_is_leaf(page));
		ut_ad(dict_index_is_clust(index));
		ut_ad(flags & BTR_KEEP_POS_FLAG);

		/* btr_page_split_and_insert() in
		btr_cur_pessimistic_insert() invokes
		mtr_memo_release(mtr, index->lock, MTR_MEMO_X_LOCK).
		We must keep the index->lock when we created a
		big_rec, so that row_upd_clust_rec() can store the
		big_rec in the same mini-transaction. */

		mtr_x_lock(dict_index_get_lock(index), mtr);
	}

	/* Was the record to be updated positioned as the first user
	record on its page? */
	was_first = page_cur_is_before_first(page_cursor);

	/* Lock checks and undo logging were already performed by
	btr_cur_upd_lock_and_undo(). We do not try
	btr_cur_optimistic_insert() because
	btr_cur_insert_if_possible() already failed above. */

	err = btr_cur_pessimistic_insert(BTR_NO_UNDO_LOG_FLAG
					 | BTR_NO_LOCKING_FLAG
					 | BTR_KEEP_SYS_FLAG,
					 cursor, offsets, offsets_heap,
					 new_entry, &rec,
					 &dummy_big_rec, n_ext, NULL, mtr);
	ut_a(rec);
	ut_a(err == DB_SUCCESS);
	ut_a(dummy_big_rec == NULL);
	ut_ad(rec_offs_validate(rec, cursor->index, *offsets));
	page_cursor->rec = rec;

	if (dict_index_is_sec_or_ibuf(index)) {
		/* Update PAGE_MAX_TRX_ID in the index page header.
		It was not updated by btr_cur_pessimistic_insert()
		because of BTR_NO_LOCKING_FLAG. */
		buf_block_t*	rec_block;

		rec_block = btr_cur_get_block(cursor);

		page_update_max_trx_id(rec_block,
				       buf_block_get_page_zip(rec_block),
				       trx_id, mtr);
	}

	if (!rec_get_deleted_flag(rec, rec_offs_comp(*offsets))) {
		/* The new inserted record owns its possible externally
		stored fields */
		buf_block_t*	rec_block = btr_cur_get_block(cursor);

#ifdef UNIV_ZIP_DEBUG
		ut_a(!page_zip || page_zip_validate(page_zip, page, index));
		page = buf_block_get_frame(rec_block);
#endif /* UNIV_ZIP_DEBUG */
		page_zip = buf_block_get_page_zip(rec_block);

		btr_cur_unmark_extern_fields(page_zip,
					     rec, index, *offsets, mtr);
	}

	lock_rec_restore_from_page_infimum(btr_cur_get_block(cursor),
					   rec, block);

	/* If necessary, restore also the correct lock state for a new,
	preceding supremum record created in a page split. While the old
	record was nonexistent, the supremum might have inherited its locks
	from a wrong record. */

	if (!was_first) {
		btr_cur_pess_upd_restore_supremum(btr_cur_get_block(cursor),
						  rec, mtr);
	}

return_after_reservations:
#ifdef UNIV_ZIP_DEBUG
	ut_a(!page_zip || page_zip_validate(page_zip, page, index));
#endif /* UNIV_ZIP_DEBUG */

	if (n_reserved > 0) {
		fil_space_release_free_extents(index->space, n_reserved);
	}

	*big_rec = big_rec_vec;

	return(err);
}

/*==================== B-TREE DELETE MARK AND UNMARK ===============*/

/****************************************************************//**
Writes the redo log record for delete marking or unmarking of an index
record. */
UNIV_INLINE
void
btr_cur_del_mark_set_clust_rec_log(
/*===============================*/
	rec_t*		rec,	/*!< in: record */
	dict_index_t*	index,	/*!< in: index of the record */
	trx_id_t	trx_id,	/*!< in: transaction id */
	roll_ptr_t	roll_ptr,/*!< in: roll ptr to the undo log record */
	mtr_t*		mtr)	/*!< in: mtr */
{
	byte*	log_ptr;

	ut_ad(!!page_rec_is_comp(rec) == dict_table_is_comp(index->table));

	log_ptr = mlog_open_and_write_index(mtr, rec, index,
					    page_rec_is_comp(rec)
					    ? MLOG_COMP_REC_CLUST_DELETE_MARK
					    : MLOG_REC_CLUST_DELETE_MARK,
					    1 + 1 + DATA_ROLL_PTR_LEN
					    + 14 + 2);

	if (!log_ptr) {
		/* Logging in mtr is switched off during crash recovery */
		return;
	}

	*log_ptr++ = 0;
	*log_ptr++ = 1;

	log_ptr = row_upd_write_sys_vals_to_log(
		index, trx_id, roll_ptr, log_ptr, mtr);
	mach_write_to_2(log_ptr, page_offset(rec));
	log_ptr += 2;

	mlog_close(mtr, log_ptr);
}
#endif /* !UNIV_HOTBACKUP */

/****************************************************************//**
Parses the redo log record for delete marking or unmarking of a clustered
index record.
@return	end of log record or NULL */
UNIV_INTERN
byte*
btr_cur_parse_del_mark_set_clust_rec(
/*=================================*/
	byte*		ptr,	/*!< in: buffer */
	byte*		end_ptr,/*!< in: buffer end */
	page_t*		page,	/*!< in/out: page or NULL */
	page_zip_des_t*	page_zip,/*!< in/out: compressed page, or NULL */
	dict_index_t*	index)	/*!< in: index corresponding to page */
{
	ulint		flags;
	ulint		val;
	ulint		pos;
	trx_id_t	trx_id;
	roll_ptr_t	roll_ptr;
	ulint		offset;
	rec_t*		rec;

	ut_ad(!page
	      || !!page_is_comp(page) == dict_table_is_comp(index->table));

	if (end_ptr < ptr + 2) {

		return(NULL);
	}

	flags = mach_read_from_1(ptr);
	ptr++;
	val = mach_read_from_1(ptr);
	ptr++;

	ptr = row_upd_parse_sys_vals(ptr, end_ptr, &pos, &trx_id, &roll_ptr);

	if (ptr == NULL) {

		return(NULL);
	}

	if (end_ptr < ptr + 2) {

		return(NULL);
	}

	offset = mach_read_from_2(ptr);
	ptr += 2;

	ut_a(offset <= UNIV_PAGE_SIZE);

	if (page) {
		rec = page + offset;

		/* We do not need to reserve btr_search_latch, as the page
		is only being recovered, and there cannot be a hash index to
		it. Besides, these fields are being updated in place
		and the adaptive hash index does not depend on them. */

		btr_rec_set_deleted_flag(rec, page_zip, val);

		if (!(flags & BTR_KEEP_SYS_FLAG)) {
			mem_heap_t*	heap		= NULL;
			ulint		offsets_[REC_OFFS_NORMAL_SIZE];
			rec_offs_init(offsets_);

			row_upd_rec_sys_fields_in_recovery(
				rec, page_zip,
				rec_get_offsets(rec, index, offsets_,
						ULINT_UNDEFINED, &heap),
				pos, trx_id, roll_ptr);
			if (UNIV_LIKELY_NULL(heap)) {
				mem_heap_free(heap);
			}
		}
	}

	return(ptr);
}

#ifndef UNIV_HOTBACKUP
/***********************************************************//**
Marks a clustered index record deleted. Writes an undo log record to
undo log on this delete marking. Writes in the trx id field the id
of the deleting transaction, and in the roll ptr field pointer to the
undo log record created.
@return	DB_SUCCESS, DB_LOCK_WAIT, or error number */
UNIV_INTERN
dberr_t
btr_cur_del_mark_set_clust_rec(
/*===========================*/
	buf_block_t*	block,	/*!< in/out: buffer block of the record */
	rec_t*		rec,	/*!< in/out: record */
	dict_index_t*	index,	/*!< in: clustered index of the record */
	const ulint*	offsets,/*!< in: rec_get_offsets(rec) */
	que_thr_t*	thr,	/*!< in: query thread */
	mtr_t*		mtr)	/*!< in/out: mini-transaction */
{
	roll_ptr_t	roll_ptr;
	dberr_t		err;
	page_zip_des_t*	page_zip;
	trx_t*		trx;

	ut_ad(dict_index_is_clust(index));
	ut_ad(rec_offs_validate(rec, index, offsets));
	ut_ad(!!page_rec_is_comp(rec) == dict_table_is_comp(index->table));
	ut_ad(buf_block_get_frame(block) == page_align(rec));
	ut_ad(page_is_leaf(page_align(rec)));

#ifdef UNIV_DEBUG
	if (btr_cur_print_record_ops) {
		btr_cur_trx_report(thr_get_trx(thr)->id, index, "del mark ");
		rec_print_new(stderr, rec, offsets);
	}
#endif /* UNIV_DEBUG */

	ut_ad(dict_index_is_clust(index));
	ut_ad(!rec_get_deleted_flag(rec, rec_offs_comp(offsets)));

	if (UNIV_UNLIKELY(thr_get_trx(thr)->fake_changes)) {
		/* skip LOCK, UNDO, CHANGE, LOG */
		return(DB_SUCCESS);
	}

	err = lock_clust_rec_modify_check_and_lock(BTR_NO_LOCKING_FLAG, block,
						   rec, index, offsets, thr);

	if (err != DB_SUCCESS) {

		return(err);
	}

	err = trx_undo_report_row_operation(thr,
					    index, NULL, NULL, 0, rec, offsets,
					    &roll_ptr);
	if (err != DB_SUCCESS) {

		return(err);
	}

	/* The btr_search_latch is not needed here, because
	the adaptive hash index does not depend on the delete-mark
	and the delete-mark is being updated in place. */

	page_zip = buf_block_get_page_zip(block);

	btr_blob_dbg_set_deleted_flag(rec, index, offsets, TRUE);
	btr_rec_set_deleted_flag(rec, page_zip, TRUE);

	trx = thr_get_trx(thr);

	if (dict_index_is_online_ddl(index)) {
		row_log_table_delete(rec, index, offsets, NULL);
	}

	row_upd_rec_sys_fields(rec, page_zip, index, offsets, trx, roll_ptr);

	btr_cur_del_mark_set_clust_rec_log(rec, index, trx->id,
					   roll_ptr, mtr);

	return(err);
}

/****************************************************************//**
Writes the redo log record for a delete mark setting of a secondary
index record. */
UNIV_INLINE
void
btr_cur_del_mark_set_sec_rec_log(
/*=============================*/
	rec_t*		rec,	/*!< in: record */
	ibool		val,	/*!< in: value to set */
	mtr_t*		mtr)	/*!< in: mtr */
{
	byte*	log_ptr;
	ut_ad(val <= 1);

	log_ptr = mlog_open(mtr, 11 + 1 + 2);

	if (!log_ptr) {
		/* Logging in mtr is switched off during crash recovery:
		in that case mlog_open returns NULL */
		return;
	}

	log_ptr = mlog_write_initial_log_record_fast(
		rec, MLOG_REC_SEC_DELETE_MARK, log_ptr, mtr);
	mach_write_to_1(log_ptr, val);
	log_ptr++;

	mach_write_to_2(log_ptr, page_offset(rec));
	log_ptr += 2;

	mlog_close(mtr, log_ptr);
}
#endif /* !UNIV_HOTBACKUP */

/****************************************************************//**
Parses the redo log record for delete marking or unmarking of a secondary
index record.
@return	end of log record or NULL */
UNIV_INTERN
byte*
btr_cur_parse_del_mark_set_sec_rec(
/*===============================*/
	byte*		ptr,	/*!< in: buffer */
	byte*		end_ptr,/*!< in: buffer end */
	page_t*		page,	/*!< in/out: page or NULL */
	page_zip_des_t*	page_zip)/*!< in/out: compressed page, or NULL */
{
	ulint	val;
	ulint	offset;
	rec_t*	rec;

	if (end_ptr < ptr + 3) {

		return(NULL);
	}

	val = mach_read_from_1(ptr);
	ptr++;

	offset = mach_read_from_2(ptr);
	ptr += 2;

	ut_a(offset <= UNIV_PAGE_SIZE);

	if (page) {
		rec = page + offset;

		/* We do not need to reserve btr_search_latch, as the page
		is only being recovered, and there cannot be a hash index to
		it. Besides, the delete-mark flag is being updated in place
		and the adaptive hash index does not depend on it. */

		btr_rec_set_deleted_flag(rec, page_zip, val);
	}

	return(ptr);
}

#ifndef UNIV_HOTBACKUP
/***********************************************************//**
Sets a secondary index record delete mark to TRUE or FALSE.
@return	DB_SUCCESS, DB_LOCK_WAIT, or error number */
UNIV_INTERN
dberr_t
btr_cur_del_mark_set_sec_rec(
/*=========================*/
	ulint		flags,	/*!< in: locking flag */
	btr_cur_t*	cursor,	/*!< in: cursor */
	ibool		val,	/*!< in: value to set */
	que_thr_t*	thr,	/*!< in: query thread */
	mtr_t*		mtr)	/*!< in/out: mini-transaction */
{
	buf_block_t*	block;
	rec_t*		rec;
	dberr_t		err;

	if (UNIV_UNLIKELY(thr_get_trx(thr)->fake_changes)) {
		/* skip LOCK, CHANGE, LOG */
		return(DB_SUCCESS);
	}

	block = btr_cur_get_block(cursor);
	rec = btr_cur_get_rec(cursor);

#ifdef UNIV_DEBUG
	if (btr_cur_print_record_ops) {
		btr_cur_trx_report(thr_get_trx(thr)->id, cursor->index,
				   "del mark ");
		rec_print(stderr, rec, cursor->index);
	}
#endif /* UNIV_DEBUG */

	err = lock_sec_rec_modify_check_and_lock(flags,
						 btr_cur_get_block(cursor),
						 rec, cursor->index, thr, mtr);
	if (err != DB_SUCCESS) {

		return(err);
	}

	ut_ad(!!page_rec_is_comp(rec)
	      == dict_table_is_comp(cursor->index->table));

	/* We do not need to reserve btr_search_latch, as the
	delete-mark flag is being updated in place and the adaptive
	hash index does not depend on it. */
	btr_rec_set_deleted_flag(rec, buf_block_get_page_zip(block), val);

	btr_cur_del_mark_set_sec_rec_log(rec, val, mtr);

	return(DB_SUCCESS);
}

/***********************************************************//**
Sets a secondary index record's delete mark to the given value. This
function is only used by the insert buffer merge mechanism. */
UNIV_INTERN
void
btr_cur_set_deleted_flag_for_ibuf(
/*==============================*/
	rec_t*		rec,		/*!< in/out: record */
	page_zip_des_t*	page_zip,	/*!< in/out: compressed page
					corresponding to rec, or NULL
					when the tablespace is
					uncompressed */
	ibool		val,		/*!< in: value to set */
	mtr_t*		mtr)		/*!< in/out: mini-transaction */
{
	/* We do not need to reserve btr_search_latch, as the page
	has just been read to the buffer pool and there cannot be
	a hash index to it.  Besides, the delete-mark flag is being
	updated in place and the adaptive hash index does not depend
	on it. */

	btr_rec_set_deleted_flag(rec, page_zip, val);

	btr_cur_del_mark_set_sec_rec_log(rec, val, mtr);
}

/*==================== B-TREE RECORD REMOVE =========================*/

/*************************************************************//**
Tries to compress a page of the tree if it seems useful. It is assumed
that mtr holds an x-latch on the tree and on the cursor page. To avoid
deadlocks, mtr must also own x-latches to brothers of page, if those
brothers exist. NOTE: it is assumed that the caller has reserved enough
free extents so that the compression will always succeed if done!
@return	TRUE if compression occurred */
UNIV_INTERN
ibool
btr_cur_compress_if_useful(
/*=======================*/
	btr_cur_t*	cursor,	/*!< in/out: cursor on the page to compress;
				cursor does not stay valid if !adjust and
				compression occurs */
	ibool		adjust,	/*!< in: TRUE if should adjust the
				cursor position even if compression occurs */
	mtr_t*		mtr)	/*!< in/out: mini-transaction */
{
	ut_ad(mtr_memo_contains(mtr,
				dict_index_get_lock(btr_cur_get_index(cursor)),
				MTR_MEMO_X_LOCK));
	ut_ad(mtr_memo_contains(mtr, btr_cur_get_block(cursor),
				MTR_MEMO_PAGE_X_FIX));

	return(btr_cur_compress_recommendation(cursor, mtr)
	       && btr_compress(cursor, adjust, mtr));
}

/*******************************************************//**
Removes the record on which the tree cursor is positioned on a leaf page.
It is assumed that the mtr has an x-latch on the page where the cursor is
positioned, but no latch on the whole tree.
@return	TRUE if success, i.e., the page did not become too empty */
UNIV_INTERN
ibool
btr_cur_optimistic_delete_func(
/*===========================*/
	btr_cur_t*	cursor,	/*!< in: cursor on leaf page, on the record to
				delete; cursor stays valid: if deletion
				succeeds, on function exit it points to the
				successor of the deleted record */
#ifdef UNIV_DEBUG
	ulint		flags,	/*!< in: BTR_CREATE_FLAG or 0 */
#endif /* UNIV_DEBUG */
	mtr_t*		mtr)	/*!< in: mtr; if this function returns
				TRUE on a leaf page of a secondary
				index, the mtr must be committed
				before latching any further pages */
{
	buf_block_t*	block;
	rec_t*		rec;
	mem_heap_t*	heap		= NULL;
	ulint		offsets_[REC_OFFS_NORMAL_SIZE];
	ulint*		offsets		= offsets_;
	ibool		no_compress_needed;
	rec_offs_init(offsets_);

	ut_ad(flags == 0 || flags == BTR_CREATE_FLAG);
	ut_ad(mtr_memo_contains(mtr, btr_cur_get_block(cursor),
				MTR_MEMO_PAGE_X_FIX));
	/* This is intended only for leaf page deletions */

	block = btr_cur_get_block(cursor);

	SRV_CORRUPT_TABLE_CHECK(block, return(DB_CORRUPTION););

	ut_ad(page_is_leaf(buf_block_get_frame(block)));
	ut_ad(!dict_index_is_online_ddl(cursor->index)
	      || dict_index_is_clust(cursor->index)
	      || (flags & BTR_CREATE_FLAG));

	rec = btr_cur_get_rec(cursor);
	offsets = rec_get_offsets(rec, cursor->index, offsets,
				  ULINT_UNDEFINED, &heap);

	no_compress_needed = !rec_offs_any_extern(offsets)
		&& btr_cur_can_delete_without_compress(
			cursor, rec_offs_size(offsets), mtr);

	if (no_compress_needed) {

		page_t*		page	= buf_block_get_frame(block);
		page_zip_des_t*	page_zip= buf_block_get_page_zip(block);

		lock_update_delete(block, rec);

		btr_search_update_hash_on_delete(cursor);

		if (page_zip) {
#ifdef UNIV_ZIP_DEBUG
			ut_a(page_zip_validate(page_zip, page, cursor->index));
#endif /* UNIV_ZIP_DEBUG */
			page_cur_delete_rec(btr_cur_get_page_cur(cursor),
					    cursor->index, offsets, mtr);
#ifdef UNIV_ZIP_DEBUG
			ut_a(page_zip_validate(page_zip, page, cursor->index));
#endif /* UNIV_ZIP_DEBUG */

			/* On compressed pages, the IBUF_BITMAP_FREE
			space is not affected by deleting (purging)
			records, because it is defined as the minimum
			of space available *without* reorganize, and
			space available in the modification log. */
		} else {
			const ulint	max_ins
				= page_get_max_insert_size_after_reorganize(
					page, 1);

			page_cur_delete_rec(btr_cur_get_page_cur(cursor),
					    cursor->index, offsets, mtr);

			/* The change buffer does not handle inserts
			into non-leaf pages, into clustered indexes,
			or into the change buffer. */
			if (page_is_leaf(page)
			    && !dict_index_is_clust(cursor->index)
			    && !dict_index_is_ibuf(cursor->index)) {
				ibuf_update_free_bits_low(block, max_ins, mtr);
			}
		}
	}

	if (UNIV_LIKELY_NULL(heap)) {
		mem_heap_free(heap);
	}

	return(no_compress_needed);
}

/*************************************************************//**
Removes the record on which the tree cursor is positioned. Tries
to compress the page if its fillfactor drops below a threshold
or if it is the only page on the level. It is assumed that mtr holds
an x-latch on the tree and on the cursor page. To avoid deadlocks,
mtr must also own x-latches to brothers of page, if those brothers
exist.
@return	TRUE if compression occurred */
UNIV_INTERN
ibool
btr_cur_pessimistic_delete(
/*=======================*/
	dberr_t*	err,	/*!< out: DB_SUCCESS or DB_OUT_OF_FILE_SPACE;
				the latter may occur because we may have
				to update node pointers on upper levels,
				and in the case of variable length keys
				these may actually grow in size */
	ibool		has_reserved_extents, /*!< in: TRUE if the
				caller has already reserved enough free
				extents so that he knows that the operation
				will succeed */
	btr_cur_t*	cursor,	/*!< in: cursor on the record to delete;
				if compression does not occur, the cursor
				stays valid: it points to successor of
				deleted record on function exit */
	ulint		flags,	/*!< in: BTR_CREATE_FLAG or 0 */
	enum trx_rb_ctx	rb_ctx,	/*!< in: rollback context */
	mtr_t*		mtr)	/*!< in: mtr */
{
	buf_block_t*	block;
	page_t*		page;
	page_zip_des_t*	page_zip;
	dict_index_t*	index;
	rec_t*		rec;
	ulint		n_reserved	= 0;
	ibool		success;
	ibool		ret		= FALSE;
	mem_heap_t*	heap;
	ulint*		offsets;

	block = btr_cur_get_block(cursor);
	page = buf_block_get_frame(block);
	index = btr_cur_get_index(cursor);

	ut_ad(flags == 0 || flags == BTR_CREATE_FLAG);
	ut_ad(!dict_index_is_online_ddl(index)
	      || dict_index_is_clust(index)
	      || (flags & BTR_CREATE_FLAG));
	ut_ad(mtr_memo_contains(mtr, dict_index_get_lock(index),
				MTR_MEMO_X_LOCK));
	ut_ad(mtr_memo_contains(mtr, block, MTR_MEMO_PAGE_X_FIX));
	if (!has_reserved_extents) {
		/* First reserve enough free space for the file segments
		of the index tree, so that the node pointer updates will
		not fail because of lack of space */

		ut_a(cursor->tree_height != ULINT_UNDEFINED);

		ulint	n_extents = cursor->tree_height / 32 + 1;

		success = fsp_reserve_free_extents(&n_reserved,
						   index->space,
						   n_extents,
						   FSP_CLEANING, mtr);
		if (!success) {
			*err = DB_OUT_OF_FILE_SPACE;

			return(FALSE);
		}
	}

	heap = mem_heap_create(1024);
	rec = btr_cur_get_rec(cursor);
	page_zip = buf_block_get_page_zip(block);
#ifdef UNIV_ZIP_DEBUG
	ut_a(!page_zip || page_zip_validate(page_zip, page, index));
#endif /* UNIV_ZIP_DEBUG */

	offsets = rec_get_offsets(rec, index, NULL, ULINT_UNDEFINED, &heap);

	if (rec_offs_any_extern(offsets)) {
		btr_rec_free_externally_stored_fields(index,
						      rec, offsets, page_zip,
						      rb_ctx, mtr);
#ifdef UNIV_ZIP_DEBUG
		ut_a(!page_zip || page_zip_validate(page_zip, page, index));
#endif /* UNIV_ZIP_DEBUG */
	}

	if (flags == 0) {
		lock_update_delete(block, rec);
	}

	if (UNIV_UNLIKELY(page_get_n_recs(page) < 2)
	    && UNIV_UNLIKELY(dict_index_get_page(index)
			     != buf_block_get_page_no(block))) {

		/* If there is only one record, drop the whole page in
		btr_discard_page, if this is not the root page */

		btr_discard_page(cursor, mtr);

		ret = TRUE;

		goto return_after_reservations;
	}

	if (!page_is_leaf(page)
	    && UNIV_UNLIKELY(rec == page_rec_get_next(
				     page_get_infimum_rec(page)))) {

		rec_t*	next_rec = page_rec_get_next(rec);

		if (btr_page_get_prev(page, mtr) == FIL_NULL) {

			/* If we delete the leftmost node pointer on a
			non-leaf level, we must mark the new leftmost node
			pointer as the predefined minimum record */

			/* This will make page_zip_validate() fail until
			page_cur_delete_rec() completes.  This is harmless,
			because everything will take place within a single
			mini-transaction and because writing to the redo log
			is an atomic operation (performed by mtr_commit()). */
			btr_set_min_rec_mark(next_rec, mtr);
		} else {
			/* Otherwise, if we delete the leftmost node pointer
			on a page, we have to change the father node pointer
			so that it is equal to the new leftmost node pointer
			on the page */
			ulint level = btr_page_get_level(page, mtr);

			btr_node_ptr_delete(index, block, mtr);

			dtuple_t*	node_ptr = dict_index_build_node_ptr(
				index, next_rec, buf_block_get_page_no(block),
				heap, level);

			btr_insert_on_non_leaf_level(
				flags, index, level + 1, node_ptr, mtr);
		}
	}

	btr_search_update_hash_on_delete(cursor);

	page_cur_delete_rec(btr_cur_get_page_cur(cursor), index, offsets, mtr);
#ifdef UNIV_ZIP_DEBUG
	ut_a(!page_zip || page_zip_validate(page_zip, page, index));
#endif /* UNIV_ZIP_DEBUG */

	ut_ad(btr_check_node_ptr(index, block, mtr));

return_after_reservations:
	*err = DB_SUCCESS;

	mem_heap_free(heap);

	if (ret == FALSE) {
		ret = btr_cur_compress_if_useful(cursor, FALSE, mtr);
	}

	if (n_reserved > 0) {
		fil_space_release_free_extents(index->space, n_reserved);
	}

	return(ret);
}

/*******************************************************************//**
Adds path information to the cursor for the current page, for which
the binary search has been performed. */
static
void
btr_cur_add_path_info(
/*==================*/
	btr_cur_t*	cursor,		/*!< in: cursor positioned on a page */
	ulint		height,		/*!< in: height of the page in tree;
					0 means leaf node */
	ulint		root_height)	/*!< in: root node height in tree */
{
	btr_path_t*	slot;
	const rec_t*	rec;
	const page_t*	page;

	ut_a(cursor->path_arr);

	if (root_height >= BTR_PATH_ARRAY_N_SLOTS - 1) {
		/* Do nothing; return empty path */

		slot = cursor->path_arr;
		slot->nth_rec = ULINT_UNDEFINED;

		return;
	}

	if (height == 0) {
		/* Mark end of slots for path */
		slot = cursor->path_arr + root_height + 1;
		slot->nth_rec = ULINT_UNDEFINED;
	}

	rec = btr_cur_get_rec(cursor);

	slot = cursor->path_arr + (root_height - height);

	page = page_align(rec);

	slot->nth_rec = page_rec_get_n_recs_before(rec);
	slot->n_recs = page_get_n_recs(page);
	slot->page_no = page_get_page_no(page);
	slot->page_level = btr_page_get_level_low(page);
}

/*******************************************************************//**
Estimate the number of rows between slot1 and slot2 for any level on a
B-tree. This function starts from slot1->page and reads a few pages to
the right, counting their records. If we reach slot2->page quickly then
we know exactly how many records there are between slot1 and slot2 and
we set is_n_rows_exact to TRUE. If we cannot reach slot2->page quickly
then we calculate the average number of records in the pages scanned
so far and assume that all pages that we did not scan up to slot2->page
contain the same number of records, then we multiply that average to
the number of pages between slot1->page and slot2->page (which is
n_rows_on_prev_level). In this case we set is_n_rows_exact to FALSE.
@return	number of rows (exact or estimated) */
static
ib_int64_t
btr_estimate_n_rows_in_range_on_level(
/*==================================*/
	dict_index_t*	index,			/*!< in: index */
	btr_path_t*	slot1,			/*!< in: left border */
	btr_path_t*	slot2,			/*!< in: right border */
	ib_int64_t	n_rows_on_prev_level,	/*!< in: number of rows
						on the previous level for the
						same descend paths; used to
						determine the numbe of pages
						on this level */
	ibool*		is_n_rows_exact)	/*!< out: TRUE if the returned
						value is exact i.e. not an
						estimation */
{
	ulint		space;
	ib_int64_t	n_rows;
	ulint		n_pages_read;
	ulint		page_no;
	ulint		zip_size;
	ulint		level;

	space = dict_index_get_space(index);

	n_rows = 0;
	n_pages_read = 0;

	/* Assume by default that we will scan all pages between
	slot1->page_no and slot2->page_no */
	*is_n_rows_exact = TRUE;

	/* add records from slot1->page_no which are to the right of
	the record which serves as a left border of the range, if any */
	if (slot1->nth_rec < slot1->n_recs) {
		n_rows += slot1->n_recs - slot1->nth_rec;
	}

	/* add records from slot2->page_no which are to the left of
	the record which servers as a right border of the range, if any */
	if (slot2->nth_rec > 1) {
		n_rows += slot2->nth_rec - 1;
	}

	/* count the records in the pages between slot1->page_no and
	slot2->page_no (non inclusive), if any */

	zip_size = fil_space_get_zip_size(space);

	/* Do not read more than this number of pages in order not to hurt
	performance with this code which is just an estimation. If we read
	this many pages before reaching slot2->page_no then we estimate the
	average from the pages scanned so far */
#	define N_PAGES_READ_LIMIT	10

	page_no = slot1->page_no;
	level = slot1->page_level;

	do {
		mtr_t		mtr;
		page_t*		page;
		buf_block_t*	block;
		dberr_t		err=DB_SUCCESS;

		mtr_start(&mtr);

		/* Fetch the page. Because we are not holding the
		index->lock, the tree may have changed and we may be
		attempting to read a page that is no longer part of
		the B-tree. We pass BUF_GET_POSSIBLY_FREED in order to
		silence a debug assertion about this. */
		block = buf_page_get_gen(space, zip_size, page_no, RW_S_LATCH,
					 NULL, BUF_GET_POSSIBLY_FREED,
					 __FILE__, __LINE__, &mtr, &err);

		ut_ad((block != NULL) == (err == DB_SUCCESS));

		if (err != DB_SUCCESS) {
			if (err == DB_DECRYPTION_FAILED) {
				ib_push_warning((void *)NULL,
					DB_DECRYPTION_FAILED,
					"Table %s is encrypted but encryption service or"
					" used key_id is not available. "
					" Can't continue reading table.",
					index->table->name);
				index->table->file_unreadable = true;
			}

			mtr_commit(&mtr);
			goto inexact;
		}

		page = buf_block_get_frame(block);

		/* It is possible that the tree has been reorganized in the
		meantime and this is a different page. If this happens the
		calculated estimate will be bogus, which is not fatal as
		this is only an estimate. We are sure that a page with
		page_no exists because InnoDB never frees pages, only
		reuses them. */
		if (fil_page_get_type(page) != FIL_PAGE_INDEX
		    || btr_page_get_index_id(page) != index->id
		    || btr_page_get_level_low(page) != level) {

			/* The page got reused for something else */
			mtr_commit(&mtr);
			goto inexact;
		}

		/* It is possible but highly unlikely that the page was
		originally written by an old version of InnoDB that did
		not initialize FIL_PAGE_TYPE on other than B-tree pages.
		For example, this could be an almost-empty BLOB page
		that happens to contain the magic values in the fields
		that we checked above. */

		n_pages_read++;

		if (page_no != slot1->page_no) {
			/* Do not count the records on slot1->page_no,
			we already counted them before this loop. */
			n_rows += page_get_n_recs(page);
		}

		page_no = btr_page_get_next(page, &mtr);

		mtr_commit(&mtr);

		if (n_pages_read == N_PAGES_READ_LIMIT
		    || page_no == FIL_NULL) {
			/* Either we read too many pages or
			we reached the end of the level without passing
			through slot2->page_no, the tree must have changed
			in the meantime */
			goto inexact;
		}

	} while (page_no != slot2->page_no);

	return(n_rows);

inexact:

	*is_n_rows_exact = FALSE;

	/* We did interrupt before reaching slot2->page */

	if (n_pages_read > 0) {
		/* The number of pages on this level is
		n_rows_on_prev_level, multiply it by the
		average number of recs per page so far */
		n_rows = n_rows_on_prev_level
			* n_rows / n_pages_read;
	} else {
		/* The tree changed before we could even
		start with slot1->page_no */
		n_rows = 10;
	}

	return(n_rows);
}

/** If the tree gets changed too much between the two dives for the left
and right boundary then btr_estimate_n_rows_in_range_low() will retry
that many times before giving up and returning the value stored in
rows_in_range_arbitrary_ret_val. */
static const unsigned	rows_in_range_max_retries = 4;

/** We pretend that a range has that many records if the tree keeps changing
for rows_in_range_max_retries retries while we try to estimate the records
in a given range. */
static const ib_int64_t	rows_in_range_arbitrary_ret_val = 10;

/** Estimates the number of rows in a given index range.
@param[in]	index		index
@param[in]	tuple1		range start, may also be empty tuple
@param[in]	mode1		search mode for range start
@param[in]	tuple2		range end, may also be empty tuple
@param[in]	mode2		search mode for range end
@param[in]	nth_attempt	if the tree gets modified too much while
we are trying to analyze it, then we will retry (this function will call
itself, incrementing this parameter)
@return estimated number of rows; if after rows_in_range_max_retries
retries the tree keeps changing, then we will just return
rows_in_range_arbitrary_ret_val as a result (if
nth_attempt >= rows_in_range_max_retries and the tree is modified between
the two dives). */
static
ib_int64_t
btr_estimate_n_rows_in_range_low(
	dict_index_t*	index,
	const dtuple_t*	tuple1,
	ulint		mode1,
	const dtuple_t*	tuple2,
	ulint		mode2,
	unsigned	nth_attempt)
{
	btr_path_t	path1[BTR_PATH_ARRAY_N_SLOTS];
	btr_path_t	path2[BTR_PATH_ARRAY_N_SLOTS];
	btr_cur_t	cursor;
	btr_path_t*	slot1;
	btr_path_t*	slot2;
	ibool		diverged;
	ibool		diverged_lot;
	ulint		divergence_level;
	ib_int64_t	n_rows;
	ibool		is_n_rows_exact;
	ulint		i;
	mtr_t		mtr;
	ib_int64_t	table_n_rows;

	table_n_rows = dict_table_get_n_rows(index->table);

	mtr_start(&mtr);

	cursor.path_arr = path1;

	if (dtuple_get_n_fields(tuple1) > 0) {

		btr_cur_search_to_nth_level(index, 0, tuple1, mode1,
					    BTR_SEARCH_LEAF | BTR_ESTIMATE,
					    &cursor, 0,
					    __FILE__, __LINE__, &mtr);
	} else {
		btr_cur_open_at_index_side(true, index,
					   BTR_SEARCH_LEAF | BTR_ESTIMATE,
					   &cursor, 0, &mtr);
	}

	mtr_commit(&mtr);

<<<<<<< HEAD
	if (index->table->file_unreadable) {
		return (0);
	}

	mtr_start_trx(&mtr, trx);
=======
	mtr_start(&mtr);
>>>>>>> 96cb428b

#ifdef UNIV_DEBUG
	if (!strcmp(index->name, "iC")) {
		DEBUG_SYNC_C("btr_estimate_n_rows_in_range_between_dives");
	}
#endif

	cursor.path_arr = path2;

	if (dtuple_get_n_fields(tuple2) > 0) {

		btr_cur_search_to_nth_level(index, 0, tuple2, mode2,
					    BTR_SEARCH_LEAF | BTR_ESTIMATE,
					    &cursor, 0,
					    __FILE__, __LINE__, &mtr);
	} else {
		btr_cur_open_at_index_side(false, index,
					   BTR_SEARCH_LEAF | BTR_ESTIMATE,
					   &cursor, 0, &mtr);
	}

	mtr_commit(&mtr);

	/* We have the path information for the range in path1 and path2 */

	n_rows = 1;
	is_n_rows_exact = TRUE;
	diverged = FALSE;	    /* This becomes true when the path is not
				    the same any more */
	diverged_lot = FALSE;	    /* This becomes true when the paths are
				    not the same or adjacent any more */
	divergence_level = 1000000; /* This is the level where paths diverged
				    a lot */
	for (i = 0; ; i++) {
		ut_ad(i < BTR_PATH_ARRAY_N_SLOTS);

		slot1 = path1 + i;
		slot2 = path2 + i;

		if (slot1->nth_rec == ULINT_UNDEFINED
		    || slot2->nth_rec == ULINT_UNDEFINED) {

			if (i > divergence_level + 1 && !is_n_rows_exact) {
				/* In trees whose height is > 1 our algorithm
				tends to underestimate: multiply the estimate
				by 2: */

				n_rows = n_rows * 2;
			}

			DBUG_EXECUTE_IF("bug14007649", return(n_rows););

			/* Do not estimate the number of rows in the range
			to over 1 / 2 of the estimated rows in the whole
			table */

			if (n_rows > table_n_rows / 2 && !is_n_rows_exact) {

				n_rows = table_n_rows / 2;

				/* If there are just 0 or 1 rows in the table,
				then we estimate all rows are in the range */

				if (n_rows == 0) {
					n_rows = table_n_rows;
				}
			}

			return(n_rows);
		}

		if (!diverged && slot1->nth_rec != slot2->nth_rec) {

			/* If both slots do not point to the same page or if
			the paths have crossed and the same page on both
			apparently contains a different number of records,
			this means that the tree must have changed between
			the dive for slot1 and the dive for slot2 at the
			beginning of this function. */
			if (slot1->page_no != slot2->page_no
			    || slot1->page_level != slot2->page_level
			    || (slot1->nth_rec >= slot2->nth_rec
				&& slot1->n_recs != slot2->n_recs)) {

				/* If the tree keeps changing even after a
				few attempts, then just return some arbitrary
				number. */
				if (nth_attempt >= rows_in_range_max_retries) {
					return(rows_in_range_arbitrary_ret_val);
				}

				const ib_int64_t	ret =
					btr_estimate_n_rows_in_range_low(
						index, tuple1, mode1,
						tuple2, mode2,
						nth_attempt + 1);

				return(ret);
			}

			diverged = TRUE;

			if (slot1->nth_rec < slot2->nth_rec) {
				n_rows = slot2->nth_rec - slot1->nth_rec;

				if (n_rows > 1) {
					diverged_lot = TRUE;
					divergence_level = i;
				}
			} else {
				/* It is possible that
				slot1->nth_rec >= slot2->nth_rec
				if, for example, we have a single page
				tree which contains (inf, 5, 6, supr)
				and we select where x > 20 and x < 30;
				in this case slot1->nth_rec will point
				to the supr record and slot2->nth_rec
				will point to 6 */
				return(0);
			}

		} else if (diverged && !diverged_lot) {

			if (slot1->nth_rec < slot1->n_recs
			    || slot2->nth_rec > 1) {

				diverged_lot = TRUE;
				divergence_level = i;

				n_rows = 0;

				if (slot1->nth_rec < slot1->n_recs) {
					n_rows += slot1->n_recs
						- slot1->nth_rec;
				}

				if (slot2->nth_rec > 1) {
					n_rows += slot2->nth_rec - 1;
				}
			}
		} else if (diverged_lot) {

			n_rows = btr_estimate_n_rows_in_range_on_level(
				index, slot1, slot2, n_rows,
				&is_n_rows_exact);
		}
	}
}

/** Estimates the number of rows in a given index range.
@param[in]	index	index
@param[in]	tuple1	range start, may also be empty tuple
@param[in]	mode1	search mode for range start
@param[in]	tuple2	range end, may also be empty tuple
@param[in]	mode2	search mode for range end
@return estimated number of rows */
ib_int64_t
btr_estimate_n_rows_in_range(
	dict_index_t*	index,
	const dtuple_t*	tuple1,
	ulint		mode1,
	const dtuple_t*	tuple2,
	ulint		mode2)
{
	const ib_int64_t	ret = btr_estimate_n_rows_in_range_low(
		index, tuple1, mode1, tuple2, mode2,
		1 /* first attempt */);

	return(ret);
}

/*******************************************************************//**
Record the number of non_null key values in a given index for
each n-column prefix of the index where 1 <= n <= dict_index_get_n_unique(index).
The estimates are eventually stored in the array:
index->stat_n_non_null_key_vals[], which is indexed from 0 to n-1. */
static
void
btr_record_not_null_field_in_rec(
/*=============================*/
	ulint		n_unique,	/*!< in: dict_index_get_n_unique(index),
					number of columns uniquely determine
					an index entry */
	const ulint*	offsets,	/*!< in: rec_get_offsets(rec, index),
					its size could be for all fields or
					that of "n_unique" */
	ib_uint64_t*	n_not_null)	/*!< in/out: array to record number of
					not null rows for n-column prefix */
{
	ulint	i;

	ut_ad(rec_offs_n_fields(offsets) >= n_unique);

	if (n_not_null == NULL) {
		return;
	}

	for (i = 0; i < n_unique; i++) {
		if (rec_offs_nth_sql_null(offsets, i)) {
			break;
		}

		n_not_null[i]++;
	}
}

/*******************************************************************//**
Estimates the number of different key values in a given index, for
each n-column prefix of the index where 1 <= n <= dict_index_get_n_unique(index).
The estimates are stored in the array index->stat_n_diff_key_vals[] (indexed
0..n_uniq-1) and the number of pages that were sampled is saved in
index->stat_n_sample_sizes[].
If innodb_stats_method is nulls_ignored, we also record the number of
non-null values for each prefix and stored the estimates in
array index->stat_n_non_null_key_vals. */
UNIV_INTERN
void
btr_estimate_number_of_different_key_vals(
/*======================================*/
	dict_index_t*	index)	/*!< in: index */
{
	btr_cur_t	cursor;
	page_t*		page;
	rec_t*		rec;
	ulint		n_cols;
	ulint		matched_fields;
	ulint		matched_bytes;
	ib_uint64_t*	n_diff;
	ib_uint64_t*	n_not_null;
	ibool		stats_null_not_equal;
	ullint		n_sample_pages=1; /* number of pages to sample */
	ulint		not_empty_flag	= 0;
	ulint		total_external_size = 0;
	ulint		i;
	ulint		j;
	ullint		add_on;
	mtr_t		mtr;
	mem_heap_t*	heap		= NULL;
	ulint*		offsets_rec	= NULL;
	ulint*		offsets_next_rec = NULL;

	n_cols = dict_index_get_n_unique(index);

	heap = mem_heap_create((sizeof *n_diff + sizeof *n_not_null)
			       * n_cols
			       + dict_index_get_n_fields(index)
			       * (sizeof *offsets_rec
				  + sizeof *offsets_next_rec));

	n_diff = (ib_uint64_t*) mem_heap_zalloc(
		heap, n_cols * sizeof(ib_int64_t));

	n_not_null = NULL;

	/* Check srv_innodb_stats_method setting, and decide whether we
	need to record non-null value and also decide if NULL is
	considered equal (by setting stats_null_not_equal value) */
	switch (srv_innodb_stats_method) {
	case SRV_STATS_NULLS_IGNORED:
		n_not_null = (ib_uint64_t*) mem_heap_zalloc(
			heap, n_cols * sizeof *n_not_null);
		/* fall through */

	case SRV_STATS_NULLS_UNEQUAL:
		/* for both SRV_STATS_NULLS_IGNORED and SRV_STATS_NULLS_UNEQUAL
		case, we will treat NULLs as unequal value */
		stats_null_not_equal = TRUE;
		break;

	case SRV_STATS_NULLS_EQUAL:
		stats_null_not_equal = FALSE;
		break;

	default:
		ut_error;
        }

	if (srv_stats_sample_traditional) {
		/* It makes no sense to test more pages than are contained
		in the index, thus we lower the number if it is too high */
		if (srv_stats_transient_sample_pages > index->stat_index_size) {
			if (index->stat_index_size > 0) {
				n_sample_pages = index->stat_index_size;
			}
		} else {
			n_sample_pages = srv_stats_transient_sample_pages;
		}
	} else {
		/* New logaritmic number of pages that are estimated.
		Number of pages estimated should be between 1 and
		index->stat_index_size.

		If we have only 0 or 1 index pages then we can only take 1
		sample. We have already initialized n_sample_pages to 1.

		So taking index size as I and sample as S and log(I)*S as L

		requirement 1) we want the out limit of the expression to not exceed I;
		requirement 2) we want the ideal pages to be at least S;
		so the current expression is min(I, max( min(S,I), L)

		looking for simplifications:

		case 1: assume S < I
		min(I, max( min(S,I), L) -> min(I , max( S, L))

		but since L=LOG2(I)*S and log2(I) >=1   L>S always so max(S,L) = L.

		so we have: min(I , L)

		case 2: assume I < S
		    min(I, max( min(S,I), L) -> min(I, max( I, L))

		case 2a: L > I
		    min(I, max( I, L)) -> min(I, L) -> I

		case 2b: when L < I
		    min(I, max( I, L))  ->  min(I, I ) -> I

		so taking all case2 paths is I, our expression is:
		n_pages = S < I? min(I,L) : I
                */
		if (index->stat_index_size > 1) {
			n_sample_pages = (srv_stats_transient_sample_pages < index->stat_index_size) ?
				ut_min(index->stat_index_size,
				       ulint(log2(index->stat_index_size)*srv_stats_transient_sample_pages))
				: index->stat_index_size;

		}
	}

	/* Sanity check */
	ut_ad(n_sample_pages > 0 && n_sample_pages <= (index->stat_index_size < 1 ? 1 : index->stat_index_size));

	/* We sample some pages in the index to get an estimate */

	for (i = 0; i < n_sample_pages; i++) {
		mtr_start(&mtr);

		btr_cur_open_at_rnd_pos(index, BTR_SEARCH_LEAF, &cursor, &mtr);

		/* Count the number of different key values for each prefix of
		the key on this index page. If the prefix does not determine
		the index record uniquely in the B-tree, then we subtract one
		because otherwise our algorithm would give a wrong estimate
		for an index where there is just one key value. */

		if (index->table->file_unreadable) {
			mtr_commit(&mtr);
			goto exit_loop;
		}

		page = btr_cur_get_page(&cursor);

		SRV_CORRUPT_TABLE_CHECK(page, goto exit_loop;);
		DBUG_EXECUTE_IF("ib_corrupt_page_while_stats_calc",
				page = NULL;);

		SRV_CORRUPT_TABLE_CHECK(page,
		{
			mtr_commit(&mtr);
			goto exit_loop;
		});

		rec = page_rec_get_next(page_get_infimum_rec(page));

		if (!page_rec_is_supremum(rec)) {
			not_empty_flag = 1;
			offsets_rec = rec_get_offsets(rec, index, offsets_rec,
						      ULINT_UNDEFINED, &heap);

			if (n_not_null != NULL) {
				btr_record_not_null_field_in_rec(
					n_cols, offsets_rec, n_not_null);
			}
		}

		while (!page_rec_is_supremum(rec)) {
			rec_t*	next_rec = page_rec_get_next(rec);
			if (page_rec_is_supremum(next_rec)) {
				total_external_size +=
					btr_rec_get_externally_stored_len(
						rec, offsets_rec);
				break;
			}

			matched_fields = 0;
			matched_bytes = 0;
			offsets_next_rec = rec_get_offsets(next_rec, index,
							   offsets_next_rec,
							   ULINT_UNDEFINED,
							   &heap);

			cmp_rec_rec_with_match(rec, next_rec,
					       offsets_rec, offsets_next_rec,
					       index, stats_null_not_equal,
					       &matched_fields,
					       &matched_bytes);

			for (j = matched_fields; j < n_cols; j++) {
				/* We add one if this index record has
				a different prefix from the previous */

				n_diff[j]++;
			}

			if (n_not_null != NULL) {
				btr_record_not_null_field_in_rec(
					n_cols, offsets_next_rec, n_not_null);
			}

			total_external_size
				+= btr_rec_get_externally_stored_len(
					rec, offsets_rec);

			rec = next_rec;
			/* Initialize offsets_rec for the next round
			and assign the old offsets_rec buffer to
			offsets_next_rec. */
			{
				ulint*	offsets_tmp = offsets_rec;
				offsets_rec = offsets_next_rec;
				offsets_next_rec = offsets_tmp;
			}
		}


		if (n_cols == dict_index_get_n_unique_in_tree(index)) {

			/* If there is more than one leaf page in the tree,
			we add one because we know that the first record
			on the page certainly had a different prefix than the
			last record on the previous index page in the
			alphabetical order. Before this fix, if there was
			just one big record on each clustered index page, the
			algorithm grossly underestimated the number of rows
			in the table. */

			if (btr_page_get_prev(page, &mtr) != FIL_NULL
			    || btr_page_get_next(page, &mtr) != FIL_NULL) {

				n_diff[n_cols - 1]++;
			}
		}

		mtr_commit(&mtr);
	}

exit_loop:
	/* If we saw k borders between different key values on
	n_sample_pages leaf pages, we can estimate how many
	there will be in index->stat_n_leaf_pages */

	/* We must take into account that our sample actually represents
	also the pages used for external storage of fields (those pages are
	included in index->stat_n_leaf_pages) */

	for (j = 0; j < n_cols; j++) {
		index->stat_n_diff_key_vals[j]
			= BTR_TABLE_STATS_FROM_SAMPLE(
				n_diff[j], index, n_sample_pages,
				total_external_size, not_empty_flag);

		/* If the tree is small, smaller than
		10 * n_sample_pages + total_external_size, then
		the above estimate is ok. For bigger trees it is common that we
		do not see any borders between key values in the few pages
		we pick. But still there may be n_sample_pages
		different key values, or even more. Let us try to approximate
		that: */

		add_on = index->stat_n_leaf_pages
			/ (10 * (n_sample_pages
				 + total_external_size));

		if (add_on > n_sample_pages) {
			add_on = n_sample_pages;
		}

		index->stat_n_diff_key_vals[j] += add_on;

		index->stat_n_sample_sizes[j] = n_sample_pages;

		/* Update the stat_n_non_null_key_vals[] with our
		sampled result. stat_n_non_null_key_vals[] is created
		and initialized to zero in dict_index_add_to_cache(),
		along with stat_n_diff_key_vals[] array */
		if (n_not_null != NULL) {
			index->stat_n_non_null_key_vals[j] =
				 BTR_TABLE_STATS_FROM_SAMPLE(
					n_not_null[j], index, n_sample_pages,
					total_external_size, not_empty_flag);
		}
	}

	mem_heap_free(heap);
}

/*================== EXTERNAL STORAGE OF BIG FIELDS ===================*/

/***********************************************************//**
Gets the offset of the pointer to the externally stored part of a field.
@return	offset of the pointer to the externally stored part */
static
ulint
btr_rec_get_field_ref_offs(
/*=======================*/
	const ulint*	offsets,/*!< in: array returned by rec_get_offsets() */
	ulint		n)	/*!< in: index of the external field */
{
	ulint	field_ref_offs;
	ulint	local_len;

	ut_a(rec_offs_nth_extern(offsets, n));
	field_ref_offs = rec_get_nth_field_offs(offsets, n, &local_len);
	ut_a(local_len != UNIV_SQL_NULL);
	ut_a(local_len >= BTR_EXTERN_FIELD_REF_SIZE);

	return(field_ref_offs + local_len - BTR_EXTERN_FIELD_REF_SIZE);
}

/** Gets a pointer to the externally stored part of a field.
@param rec	record
@param offsets	rec_get_offsets(rec)
@param n	index of the externally stored field
@return pointer to the externally stored part */
#define btr_rec_get_field_ref(rec, offsets, n)			\
	((rec) + btr_rec_get_field_ref_offs(offsets, n))

/** Gets the externally stored size of a record, in units of a database page.
@param[in]	rec	record
@param[in]	offsets	array returned by rec_get_offsets()
@return	externally stored part, in units of a database page */

ulint
btr_rec_get_externally_stored_len(
	const rec_t*	rec,
	const ulint*	offsets)
{
	ulint	n_fields;
	ulint	total_extern_len = 0;
	ulint	i;

	ut_ad(!rec_offs_comp(offsets) || !rec_get_node_ptr_flag(rec));

	if (!rec_offs_any_extern(offsets)) {
		return(0);
	}

	n_fields = rec_offs_n_fields(offsets);

	for (i = 0; i < n_fields; i++) {
		if (rec_offs_nth_extern(offsets, i)) {

			ulint	extern_len = mach_read_from_4(
				btr_rec_get_field_ref(rec, offsets, i)
				+ BTR_EXTERN_LEN + 4);

			total_extern_len += ut_calc_align(extern_len,
							  UNIV_PAGE_SIZE);
		}
	}

	return(total_extern_len / UNIV_PAGE_SIZE);
}

/*******************************************************************//**
Sets the ownership bit of an externally stored field in a record. */
static
void
btr_cur_set_ownership_of_extern_field(
/*==================================*/
	page_zip_des_t*	page_zip,/*!< in/out: compressed page whose uncompressed
				part will be updated, or NULL */
	rec_t*		rec,	/*!< in/out: clustered index record */
	dict_index_t*	index,	/*!< in: index of the page */
	const ulint*	offsets,/*!< in: array returned by rec_get_offsets() */
	ulint		i,	/*!< in: field number */
	ibool		val,	/*!< in: value to set */
	mtr_t*		mtr)	/*!< in: mtr, or NULL if not logged */
{
	byte*	data;
	ulint	local_len;
	ulint	byte_val;

	data = rec_get_nth_field(rec, offsets, i, &local_len);
	ut_ad(rec_offs_nth_extern(offsets, i));
	ut_a(local_len >= BTR_EXTERN_FIELD_REF_SIZE);

	local_len -= BTR_EXTERN_FIELD_REF_SIZE;

	byte_val = mach_read_from_1(data + local_len + BTR_EXTERN_LEN);

	if (val) {
		byte_val = byte_val & (~BTR_EXTERN_OWNER_FLAG);
	} else {
#if defined UNIV_DEBUG || defined UNIV_BLOB_LIGHT_DEBUG
		ut_a(!(byte_val & BTR_EXTERN_OWNER_FLAG));
#endif /* UNIV_DEBUG || UNIV_BLOB_LIGHT_DEBUG */
		byte_val = byte_val | BTR_EXTERN_OWNER_FLAG;
	}

	if (page_zip) {
		mach_write_to_1(data + local_len + BTR_EXTERN_LEN, byte_val);
		page_zip_write_blob_ptr(page_zip, rec, index, offsets, i, mtr);
	} else if (mtr != NULL) {

		mlog_write_ulint(data + local_len + BTR_EXTERN_LEN, byte_val,
				 MLOG_1BYTE, mtr);
	} else {
		mach_write_to_1(data + local_len + BTR_EXTERN_LEN, byte_val);
	}

	btr_blob_dbg_owner(rec, index, offsets, i, val);
}

/*******************************************************************//**
Marks non-updated off-page fields as disowned by this record. The ownership
must be transferred to the updated record which is inserted elsewhere in the
index tree. In purge only the owner of externally stored field is allowed
to free the field. */
UNIV_INTERN
void
btr_cur_disown_inherited_fields(
/*============================*/
	page_zip_des_t*	page_zip,/*!< in/out: compressed page whose uncompressed
				part will be updated, or NULL */
	rec_t*		rec,	/*!< in/out: record in a clustered index */
	dict_index_t*	index,	/*!< in: index of the page */
	const ulint*	offsets,/*!< in: array returned by rec_get_offsets() */
	const upd_t*	update,	/*!< in: update vector */
	mtr_t*		mtr)	/*!< in/out: mini-transaction */
{
	ulint	i;

	ut_ad(rec_offs_validate(rec, index, offsets));
	ut_ad(!rec_offs_comp(offsets) || !rec_get_node_ptr_flag(rec));
	ut_ad(rec_offs_any_extern(offsets));

	for (i = 0; i < rec_offs_n_fields(offsets); i++) {
		if (rec_offs_nth_extern(offsets, i)
		    && !upd_get_field_by_field_no(update, i)) {
			btr_cur_set_ownership_of_extern_field(
				page_zip, rec, index, offsets, i, FALSE, mtr);
		}
	}
}

/*******************************************************************//**
Marks all extern fields in a record as owned by the record. This function
should be called if the delete mark of a record is removed: a not delete
marked record always owns all its extern fields. */
static
void
btr_cur_unmark_extern_fields(
/*=========================*/
	page_zip_des_t*	page_zip,/*!< in/out: compressed page whose uncompressed
				part will be updated, or NULL */
	rec_t*		rec,	/*!< in/out: record in a clustered index */
	dict_index_t*	index,	/*!< in: index of the page */
	const ulint*	offsets,/*!< in: array returned by rec_get_offsets() */
	mtr_t*		mtr)	/*!< in: mtr, or NULL if not logged */
{
	ulint	n;
	ulint	i;

	ut_ad(!rec_offs_comp(offsets) || !rec_get_node_ptr_flag(rec));
	n = rec_offs_n_fields(offsets);

	if (!rec_offs_any_extern(offsets)) {

		return;
	}

	for (i = 0; i < n; i++) {
		if (rec_offs_nth_extern(offsets, i)) {

			btr_cur_set_ownership_of_extern_field(
				page_zip, rec, index, offsets, i, TRUE, mtr);
		}
	}
}

/*******************************************************************//**
Flags the data tuple fields that are marked as extern storage in the
update vector.  We use this function to remember which fields we must
mark as extern storage in a record inserted for an update.
@return	number of flagged external columns */
UNIV_INTERN
ulint
btr_push_update_extern_fields(
/*==========================*/
	dtuple_t*	tuple,	/*!< in/out: data tuple */
	const upd_t*	update,	/*!< in: update vector */
	mem_heap_t*	heap)	/*!< in: memory heap */
{
	ulint			n_pushed	= 0;
	ulint			n;
	const upd_field_t*	uf;

	uf = update->fields;
	n = upd_get_n_fields(update);

	for (; n--; uf++) {
		if (dfield_is_ext(&uf->new_val)) {
			dfield_t*	field
				= dtuple_get_nth_field(tuple, uf->field_no);

			if (!dfield_is_ext(field)) {
				dfield_set_ext(field);
				n_pushed++;
			}

			switch (uf->orig_len) {
				byte*	data;
				ulint	len;
				byte*	buf;
			case 0:
				break;
			case BTR_EXTERN_FIELD_REF_SIZE:
				/* Restore the original locally stored
				part of the column.  In the undo log,
				InnoDB writes a longer prefix of externally
				stored columns, so that column prefixes
				in secondary indexes can be reconstructed. */
				dfield_set_data(field, (byte*) dfield_get_data(field)
						+ dfield_get_len(field)
						- BTR_EXTERN_FIELD_REF_SIZE,
						BTR_EXTERN_FIELD_REF_SIZE);
				dfield_set_ext(field);
				break;
			default:
				/* Reconstruct the original locally
				stored part of the column.  The data
				will have to be copied. */
				ut_a(uf->orig_len > BTR_EXTERN_FIELD_REF_SIZE);

				data = (byte*) dfield_get_data(field);
				len = dfield_get_len(field);

				buf = (byte*) mem_heap_alloc(heap,
							     uf->orig_len);
				/* Copy the locally stored prefix. */
				memcpy(buf, data,
				       uf->orig_len
				       - BTR_EXTERN_FIELD_REF_SIZE);
				/* Copy the BLOB pointer. */
				memcpy(buf + uf->orig_len
				       - BTR_EXTERN_FIELD_REF_SIZE,
				       data + len - BTR_EXTERN_FIELD_REF_SIZE,
				       BTR_EXTERN_FIELD_REF_SIZE);

				dfield_set_data(field, buf, uf->orig_len);
				dfield_set_ext(field);
			}
		}
	}

	return(n_pushed);
}

/*******************************************************************//**
Returns the length of a BLOB part stored on the header page.
@return	part length */
static
ulint
btr_blob_get_part_len(
/*==================*/
	const byte*	blob_header)	/*!< in: blob header */
{
	return(mach_read_from_4(blob_header + BTR_BLOB_HDR_PART_LEN));
}

/*******************************************************************//**
Returns the page number where the next BLOB part is stored.
@return	page number or FIL_NULL if no more pages */
static
ulint
btr_blob_get_next_page_no(
/*======================*/
	const byte*	blob_header)	/*!< in: blob header */
{
	return(mach_read_from_4(blob_header + BTR_BLOB_HDR_NEXT_PAGE_NO));
}

/*******************************************************************//**
Deallocate a buffer block that was reserved for a BLOB part. */
static
void
btr_blob_free(
/*==========*/
	buf_block_t*	block,	/*!< in: buffer block */
	ibool		all,	/*!< in: TRUE=remove also the compressed page
				if there is one */
	mtr_t*		mtr)	/*!< in: mini-transaction to commit */
{
	buf_pool_t*	buf_pool = buf_pool_from_block(block);
	ulint		space	= buf_block_get_space(block);
	ulint		page_no	= buf_block_get_page_no(block);
	bool		freed	= false;

	ut_ad(mtr_memo_contains(mtr, block, MTR_MEMO_PAGE_X_FIX));

	mtr_commit(mtr);

	mutex_enter(&buf_pool->LRU_list_mutex);
	mutex_enter(&block->mutex);

	/* Only free the block if it is still allocated to
	the same file page. */

	if (buf_block_get_state(block)
	    == BUF_BLOCK_FILE_PAGE
	    && buf_block_get_space(block) == space
	    && buf_block_get_page_no(block) == page_no) {

		freed = buf_LRU_free_page(&block->page, all);

		if (!freed && all && block->page.zip.data
		    /* Now, buf_LRU_free_page() may release mutexes
		    temporarily */
		    && buf_block_get_state(block) == BUF_BLOCK_FILE_PAGE
		    && buf_block_get_space(block) == space
		    && buf_block_get_page_no(block) == page_no) {

			/* Attempt to deallocate the uncompressed page
			if the whole block cannot be deallocted. */
			freed = buf_LRU_free_page(&block->page, false);
		}
	}

	if (!freed) {
		mutex_exit(&buf_pool->LRU_list_mutex);
	}

	mutex_exit(&block->mutex);
}

/*******************************************************************//**
Stores the fields in big_rec_vec to the tablespace and puts pointers to
them in rec.  The extern flags in rec will have to be set beforehand.
The fields are stored on pages allocated from leaf node
file segment of the index tree.
@return	DB_SUCCESS or DB_OUT_OF_FILE_SPACE or DB_TOO_BIG_FOR_REDO */
UNIV_INTERN
dberr_t
btr_store_big_rec_extern_fields(
/*============================*/
	dict_index_t*	index,		/*!< in: index of rec; the index tree
					MUST be X-latched */
	buf_block_t*	rec_block,	/*!< in/out: block containing rec */
	rec_t*		rec,		/*!< in/out: record */
	const ulint*	offsets,	/*!< in: rec_get_offsets(rec, index);
					the "external storage" flags in offsets
					will not correspond to rec when
					this function returns */
	const big_rec_t*big_rec_vec,	/*!< in: vector containing fields
					to be stored externally */
	mtr_t*		btr_mtr,	/*!< in: mtr containing the
					latches to the clustered index */
	enum blob_op	op)		/*! in: operation code */
{
	ulint		rec_page_no;
	byte*		field_ref;
	ulint		extern_len;
	ulint		store_len;
	ulint		page_no;
	ulint		space_id;
	ulint		zip_size;
	ulint		prev_page_no;
	ulint		hint_page_no;
	ulint		i;
	mtr_t		mtr;
	mtr_t*		alloc_mtr;
	mem_heap_t*	heap = NULL;
	page_zip_des_t*	page_zip;
	z_stream	c_stream;
	buf_block_t**	freed_pages	= NULL;
	ulint		n_freed_pages	= 0;
	dberr_t		error		= DB_SUCCESS;

	ut_ad(rec_offs_validate(rec, index, offsets));
	ut_ad(rec_offs_any_extern(offsets));
	ut_ad(mtr_memo_contains(btr_mtr, dict_index_get_lock(index),
				MTR_MEMO_X_LOCK));
	ut_ad(mtr_memo_contains(btr_mtr, rec_block, MTR_MEMO_PAGE_X_FIX));
	ut_ad(buf_block_get_frame(rec_block) == page_align(rec));
	ut_a(dict_index_is_clust(index));

	page_zip = buf_block_get_page_zip(rec_block);
	ut_a(dict_table_zip_size(index->table)
	     == buf_block_get_zip_size(rec_block));

	space_id = buf_block_get_space(rec_block);
	zip_size = buf_block_get_zip_size(rec_block);
	rec_page_no = buf_block_get_page_no(rec_block);
	ut_a(fil_page_get_type(page_align(rec)) == FIL_PAGE_INDEX);

	error = btr_check_blob_limit(big_rec_vec);

	if (error != DB_SUCCESS) {
		ut_ad(op == BTR_STORE_INSERT);
		return(error);
	}

	if (page_zip) {
		int	err;

		/* Zlib deflate needs 128 kilobytes for the default
		window size, plus 512 << memLevel, plus a few
		kilobytes for small objects.  We use reduced memLevel
		to limit the memory consumption, and preallocate the
		heap, hoping to avoid memory fragmentation. */
		heap = mem_heap_create(250000);
		page_zip_set_alloc(&c_stream, heap);

		err = deflateInit2(&c_stream, page_zip_level,
				   Z_DEFLATED, 15, 7, Z_DEFAULT_STRATEGY);
		ut_a(err == Z_OK);
	}

	if (btr_blob_op_is_update(op)) {
		/* Avoid reusing pages that have been previously freed
		in btr_mtr. */
		if (btr_mtr->n_freed_pages) {
			if (heap == NULL) {
				heap = mem_heap_create(
					btr_mtr->n_freed_pages
					* sizeof *freed_pages);
			}

			freed_pages = static_cast<buf_block_t**>(
				mem_heap_alloc(
					heap,
					btr_mtr->n_freed_pages
					* sizeof *freed_pages));
			n_freed_pages = 0;
		}

		/* Because btr_mtr will be committed after mtr, it is
		possible that the tablespace has been extended when
		the B-tree record was updated or inserted, or it will
		be extended while allocating pages for big_rec.

		TODO: In mtr (not btr_mtr), write a redo log record
		about extending the tablespace to its current size,
		and remember the current size. Whenever the tablespace
		grows as pages are allocated, write further redo log
		records to mtr. (Currently tablespace extension is not
		covered by the redo log. If it were, the record would
		only be written to btr_mtr, which is committed after
		mtr.) */
		alloc_mtr = btr_mtr;
	} else {
		/* Use the local mtr for allocations. */
		alloc_mtr = &mtr;
	}

#if defined UNIV_DEBUG || defined UNIV_BLOB_LIGHT_DEBUG
	/* All pointers to externally stored columns in the record
	must either be zero or they must be pointers to inherited
	columns, owned by this record or an earlier record version. */
	for (i = 0; i < rec_offs_n_fields(offsets); i++) {
		if (!rec_offs_nth_extern(offsets, i)) {
			continue;
		}
		field_ref = btr_rec_get_field_ref(rec, offsets, i);

		ut_a(!(field_ref[BTR_EXTERN_LEN] & BTR_EXTERN_OWNER_FLAG));
		/* Either this must be an update in place,
		or the BLOB must be inherited, or the BLOB pointer
		must be zero (will be written in this function). */
		ut_a(op == BTR_STORE_UPDATE
		     || (field_ref[BTR_EXTERN_LEN] & BTR_EXTERN_INHERITED_FLAG)
		     || !memcmp(field_ref, field_ref_zero,
				BTR_EXTERN_FIELD_REF_SIZE));
	}
#endif /* UNIV_DEBUG || UNIV_BLOB_LIGHT_DEBUG */
	/* We have to create a file segment to the tablespace
	for each field and put the pointer to the field in rec */

	for (i = 0; i < big_rec_vec->n_fields; i++) {
		field_ref = btr_rec_get_field_ref(
			rec, offsets, big_rec_vec->fields[i].field_no);
#if defined UNIV_DEBUG || defined UNIV_BLOB_LIGHT_DEBUG
		/* A zero BLOB pointer should have been initially inserted. */
		ut_a(!memcmp(field_ref, field_ref_zero,
			     BTR_EXTERN_FIELD_REF_SIZE));
#endif /* UNIV_DEBUG || UNIV_BLOB_LIGHT_DEBUG */
		extern_len = big_rec_vec->fields[i].len;
		UNIV_MEM_ASSERT_RW(big_rec_vec->fields[i].data,
				   extern_len);

		ut_a(extern_len > 0);

		prev_page_no = FIL_NULL;

		if (page_zip) {
			int	err = deflateReset(&c_stream);
			ut_a(err == Z_OK);

			c_stream.next_in = (Bytef*)
				big_rec_vec->fields[i].data;
			c_stream.avail_in = static_cast<uInt>(extern_len);
		}

		for (;;) {
			buf_block_t*	block;
			page_t*		page;

			mtr_start(&mtr);

			if (prev_page_no == FIL_NULL) {
				hint_page_no = 1 + rec_page_no;
			} else {
				hint_page_no = prev_page_no + 1;
			}

alloc_another:
			block = btr_page_alloc(index, hint_page_no,
					       FSP_NO_DIR, 0, alloc_mtr, &mtr);
			if (UNIV_UNLIKELY(block == NULL)) {
				mtr_commit(&mtr);
				error = DB_OUT_OF_FILE_SPACE;
				goto func_exit;
			}

			if (rw_lock_get_x_lock_count(&block->lock) > 1) {
				/* This page must have been freed in
				btr_mtr previously. Put it aside, and
				allocate another page for the BLOB data. */
				ut_ad(alloc_mtr == btr_mtr);
				ut_ad(btr_blob_op_is_update(op));
				ut_ad(n_freed_pages < btr_mtr->n_freed_pages);
				freed_pages[n_freed_pages++] = block;
				goto alloc_another;
			}

			page_no = buf_block_get_page_no(block);
			page = buf_block_get_frame(block);

			if (prev_page_no != FIL_NULL) {
				buf_block_t*	prev_block;
				page_t*		prev_page;

				prev_block = buf_page_get(space_id, zip_size,
							  prev_page_no,
							  RW_X_LATCH, &mtr);
				buf_block_dbg_add_level(prev_block,
							SYNC_EXTERN_STORAGE);
				prev_page = buf_block_get_frame(prev_block);

				if (page_zip) {
					mlog_write_ulint(
						prev_page + FIL_PAGE_NEXT,
						page_no, MLOG_4BYTES, &mtr);
					memcpy(buf_block_get_page_zip(
						       prev_block)
					       ->data + FIL_PAGE_NEXT,
					       prev_page + FIL_PAGE_NEXT, 4);
				} else {
					mlog_write_ulint(
						prev_page + FIL_PAGE_DATA
						+ BTR_BLOB_HDR_NEXT_PAGE_NO,
						page_no, MLOG_4BYTES, &mtr);
				}

			} else if (dict_index_is_online_ddl(index)) {
				row_log_table_blob_alloc(index, page_no);
			}

			if (page_zip) {
				int		err;
				page_zip_des_t*	blob_page_zip;

				/* Write FIL_PAGE_TYPE to the redo log
				separately, before logging any other
				changes to the page, so that the debug
				assertions in
				recv_parse_or_apply_log_rec_body() can
				be made simpler.  Before InnoDB Plugin
				1.0.4, the initialization of
				FIL_PAGE_TYPE was logged as part of
				the mlog_log_string() below. */

				mlog_write_ulint(page + FIL_PAGE_TYPE,
						 prev_page_no == FIL_NULL
						 ? FIL_PAGE_TYPE_ZBLOB
						 : FIL_PAGE_TYPE_ZBLOB2,
						 MLOG_2BYTES, &mtr);

				c_stream.next_out = page
					+ FIL_PAGE_DATA;
				c_stream.avail_out
					= static_cast<uInt>(page_zip_get_size(page_zip))
					- FIL_PAGE_DATA;

				err = deflate(&c_stream, Z_FINISH);
				ut_a(err == Z_OK || err == Z_STREAM_END);
				ut_a(err == Z_STREAM_END
				     || c_stream.avail_out == 0);

				/* Write the "next BLOB page" pointer */
				mlog_write_ulint(page + FIL_PAGE_NEXT,
						 FIL_NULL, MLOG_4BYTES, &mtr);
				/* Initialize the unused "prev page" pointer */
				mlog_write_ulint(page + FIL_PAGE_PREV,
						 FIL_NULL, MLOG_4BYTES, &mtr);
				/* Write a back pointer to the record
				into the otherwise unused area.  This
				information could be useful in
				debugging.  Later, we might want to
				implement the possibility to relocate
				BLOB pages.  Then, we would need to be
				able to adjust the BLOB pointer in the
				record.  We do not store the heap
				number of the record, because it can
				change in page_zip_reorganize() or
				btr_page_reorganize().  However, also
				the page number of the record may
				change when B-tree nodes are split or
				merged. */
				mlog_write_ulint(page
						 + FIL_PAGE_FILE_FLUSH_LSN_OR_KEY_VERSION,
						 space_id,
						 MLOG_4BYTES, &mtr);
				mlog_write_ulint(page
						 + FIL_PAGE_FILE_FLUSH_LSN_OR_KEY_VERSION + 4,
						 rec_page_no,
						 MLOG_4BYTES, &mtr);

				/* Zero out the unused part of the page. */
				memset(page + page_zip_get_size(page_zip)
				       - c_stream.avail_out,
				       0, c_stream.avail_out);
				mlog_log_string(page
						+ FIL_PAGE_FILE_FLUSH_LSN_OR_KEY_VERSION,
						page_zip_get_size(page_zip)
						- FIL_PAGE_FILE_FLUSH_LSN_OR_KEY_VERSION,
						&mtr);
				/* Copy the page to compressed storage,
				because it will be flushed to disk
				from there. */
				blob_page_zip = buf_block_get_page_zip(block);
				ut_ad(blob_page_zip);
				ut_ad(page_zip_get_size(blob_page_zip)
				      == page_zip_get_size(page_zip));
				memcpy(blob_page_zip->data, page,
				       page_zip_get_size(page_zip));

				if (err == Z_OK && prev_page_no != FIL_NULL) {

					goto next_zip_page;
				}

				if (alloc_mtr == &mtr) {
					rec_block = buf_page_get(
						space_id, zip_size,
						rec_page_no,
						RW_X_LATCH, &mtr);
					buf_block_dbg_add_level(
						rec_block,
						SYNC_NO_ORDER_CHECK);
				}

				if (err == Z_STREAM_END) {
					mach_write_to_4(field_ref
							+ BTR_EXTERN_LEN, 0);
					mach_write_to_4(field_ref
							+ BTR_EXTERN_LEN + 4,
							c_stream.total_in);
				} else {
					memset(field_ref + BTR_EXTERN_LEN,
					       0, 8);
				}

				if (prev_page_no == FIL_NULL) {
					btr_blob_dbg_add_blob(
						rec, big_rec_vec->fields[i]
						.field_no, page_no, index,
						"store");

					mach_write_to_4(field_ref
							+ BTR_EXTERN_SPACE_ID,
							space_id);

					mach_write_to_4(field_ref
							+ BTR_EXTERN_PAGE_NO,
							page_no);

					mach_write_to_4(field_ref
							+ BTR_EXTERN_OFFSET,
							FIL_PAGE_NEXT);
				}

				page_zip_write_blob_ptr(
					page_zip, rec, index, offsets,
					big_rec_vec->fields[i].field_no,
					alloc_mtr);

next_zip_page:
				prev_page_no = page_no;

				/* Commit mtr and release the
				uncompressed page frame to save memory. */
				btr_blob_free(block, FALSE, &mtr);

				if (err == Z_STREAM_END) {
					break;
				}
			} else {
				mlog_write_ulint(page + FIL_PAGE_TYPE,
						 FIL_PAGE_TYPE_BLOB,
						 MLOG_2BYTES, &mtr);

				if (extern_len > (UNIV_PAGE_SIZE
						  - FIL_PAGE_DATA
						  - BTR_BLOB_HDR_SIZE
						  - FIL_PAGE_DATA_END)) {
					store_len = UNIV_PAGE_SIZE
						- FIL_PAGE_DATA
						- BTR_BLOB_HDR_SIZE
						- FIL_PAGE_DATA_END;
				} else {
					store_len = extern_len;
				}

				mlog_write_string(page + FIL_PAGE_DATA
						  + BTR_BLOB_HDR_SIZE,
						  (const byte*)
						  big_rec_vec->fields[i].data
						  + big_rec_vec->fields[i].len
						  - extern_len,
						  store_len, &mtr);
				mlog_write_ulint(page + FIL_PAGE_DATA
						 + BTR_BLOB_HDR_PART_LEN,
						 store_len, MLOG_4BYTES, &mtr);
				mlog_write_ulint(page + FIL_PAGE_DATA
						 + BTR_BLOB_HDR_NEXT_PAGE_NO,
						 FIL_NULL, MLOG_4BYTES, &mtr);

				extern_len -= store_len;

				if (alloc_mtr == &mtr) {
					rec_block = buf_page_get(
						space_id, zip_size,
						rec_page_no,
						RW_X_LATCH, &mtr);
					buf_block_dbg_add_level(
						rec_block,
						SYNC_NO_ORDER_CHECK);
				}

				mlog_write_ulint(field_ref + BTR_EXTERN_LEN, 0,
						 MLOG_4BYTES, alloc_mtr);
				mlog_write_ulint(field_ref
						 + BTR_EXTERN_LEN + 4,
						 big_rec_vec->fields[i].len
						 - extern_len,
						 MLOG_4BYTES, alloc_mtr);

				if (prev_page_no == FIL_NULL) {
					btr_blob_dbg_add_blob(
						rec, big_rec_vec->fields[i]
						.field_no, page_no, index,
						"store");

					mlog_write_ulint(field_ref
							 + BTR_EXTERN_SPACE_ID,
							 space_id, MLOG_4BYTES,
							 alloc_mtr);

					mlog_write_ulint(field_ref
							 + BTR_EXTERN_PAGE_NO,
							 page_no, MLOG_4BYTES,
							 alloc_mtr);

					mlog_write_ulint(field_ref
							 + BTR_EXTERN_OFFSET,
							 FIL_PAGE_DATA,
							 MLOG_4BYTES,
							 alloc_mtr);
				}

				prev_page_no = page_no;

				mtr_commit(&mtr);

				if (extern_len == 0) {
					break;
				}
			}
		}

		DBUG_EXECUTE_IF("btr_store_big_rec_extern",
				error = DB_OUT_OF_FILE_SPACE;
				goto func_exit;);
	}

func_exit:
	if (page_zip) {
		deflateEnd(&c_stream);
	}

	if (n_freed_pages) {
		ulint	i;

		ut_ad(alloc_mtr == btr_mtr);
		ut_ad(btr_blob_op_is_update(op));

		for (i = 0; i < n_freed_pages; i++) {
			btr_page_free_low(index, freed_pages[i], 0, true, alloc_mtr);
		}
	}

	if (heap != NULL) {
		mem_heap_free(heap);
	}

#if defined UNIV_DEBUG || defined UNIV_BLOB_LIGHT_DEBUG
	/* All pointers to externally stored columns in the record
	must be valid. */
	for (i = 0; i < rec_offs_n_fields(offsets); i++) {
		if (!rec_offs_nth_extern(offsets, i)) {
			continue;
		}

		field_ref = btr_rec_get_field_ref(rec, offsets, i);

		/* The pointer must not be zero if the operation
		succeeded. */
		ut_a(0 != memcmp(field_ref, field_ref_zero,
				 BTR_EXTERN_FIELD_REF_SIZE)
		     || error != DB_SUCCESS);
		/* The column must not be disowned by this record. */
		ut_a(!(field_ref[BTR_EXTERN_LEN] & BTR_EXTERN_OWNER_FLAG));
	}
#endif /* UNIV_DEBUG || UNIV_BLOB_LIGHT_DEBUG */
	return(error);
}

/*******************************************************************//**
Check the FIL_PAGE_TYPE on an uncompressed BLOB page. */
static
void
btr_check_blob_fil_page_type(
/*=========================*/
	ulint		space_id,	/*!< in: space id */
	ulint		page_no,	/*!< in: page number */
	const page_t*	page,		/*!< in: page */
	ibool		read)		/*!< in: TRUE=read, FALSE=purge */
{
	ulint	type = fil_page_get_type(page);

	ut_a(space_id == page_get_space_id(page));
	ut_a(page_no == page_get_page_no(page));

	if (UNIV_UNLIKELY(type != FIL_PAGE_TYPE_BLOB)) {
		ulint	flags = fil_space_get_flags(space_id);

#ifndef UNIV_DEBUG /* Improve debug test coverage */
		if (dict_tf_get_format(flags) == UNIV_FORMAT_A) {
			/* Old versions of InnoDB did not initialize
			FIL_PAGE_TYPE on BLOB pages.  Do not print
			anything about the type mismatch when reading
			a BLOB page that is in Antelope format.*/
			return;
		}
#endif /* !UNIV_DEBUG */

		ut_print_timestamp(stderr);
		fprintf(stderr,
			"  InnoDB: FIL_PAGE_TYPE=%lu"
			" on BLOB %s space %lu page %lu flags %lx\n",
			(ulong) type, read ? "read" : "purge",
			(ulong) space_id, (ulong) page_no, (ulong) flags);
		ut_error;
	}
}

/*******************************************************************//**
Frees the space in an externally stored field to the file space
management if the field in data is owned by the externally stored field,
in a rollback we may have the additional condition that the field must
not be inherited. */
UNIV_INTERN
void
btr_free_externally_stored_field(
/*=============================*/
	dict_index_t*	index,		/*!< in: index of the data, the index
					tree MUST be X-latched; if the tree
					height is 1, then also the root page
					must be X-latched! (this is relevant
					in the case this function is called
					from purge where 'data' is located on
					an undo log page, not an index
					page) */
	byte*		field_ref,	/*!< in/out: field reference */
	const rec_t*	rec,		/*!< in: record containing field_ref, for
					page_zip_write_blob_ptr(), or NULL */
	const ulint*	offsets,	/*!< in: rec_get_offsets(rec, index),
					or NULL */
	page_zip_des_t*	page_zip,	/*!< in: compressed page corresponding
					to rec, or NULL if rec == NULL */
	ulint		i,		/*!< in: field number of field_ref;
					ignored if rec == NULL */
	enum trx_rb_ctx	rb_ctx,		/*!< in: rollback context */
	mtr_t*		local_mtr MY_ATTRIBUTE((unused))) /*!< in: mtr
					containing the latch to data an an
					X-latch to the index tree */
{
	page_t*		page;
	const ulint	space_id	= mach_read_from_4(
		field_ref + BTR_EXTERN_SPACE_ID);
	const ulint	start_page	= mach_read_from_4(
		field_ref + BTR_EXTERN_PAGE_NO);
	ulint		rec_zip_size = dict_table_zip_size(index->table);
	ulint		ext_zip_size;
	ulint		page_no;
	ulint		next_page_no;
	mtr_t		mtr;

	ut_ad(dict_index_is_clust(index));
	ut_ad(mtr_memo_contains(local_mtr, dict_index_get_lock(index),
				MTR_MEMO_X_LOCK));
	ut_ad(mtr_memo_contains_page(local_mtr, field_ref,
				     MTR_MEMO_PAGE_X_FIX));
	ut_ad(!rec || rec_offs_validate(rec, index, offsets));
	ut_ad(!rec || field_ref == btr_rec_get_field_ref(rec, offsets, i));

	if (UNIV_UNLIKELY(!memcmp(field_ref, field_ref_zero,
				  BTR_EXTERN_FIELD_REF_SIZE))) {
		/* In the rollback, we may encounter a clustered index
		record with some unwritten off-page columns. There is
		nothing to free then. */
		if (rb_ctx == RB_NONE) {
			char		buf[3 * 512];
			char		*bufend;
			ulint ispace = dict_index_get_space(index);
			bufend = innobase_convert_name(buf, sizeof buf,
				index->name, strlen(index->name),
				NULL,
				FALSE);
			buf[bufend - buf]='\0';
			ib_logf(IB_LOG_LEVEL_ERROR, "Unwritten off-page columns in "
				"rollback context %d. Table %s index %s space_id %lu "
				"index space %lu.",
				rb_ctx, index->table->name, buf, space_id, ispace);
		}

		ut_a(rb_ctx != RB_NONE);
		return;
	}

	ut_ad(space_id == index->space);

	if (UNIV_UNLIKELY(space_id != dict_index_get_space(index))) {
		ext_zip_size = fil_space_get_zip_size(space_id);
		/* This must be an undo log record in the system tablespace,
		that is, in row_purge_upd_exist_or_extern().
		Currently, externally stored records are stored in the
		same tablespace as the referring records. */
		ut_ad(!page_get_space_id(page_align(field_ref)));
		ut_ad(!rec);
		ut_ad(!page_zip);
	} else {
		ext_zip_size = rec_zip_size;
	}

	if (!rec) {
		/* This is a call from row_purge_upd_exist_or_extern(). */
		ut_ad(!page_zip);
		rec_zip_size = 0;
	}

#ifdef UNIV_BLOB_DEBUG
	if (!(field_ref[BTR_EXTERN_LEN] & BTR_EXTERN_OWNER_FLAG)
	    && !((field_ref[BTR_EXTERN_LEN] & BTR_EXTERN_INHERITED_FLAG)
		 && (rb_ctx == RB_NORMAL || rb_ctx == RB_RECOVERY))) {
		/* This off-page column will be freed.
		Check that no references remain. */

		btr_blob_dbg_t	b;

		b.blob_page_no = start_page;

		if (rec) {
			/* Remove the reference from the record to the
			BLOB. If the BLOB were not freed, the
			reference would be removed when the record is
			removed. Freeing the BLOB will overwrite the
			BTR_EXTERN_PAGE_NO in the field_ref of the
			record with FIL_NULL, which would make the
			btr_blob_dbg information inconsistent with the
			record. */
			b.ref_page_no = page_get_page_no(page_align(rec));
			b.ref_heap_no = page_rec_get_heap_no(rec);
			b.ref_field_no = i;
			btr_blob_dbg_rbt_delete(index, &b, "free");
		}

		btr_blob_dbg_assert_empty(index, b.blob_page_no);
	}
#endif /* UNIV_BLOB_DEBUG */

	for (;;) {
#ifdef UNIV_SYNC_DEBUG
		buf_block_t*	rec_block;
#endif /* UNIV_SYNC_DEBUG */
		buf_block_t*	ext_block;

		mtr_start(&mtr);

#ifdef UNIV_SYNC_DEBUG
		rec_block =
#endif /* UNIV_SYNC_DEBUG */
		buf_page_get(page_get_space_id(page_align(field_ref)),
			     rec_zip_size,
			     page_get_page_no(page_align(field_ref)),
			     RW_X_LATCH, &mtr);
		buf_block_dbg_add_level(rec_block, SYNC_NO_ORDER_CHECK);
		page_no = mach_read_from_4(field_ref + BTR_EXTERN_PAGE_NO);

		if (/* There is no external storage data */
		    page_no == FIL_NULL
		    /* This field does not own the externally stored field */
		    || (mach_read_from_1(field_ref + BTR_EXTERN_LEN)
			& BTR_EXTERN_OWNER_FLAG)
		    /* Rollback and inherited field */
		    || ((rb_ctx == RB_NORMAL || rb_ctx == RB_RECOVERY)
			&& (mach_read_from_1(field_ref + BTR_EXTERN_LEN)
			    & BTR_EXTERN_INHERITED_FLAG))) {

			/* Do not free */
			mtr_commit(&mtr);

			return;
		}

		if (page_no == start_page && dict_index_is_online_ddl(index)) {
			row_log_table_blob_free(index, start_page);
		}

		ext_block = buf_page_get(space_id, ext_zip_size, page_no,
					 RW_X_LATCH, &mtr);
		buf_block_dbg_add_level(ext_block, SYNC_EXTERN_STORAGE);
		page = buf_block_get_frame(ext_block);

		if (ext_zip_size) {
			/* Note that page_zip will be NULL
			in row_purge_upd_exist_or_extern(). */
			switch (fil_page_get_type(page)) {
			case FIL_PAGE_TYPE_ZBLOB:
			case FIL_PAGE_TYPE_ZBLOB2:
				break;
			default:
				ut_error;
			}
			next_page_no = mach_read_from_4(page + FIL_PAGE_NEXT);

			btr_page_free_low(index, ext_block, 0, true, &mtr);

			if (page_zip != NULL) {
				mach_write_to_4(field_ref + BTR_EXTERN_PAGE_NO,
						next_page_no);
				mach_write_to_4(field_ref + BTR_EXTERN_LEN + 4,
						0);
				page_zip_write_blob_ptr(page_zip, rec, index,
							offsets, i, &mtr);
			} else {
				mlog_write_ulint(field_ref
						 + BTR_EXTERN_PAGE_NO,
						 next_page_no,
						 MLOG_4BYTES, &mtr);
				mlog_write_ulint(field_ref
						 + BTR_EXTERN_LEN + 4, 0,
						 MLOG_4BYTES, &mtr);
			}
		} else {
			ut_a(!page_zip);
			btr_check_blob_fil_page_type(space_id, page_no, page,
						     FALSE);

			next_page_no = mach_read_from_4(
				page + FIL_PAGE_DATA
				+ BTR_BLOB_HDR_NEXT_PAGE_NO);

			/* We must supply the page level (= 0) as an argument
			because we did not store it on the page (we save the
			space overhead from an index page header. */

			btr_page_free_low(index, ext_block, 0, true, &mtr);

			mlog_write_ulint(field_ref + BTR_EXTERN_PAGE_NO,
					 next_page_no,
					 MLOG_4BYTES, &mtr);
			/* Zero out the BLOB length.  If the server
			crashes during the execution of this function,
			trx_rollback_or_clean_all_recovered() could
			dereference the half-deleted BLOB, fetching a
			wrong prefix for the BLOB. */
			mlog_write_ulint(field_ref + BTR_EXTERN_LEN + 4,
					 0,
					 MLOG_4BYTES, &mtr);
		}

		/* Commit mtr and release the BLOB block to save memory. */
		btr_blob_free(ext_block, TRUE, &mtr);
	}
}

/***********************************************************//**
Frees the externally stored fields for a record. */
static
void
btr_rec_free_externally_stored_fields(
/*==================================*/
	dict_index_t*	index,	/*!< in: index of the data, the index
				tree MUST be X-latched */
	rec_t*		rec,	/*!< in/out: record */
	const ulint*	offsets,/*!< in: rec_get_offsets(rec, index) */
	page_zip_des_t*	page_zip,/*!< in: compressed page whose uncompressed
				part will be updated, or NULL */
	enum trx_rb_ctx	rb_ctx,	/*!< in: rollback context */
	mtr_t*		mtr)	/*!< in: mini-transaction handle which contains
				an X-latch to record page and to the index
				tree */
{
	ulint	n_fields;
	ulint	i;

	ut_ad(rec_offs_validate(rec, index, offsets));
	ut_ad(mtr_memo_contains_page(mtr, rec, MTR_MEMO_PAGE_X_FIX));
	/* Free possible externally stored fields in the record */

	ut_ad(dict_table_is_comp(index->table) == !!rec_offs_comp(offsets));
	n_fields = rec_offs_n_fields(offsets);

	for (i = 0; i < n_fields; i++) {
		if (rec_offs_nth_extern(offsets, i)) {
			btr_free_externally_stored_field(
				index, btr_rec_get_field_ref(rec, offsets, i),
				rec, offsets, page_zip, i, rb_ctx, mtr);
		}
	}
}

/***********************************************************//**
Frees the externally stored fields for a record, if the field is mentioned
in the update vector. */
static
void
btr_rec_free_updated_extern_fields(
/*===============================*/
	dict_index_t*	index,	/*!< in: index of rec; the index tree MUST be
				X-latched */
	rec_t*		rec,	/*!< in/out: record */
	page_zip_des_t*	page_zip,/*!< in: compressed page whose uncompressed
				part will be updated, or NULL */
	const ulint*	offsets,/*!< in: rec_get_offsets(rec, index) */
	const upd_t*	update,	/*!< in: update vector */
	enum trx_rb_ctx	rb_ctx,	/*!< in: rollback context */
	mtr_t*		mtr)	/*!< in: mini-transaction handle which contains
				an X-latch to record page and to the tree */
{
	ulint	n_fields;
	ulint	i;

	ut_ad(rec_offs_validate(rec, index, offsets));
	ut_ad(mtr_memo_contains_page(mtr, rec, MTR_MEMO_PAGE_X_FIX));

	/* Free possible externally stored fields in the record */

	n_fields = upd_get_n_fields(update);

	for (i = 0; i < n_fields; i++) {
		const upd_field_t* ufield = upd_get_nth_field(update, i);

		if (rec_offs_nth_extern(offsets, ufield->field_no)) {
			ulint	len;
			byte*	data = rec_get_nth_field(
				rec, offsets, ufield->field_no, &len);
			ut_a(len >= BTR_EXTERN_FIELD_REF_SIZE);

			btr_free_externally_stored_field(
				index, data + len - BTR_EXTERN_FIELD_REF_SIZE,
				rec, offsets, page_zip,
				ufield->field_no, rb_ctx, mtr);
		}
	}
}

/*******************************************************************//**
Copies the prefix of an uncompressed BLOB.  The clustered index record
that points to this BLOB must be protected by a lock or a page latch.
@return	number of bytes written to buf */
static
ulint
btr_copy_blob_prefix(
/*=================*/
	byte*		buf,	/*!< out: the externally stored part of
				the field, or a prefix of it */
	ulint		len,	/*!< in: length of buf, in bytes */
	ulint		space_id,/*!< in: space id of the BLOB pages */
	ulint		page_no,/*!< in: page number of the first BLOB page */
	ulint		offset)	/*!< in: offset on the first BLOB page */
{
	ulint	copied_len	= 0;

	for (;;) {
		mtr_t		mtr;
		buf_block_t*	block;
		const page_t*	page;
		const byte*	blob_header;
		ulint		part_len;
		ulint		copy_len;

		mtr_start(&mtr);

		block = buf_page_get(space_id, 0, page_no, RW_S_LATCH, &mtr);
		buf_block_dbg_add_level(block, SYNC_EXTERN_STORAGE);
		page = buf_block_get_frame(block);

		btr_check_blob_fil_page_type(space_id, page_no, page, TRUE);

		blob_header = page + offset;
		part_len = btr_blob_get_part_len(blob_header);
		copy_len = ut_min(part_len, len - copied_len);

		memcpy(buf + copied_len,
		       blob_header + BTR_BLOB_HDR_SIZE, copy_len);
		copied_len += copy_len;

		page_no = btr_blob_get_next_page_no(blob_header);

		mtr_commit(&mtr);

		if (page_no == FIL_NULL || copy_len != part_len) {
			UNIV_MEM_ASSERT_RW(buf, copied_len);
			return(copied_len);
		}

		/* On other BLOB pages except the first the BLOB header
		always is at the page data start: */

		offset = FIL_PAGE_DATA;

		ut_ad(copied_len <= len);
	}
}

/*******************************************************************//**
Copies the prefix of a compressed BLOB.  The clustered index record
that points to this BLOB must be protected by a lock or a page latch.
@return	number of bytes written to buf */
static
ulint
btr_copy_zblob_prefix(
/*==================*/
	byte*		buf,	/*!< out: the externally stored part of
				the field, or a prefix of it */
	ulint		len,	/*!< in: length of buf, in bytes */
	ulint		zip_size,/*!< in: compressed BLOB page size */
	ulint		space_id,/*!< in: space id of the BLOB pages */
	ulint		page_no,/*!< in: page number of the first BLOB page */
	ulint		offset)	/*!< in: offset on the first BLOB page */
{
	ulint		page_type = FIL_PAGE_TYPE_ZBLOB;
	mem_heap_t*	heap;
	int		err;
	z_stream	d_stream;

	d_stream.next_out = buf;
	d_stream.avail_out = static_cast<uInt>(len);
	d_stream.next_in = Z_NULL;
	d_stream.avail_in = 0;

	/* Zlib inflate needs 32 kilobytes for the default
	window size, plus a few kilobytes for small objects. */
	heap = mem_heap_create(40000);
	page_zip_set_alloc(&d_stream, heap);

	ut_ad(ut_is_2pow(zip_size));
	ut_ad(zip_size >= UNIV_ZIP_SIZE_MIN);
	ut_ad(zip_size <= UNIV_ZIP_SIZE_MAX);
	ut_ad(space_id);

	err = inflateInit(&d_stream);
	ut_a(err == Z_OK);

	for (;;) {
		buf_page_t*	bpage;
		ulint		next_page_no;

		/* There is no latch on bpage directly.  Instead,
		bpage is protected by the B-tree page latch that
		is being held on the clustered index record, or,
		in row_merge_copy_blobs(), by an exclusive table lock. */
		bpage = buf_page_get_zip(space_id, zip_size, page_no);

		if (UNIV_UNLIKELY(!bpage)) {
			ut_print_timestamp(stderr);
			fprintf(stderr,
				"  InnoDB: Cannot load"
				" compressed BLOB"
				" page %lu space %lu\n",
				(ulong) page_no, (ulong) space_id);
			goto func_exit;
		}

		if (UNIV_UNLIKELY
		    (fil_page_get_type(bpage->zip.data) != page_type)) {
			ut_print_timestamp(stderr);
			fprintf(stderr,
				"  InnoDB: Unexpected type %lu of"
				" compressed BLOB"
				" page %lu space %lu\n",
				(ulong) fil_page_get_type(bpage->zip.data),
				(ulong) page_no, (ulong) space_id);
			ut_ad(0);
			goto end_of_blob;
		}

		next_page_no = mach_read_from_4(bpage->zip.data + offset);

		if (UNIV_LIKELY(offset == FIL_PAGE_NEXT)) {
			/* When the BLOB begins at page header,
			the compressed data payload does not
			immediately follow the next page pointer. */
			offset = FIL_PAGE_DATA;
		} else {
			offset += 4;
		}

		d_stream.next_in = bpage->zip.data + offset;
		d_stream.avail_in = static_cast<uInt>(zip_size - offset);

		err = inflate(&d_stream, Z_NO_FLUSH);
		switch (err) {
		case Z_OK:
			if (!d_stream.avail_out) {
				goto end_of_blob;
			}
			break;
		case Z_STREAM_END:
			if (next_page_no == FIL_NULL) {
				goto end_of_blob;
			}
			/* fall through */
		default:
inflate_error:
			ut_print_timestamp(stderr);
			fprintf(stderr,
				"  InnoDB: inflate() of"
				" compressed BLOB"
				" page %lu space %lu returned %d (%s)\n",
				(ulong) page_no, (ulong) space_id,
				err, d_stream.msg);
		case Z_BUF_ERROR:
			goto end_of_blob;
		}

		if (next_page_no == FIL_NULL) {
			if (!d_stream.avail_in) {
				ut_print_timestamp(stderr);
				fprintf(stderr,
					"  InnoDB: unexpected end of"
					" compressed BLOB"
					" page %lu space %lu\n",
					(ulong) page_no,
					(ulong) space_id);
			} else {
				err = inflate(&d_stream, Z_FINISH);
				switch (err) {
				case Z_STREAM_END:
				case Z_BUF_ERROR:
					break;
				default:
					goto inflate_error;
				}
			}

end_of_blob:
			buf_page_release_zip(bpage);
			goto func_exit;
		}

		buf_page_release_zip(bpage);

		/* On other BLOB pages except the first
		the BLOB header always is at the page header: */

		page_no = next_page_no;
		offset = FIL_PAGE_NEXT;
		page_type = FIL_PAGE_TYPE_ZBLOB2;
	}

func_exit:
	inflateEnd(&d_stream);
	mem_heap_free(heap);
	UNIV_MEM_ASSERT_RW(buf, d_stream.total_out);
	return(d_stream.total_out);
}

/*******************************************************************//**
Copies the prefix of an externally stored field of a record.  The
clustered index record that points to this BLOB must be protected by a
lock or a page latch.
@return	number of bytes written to buf */
static
ulint
btr_copy_externally_stored_field_prefix_low(
/*========================================*/
	byte*		buf,	/*!< out: the externally stored part of
				the field, or a prefix of it */
	ulint		len,	/*!< in: length of buf, in bytes */
	ulint		zip_size,/*!< in: nonzero=compressed BLOB page size,
				zero for uncompressed BLOBs */
	ulint		space_id,/*!< in: space id of the first BLOB page */
	ulint		page_no,/*!< in: page number of the first BLOB page */
	ulint		offset)	/*!< in: offset on the first BLOB page */
{
	if (UNIV_UNLIKELY(len == 0)) {
		return(0);
	}

	if (zip_size) {
		return(btr_copy_zblob_prefix(buf, len, zip_size,
					     space_id, page_no, offset));
	} else {
		return(btr_copy_blob_prefix(buf, len, space_id,
					    page_no, offset));
	}
}

/*******************************************************************//**
Copies the prefix of an externally stored field of a record.  The
clustered index record must be protected by a lock or a page latch.
@return the length of the copied field, or 0 if the column was being
or has been deleted */
UNIV_INTERN
ulint
btr_copy_externally_stored_field_prefix(
/*====================================*/
	byte*		buf,	/*!< out: the field, or a prefix of it */
	ulint		len,	/*!< in: length of buf, in bytes */
	ulint		zip_size,/*!< in: nonzero=compressed BLOB page size,
				zero for uncompressed BLOBs */
	const byte*	data,	/*!< in: 'internally' stored part of the
				field containing also the reference to
				the external part; must be protected by
				a lock or a page latch */
	ulint		local_len)/*!< in: length of data, in bytes */
{
	ulint	space_id;
	ulint	page_no;
	ulint	offset;

	ut_a(local_len >= BTR_EXTERN_FIELD_REF_SIZE);

	local_len -= BTR_EXTERN_FIELD_REF_SIZE;

	if (UNIV_UNLIKELY(local_len >= len)) {
		memcpy(buf, data, len);
		return(len);
	}

	memcpy(buf, data, local_len);
	data += local_len;

	ut_a(memcmp(data, field_ref_zero, BTR_EXTERN_FIELD_REF_SIZE));

	if (!mach_read_from_4(data + BTR_EXTERN_LEN + 4)) {
		/* The externally stored part of the column has been
		(partially) deleted.  Signal the half-deleted BLOB
		to the caller. */

		return(0);
	}

	space_id = mach_read_from_4(data + BTR_EXTERN_SPACE_ID);

	page_no = mach_read_from_4(data + BTR_EXTERN_PAGE_NO);

	offset = mach_read_from_4(data + BTR_EXTERN_OFFSET);

	return(local_len
	       + btr_copy_externally_stored_field_prefix_low(buf + local_len,
							     len - local_len,
							     zip_size,
							     space_id, page_no,
							     offset));
}

/*******************************************************************//**
Copies an externally stored field of a record to mem heap.  The
clustered index record must be protected by a lock or a page latch.
@return	the whole field copied to heap */
UNIV_INTERN
byte*
btr_copy_externally_stored_field(
/*=============================*/
	ulint*		len,	/*!< out: length of the whole field */
	const byte*	data,	/*!< in: 'internally' stored part of the
				field containing also the reference to
				the external part; must be protected by
				a lock or a page latch */
	ulint		zip_size,/*!< in: nonzero=compressed BLOB page size,
				zero for uncompressed BLOBs */
	ulint		local_len,/*!< in: length of data */
	mem_heap_t*	heap)	/*!< in: mem heap */
{
	ulint	space_id;
	ulint	page_no;
	ulint	offset;
	ulint	extern_len;
	byte*	buf;

	ut_a(local_len >= BTR_EXTERN_FIELD_REF_SIZE);

	local_len -= BTR_EXTERN_FIELD_REF_SIZE;

	space_id = mach_read_from_4(data + local_len + BTR_EXTERN_SPACE_ID);

	page_no = mach_read_from_4(data + local_len + BTR_EXTERN_PAGE_NO);

	offset = mach_read_from_4(data + local_len + BTR_EXTERN_OFFSET);

	/* Currently a BLOB cannot be bigger than 4 GB; we
	leave the 4 upper bytes in the length field unused */

	extern_len = mach_read_from_4(data + local_len + BTR_EXTERN_LEN + 4);

	buf = (byte*) mem_heap_alloc(heap, local_len + extern_len);

	memcpy(buf, data, local_len);
	*len = local_len
		+ btr_copy_externally_stored_field_prefix_low(buf + local_len,
							      extern_len,
							      zip_size,
							      space_id,
							      page_no, offset);

	return(buf);
}

/*******************************************************************//**
Copies an externally stored field of a record to mem heap.
@return	the field copied to heap, or NULL if the field is incomplete */
UNIV_INTERN
byte*
btr_rec_copy_externally_stored_field(
/*=================================*/
	const rec_t*	rec,	/*!< in: record in a clustered index;
				must be protected by a lock or a page latch */
	const ulint*	offsets,/*!< in: array returned by rec_get_offsets() */
	ulint		zip_size,/*!< in: nonzero=compressed BLOB page size,
				zero for uncompressed BLOBs */
	ulint		no,	/*!< in: field number */
	ulint*		len,	/*!< out: length of the field */
	mem_heap_t*	heap)	/*!< in: mem heap */
{
	ulint		local_len;
	const byte*	data;

	ut_a(rec_offs_nth_extern(offsets, no));

	/* An externally stored field can contain some initial
	data from the field, and in the last 20 bytes it has the
	space id, page number, and offset where the rest of the
	field data is stored, and the data length in addition to
	the data stored locally. We may need to store some data
	locally to get the local record length above the 128 byte
	limit so that field offsets are stored in two bytes, and
	the extern bit is available in those two bytes. */

	data = rec_get_nth_field(rec, offsets, no, &local_len);

	ut_a(local_len >= BTR_EXTERN_FIELD_REF_SIZE);

	if (UNIV_UNLIKELY
	    (!memcmp(data + local_len - BTR_EXTERN_FIELD_REF_SIZE,
		     field_ref_zero, BTR_EXTERN_FIELD_REF_SIZE))) {
		/* The externally stored field was not written yet.
		This record should only be seen by
		recv_recovery_rollback_active() or any
		TRX_ISO_READ_UNCOMMITTED transactions. */
		return(NULL);
	}

	return(btr_copy_externally_stored_field(len, data,
						zip_size, local_len, heap));
}
#endif /* !UNIV_HOTBACKUP */<|MERGE_RESOLUTION|>--- conflicted
+++ resolved
@@ -4043,15 +4043,11 @@
 
 	mtr_commit(&mtr);
 
-<<<<<<< HEAD
 	if (index->table->file_unreadable) {
 		return (0);
 	}
 
-	mtr_start_trx(&mtr, trx);
-=======
 	mtr_start(&mtr);
->>>>>>> 96cb428b
 
 #ifdef UNIV_DEBUG
 	if (!strcmp(index->name, "iC")) {
