/*****************************************************************************

Copyright (c) 1996, 2015, Oracle and/or its affiliates. All Rights Reserved.

This program is free software; you can redistribute it and/or modify it under
the terms of the GNU General Public License as published by the Free Software
Foundation; version 2 of the License.

This program is distributed in the hope that it will be useful, but WITHOUT
ANY WARRANTY; without even the implied warranty of MERCHANTABILITY or FITNESS
FOR A PARTICULAR PURPOSE. See the GNU General Public License for more details.

You should have received a copy of the GNU General Public License along with
this program; if not, write to the Free Software Foundation, Inc.,
51 Franklin Street, Suite 500, Boston, MA 02110-1335 USA

*****************************************************************************/

/**************************************************//**
@file trx/trx0sys.cc
Transaction system

Created 3/26/1996 Heikki Tuuri
*******************************************************/

#include "trx0sys.h"

#ifdef UNIV_NONINL
#include "trx0sys.ic"
#endif

#ifdef UNIV_HOTBACKUP
#include "fsp0types.h"

#else	/* !UNIV_HOTBACKUP */
#include "fsp0fsp.h"
#include "mtr0log.h"
#include "mtr0log.h"
#include "trx0trx.h"
#include "trx0rseg.h"
#include "trx0undo.h"
#include "srv0srv.h"
#include "srv0start.h"
#include "trx0purge.h"
#include "log0log.h"
#include "log0recv.h"
#include "os0file.h"
#include "read0read.h"

#ifdef WITH_WSREP
#include "ha_prototypes.h" /* wsrep_is_wsrep_xid() */
#endif /* */

#include <mysql/service_wsrep.h>

/** The file format tag structure with id and name. */
struct file_format_t {
	ulint		id;		/*!< id of the file format */
	const char*	name;		/*!< text representation of the
					file format */
	ib_mutex_t		mutex;		/*!< covers changes to the above
					fields */
};

/** The transaction system */
UNIV_INTERN trx_sys_t*		trx_sys		= NULL;

/** In a MySQL replication slave, in crash recovery we store the master log
file name and position here. */
/* @{ */
/** Master binlog file name */
UNIV_INTERN char	trx_sys_mysql_master_log_name[TRX_SYS_MYSQL_LOG_NAME_LEN];
/** Master binlog file position.  We have successfully got the updates
up to this position.  -1 means that no crash recovery was needed, or
there was no master log position info inside InnoDB.*/
UNIV_INTERN ib_int64_t	trx_sys_mysql_master_log_pos	= -1;
/* @} */

/** If this MySQL server uses binary logging, after InnoDB has been inited
and if it has done a crash recovery, we store the binlog file name and position
here. */
/* @{ */
/** Binlog file name */
UNIV_INTERN char	trx_sys_mysql_bin_log_name[TRX_SYS_MYSQL_LOG_NAME_LEN];
/** Binlog file position, or -1 if unknown */
UNIV_INTERN ib_int64_t	trx_sys_mysql_bin_log_pos	= -1;
/* @} */
#endif /* !UNIV_HOTBACKUP */

/** List of animal names representing file format. */
static const char*	file_format_name_map[] = {
	"Antelope",
	"Barracuda",
	"Cheetah",
	"Dragon",
	"Elk",
	"Fox",
	"Gazelle",
	"Hornet",
	"Impala",
	"Jaguar",
	"Kangaroo",
	"Leopard",
	"Moose",
	"Nautilus",
	"Ocelot",
	"Porpoise",
	"Quail",
	"Rabbit",
	"Shark",
	"Tiger",
	"Urchin",
	"Viper",
	"Whale",
	"Xenops",
	"Yak",
	"Zebra"
};

/** The number of elements in the file format name array. */
static const ulint	FILE_FORMAT_NAME_N
	= sizeof(file_format_name_map) / sizeof(file_format_name_map[0]);

#ifdef UNIV_PFS_MUTEX
/* Key to register the mutex with performance schema */
UNIV_INTERN mysql_pfs_key_t	file_format_max_mutex_key;
UNIV_INTERN mysql_pfs_key_t	trx_sys_mutex_key;
#endif /* UNIV_PFS_RWLOCK */

#ifndef UNIV_HOTBACKUP
#ifdef UNIV_DEBUG
/* Flag to control TRX_RSEG_N_SLOTS behavior debugging. */
UNIV_INTERN uint	trx_rseg_n_slots_debug = 0;
#endif

/** This is used to track the maximum file format id known to InnoDB. It's
updated via SET GLOBAL innodb_file_format_max = 'x' or when we open
or create a table. */
static	file_format_t	file_format_max;

#ifdef UNIV_DEBUG
/****************************************************************//**
Checks whether a trx is in one of rw_trx_list or ro_trx_list.
@return	TRUE if is in */
UNIV_INTERN
ibool
trx_in_trx_list(
/*============*/
	const trx_t*	in_trx)	/*!< in: transaction */
{
	const trx_t*	trx;
	trx_list_t*	trx_list;

	/* Non-locking autocommits should not hold any locks. */
	assert_trx_in_list(in_trx);

	trx_list = in_trx->read_only
		? &trx_sys->ro_trx_list : &trx_sys->rw_trx_list;

	ut_ad(mutex_own(&trx_sys->mutex));

	ut_ad(trx_assert_started(in_trx));

	for (trx = UT_LIST_GET_FIRST(*trx_list);
	     trx != NULL && trx != in_trx;
	     trx = UT_LIST_GET_NEXT(trx_list, trx)) {

		assert_trx_in_list(trx);
		ut_ad(trx->read_only == (trx_list == &trx_sys->ro_trx_list));
	}

	return(trx != NULL);
}
#endif /* UNIV_DEBUG */

/*****************************************************************//**
Writes the value of max_trx_id to the file based trx system header. */
UNIV_INTERN
void
trx_sys_flush_max_trx_id(void)
/*==========================*/
{
	mtr_t		mtr;
	trx_sysf_t*	sys_header;

#ifndef WITH_WSREP
       /* wsrep_fake_trx_id  violates this assert
        * Copied from trx_sys_get_new_trx_id
        */
	ut_ad(mutex_own(&trx_sys->mutex));
#endif /* WITH_WSREP */

	if (!srv_read_only_mode) {
		mtr_start(&mtr);

		sys_header = trx_sysf_get(&mtr);

		mlog_write_ull(
			sys_header + TRX_SYS_TRX_ID_STORE,
			trx_sys->max_trx_id, &mtr);

		mtr_commit(&mtr);
	}
}

/*****************************************************************//**
Updates the offset information about the end of the MySQL binlog entry
which corresponds to the transaction just being committed. In a MySQL
replication slave updates the latest master binlog position up to which
replication has proceeded. */
UNIV_INTERN
void
trx_sys_update_mysql_binlog_offset(
/*===============================*/
	const char*	file_name,/*!< in: MySQL log file name */
	ib_int64_t	offset,	/*!< in: position in that log file */
	ulint		field,	/*!< in: offset of the MySQL log info field in
				the trx sys header */
#ifdef WITH_WSREP
        trx_sysf_t*     sys_header, /*!< in: trx sys header */
#endif /* WITH_WSREP */
	mtr_t*		mtr)	/*!< in: mtr */
{
#ifndef WITH_WSREP
	trx_sysf_t*	sys_header;
#endif /* !WITH_WSREP */

	if (ut_strlen(file_name) >= TRX_SYS_MYSQL_LOG_NAME_LEN) {

		/* We cannot fit the name to the 512 bytes we have reserved */

		return;
	}

#ifndef WITH_WSREP
	sys_header = trx_sysf_get(mtr);
#endif /* !WITH_WSREP */

	if (mach_read_from_4(sys_header + field
			     + TRX_SYS_MYSQL_LOG_MAGIC_N_FLD)
	    != TRX_SYS_MYSQL_LOG_MAGIC_N) {

		mlog_write_ulint(sys_header + field
				 + TRX_SYS_MYSQL_LOG_MAGIC_N_FLD,
				 TRX_SYS_MYSQL_LOG_MAGIC_N,
				 MLOG_4BYTES, mtr);
	}

	if (0 != strcmp((char*) (sys_header + field + TRX_SYS_MYSQL_LOG_NAME),
			file_name)) {

		mlog_write_string(sys_header + field
				  + TRX_SYS_MYSQL_LOG_NAME,
				  (byte*) file_name, 1 + ut_strlen(file_name),
				  mtr);
	}

	if (mach_read_from_4(sys_header + field
			     + TRX_SYS_MYSQL_LOG_OFFSET_HIGH) > 0
	    || (offset >> 32) > 0) {

		mlog_write_ulint(sys_header + field
				 + TRX_SYS_MYSQL_LOG_OFFSET_HIGH,
				 (ulint)(offset >> 32),
				 MLOG_4BYTES, mtr);
	}

	mlog_write_ulint(sys_header + field
			 + TRX_SYS_MYSQL_LOG_OFFSET_LOW,
			 (ulint)(offset & 0xFFFFFFFFUL),
			 MLOG_4BYTES, mtr);
}

/*****************************************************************//**
Stores the MySQL binlog offset info in the trx system header if
the magic number shows it valid, and print the info to stderr */
UNIV_INTERN
void
trx_sys_print_mysql_binlog_offset(void)
/*===================================*/
{
	trx_sysf_t*	sys_header;
	mtr_t		mtr;
	ulint		trx_sys_mysql_bin_log_pos_high;
	ulint		trx_sys_mysql_bin_log_pos_low;

	mtr_start(&mtr);

	sys_header = trx_sysf_get(&mtr);

	if (mach_read_from_4(sys_header + TRX_SYS_MYSQL_LOG_INFO
			     + TRX_SYS_MYSQL_LOG_MAGIC_N_FLD)
	    != TRX_SYS_MYSQL_LOG_MAGIC_N) {

		mtr_commit(&mtr);

		return;
	}

	trx_sys_mysql_bin_log_pos_high = mach_read_from_4(
		sys_header + TRX_SYS_MYSQL_LOG_INFO
		+ TRX_SYS_MYSQL_LOG_OFFSET_HIGH);
	trx_sys_mysql_bin_log_pos_low = mach_read_from_4(
		sys_header + TRX_SYS_MYSQL_LOG_INFO
		+ TRX_SYS_MYSQL_LOG_OFFSET_LOW);

	trx_sys_mysql_bin_log_pos
		= (((ib_int64_t) trx_sys_mysql_bin_log_pos_high) << 32)
		+ (ib_int64_t) trx_sys_mysql_bin_log_pos_low;

	ut_memcpy(trx_sys_mysql_bin_log_name,
		  sys_header + TRX_SYS_MYSQL_LOG_INFO
		  + TRX_SYS_MYSQL_LOG_NAME, TRX_SYS_MYSQL_LOG_NAME_LEN);

	fprintf(stderr,
		"InnoDB: Last MySQL binlog file position %lu %lu,"
		" file name %s\n",
		trx_sys_mysql_bin_log_pos_high, trx_sys_mysql_bin_log_pos_low,
		trx_sys_mysql_bin_log_name);

	mtr_commit(&mtr);
}

#ifdef WITH_WSREP

#ifdef UNIV_DEBUG
static long long trx_sys_cur_xid_seqno = -1;
static unsigned char trx_sys_cur_xid_uuid[16];

long long read_wsrep_xid_seqno(const XID* xid)
{
    long long seqno;
    memcpy(&seqno, xid->data + 24, sizeof(long long));
    return seqno;
}

void read_wsrep_xid_uuid(const XID* xid, unsigned char* buf)
{
    memcpy(buf, xid->data + 8, 16);
}

#endif /* UNIV_DEBUG */

void
trx_sys_update_wsrep_checkpoint(
        const XID*      xid,        /*!< in: transaction XID */
        trx_sysf_t*     sys_header, /*!< in: sys_header */
        mtr_t*          mtr)        /*!< in: mtr */
{
#ifdef UNIV_DEBUG
        {
            /* Check that seqno is monotonically increasing */
            unsigned char xid_uuid[16];
            long long xid_seqno = read_wsrep_xid_seqno(xid);
            read_wsrep_xid_uuid(xid, xid_uuid);
            if (!memcmp(xid_uuid, trx_sys_cur_xid_uuid, 8))
            {
                ut_ad(xid_seqno > trx_sys_cur_xid_seqno);
                trx_sys_cur_xid_seqno = xid_seqno;
            }
            else
            {
                memcpy(trx_sys_cur_xid_uuid, xid_uuid, 16);
            }
            trx_sys_cur_xid_seqno = xid_seqno;
        }
#endif /* UNIV_DEBUG */

        ut_ad(xid && mtr);
        ut_a(xid->formatID == -1 || wsrep_is_wsrep_xid(xid));

        if (mach_read_from_4(sys_header + TRX_SYS_WSREP_XID_INFO
                             + TRX_SYS_WSREP_XID_MAGIC_N_FLD)
            != TRX_SYS_WSREP_XID_MAGIC_N) {
                mlog_write_ulint(sys_header + TRX_SYS_WSREP_XID_INFO
                                 + TRX_SYS_WSREP_XID_MAGIC_N_FLD,
                                 TRX_SYS_WSREP_XID_MAGIC_N,
                                 MLOG_4BYTES, mtr);
        }

        mlog_write_ulint(sys_header + TRX_SYS_WSREP_XID_INFO
                         + TRX_SYS_WSREP_XID_FORMAT,
                         (int)xid->formatID,
                         MLOG_4BYTES, mtr);
        mlog_write_ulint(sys_header + TRX_SYS_WSREP_XID_INFO
                         + TRX_SYS_WSREP_XID_GTRID_LEN,
                         (int)xid->gtrid_length,
                         MLOG_4BYTES, mtr);
        mlog_write_ulint(sys_header + TRX_SYS_WSREP_XID_INFO
                         + TRX_SYS_WSREP_XID_BQUAL_LEN,
                         (int)xid->bqual_length,
                         MLOG_4BYTES, mtr);
        mlog_write_string(sys_header + TRX_SYS_WSREP_XID_INFO
                          + TRX_SYS_WSREP_XID_DATA,
                          (const unsigned char*) xid->data,
                          XIDDATASIZE, mtr);

}

bool
trx_sys_read_wsrep_checkpoint(XID* xid)
/*===================================*/
{
        trx_sysf_t* sys_header;
	mtr_t	    mtr;
        ulint       magic;

        ut_ad(xid);

	mtr_start(&mtr);

	sys_header = trx_sysf_get(&mtr);

        if ((magic = mach_read_from_4(sys_header + TRX_SYS_WSREP_XID_INFO
                                      + TRX_SYS_WSREP_XID_MAGIC_N_FLD))
            != TRX_SYS_WSREP_XID_MAGIC_N) {
                memset(xid, 0, sizeof(*xid));
                xid->formatID = -1;
                trx_sys_update_wsrep_checkpoint(xid, sys_header, &mtr);
                mtr_commit(&mtr);
                return false;
        }

        xid->formatID     = (int)mach_read_from_4(
                sys_header
                + TRX_SYS_WSREP_XID_INFO + TRX_SYS_WSREP_XID_FORMAT);
        xid->gtrid_length = (int)mach_read_from_4(
                sys_header
                + TRX_SYS_WSREP_XID_INFO + TRX_SYS_WSREP_XID_GTRID_LEN);
        xid->bqual_length = (int)mach_read_from_4(
                sys_header
                + TRX_SYS_WSREP_XID_INFO + TRX_SYS_WSREP_XID_BQUAL_LEN);
        ut_memcpy(xid->data,
                  sys_header + TRX_SYS_WSREP_XID_INFO + TRX_SYS_WSREP_XID_DATA,
                  XIDDATASIZE);

	mtr_commit(&mtr);
	return true;
}

#endif /* WITH_WSREP */

/*****************************************************************//**
Prints to stderr the MySQL master log offset info in the trx system header if
the magic number shows it valid. */
UNIV_INTERN
void
trx_sys_print_mysql_master_log_pos(void)
/*====================================*/
{
	trx_sysf_t*	sys_header;
	mtr_t		mtr;

	mtr_start(&mtr);

	sys_header = trx_sysf_get(&mtr);

	if (mach_read_from_4(sys_header + TRX_SYS_MYSQL_MASTER_LOG_INFO
			     + TRX_SYS_MYSQL_LOG_MAGIC_N_FLD)
	    != TRX_SYS_MYSQL_LOG_MAGIC_N) {

		mtr_commit(&mtr);

		return;
	}

	fprintf(stderr,
		"InnoDB: In a MySQL replication slave the last"
		" master binlog file\n"
		"InnoDB: position %lu %lu, file name %s\n",
		(ulong) mach_read_from_4(sys_header
					 + TRX_SYS_MYSQL_MASTER_LOG_INFO
					 + TRX_SYS_MYSQL_LOG_OFFSET_HIGH),
		(ulong) mach_read_from_4(sys_header
					 + TRX_SYS_MYSQL_MASTER_LOG_INFO
					 + TRX_SYS_MYSQL_LOG_OFFSET_LOW),
		sys_header + TRX_SYS_MYSQL_MASTER_LOG_INFO
		+ TRX_SYS_MYSQL_LOG_NAME);
	/* Copy the master log position info to global variables we can
	use in ha_innobase.cc to initialize glob_mi to right values */

	ut_memcpy(trx_sys_mysql_master_log_name,
		  sys_header + TRX_SYS_MYSQL_MASTER_LOG_INFO
		  + TRX_SYS_MYSQL_LOG_NAME,
		  TRX_SYS_MYSQL_LOG_NAME_LEN);

	trx_sys_mysql_master_log_pos
		= (((ib_int64_t) mach_read_from_4(
			    sys_header + TRX_SYS_MYSQL_MASTER_LOG_INFO
			    + TRX_SYS_MYSQL_LOG_OFFSET_HIGH)) << 32)
		+ ((ib_int64_t) mach_read_from_4(
			   sys_header + TRX_SYS_MYSQL_MASTER_LOG_INFO
			   + TRX_SYS_MYSQL_LOG_OFFSET_LOW));
	mtr_commit(&mtr);
}

/****************************************************************//**
Looks for a free slot for a rollback segment in the trx system file copy.
@return	slot index or ULINT_UNDEFINED if not found */
UNIV_INTERN
ulint
trx_sysf_rseg_find_free(
/*====================*/
	mtr_t*	mtr)	/*!< in: mtr */
{
	ulint		i;
	trx_sysf_t*	sys_header;

	sys_header = trx_sysf_get(mtr);

	for (i = 0; i < TRX_SYS_N_RSEGS; i++) {
		ulint	page_no;

		page_no = trx_sysf_rseg_get_page_no(sys_header, i, mtr);

		if (page_no == FIL_NULL) {

			return(i);
		}
	}

	return(ULINT_UNDEFINED);
}

/*****************************************************************//**
Creates the file page for the transaction system. This function is called only
at the database creation, before trx_sys_init. */
static
void
trx_sysf_create(
/*============*/
	mtr_t*	mtr)	/*!< in: mtr */
{
	trx_sysf_t*	sys_header;
	ulint		slot_no;
	buf_block_t*	block;
	page_t*		page;
	ulint		page_no;
	byte*		ptr;
	ulint		len;

	ut_ad(mtr);

	/* Note that below we first reserve the file space x-latch, and
	then enter the kernel: we must do it in this order to conform
	to the latching order rules. */

	mtr_x_lock(fil_space_get_latch(TRX_SYS_SPACE, NULL), mtr);

	/* Create the trx sys file block in a new allocated file segment */
	block = fseg_create(TRX_SYS_SPACE, 0, TRX_SYS + TRX_SYS_FSEG_HEADER,
			    mtr);
	buf_block_dbg_add_level(block, SYNC_TRX_SYS_HEADER);

	ut_a(buf_block_get_page_no(block) == TRX_SYS_PAGE_NO);

	page = buf_block_get_frame(block);

	mlog_write_ulint(page + FIL_PAGE_TYPE, FIL_PAGE_TYPE_TRX_SYS,
			 MLOG_2BYTES, mtr);

	/* Reset the doublewrite buffer magic number to zero so that we
	know that the doublewrite buffer has not yet been created (this
	suppresses a Valgrind warning) */

	mlog_write_ulint(page + TRX_SYS_DOUBLEWRITE
			 + TRX_SYS_DOUBLEWRITE_MAGIC, 0, MLOG_4BYTES, mtr);

	sys_header = trx_sysf_get(mtr);

	/* Start counting transaction ids from number 1 up */
	mach_write_to_8(sys_header + TRX_SYS_TRX_ID_STORE, 1);

	/* Reset the rollback segment slots.  Old versions of InnoDB
	define TRX_SYS_N_RSEGS as 256 (TRX_SYS_OLD_N_RSEGS) and expect
	that the whole array is initialized. */
	ptr = TRX_SYS_RSEGS + sys_header;
	len = ut_max(TRX_SYS_OLD_N_RSEGS, TRX_SYS_N_RSEGS)
		* TRX_SYS_RSEG_SLOT_SIZE;
	memset(ptr, 0xff, len);
	ptr += len;
	ut_a(ptr <= page + (UNIV_PAGE_SIZE - FIL_PAGE_DATA_END));

	/* Initialize all of the page.  This part used to be uninitialized. */
	memset(ptr, 0, UNIV_PAGE_SIZE - FIL_PAGE_DATA_END + page - ptr);

	mlog_log_string(sys_header, UNIV_PAGE_SIZE - FIL_PAGE_DATA_END
			+ page - sys_header, mtr);

	/* Create the first rollback segment in the SYSTEM tablespace */
	slot_no = trx_sysf_rseg_find_free(mtr);
	page_no = trx_rseg_header_create(TRX_SYS_SPACE, 0, ULINT_MAX, slot_no,
					 mtr);

	ut_a(slot_no == TRX_SYS_SYSTEM_RSEG_ID);
	ut_a(page_no == FSP_FIRST_RSEG_PAGE_NO);
}

/*****************************************************************//**
Compare two trx_rseg_t instances on last_trx_no. */
static
int
trx_rseg_compare_last_trx_no(
/*=========================*/
	const void*	p1,		/*!< in: elem to compare */
	const void*	p2)		/*!< in: elem to compare */
{
	ib_int64_t	cmp;

	const rseg_queue_t*	rseg_q1 = (const rseg_queue_t*) p1;
	const rseg_queue_t*	rseg_q2 = (const rseg_queue_t*) p2;

	cmp = rseg_q1->trx_no - rseg_q2->trx_no;

	if (cmp < 0) {
		return(-1);
	} else if (cmp > 0) {
		return(1);
	}

	return(0);
}

/*****************************************************************//**
Creates and initializes the central memory structures for the transaction
system. This is called when the database is started.
@return min binary heap of rsegs to purge */
UNIV_INTERN
ib_bh_t*
trx_sys_init_at_db_start(void)
/*==========================*/
{
	mtr_t		mtr;
	ib_bh_t*	ib_bh;
	trx_sysf_t*	sys_header;
	ib_uint64_t	rows_to_undo	= 0;
	const char*	unit		= "";

	/* We create the min binary heap here and pass ownership to
	purge when we init the purge sub-system. Purge is responsible
	for freeing the binary heap. */

	ib_bh = ib_bh_create(
		trx_rseg_compare_last_trx_no,
		sizeof(rseg_queue_t), TRX_SYS_N_RSEGS);

	mtr_start(&mtr);

	/* Allocate the trx descriptors array */
	trx_sys->descriptors = static_cast<trx_id_t*>(
		ut_malloc(sizeof(trx_id_t) *
			  TRX_DESCR_ARRAY_INITIAL_SIZE));
	trx_sys->descr_n_max = TRX_DESCR_ARRAY_INITIAL_SIZE;
	trx_sys->descr_n_used = 0;
	srv_descriptors_memory = TRX_DESCR_ARRAY_INITIAL_SIZE *
		sizeof(trx_id_t);

	sys_header = trx_sysf_get(&mtr);

	if (srv_force_recovery < SRV_FORCE_NO_UNDO_LOG_SCAN) {
		trx_rseg_array_init(sys_header, ib_bh, &mtr);
	}

	/* VERY important: after the database is started, max_trx_id value is
	divisible by TRX_SYS_TRX_ID_WRITE_MARGIN, and the 'if' in
	trx_sys_get_new_trx_id will evaluate to TRUE when the function
	is first time called, and the value for trx id will be written
	to the disk-based header! Thus trx id values will not overlap when
	the database is repeatedly started! */

	trx_sys->max_trx_id = 2 * TRX_SYS_TRX_ID_WRITE_MARGIN
		+ ut_uint64_align_up(mach_read_from_8(sys_header
						   + TRX_SYS_TRX_ID_STORE),
				     TRX_SYS_TRX_ID_WRITE_MARGIN);

	ut_d(trx_sys->rw_max_trx_id = trx_sys->max_trx_id);

	UT_LIST_INIT(trx_sys->mysql_trx_list);

	trx_dummy_sess = sess_open();

	trx_lists_init_at_db_start();

	/* This S lock is not strictly required, it is here only to satisfy
	the debug code (assertions). We are still running in single threaded
	bootstrap mode. */

	mutex_enter(&trx_sys->mutex);

	ut_a(UT_LIST_GET_LEN(trx_sys->ro_trx_list) == 0);

	if (UT_LIST_GET_LEN(trx_sys->rw_trx_list) > 0) {
		const trx_t*	trx;

		for (trx = UT_LIST_GET_FIRST(trx_sys->rw_trx_list);
		     trx != NULL;
		     trx = UT_LIST_GET_NEXT(trx_list, trx)) {

			ut_ad(trx->is_recovered);
			assert_trx_in_rw_list(trx);

			if (trx_state_eq(trx, TRX_STATE_ACTIVE)) {
				rows_to_undo += trx->undo_no;
			}
		}

		if (rows_to_undo > 1000000000) {
			unit = "M";
			rows_to_undo = rows_to_undo / 1000000;
		}

		fprintf(stderr,
			"InnoDB: %lu transaction(s) which must be"
			" rolled back or cleaned up\n"
			"InnoDB: in total %lu%s row operations to undo\n",
			(ulong) UT_LIST_GET_LEN(trx_sys->rw_trx_list),
			(ulong) rows_to_undo, unit);

		fprintf(stderr, "InnoDB: Trx id counter is " TRX_ID_FMT "\n",
			trx_sys->max_trx_id);
	}

	mutex_exit(&trx_sys->mutex);

	UT_LIST_INIT(trx_sys->view_list);

	mtr_commit(&mtr);

	return(ib_bh);
}

/*****************************************************************//**
Creates the trx_sys instance and initializes ib_bh and mutex. */
UNIV_INTERN
void
trx_sys_create(void)
/*================*/
{
	ut_ad(trx_sys == NULL);

	trx_sys = static_cast<trx_sys_t*>(mem_zalloc(sizeof(*trx_sys)));

	mutex_create(trx_sys_mutex_key, &trx_sys->mutex, SYNC_TRX_SYS);
}

/*****************************************************************//**
Creates and initializes the transaction system at the database creation. */
UNIV_INTERN
void
trx_sys_create_sys_pages(void)
/*==========================*/
{
	mtr_t	mtr;

	mtr_start(&mtr);

	trx_sysf_create(&mtr);

	mtr_commit(&mtr);
}

/*****************************************************************//**
Update the file format tag.
@return	always TRUE */
static
ibool
trx_sys_file_format_max_write(
/*==========================*/
	ulint		format_id,	/*!< in: file format id */
	const char**	name)		/*!< out: max file format name, can
					be NULL */
{
	mtr_t		mtr;
	byte*		ptr;
	buf_block_t*	block;
	ib_uint64_t	tag_value;

	mtr_start(&mtr);

	block = buf_page_get(
		TRX_SYS_SPACE, 0, TRX_SYS_PAGE_NO, RW_X_LATCH, &mtr);

	file_format_max.id = format_id;
	file_format_max.name = trx_sys_file_format_id_to_name(format_id);

	ptr = buf_block_get_frame(block) + TRX_SYS_FILE_FORMAT_TAG;
	tag_value = format_id + TRX_SYS_FILE_FORMAT_TAG_MAGIC_N;

	if (name) {
		*name = file_format_max.name;
	}

	mlog_write_ull(ptr, tag_value, &mtr);

	mtr_commit(&mtr);

	return(TRUE);
}

/*****************************************************************//**
Read the file format tag.
@return	the file format or ULINT_UNDEFINED if not set. */
static
ulint
trx_sys_file_format_max_read(void)
/*==============================*/
{
	mtr_t			mtr;
	const byte*		ptr;
	const buf_block_t*	block;
	ib_id_t			file_format_id;

	/* Since this is called during the startup phase it's safe to
	read the value without a covering mutex. */
	mtr_start(&mtr);

	block = buf_page_get(
		TRX_SYS_SPACE, 0, TRX_SYS_PAGE_NO, RW_X_LATCH, &mtr);

	ptr = buf_block_get_frame(block) + TRX_SYS_FILE_FORMAT_TAG;
	file_format_id = mach_read_from_8(ptr);

	mtr_commit(&mtr);

	file_format_id -= TRX_SYS_FILE_FORMAT_TAG_MAGIC_N;

	if (file_format_id >= FILE_FORMAT_NAME_N) {

		/* Either it has never been tagged, or garbage in it. */
		return(ULINT_UNDEFINED);
	}

	return((ulint) file_format_id);
}

/*****************************************************************//**
Get the name representation of the file format from its id.
@return	pointer to the name */
UNIV_INTERN
const char*
trx_sys_file_format_id_to_name(
/*===========================*/
	const ulint	id)	/*!< in: id of the file format */
{
	ut_a(id < FILE_FORMAT_NAME_N);

	return(file_format_name_map[id]);
}

/*****************************************************************//**
Check for the max file format tag stored on disk. Note: If max_format_id
is == UNIV_FORMAT_MAX + 1 then we only print a warning.
@return	DB_SUCCESS or error code */
UNIV_INTERN
dberr_t
trx_sys_file_format_max_check(
/*==========================*/
	ulint	max_format_id)	/*!< in: max format id to check */
{
	ulint	format_id;

	/* Check the file format in the tablespace. Do not try to
	recover if the file format is not supported by the engine
	unless forced by the user. */
	format_id = trx_sys_file_format_max_read();
	if (format_id == ULINT_UNDEFINED) {
		/* Format ID was not set. Set it to minimum possible
		value. */
		format_id = UNIV_FORMAT_MIN;
	}

	ib_logf(IB_LOG_LEVEL_INFO,
		"Highest supported file format is %s.",
		trx_sys_file_format_id_to_name(UNIV_FORMAT_MAX));

	if (format_id > UNIV_FORMAT_MAX) {

		ut_a(format_id < FILE_FORMAT_NAME_N);

		ib_logf(max_format_id <= UNIV_FORMAT_MAX
			? IB_LOG_LEVEL_ERROR : IB_LOG_LEVEL_WARN,
			"The system tablespace is in a file "
			"format that this version doesn't support - %s.",
			trx_sys_file_format_id_to_name(format_id));

		if (max_format_id <= UNIV_FORMAT_MAX) {
			return(DB_ERROR);
		}
	}

	format_id = (format_id > max_format_id) ? format_id : max_format_id;

	/* We don't need a mutex here, as this function should only
	be called once at start up. */
	file_format_max.id = format_id;
	file_format_max.name = trx_sys_file_format_id_to_name(format_id);

	return(DB_SUCCESS);
}

/*****************************************************************//**
Set the file format id unconditionally except if it's already the
same value.
@return	TRUE if value updated */
UNIV_INTERN
ibool
trx_sys_file_format_max_set(
/*========================*/
	ulint		format_id,	/*!< in: file format id */
	const char**	name)		/*!< out: max file format name or
					NULL if not needed. */
{
	ibool		ret = FALSE;

	ut_a(format_id <= UNIV_FORMAT_MAX);

	mutex_enter(&file_format_max.mutex);

	/* Only update if not already same value. */
	if (format_id != file_format_max.id) {

		ret = trx_sys_file_format_max_write(format_id, name);
	}

	mutex_exit(&file_format_max.mutex);

	return(ret);
}

/********************************************************************//**
Tags the system table space with minimum format id if it has not been
tagged yet.
WARNING: This function is only called during the startup and AFTER the
redo log application during recovery has finished. */
UNIV_INTERN
void
trx_sys_file_format_tag_init(void)
/*==============================*/
{
	ulint	format_id;

	format_id = trx_sys_file_format_max_read();

	/* If format_id is not set then set it to the minimum. */
	if (format_id == ULINT_UNDEFINED) {
		trx_sys_file_format_max_set(UNIV_FORMAT_MIN, NULL);
	}
}

/********************************************************************//**
Update the file format tag in the system tablespace only if the given
format id is greater than the known max id.
@return	TRUE if format_id was bigger than the known max id */
UNIV_INTERN
ibool
trx_sys_file_format_max_upgrade(
/*============================*/
	const char**	name,		/*!< out: max file format name */
	ulint		format_id)	/*!< in: file format identifier */
{
	ibool		ret = FALSE;

	ut_a(name);
	ut_a(file_format_max.name != NULL);
	ut_a(format_id <= UNIV_FORMAT_MAX);

	mutex_enter(&file_format_max.mutex);

	if (format_id > file_format_max.id) {

		ret = trx_sys_file_format_max_write(format_id, name);
	}

	mutex_exit(&file_format_max.mutex);

	return(ret);
}

/*****************************************************************//**
Get the name representation of the file format from its id.
@return	pointer to the max format name */
UNIV_INTERN
const char*
trx_sys_file_format_max_get(void)
/*=============================*/
{
	return(file_format_max.name);
}

/*****************************************************************//**
Initializes the tablespace tag system. */
UNIV_INTERN
void
trx_sys_file_format_init(void)
/*==========================*/
{
	mutex_create(file_format_max_mutex_key,
		     &file_format_max.mutex, SYNC_FILE_FORMAT_TAG);

	/* We don't need a mutex here, as this function should only
	be called once at start up. */
	file_format_max.id = UNIV_FORMAT_MIN;

	file_format_max.name = trx_sys_file_format_id_to_name(
		file_format_max.id);
}

/*****************************************************************//**
Closes the tablespace tag system. */
UNIV_INTERN
void
trx_sys_file_format_close(void)
/*===========================*/
{
	/* Does nothing at the moment */
}

/*********************************************************************
Creates the rollback segments.
@return number of rollback segments that are active. */
UNIV_INTERN
ulint
trx_sys_create_rsegs(
/*=================*/
	ulint	n_spaces,	/*!< number of tablespaces for UNDO logs */
	ulint	n_rsegs)	/*!< number of rollback segments to create */
{
	mtr_t	mtr;
	ulint	n_used;

	ut_a(n_spaces < TRX_SYS_N_RSEGS);
	ut_a(n_rsegs <= TRX_SYS_N_RSEGS);

	if (srv_read_only_mode) {
		return(ULINT_UNDEFINED);
	}

	/* This is executed in single-threaded mode therefore it is not
	necessary to use the same mtr in trx_rseg_create(). n_used cannot
	change while the function is executing. */

	mtr_start(&mtr);
	n_used = trx_sysf_rseg_find_free(&mtr);
	mtr_commit(&mtr);

	if (n_used == ULINT_UNDEFINED) {
		n_used = TRX_SYS_N_RSEGS;
	}

	/* Do not create additional rollback segments if innodb_force_recovery
	has been set and the database was not shutdown cleanly. */

	if (!srv_force_recovery && !recv_needed_recovery && n_used < n_rsegs) {
		ulint	i;
		ulint	new_rsegs = n_rsegs - n_used;

		for (i = 0; i < new_rsegs; ++i) {
			ulint	space;

			/* Tablespace 0 is the system tablespace. All UNDO
			log tablespaces start from 1. */

			if (n_spaces > 0) {
				space = (i % n_spaces) + 1;
			} else {
				space = 0; /* System tablespace */
			}

			if (trx_rseg_create(space) != NULL) {
				++n_used;
			} else {
				break;
			}
		}
	}

	ib_logf(IB_LOG_LEVEL_INFO,
		"%lu rollback segment(s) are active.", n_used);

	return(n_used);
}

#else /* !UNIV_HOTBACKUP */
/*****************************************************************//**
Prints to stderr the MySQL binlog info in the system header if the
magic number shows it valid. */
UNIV_INTERN
void
trx_sys_print_mysql_binlog_offset_from_page(
/*========================================*/
	const byte*	page)	/*!< in: buffer containing the trx
				system header page, i.e., page number
				TRX_SYS_PAGE_NO in the tablespace */
{
	const trx_sysf_t*	sys_header;

	sys_header = page + TRX_SYS;

	if (mach_read_from_4(sys_header + TRX_SYS_MYSQL_LOG_INFO
			     + TRX_SYS_MYSQL_LOG_MAGIC_N_FLD)
	    == TRX_SYS_MYSQL_LOG_MAGIC_N) {

		fprintf(stderr,
			"mysqlbackup: Last MySQL binlog file position %lu %lu,"
			" file name %s\n",
			(ulong) mach_read_from_4(
				sys_header + TRX_SYS_MYSQL_LOG_INFO
				+ TRX_SYS_MYSQL_LOG_OFFSET_HIGH),
			(ulong) mach_read_from_4(
				sys_header + TRX_SYS_MYSQL_LOG_INFO
				+ TRX_SYS_MYSQL_LOG_OFFSET_LOW),
			sys_header + TRX_SYS_MYSQL_LOG_INFO
			+ TRX_SYS_MYSQL_LOG_NAME);
	}
}

/*****************************************************************//**
Reads the file format id from the first system table space file.
Even if the call succeeds and returns TRUE, the returned format id
may be ULINT_UNDEFINED signalling that the format id was not present
in the data file.
@return TRUE if call succeeds */
UNIV_INTERN
ibool
trx_sys_read_file_format_id(
/*========================*/
	const char *pathname,  /*!< in: pathname of the first system
				        table space file */
	ulint *format_id)      /*!< out: file format of the system table
				         space */
{
	os_file_t	file;
	ibool		success;
	byte		buf[UNIV_PAGE_SIZE * 2];
	page_t*		page = ut_align(buf, UNIV_PAGE_SIZE);
	const byte*	ptr;
	ib_id_t		file_format_id;

	*format_id = ULINT_UNDEFINED;

	file = os_file_create_simple_no_error_handling(
		innodb_file_data_key,
		pathname,
		OS_FILE_OPEN,
		OS_FILE_READ_ONLY,
		&success
	);
	if (!success) {
		/* The following call prints an error message */
		os_file_get_last_error(true);

		ut_print_timestamp(stderr);

		fprintf(stderr,
			"  mysqlbackup: Error: trying to read system "
			"tablespace file format,\n"
			"  mysqlbackup: but could not open the tablespace "
			"file %s!\n", pathname);
		return(FALSE);
	}

	/* Read the page on which file format is stored */

	success = os_file_read_no_error_handling(
		file, page, TRX_SYS_PAGE_NO * UNIV_PAGE_SIZE, UNIV_PAGE_SIZE);

	if (!success) {
		/* The following call prints an error message */
		os_file_get_last_error(true);

		ut_print_timestamp(stderr);

		fprintf(stderr,
			"  mysqlbackup: Error: trying to read system "
			"tablespace file format,\n"
			"  mysqlbackup: but failed to read the tablespace "
			"file %s!\n", pathname);

		os_file_close(file);
		return(FALSE);
	}
	os_file_close(file);

	/* get the file format from the page */
	ptr = page + TRX_SYS_FILE_FORMAT_TAG;
	file_format_id = mach_read_from_8(ptr);
	file_format_id -= TRX_SYS_FILE_FORMAT_TAG_MAGIC_N;

	if (file_format_id >= FILE_FORMAT_NAME_N) {

		/* Either it has never been tagged, or garbage in it. */
		return(TRUE);
	}

	*format_id = (ulint) file_format_id;

	return(TRUE);
}

/*****************************************************************//**
Reads the file format id from the given per-table data file.
@return TRUE if call succeeds */
UNIV_INTERN
ibool
trx_sys_read_pertable_file_format_id(
/*=================================*/
	const char *pathname,  /*!< in: pathname of a per-table
				        datafile */
	ulint *format_id)      /*!< out: file format of the per-table
				         data file */
{
	os_file_t	file;
	ibool		success;
	byte		buf[UNIV_PAGE_SIZE * 2];
	page_t*		page = ut_align(buf, UNIV_PAGE_SIZE);
	const byte*	ptr;
	ib_uint32_t	flags;

	*format_id = ULINT_UNDEFINED;

	file = os_file_create_simple_no_error_handling(
		innodb_file_data_key,
		pathname,
		OS_FILE_OPEN,
		OS_FILE_READ_ONLY,
		&success
	);
	if (!success) {
		/* The following call prints an error message */
		os_file_get_last_error(true);

		ut_print_timestamp(stderr);

		fprintf(stderr,
			"  mysqlbackup: Error: trying to read per-table "
			"tablespace format,\n"
			"  mysqlbackup: but could not open the tablespace "
			"file %s!\n", pathname);

		return(FALSE);
	}

	/* Read the first page of the per-table datafile */

	success = os_file_read_no_error_handling(file, page, 0, UNIV_PAGE_SIZE);

	if (!success) {
		/* The following call prints an error message */
		os_file_get_last_error(true);

		ut_print_timestamp(stderr);

		fprintf(stderr,
			"  mysqlbackup: Error: trying to per-table data file "
			"format,\n"
			"  mysqlbackup: but failed to read the tablespace "
			"file %s!\n", pathname);

		os_file_close(file);
		return(FALSE);
	}
	os_file_close(file);

	/* get the file format from the page */
	ptr = page + 54;
	flags = mach_read_from_4(ptr);

	if (!fsp_flags_is_valid(flags) {
		/* bad tablespace flags */
		return(FALSE);
	}

	*format_id = FSP_FLAGS_GET_POST_ANTELOPE(flags);

	return(TRUE);
}


/*****************************************************************//**
Get the name representation of the file format from its id.
@return	pointer to the name */
UNIV_INTERN
const char*
trx_sys_file_format_id_to_name(
/*===========================*/
	const ulint	id)	/*!< in: id of the file format */
{
	if (!(id < FILE_FORMAT_NAME_N)) {
		/* unknown id */
		return("Unknown");
	}

	return(file_format_name_map[id]);
}

#endif /* !UNIV_HOTBACKUP */

#ifndef UNIV_HOTBACKUP
/*********************************************************************
Shutdown/Close the transaction system. */
UNIV_INTERN
void
trx_sys_close(void)
/*===============*/
{
	ulint		i;
	trx_t*		trx;
	read_view_t*	view;

	ut_ad(trx_sys != NULL);
	ut_ad(srv_shutdown_state == SRV_SHUTDOWN_EXIT_THREADS);

	/* Check that all read views are closed except read view owned
	by a purge. */

	mutex_enter(&trx_sys->mutex);

	if (UT_LIST_GET_LEN(trx_sys->view_list) > 1) {
		fprintf(stderr,
			"InnoDB: Error: all read views were not closed"
			" before shutdown:\n"
			"InnoDB: %lu read views open \n",
			UT_LIST_GET_LEN(trx_sys->view_list) - 1);
	}

	mutex_exit(&trx_sys->mutex);

	sess_close(trx_dummy_sess);
	trx_dummy_sess = NULL;

	trx_purge_sys_close();

	/* Free the double write data structures. */
	if (buf_dblwr) {
		buf_dblwr_free();
	}

<<<<<<< HEAD
	if (!IS_XTRABACKUP() || !srv_apply_log_only) {
		ut_a(UT_LIST_GET_LEN(trx_sys->ro_trx_list) == 0);
=======
	/* Only prepared transactions may be left in the system. Free them. */
	ut_a(UT_LIST_GET_LEN(trx_sys->rw_trx_list) == trx_sys->n_prepared_trx
	     || srv_read_only_mode
	     || srv_force_recovery >= SRV_FORCE_NO_TRX_UNDO);
>>>>>>> 32170caf

		/* Only prepared transactions may be left in the system. Free them. */
		ut_a(UT_LIST_GET_LEN(trx_sys->rw_trx_list) == trx_sys->n_prepared_trx);
	}
	while ((trx = UT_LIST_GET_FIRST(trx_sys->rw_trx_list)) != NULL) {
		trx_free_prepared(trx);
	}

	/* There can't be any active transactions. */
	for (i = 0; i < TRX_SYS_N_RSEGS; ++i) {
		trx_rseg_t*	rseg;

		rseg = trx_sys->rseg_array[i];

		if (rseg != NULL) {
			trx_rseg_mem_free(rseg);
		} else {
			break;
		}
	}

	view = UT_LIST_GET_FIRST(trx_sys->view_list);

	while (view != NULL) {
		read_view_t*	prev_view = view;

		view = UT_LIST_GET_NEXT(view_list, prev_view);

		/* Views are allocated from the trx_sys->global_read_view_heap.
		So, we simply remove the element here. */
		UT_LIST_REMOVE(view_list, trx_sys->view_list, prev_view);
	}

	if (!IS_XTRABACKUP() || !srv_apply_log_only) {
		ut_a(UT_LIST_GET_LEN(trx_sys->view_list) == 0);
		ut_a(UT_LIST_GET_LEN(trx_sys->ro_trx_list) == 0);
		ut_a(UT_LIST_GET_LEN(trx_sys->rw_trx_list) == 0);
		ut_a(UT_LIST_GET_LEN(trx_sys->mysql_trx_list) == 0);
	}

	mutex_free(&trx_sys->mutex);

	ut_ad(trx_sys->descr_n_used == 0);
	ut_free(trx_sys->descriptors);

	mem_free(trx_sys);

	trx_sys = NULL;
}

/*********************************************************************
Check if there are any active (non-prepared) transactions.
@return total number of active transactions or 0 if none */
UNIV_INTERN
ulint
trx_sys_any_active_transactions(void)
/*=================================*/
{
	ulint	total_trx = 0;
	if (IS_XTRABACKUP() && srv_apply_log_only) {
		return(0);
	}

	mutex_enter(&trx_sys->mutex);

	total_trx = UT_LIST_GET_LEN(trx_sys->rw_trx_list)
		  + UT_LIST_GET_LEN(trx_sys->mysql_trx_list);

	ut_a(total_trx >= trx_sys->n_prepared_trx);
	total_trx -= trx_sys->n_prepared_trx;

	mutex_exit(&trx_sys->mutex);

	return(total_trx);
}

#ifdef UNIV_DEBUG
/*************************************************************//**
Validate the trx_list_t.
@return TRUE if valid. */
static
ibool
trx_sys_validate_trx_list_low(
/*===========================*/
	trx_list_t*	trx_list)	/*!< in: &trx_sys->ro_trx_list
					or &trx_sys->rw_trx_list */
{
	const trx_t*	trx;
	const trx_t*	prev_trx = NULL;

	ut_ad(mutex_own(&trx_sys->mutex));

	ut_ad(trx_list == &trx_sys->ro_trx_list
	      || trx_list == &trx_sys->rw_trx_list);

	for (trx = UT_LIST_GET_FIRST(*trx_list);
	     trx != NULL;
	     prev_trx = trx, trx = UT_LIST_GET_NEXT(trx_list, prev_trx)) {

		assert_trx_in_list(trx);
		ut_ad(trx->read_only == (trx_list == &trx_sys->ro_trx_list));

		ut_a(prev_trx == NULL || prev_trx->id > trx->id);
	}

	return(TRUE);
}

/*************************************************************//**
Validate the trx_sys_t::ro_trx_list and trx_sys_t::rw_trx_list.
@return TRUE if lists are valid. */
UNIV_INTERN
ibool
trx_sys_validate_trx_list(void)
/*===========================*/
{
	ut_ad(mutex_own(&trx_sys->mutex));

	ut_a(trx_sys_validate_trx_list_low(&trx_sys->ro_trx_list));
	ut_a(trx_sys_validate_trx_list_low(&trx_sys->rw_trx_list));

	return(TRUE);
}
#endif /* UNIV_DEBUG */
#endif /* !UNIV_HOTBACKUP */<|MERGE_RESOLUTION|>--- conflicted
+++ resolved
@@ -1335,19 +1335,14 @@
 		buf_dblwr_free();
 	}
 
-<<<<<<< HEAD
-	if (!IS_XTRABACKUP() || !srv_apply_log_only) {
-		ut_a(UT_LIST_GET_LEN(trx_sys->ro_trx_list) == 0);
-=======
+
 	/* Only prepared transactions may be left in the system. Free them. */
 	ut_a(UT_LIST_GET_LEN(trx_sys->rw_trx_list) == trx_sys->n_prepared_trx
 	     || srv_read_only_mode
-	     || srv_force_recovery >= SRV_FORCE_NO_TRX_UNDO);
->>>>>>> 32170caf
-
-		/* Only prepared transactions may be left in the system. Free them. */
-		ut_a(UT_LIST_GET_LEN(trx_sys->rw_trx_list) == trx_sys->n_prepared_trx);
-	}
+	     || srv_force_recovery >= SRV_FORCE_NO_TRX_UNDO
+	     || IS_XTRABACKUP());
+
+
 	while ((trx = UT_LIST_GET_FIRST(trx_sys->rw_trx_list)) != NULL) {
 		trx_free_prepared(trx);
 	}
