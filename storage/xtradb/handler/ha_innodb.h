/*****************************************************************************

Copyright (c) 2000, 2017, Oracle and/or its affiliates. All Rights Reserved.
Copyright (c) 2013, 2017, MariaDB Corporation.

This program is free software; you can redistribute it and/or modify it under
the terms of the GNU General Public License as published by the Free Software
Foundation; version 2 of the License.

This program is distributed in the hope that it will be useful, but WITHOUT
ANY WARRANTY; without even the implied warranty of MERCHANTABILITY or FITNESS
FOR A PARTICULAR PURPOSE. See the GNU General Public License for more details.

You should have received a copy of the GNU General Public License along with
this program; if not, write to the Free Software Foundation, Inc.,
51 Franklin Street, Suite 500, Boston, MA 02110-1335 USA

*****************************************************************************/

/*
  This file is based on ha_berkeley.h of MySQL distribution

  This file defines the Innodb handler: the interface between MySQL and
  Innodb
*/

#include "dict0stats.h"

/* Structure defines translation table between mysql index and innodb
index structures */
struct innodb_idx_translate_t {
	ulint		index_count;	/*!< number of valid index entries
					in the index_mapping array */
	ulint		array_size;	/*!< array size of index_mapping */
	dict_index_t**	index_mapping;	/*!< index pointer array directly
					maps to index in Innodb from MySQL
					array index */
};


/** InnoDB table share */
typedef struct st_innobase_share {
	THR_LOCK		lock;		/*!< MySQL lock protecting
						this structure */
	const char*		table_name;	/*!< InnoDB table name */
	uint			use_count;	/*!< reference count,
						incremented in get_share()
						and decremented in
						free_share() */
	void*			table_name_hash;/*!< hash table chain node */
	innodb_idx_translate_t	idx_trans_tbl;	/*!< index translation
						table between MySQL and
						Innodb */
	dict_table_t*		ib_table;
} INNOBASE_SHARE;


/** Prebuilt structures in an InnoDB table handle used within MySQL */
struct row_prebuilt_t;

/** The class defining a handle to an Innodb table */
class ha_innobase: public handler
{
	row_prebuilt_t*	prebuilt;	/*!< prebuilt struct in InnoDB, used
					to save CPU time with prebuilt data
					structures*/
	THD*		user_thd;	/*!< the thread handle of the user
					currently using the handle; this is
					set in external_lock function */
	THR_LOCK_DATA	lock;
	INNOBASE_SHARE*	share;		/*!< information for MySQL
					table locking */

	uchar*		upd_buf;	/*!< buffer used in updates */
	ulint		upd_buf_size;	/*!< the size of upd_buf in bytes */
	Table_flags	int_table_flags;
	uint		primary_key;
	ulong		start_of_scan;	/*!< this is set to 1 when we are
					starting a table scan but have not
					yet fetched any row, else 0 */
	uint		last_match_mode;/* match mode of the latest search:
					ROW_SEL_EXACT, ROW_SEL_EXACT_PREFIX,
					or undefined */
	uint		num_write_row;	/*!< number of write_row() calls */

	uint store_key_val_for_row(uint keynr, char* buff, uint buff_len,
                                   const uchar* record);
	inline void update_thd(THD* thd);
	void update_thd();
	int change_active_index(uint keynr);
	int general_fetch(uchar* buf, uint direction, uint match_mode);
	dberr_t innobase_lock_autoinc();
	ulonglong innobase_peek_autoinc();
	dberr_t innobase_set_max_autoinc(ulonglong auto_inc);
	dberr_t innobase_reset_autoinc(ulonglong auto_inc);
	dberr_t innobase_get_autoinc(ulonglong* value);
	void innobase_initialize_autoinc();
	dict_index_t* innobase_get_index(uint keynr);

	/* Init values for the class: */
 public:
	ha_innobase(handlerton *hton, TABLE_SHARE *table_arg);
	~ha_innobase();
	/*
	  Get the row type from the storage engine.  If this method returns
	  ROW_TYPE_NOT_USED, the information in HA_CREATE_INFO should be used.
	*/
	enum row_type get_row_type() const;

	const char* table_type() const;
	const char* index_type(uint key_number);
	Table_flags table_flags() const;
	ulong index_flags(uint idx, uint part, bool all_parts) const;
	uint max_supported_keys() const;
	uint max_supported_key_length() const;
	uint max_supported_key_part_length() const;
	const key_map* keys_to_use_for_scanning();

	int open(const char *name, int mode, uint test_if_locked);
	handler* clone(const char *name, MEM_ROOT *mem_root);
	int close(void);
	double scan_time();
	double read_time(uint index, uint ranges, ha_rows rows);
	longlong get_memory_buffer_size() const;
	my_bool is_fake_change_enabled(THD *thd);

	int write_row(uchar * buf);
	int update_row(const uchar * old_data, uchar * new_data);
	int delete_row(const uchar * buf);
	bool was_semi_consistent_read();
	void try_semi_consistent_read(bool yes);
	void unlock_row();

	int index_init(uint index, bool sorted);
	int index_end();
	int index_read(uchar * buf, const uchar * key,
		uint key_len, enum ha_rkey_function find_flag);
	int index_read_idx(uchar * buf, uint index, const uchar * key,
			   uint key_len, enum ha_rkey_function find_flag);
	int index_read_last(uchar * buf, const uchar * key, uint key_len);
	int index_next(uchar * buf);
	int index_next_same(uchar * buf, const uchar *key, uint keylen);
	int index_prev(uchar * buf);
	int index_first(uchar * buf);
	int index_last(uchar * buf);

	/* Copy a cached MySQL row. If requested, also avoids
	overwriting non-read columns. */
	void copy_cached_row(uchar *to_rec, const uchar *from_rec,
				uint rec_length);
	bool has_gap_locks() const { return true; }

	int rnd_init(bool scan);
	int rnd_end();
	int rnd_next(uchar *buf);
	int rnd_pos(uchar * buf, uchar *pos);

	int ft_init();
	void ft_end();
	FT_INFO *ft_init_ext(uint flags, uint inx, String* key);
	int ft_read(uchar* buf);

	void position(const uchar *record);
	int info(uint);
	int analyze(THD* thd,HA_CHECK_OPT* check_opt);
	int optimize(THD* thd,HA_CHECK_OPT* check_opt);
	int discard_or_import_tablespace(my_bool discard);
	int extra(enum ha_extra_function operation);
	int reset();
	int external_lock(THD *thd, int lock_type);
	int transactional_table_lock(THD *thd, int lock_type);
	int start_stmt(THD *thd, thr_lock_type lock_type);
	void position(uchar *record);
	ha_rows records_in_range(uint inx, key_range *min_key, key_range
								*max_key);
	ha_rows estimate_rows_upper_bound();

	void update_create_info(HA_CREATE_INFO* create_info);
	int parse_table_name(const char*name,
			     HA_CREATE_INFO* create_info,
			     ulint flags,
			     ulint flags2,
			     char* norm_name,
			     char* temp_path,
			     char* remote_path);
<<<<<<< HEAD
	int create(const char *name, TABLE *form, HA_CREATE_INFO *create_info);
=======
	int create(const char *name, TABLE *form,
					HA_CREATE_INFO *create_info);
>>>>>>> bbcb1734
	int truncate();
	int delete_table(const char *name);
	int rename_table(const char* from, const char* to);
	int check(THD* thd, HA_CHECK_OPT* check_opt);
	char* update_table_comment(const char* comment);
	char* get_foreign_key_create_info();
	int get_foreign_key_list(THD *thd, List<FOREIGN_KEY_INFO> *f_key_list);
	int get_parent_foreign_key_list(THD *thd,
					List<FOREIGN_KEY_INFO> *f_key_list);
	bool can_switch_engines();
	uint referenced_by_foreign_key();
	void free_foreign_key_create_info(char* str);
	THR_LOCK_DATA **store_lock(THD *thd, THR_LOCK_DATA **to,
					enum thr_lock_type lock_type);
	void init_table_handle_for_HANDLER();
        virtual void get_auto_increment(ulonglong offset, ulonglong increment,
                                        ulonglong nb_desired_values,
                                        ulonglong *first_value,
                                        ulonglong *nb_reserved_values);
	int reset_auto_increment(ulonglong value);

	virtual bool get_error_message(int error, String *buf);
	virtual bool get_foreign_dup_key(char*, uint, char*, uint);
	uint8 table_cache_type();
	/*
	  ask handler about permission to cache table during query registration
	*/
	my_bool register_query_cache_table(THD *thd, char *table_key,
					   uint key_length,
					   qc_engine_callback *call_back,
					   ulonglong *engine_data);
	static const char *get_mysql_bin_log_name();
	static ulonglong get_mysql_bin_log_pos();
	bool primary_key_is_clustered();
	int cmp_ref(const uchar *ref1, const uchar *ref2);
	/** On-line ALTER TABLE interface @see handler0alter.cc @{ */

	/** Check if InnoDB supports a particular alter table in-place
	@param altered_table	TABLE object for new version of table.
	@param ha_alter_info	Structure describing changes to be done
	by ALTER TABLE and holding data used during in-place alter.

	@retval HA_ALTER_INPLACE_NOT_SUPPORTED	Not supported
	@retval HA_ALTER_INPLACE_NO_LOCK	Supported
	@retval HA_ALTER_INPLACE_SHARED_LOCK_AFTER_PREPARE
						Supported, but requires lock
						during main phase and exclusive
						lock during prepare phase.
	@retval HA_ALTER_INPLACE_NO_LOCK_AFTER_PREPARE
						Supported, prepare phase
						requires exclusive lock.
	*/
	enum_alter_inplace_result check_if_supported_inplace_alter(
		TABLE*			altered_table,
		Alter_inplace_info*	ha_alter_info);
	/** Allows InnoDB to update internal structures with concurrent
	writes blocked (provided that check_if_supported_inplace_alter()
	did not return HA_ALTER_INPLACE_NO_LOCK).
	This will be invoked before inplace_alter_table().

	@param altered_table	TABLE object for new version of table.
	@param ha_alter_info	Structure describing changes to be done
	by ALTER TABLE and holding data used during in-place alter.

	@retval true		Failure
	@retval false		Success
	*/
	bool prepare_inplace_alter_table(
		TABLE*			altered_table,
		Alter_inplace_info*	ha_alter_info);

	/** Alter the table structure in-place with operations
	specified using HA_ALTER_FLAGS and Alter_inplace_information.
	The level of concurrency allowed during this operation depends
	on the return value from check_if_supported_inplace_alter().

	@param altered_table	TABLE object for new version of table.
	@param ha_alter_info	Structure describing changes to be done
	by ALTER TABLE and holding data used during in-place alter.

	@retval true		Failure
	@retval false		Success
	*/
	bool inplace_alter_table(
		TABLE*			altered_table,
		Alter_inplace_info*	ha_alter_info);

	/** Commit or rollback the changes made during
	prepare_inplace_alter_table() and inplace_alter_table() inside
	the storage engine. Note that the allowed level of concurrency
	during this operation will be the same as for
	inplace_alter_table() and thus might be higher than during
	prepare_inplace_alter_table(). (E.g concurrent writes were
	blocked during prepare, but might not be during commit).
	@param altered_table	TABLE object for new version of table.
	@param ha_alter_info	Structure describing changes to be done
	by ALTER TABLE and holding data used during in-place alter.
	@param commit		true => Commit, false => Rollback.
	@retval true		Failure
	@retval false		Success
	*/
	bool commit_inplace_alter_table(
		TABLE*			altered_table,
		Alter_inplace_info*	ha_alter_info,
		bool			commit);
	/** @} */
	bool check_if_incompatible_data(HA_CREATE_INFO *info,
					uint table_changes);

	bool check_if_supported_virtual_columns(void) { return TRUE; }

private:
	/** Builds a 'template' to the prebuilt struct.

	The template is used in fast retrieval of just those column
	values MySQL needs in its processing.
	@param whole_row true if access is needed to a whole row,
	false if accessing individual fields is enough */
	void build_template(bool whole_row);
	/** Resets a query execution 'template'.
	@see build_template() */
	inline void reset_template();

	int info_low(uint, bool);

public:
	/** @name Multi Range Read interface @{ */
	/** Initialize multi range read @see DsMrr_impl::dsmrr_init
	* @param seq
	* @param seq_init_param
	* @param n_ranges
	* @param mode
	* @param buf
	*/
	int multi_range_read_init(RANGE_SEQ_IF* seq,
				  void* seq_init_param,
				  uint n_ranges, uint mode,
				  HANDLER_BUFFER* buf);
	/** Process next multi range read @see DsMrr_impl::dsmrr_next
	* @param range_info
	*/
        int multi_range_read_next(range_id_t *range_info);
	/** Initialize multi range read and get information.
	* @see ha_myisam::multi_range_read_info_const
	* @see DsMrr_impl::dsmrr_info_const
	* @param keyno
	* @param seq
	* @param seq_init_param
	* @param n_ranges
	* @param bufsz
	* @param flags
	* @param cost
	*/
	ha_rows multi_range_read_info_const(uint keyno, RANGE_SEQ_IF* seq,
					   void* seq_init_param,
					   uint n_ranges, uint* bufsz,
					   uint* flags, Cost_estimate* cost);
	/** Initialize multi range read and get information.
	* @see DsMrr_impl::dsmrr_info
	* @param keyno
	* @param seq
	* @param seq_init_param
	* @param n_ranges
	* @param bufsz
	* @param flags
	* @param cost
	*/
	ha_rows multi_range_read_info(uint keyno, uint n_ranges, uint keys,
				      uint key_parts, uint* bufsz, uint* flags,
				      Cost_estimate* cost);
        int multi_range_read_explain_info(uint mrr_mode,
                                          char *str, size_t size);

	/** Attempt to push down an index condition.
	* @param[in] keyno	MySQL key number
	* @param[in] idx_cond	Index condition to be checked
	* @return idx_cond if pushed; NULL if not pushed
	*/
	class Item* idx_cond_push(uint keyno, class Item* idx_cond);

        /* An helper function for index_cond_func_innodb: */
        bool is_thd_killed();

private:
	/** The multi range read session object */
	DsMrr_impl ds_mrr;
	/* @} */
};

/* Some accessor functions which the InnoDB plugin needs, but which
can not be added to mysql/plugin.h as part of the public interface;
the definitions are bracketed with #ifdef INNODB_COMPATIBILITY_HOOKS */

#ifndef INNODB_COMPATIBILITY_HOOKS
#error InnoDB needs MySQL to be built with #define INNODB_COMPATIBILITY_HOOKS
#endif

extern "C" {

struct charset_info_st *thd_charset(MYSQL_THD thd);
LEX_STRING *thd_query_string(MYSQL_THD thd);

/**
  Check if a user thread is a replication slave thread
  @param thd  user thread
  @retval 0 the user thread is not a replication slave thread
  @retval 1 the user thread is a replication slave thread
*/
int thd_slave_thread(const MYSQL_THD thd);

/**
  Check if a user thread is running a non-transactional update
  @param thd  user thread
  @retval 0 the user thread is not running a non-transactional update
  @retval 1 the user thread is running a non-transactional update
*/
int thd_non_transactional_update(const MYSQL_THD thd);

/**
  Get the user thread's binary logging format
  @param thd  user thread
  @return Value to be used as index into the binlog_format_names array
*/
int thd_binlog_format(const MYSQL_THD thd);

/**
  Mark transaction to rollback and mark error as fatal to a sub-statement.
  @param  thd   Thread handle
  @param  all   TRUE <=> rollback main transaction.
*/
void thd_mark_transaction_to_rollback(MYSQL_THD thd, bool all);

/**
  Check if binary logging is filtered for thread's current db.
  @param  thd   Thread handle
  @retval 1 the query is not filtered, 0 otherwise.
*/
bool thd_binlog_filter_ok(const MYSQL_THD thd);

/**
  Check if the query may generate row changes which
  may end up in the binary.
  @param  thd   Thread handle
  @return 1 the query may generate row changes, 0 otherwise.
*/
bool thd_sqlcom_can_generate_row_events(const MYSQL_THD thd);

/**
  Gets information on the durability property requested by
  a thread.
  @param  thd   Thread handle
  @return a durability property.
*/
enum durability_properties thd_get_durability_property(const MYSQL_THD thd);

/** Is strict sql_mode set.
@param thd	Thread object
@return True if sql_mode has strict mode (all or trans), false otherwise.
*/
bool thd_is_strict_mode(const MYSQL_THD thd)
MY_ATTRIBUTE((nonnull));
} /* extern "C" */

/** Get the file name and position of the MySQL binlog corresponding to the
 * current commit.
 */
extern void mysql_bin_log_commit_pos(THD *thd, ulonglong *out_pos, const char **out_file);

struct trx_t;

extern const struct _ft_vft ft_vft_result;

/* Structure Returned by ha_innobase::ft_init_ext() */
typedef struct new_ft_info
{
	struct _ft_vft		*please;
	struct _ft_vft_ext	*could_you;
	row_prebuilt_t*		ft_prebuilt;
	fts_result_t*		ft_result;
} NEW_FT_INFO;

/*********************************************************************//**
Allocates an InnoDB transaction for a MySQL handler object.
@return	InnoDB transaction handle */
trx_t*
innobase_trx_allocate(
/*==================*/
	MYSQL_THD	thd);	/*!< in: user thread handle */

/*********************************************************************//**
This function checks each index name for a table against reserved
system default primary index name 'GEN_CLUST_INDEX'. If a name
matches, this function pushes an warning message to the client,
and returns true.
@return true if the index name matches the reserved name */
UNIV_INTERN
bool
innobase_index_name_is_reserved(
/*============================*/
	THD*		thd,		/*!< in/out: MySQL connection */
	const KEY*	key_info,	/*!< in: Indexes to be created */
	ulint		num_of_keys)	/*!< in: Number of indexes to
					be created. */
	MY_ATTRIBUTE((nonnull(1), warn_unused_result));

/*****************************************************************//**
Determines InnoDB table flags.
@retval true if successful, false if error */
UNIV_INTERN
bool
innobase_table_flags(
/*=================*/
	const TABLE*		form,		/*!< in: table */
	const HA_CREATE_INFO*	create_info,	/*!< in: information
						on table columns and indexes */
	THD*			thd,		/*!< in: connection */
	bool			use_tablespace,	/*!< in: whether to create
						outside system tablespace */
	ulint*			flags,		/*!< out: DICT_TF flags */
	ulint*			flags2)		/*!< out: DICT_TF2 flags */
	MY_ATTRIBUTE((nonnull, warn_unused_result));

/*****************************************************************//**
Validates the create options. We may build on this function
in future. For now, it checks two specifiers:
KEY_BLOCK_SIZE and ROW_FORMAT
If innodb_strict_mode is not set then this function is a no-op
@return	NULL if valid, string if not. */
UNIV_INTERN
const char*
create_options_are_invalid(
/*=======================*/
	THD*		thd,		/*!< in: connection thread. */
	TABLE*		form,		/*!< in: information on table
					columns and indexes */
	HA_CREATE_INFO*	create_info,	/*!< in: create info. */
	bool		use_tablespace)	/*!< in: srv_file_per_table */
	MY_ATTRIBUTE((nonnull, warn_unused_result));

/*********************************************************************//**
Retrieve the FTS Relevance Ranking result for doc with doc_id
of prebuilt->fts_doc_id
@return the relevance ranking value */
UNIV_INTERN
float
innobase_fts_retrieve_ranking(
/*==========================*/
	FT_INFO*	fts_hdl);	/*!< in: FTS handler */

/*********************************************************************//**
Find and Retrieve the FTS Relevance Ranking result for doc with doc_id
of prebuilt->fts_doc_id
@return the relevance ranking value */
UNIV_INTERN
float
innobase_fts_find_ranking(
/*======================*/
	FT_INFO*	fts_hdl,	/*!< in: FTS handler */
	uchar*		record,		/*!< in: Unused */
	uint		len);		/*!< in: Unused */
/*********************************************************************//**
Free the memory for the FTS handler */
UNIV_INTERN
void
innobase_fts_close_ranking(
/*=======================*/
	FT_INFO*	fts_hdl)	/*!< in: FTS handler */
	MY_ATTRIBUTE((nonnull));
/*****************************************************************//**
Initialize the table FTS stopword list
@return TRUE if success */
UNIV_INTERN
ibool
innobase_fts_load_stopword(
/*=======================*/
	dict_table_t*	table,		/*!< in: Table has the FTS */
	trx_t*		trx,		/*!< in: transaction */
	THD*		thd)		/*!< in: current thread */
	MY_ATTRIBUTE((nonnull(1,3), warn_unused_result));

/** Some defines for innobase_fts_check_doc_id_index() return value */
enum fts_doc_id_index_enum {
	FTS_INCORRECT_DOC_ID_INDEX,
	FTS_EXIST_DOC_ID_INDEX,
	FTS_NOT_EXIST_DOC_ID_INDEX
};

/*******************************************************************//**
Check whether the table has a unique index with FTS_DOC_ID_INDEX_NAME
on the Doc ID column.
@return the status of the FTS_DOC_ID index */
UNIV_INTERN
enum fts_doc_id_index_enum
innobase_fts_check_doc_id_index(
/*============================*/
	const dict_table_t*	table,		/*!< in: table definition */
	const TABLE*		altered_table,	/*!< in: MySQL table
						that is being altered */
	ulint*			fts_doc_col_no)	/*!< out: The column number for
						Doc ID */
	MY_ATTRIBUTE((warn_unused_result));

/*******************************************************************//**
Check whether the table has a unique index with FTS_DOC_ID_INDEX_NAME
on the Doc ID column in MySQL create index definition.
@return FTS_EXIST_DOC_ID_INDEX if there exists the FTS_DOC_ID index,
FTS_INCORRECT_DOC_ID_INDEX if the FTS_DOC_ID index is of wrong format */
UNIV_INTERN
enum fts_doc_id_index_enum
innobase_fts_check_doc_id_index_in_def(
/*===================================*/
	ulint		n_key,		/*!< in: Number of keys */
	const KEY*	key_info)	/*!< in: Key definitions */
	MY_ATTRIBUTE((nonnull, warn_unused_result));

/***********************************************************************
@return version of the extended FTS API */
uint
innobase_fts_get_version();

/***********************************************************************
@return Which part of the extended FTS API is supported */
ulonglong
innobase_fts_flags();

/***********************************************************************
Find and Retrieve the FTS doc_id for the current result row
@return the document ID */
ulonglong
innobase_fts_retrieve_docid(
/*============================*/
	FT_INFO_EXT*	fts_hdl);	/*!< in: FTS handler */

/***********************************************************************
Find and retrieve the size of the current result
@return number of matching rows */
ulonglong
innobase_fts_count_matches(
/*============================*/
	FT_INFO_EXT*	fts_hdl);	/*!< in: FTS handler */

/** "GEN_CLUST_INDEX" is the name reserved for InnoDB default
system clustered index when there is no primary key. */
extern const char innobase_index_reserve_name[];

/*********************************************************************//**
Copy table flags from MySQL's HA_CREATE_INFO into an InnoDB table object.
Those flags are stored in .frm file and end up in the MySQL table object,
but are frequently used inside InnoDB so we keep their copies into the
InnoDB table object. */
UNIV_INTERN
void
innobase_copy_frm_flags_from_create_info(
/*=====================================*/
	dict_table_t*		innodb_table,	/*!< in/out: InnoDB table */
	const HA_CREATE_INFO*	create_info);	/*!< in: create info */

/*********************************************************************//**
Copy table flags from MySQL's TABLE_SHARE into an InnoDB table object.
Those flags are stored in .frm file and end up in the MySQL table object,
but are frequently used inside InnoDB so we keep their copies into the
InnoDB table object. */
UNIV_INTERN
void
innobase_copy_frm_flags_from_table_share(
/*=====================================*/
	dict_table_t*		innodb_table,	/*!< in/out: InnoDB table */
	const TABLE_SHARE*	table_share);	/*!< in: table share */

/*******************************************************************//**
This function builds a translation table in INNOBASE_SHARE
structure for fast index location with mysql array number from its
table->key_info structure. This also provides the necessary translation
between the key order in mysql key_info and Innodb ib_table->indexes if
they are not fully matched with each other.
Note we do not have any mutex protecting the translation table
building based on the assumption that there is no concurrent
index creation/drop and DMLs that requires index lookup. All table
handle will be closed before the index creation/drop.
@return TRUE if index translation table built successfully */
UNIV_INTERN
ibool
innobase_build_index_translation(
/*=============================*/
	const TABLE*		table,	  /*!< in: table in MySQL data
					  dictionary */
	dict_table_t*		ib_table, /*!< in: table in Innodb data
					  dictionary */
	INNOBASE_SHARE*		share);	  /*!< in/out: share structure
					  where index translation table
					  will be constructed in. */

/********************************************************************//**
Helper function to push frm mismatch error to error log and
if needed to sql-layer. */
UNIV_INTERN
void
ib_push_frm_error(
/*==============*/
	THD*		thd,		/*!< in: MySQL thd */
	dict_table_t*	ib_table,	/*!< in: InnoDB table */
	TABLE*		table,		/*!< in: MySQL table */
	ulint		n_keys,		/*!< in: InnoDB #keys */
	bool		push_warning);	/*!< in: print warning ? */<|MERGE_RESOLUTION|>--- conflicted
+++ resolved
@@ -183,12 +183,8 @@
 			     char* norm_name,
 			     char* temp_path,
 			     char* remote_path);
-<<<<<<< HEAD
-	int create(const char *name, TABLE *form, HA_CREATE_INFO *create_info);
-=======
 	int create(const char *name, TABLE *form,
 					HA_CREATE_INFO *create_info);
->>>>>>> bbcb1734
 	int truncate();
 	int delete_table(const char *name);
 	int rename_table(const char* from, const char* to);
