/*****************************************************************************

Copyright (c) 1994, 2016, Oracle and/or its affiliates. All Rights Reserved.
Copyright (c) 2012, Facebook Inc.
Copyright (c) 2014, 2022, MariaDB Corporation.

This program is free software; you can redistribute it and/or modify it under
the terms of the GNU General Public License as published by the Free Software
Foundation; version 2 of the License.

This program is distributed in the hope that it will be useful, but WITHOUT
ANY WARRANTY; without even the implied warranty of MERCHANTABILITY or FITNESS
FOR A PARTICULAR PURPOSE. See the GNU General Public License for more details.

You should have received a copy of the GNU General Public License along with
this program; if not, write to the Free Software Foundation, Inc.,
51 Franklin Street, Fifth Floor, Boston, MA 02110-1335 USA

*****************************************************************************/

/**************************************************//**
@file btr/btr0btr.cc
The B-tree

Created 6/2/1994 Heikki Tuuri
*******************************************************/

#include "btr0btr.h"

#include "page0page.h"
#include "page0zip.h"
#include "gis0rtree.h"

#include "btr0cur.h"
#include "btr0sea.h"
#include "btr0pcur.h"
#include "btr0defragment.h"
#include "rem0cmp.h"
#include "lock0lock.h"
#include "ibuf0ibuf.h"
#include "trx0trx.h"
#include "srv0mon.h"
#include "gis0geo.h"
#include "dict0boot.h"
#include "row0sel.h" /* row_search_max_autoinc() */
#include "log.h"

/**************************************************************//**
Checks if the page in the cursor can be merged with given page.
If necessary, re-organize the merge_page.
@return	true if possible to merge. */
static
bool
btr_can_merge_with_page(
/*====================*/
	btr_cur_t*	cursor,		/*!< in: cursor on the page to merge */
	uint32_t	page_no,	/*!< in: a sibling page */
	buf_block_t**	merge_block,	/*!< out: the merge block */
	mtr_t*		mtr);		/*!< in: mini-transaction */

/*
Latching strategy of the InnoDB B-tree
--------------------------------------

Node pointer page latches acquisition is protected by index->lock latch.

Before MariaDB 10.2.2, all node pointer pages were protected by index->lock
either in S (shared) or X (exclusive) mode and block->lock was not acquired on
node pointer pages.

After MariaDB 10.2.2, block->lock S-latch or X-latch is used to protect
node pointer pages and obtaiment of node pointer page latches is protected by
index->lock.

(0) Definition: B-tree level.

(0.1) The leaf pages of the B-tree are at level 0.

(0.2) The parent of a page at level L has level L+1. (The level of the
root page is equal to the tree height.)

(0.3) The B-tree lock (index->lock) is the parent of the root page and
has a level = tree height + 1.

Index->lock has 3 possible locking modes:

(1) S-latch:

(1.1) All latches for pages must be obtained in descending order of tree level.

(1.2) Before obtaining the first node pointer page latch at a given B-tree
level, parent latch must be held (at level +1 ).

(1.3) If a node pointer page is already latched at the same level
we can only obtain latch to its right sibling page latch at the same level.

(1.4) Release of the node pointer page latches must be done in
child-to-parent order. (Prevents deadlocks when obtained index->lock
in SX mode).

(1.4.1) Level L node pointer page latch can be released only when
no latches at children level i.e. level < L are hold.

(1.4.2) All latches from node pointer pages must be released so
that no latches are obtained between.

(1.5) [implied by (1.1), (1.2)] Root page latch must be first node pointer
latch obtained.

(2) SX-latch:

In this case rules (1.2) and (1.3) from S-latch case are relaxed and
merged into (2.2) and rule (1.4) is removed. Thus, latch acquisition
can be skipped at some tree levels and latches can be obtained in
a less restricted order.

(2.1) [identical to (1.1)]: All latches for pages must be obtained in descending
order of tree level.

(2.2) When a node pointer latch at level L is obtained,
the left sibling page latch in the same level or some ancestor
page latch (at level > L) must be hold.

(2.3) [implied by (2.1), (2.2)] The first node pointer page latch obtained can
be any node pointer page.

(3) X-latch:

Node pointer latches can be obtained in any order.

NOTE: New rules after MariaDB 10.2.2 does not affect the latching rules of leaf pages:

index->lock S-latch is needed in read for the node pointer traversal. When the leaf
level is reached, index-lock can be released (and with the MariaDB 10.2.2 changes, all
node pointer latches). Left to right index travelsal in leaf page level can be safely done
by obtaining right sibling leaf page latch and then releasing the old page latch.

Single leaf page modifications (BTR_MODIFY_LEAF) are protected by index->lock
S-latch.

B-tree operations involving page splits or merges (BTR_MODIFY_TREE) and page
allocations are protected by index->lock X-latch.

Node pointers
-------------
Leaf pages of a B-tree contain the index records stored in the
tree. On levels n > 0 we store 'node pointers' to pages on level
n - 1. For each page there is exactly one node pointer stored:
thus the our tree is an ordinary B-tree, not a B-link tree.

A node pointer contains a prefix P of an index record. The prefix
is long enough so that it determines an index record uniquely.
The file page number of the child page is added as the last
field. To the child page we can store node pointers or index records
which are >= P in the alphabetical order, but < P1 if there is
a next node pointer on the level, and P1 is its prefix.

If a node pointer with a prefix P points to a non-leaf child,
then the leftmost record in the child must have the same
prefix P. If it points to a leaf node, the child is not required
to contain any record with a prefix equal to P. The leaf case
is decided this way to allow arbitrary deletions in a leaf node
without touching upper levels of the tree.

We have predefined a special minimum record which we
define as the smallest record in any alphabetical order.
A minimum record is denoted by setting a bit in the record
header. A minimum record acts as the prefix of a node pointer
which points to a leftmost node on any level of the tree.

File page allocation
--------------------
In the root node of a B-tree there are two file segment headers.
The leaf pages of a tree are allocated from one file segment, to
make them consecutive on disk if possible. From the other file segment
we allocate pages for the non-leaf levels of the tree.
*/

/** Check a file segment header within a B-tree root page.
@param offset      file segment header offset
@param block       B-tree root page
@param space       tablespace
@return whether the segment header is valid */
static bool btr_root_fseg_validate(ulint offset,
                                   const buf_block_t &block,
                                   const fil_space_t &space)
{
  ut_ad(block.page.id().space() == space.id);
  const uint16_t hdr= mach_read_from_2(offset + FSEG_HDR_OFFSET +
                                       block.page.frame);
  if (FIL_PAGE_DATA <= hdr && hdr <= srv_page_size - FIL_PAGE_DATA_END &&
      mach_read_from_4(block.page.frame + offset + FSEG_HDR_SPACE) == space.id)
    return true;
  sql_print_error("InnoDB: Index root page " UINT32PF " in %s is corrupted "
                  "at " ULINTPF,
                  block.page.id().page_no(),
                  UT_LIST_GET_FIRST(space.chain)->name);
  return false;
}

/** Report a decryption failure. */
ATTRIBUTE_COLD void btr_decryption_failed(const dict_index_t &index)
{
  ib_push_warning(static_cast<void*>(nullptr), DB_DECRYPTION_FAILED,
                  "Table %s is encrypted but encryption service or"
                  " used key_id is not available. "
                  " Can't continue reading table.",
                  index.table->name.m_name);
  index.table->file_unreadable= true;
}

/** Get an index page and declare its latching order level.
@param[in]	index	index tree
@param[in]	page	page number
@param[in]	mode	latch mode
@param[in]	merge	whether change buffer merge should be attempted
@param[in,out]	mtr	mini-transaction
@param[out]	err	error code
@return block */
buf_block_t *btr_block_get(const dict_index_t &index,
                           uint32_t page, ulint mode, bool merge,
                           mtr_t *mtr, dberr_t *err)
{
  dberr_t local_err;
  if (!err)
    err= &local_err;
  buf_block_t *block=
    buf_page_get_gen(page_id_t{index.table->space->id, page},
                     index.table->space->zip_size(), mode, nullptr, BUF_GET,
                     mtr, err, merge && !index.is_clust());
  ut_ad(!block == (*err != DB_SUCCESS));

  if (UNIV_LIKELY(block != nullptr))
  {
    if (!!page_is_comp(block->page.frame) != index.table->not_redundant() ||
        btr_page_get_index_id(block->page.frame) != index.id ||
        !fil_page_index_page_check(block->page.frame) ||
        index.is_spatial() !=
        (fil_page_get_type(block->page.frame) == FIL_PAGE_RTREE))
    {
      *err= DB_PAGE_CORRUPTED;
      block= nullptr;
    }
  }
  else if (*err == DB_DECRYPTION_FAILED)
    btr_decryption_failed(index);

  return block;
}

/**************************************************************//**
Gets the root node of a tree and x- or s-latches it.
@return root page, x- or s-latched */
buf_block_t*
btr_root_block_get(
/*===============*/
	const dict_index_t*	index,	/*!< in: index tree */
	rw_lock_type_t		mode,	/*!< in: either RW_S_LATCH
					or RW_X_LATCH */
	mtr_t*			mtr,	/*!< in: mtr */
	dberr_t*		err)	/*!< out: error code */
{
  if (!index->table || !index->table->space)
  {
    *err= DB_TABLESPACE_NOT_FOUND;
    return nullptr;
  }

  buf_block_t *block = btr_block_get(*index, index->page, mode, false, mtr,
                                     err);
  if (block)
  {
    if (index->is_ibuf());
    else if (!btr_root_fseg_validate(FIL_PAGE_DATA + PAGE_BTR_SEG_LEAF,
                                     *block, *index->table->space) ||
             !btr_root_fseg_validate(FIL_PAGE_DATA + PAGE_BTR_SEG_TOP,
                                     *block, *index->table->space))
    {
      *err= DB_CORRUPTION;
      block= nullptr;
    }
  }
  return block;
}

/**************************************************************//**
Gets the root node of a tree and sx-latches it for segment access.
@return root page, sx-latched */
static
page_t*
btr_root_get(
/*=========*/
	const dict_index_t*	index,	/*!< in: index tree */
	mtr_t*			mtr,	/*!< in: mtr */
	dberr_t*		err)	/*!< out: error code */
{
  /* Intended to be used for accessing file segment lists.
  Concurrent read of other data is allowed. */
  if (buf_block_t *root= btr_root_block_get(index, RW_SX_LATCH, mtr, err))
    return root->page.frame;
  return nullptr;
}

/**************************************************************//**
Checks a file segment header within a B-tree root page and updates
the segment header space id.
@return TRUE if valid */
static
bool
btr_root_fseg_adjust_on_import(
/*===========================*/
	fseg_header_t*	seg_header,	/*!< in/out: segment header */
	page_zip_des_t*	page_zip,	/*!< in/out: compressed page,
					or NULL */
	ulint		space)		/*!< in: tablespace identifier */
{
	ulint	offset = mach_read_from_2(seg_header + FSEG_HDR_OFFSET);

	if (offset < FIL_PAGE_DATA
	    || offset > srv_page_size - FIL_PAGE_DATA_END) {
		return false;
	}

	seg_header += FSEG_HDR_SPACE;

	mach_write_to_4(seg_header, space);
	if (UNIV_LIKELY_NULL(page_zip)) {
		memcpy(page_zip->data + page_offset(seg_header), seg_header,
		       4);
	}

	return true;
}

/**************************************************************//**
Checks and adjusts the root node of a tree during IMPORT TABLESPACE.
@return error code, or DB_SUCCESS */
dberr_t
btr_root_adjust_on_import(
/*======================*/
	const dict_index_t*	index)	/*!< in: index tree */
{
	dberr_t			err;
	mtr_t			mtr;
	page_t*			page;
	page_zip_des_t*		page_zip;
	dict_table_t*		table = index->table;

	DBUG_EXECUTE_IF("ib_import_trigger_corruption_3",
			return(DB_CORRUPTION););

	mtr_start(&mtr);

	mtr_set_log_mode(&mtr, MTR_LOG_NO_REDO);

	buf_block_t* block = buf_page_get_gen(
		page_id_t(table->space->id, index->page),
		table->space->zip_size(), RW_X_LATCH, NULL, BUF_GET,
		&mtr, &err);
	if (!block) {
		ut_ad(err != DB_SUCCESS);
		goto func_exit;
	}

	page = buf_block_get_frame(block);
	page_zip = buf_block_get_page_zip(block);

	if (!fil_page_index_page_check(page) || page_has_siblings(page)) {
		err = DB_CORRUPTION;

	} else if (dict_index_is_clust(index)) {
		bool	page_is_compact_format;

		page_is_compact_format = page_is_comp(page) > 0;

		/* Check if the page format and table format agree. */
		if (page_is_compact_format != dict_table_is_comp(table)) {
			err = DB_CORRUPTION;
		} else {
			/* Check that the table flags and the tablespace
			flags match. */
			ulint tf = dict_tf_to_fsp_flags(table->flags);
			ulint sf = table->space->flags;
			sf &= ~FSP_FLAGS_MEM_MASK;
			tf &= ~FSP_FLAGS_MEM_MASK;
			if (fil_space_t::is_flags_equal(tf, sf)
			    || fil_space_t::is_flags_equal(sf, tf)) {
				mysql_mutex_lock(&fil_system.mutex);
				table->space->flags = (table->space->flags
						       & ~FSP_FLAGS_MEM_MASK)
					| (tf & FSP_FLAGS_MEM_MASK);
				mysql_mutex_unlock(&fil_system.mutex);
				err = DB_SUCCESS;
			} else {
				err = DB_CORRUPTION;
			}
		}
	} else {
		err = DB_SUCCESS;
	}

	/* Check and adjust the file segment headers, if all OK so far. */
	if (err == DB_SUCCESS
	    && (!btr_root_fseg_adjust_on_import(
			FIL_PAGE_DATA + PAGE_BTR_SEG_LEAF
			+ page, page_zip, table->space_id)
		|| !btr_root_fseg_adjust_on_import(
			FIL_PAGE_DATA + PAGE_BTR_SEG_TOP
			+ page, page_zip, table->space_id))) {

		err = DB_CORRUPTION;
	}

func_exit:
	mtr_commit(&mtr);

	return(err);
}

/**************************************************************//**
Creates a new index page (not the root, and also not
used in page reorganization).  @see btr_page_empty(). */
void
btr_page_create(
/*============*/
	buf_block_t*	block,	/*!< in/out: page to be created */
	page_zip_des_t*	page_zip,/*!< in/out: compressed page, or NULL */
	dict_index_t*	index,	/*!< in: index */
	ulint		level,	/*!< in: the B-tree level of the page */
	mtr_t*		mtr)	/*!< in: mtr */
{
  ut_ad(mtr->memo_contains_flagged(block, MTR_MEMO_PAGE_X_FIX));
  byte *index_id= my_assume_aligned<2>(PAGE_HEADER + PAGE_INDEX_ID +
                                       block->page.frame);

  if (UNIV_LIKELY_NULL(page_zip))
  {
    mach_write_to_8(index_id, index->id);
    page_create_zip(block, index, level, 0, mtr);
  }
  else
  {
    page_create(block, mtr, dict_table_is_comp(index->table));
    if (index->is_spatial())
    {
      static_assert(((FIL_PAGE_INDEX & 0xff00) | byte(FIL_PAGE_RTREE)) ==
                    FIL_PAGE_RTREE, "compatibility");
      mtr->write<1>(*block, FIL_PAGE_TYPE + 1 + block->page.frame,
                    byte(FIL_PAGE_RTREE));
      if (mach_read_from_8(block->page.frame + FIL_RTREE_SPLIT_SEQ_NUM))
        mtr->memset(block, FIL_RTREE_SPLIT_SEQ_NUM, 8, 0);
    }
    /* Set the level of the new index page */
    mtr->write<2,mtr_t::MAYBE_NOP>(*block,
                                   my_assume_aligned<2>(PAGE_HEADER +
                                                        PAGE_LEVEL +
                                                        block->page.frame),
				   level);
    mtr->write<8,mtr_t::MAYBE_NOP>(*block, index_id, index->id);
  }
}

/**************************************************************//**
Allocates a new file page to be used in an ibuf tree. Takes the page from
the free list of the tree, which must contain pages!
@return new allocated block, x-latched */
static
buf_block_t*
btr_page_alloc_for_ibuf(
/*====================*/
	dict_index_t*	index,	/*!< in: index tree */
	mtr_t*		mtr,	/*!< in: mtr */
	dberr_t*	err)	/*!< out: error code */
{
  buf_block_t *root= btr_root_block_get(index, RW_SX_LATCH, mtr, err);
  if (UNIV_UNLIKELY(!root))
    return root;

  buf_block_t *new_block=
    buf_page_get_gen(page_id_t(index->table->space_id,
                               mach_read_from_4(PAGE_HEADER +
                                                PAGE_BTR_IBUF_FREE_LIST +
                                                FLST_FIRST + FIL_ADDR_PAGE +
                                                root->page.frame)),
                     index->table->space->zip_size(), RW_X_LATCH, nullptr,
                     BUF_GET, mtr, err);
  if (new_block)
    *err= flst_remove(root, PAGE_HEADER + PAGE_BTR_IBUF_FREE_LIST, new_block,
                PAGE_HEADER + PAGE_BTR_IBUF_FREE_LIST_NODE, mtr);
  ut_d(if (*err == DB_SUCCESS)
         flst_validate(root, PAGE_HEADER + PAGE_BTR_IBUF_FREE_LIST, mtr));
  return new_block;
}

/**************************************************************//**
Allocates a new file page to be used in an index tree. NOTE: we assume
that the caller has made the reservation for free extents!
@retval NULL if no page could be allocated */
static MY_ATTRIBUTE((nonnull, warn_unused_result))
buf_block_t*
btr_page_alloc_low(
/*===============*/
	dict_index_t*	index,		/*!< in: index */
	uint32_t	hint_page_no,	/*!< in: hint of a good page */
	byte		file_direction,	/*!< in: direction where a possible
					page split is made */
	ulint		level,		/*!< in: level where the page is placed
					in the tree */
	mtr_t*		mtr,		/*!< in/out: mini-transaction
					for the allocation */
	mtr_t*		init_mtr,	/*!< in/out: mtr or another
					mini-transaction in which the
					page should be initialized. */
	dberr_t*	err)		/*!< out: error code */
{
  buf_block_t *root= btr_root_block_get(index, RW_SX_LATCH, mtr, err);
  if (UNIV_UNLIKELY(!root))
    return root;
  fseg_header_t *seg_header= root->page.frame +
    (level ? PAGE_HEADER + PAGE_BTR_SEG_TOP : PAGE_HEADER + PAGE_BTR_SEG_LEAF);
  return fseg_alloc_free_page_general(seg_header, hint_page_no, file_direction,
                                      true, mtr, init_mtr, err);
}

/**************************************************************//**
Allocates a new file page to be used in an index tree. NOTE: we assume
that the caller has made the reservation for free extents!
@retval NULL if no page could be allocated */
buf_block_t*
btr_page_alloc(
/*===========*/
	dict_index_t*	index,		/*!< in: index */
	uint32_t	hint_page_no,	/*!< in: hint of a good page */
	byte		file_direction,	/*!< in: direction where a possible
					page split is made */
	ulint		level,		/*!< in: level where the page is placed
					in the tree */
	mtr_t*		mtr,		/*!< in/out: mini-transaction
					for the allocation */
	mtr_t*		init_mtr,	/*!< in/out: mini-transaction
					for x-latching and initializing
					the page */
	dberr_t*	err)		/*!< out: error code */
{
  ut_ad(level < BTR_MAX_NODE_LEVEL);
  return index->is_ibuf()
    ? btr_page_alloc_for_ibuf(index, mtr, err)
    : btr_page_alloc_low(index, hint_page_no, file_direction, level,
                         mtr, init_mtr, err);
}

/**************************************************************//**
Frees a page used in an ibuf tree. Puts the page to the free list of the
ibuf tree. */
static
dberr_t
btr_page_free_for_ibuf(
/*===================*/
	dict_index_t*	index,	/*!< in: index tree */
	buf_block_t*	block,	/*!< in: block to be freed, x-latched */
	mtr_t*		mtr)	/*!< in: mtr */
{
  ut_ad(mtr->memo_contains_flagged(block, MTR_MEMO_PAGE_X_FIX));

  dberr_t err;
  if (buf_block_t *root= btr_root_block_get(index, RW_SX_LATCH, mtr, &err))
  {
    err= flst_add_first(root, PAGE_HEADER + PAGE_BTR_IBUF_FREE_LIST,
                   block, PAGE_HEADER + PAGE_BTR_IBUF_FREE_LIST_NODE, mtr);
    ut_d(if (err == DB_SUCCESS)
           flst_validate(root, PAGE_HEADER + PAGE_BTR_IBUF_FREE_LIST, mtr));
  }
  return err;
}

/** Free an index page.
@param[in,out]	index	index tree
@param[in,out]	block	block to be freed
@param[in,out]	mtr	mini-transaction
@param[in]	blob	whether this is freeing a BLOB page
@param[in]	latched	whether index->table->space->x_lock() was called
@return error code */
dberr_t btr_page_free(dict_index_t* index, buf_block_t* block, mtr_t* mtr,
                      bool blob, bool space_latched)
{
<<<<<<< HEAD
  ut_ad(mtr->memo_contains_flagged(block, MTR_MEMO_PAGE_X_FIX));
#ifdef BTR_CUR_HASH_ADAPT
  if (block->index && !block->index->freed())
  {
    ut_ad(!blob);
    ut_ad(page_is_leaf(block->page.frame));
  }
=======
	ut_ad(mtr->memo_contains_flagged(block, MTR_MEMO_PAGE_X_FIX));
#if defined BTR_CUR_HASH_ADAPT && defined UNIV_DEBUG
	if (block->index
	    && !btr_search_check_marked_free_index(block)) {
		ut_ad(!blob);
		ut_ad(page_is_leaf(block->frame));
	}
>>>>>>> 55c648a7
#endif
  const uint32_t page{block->page.id().page_no()};
  ut_ad(index->table->space_id == block->page.id().space());
  /* The root page is freed by btr_free_root(). */
  ut_ad(page != index->page);
  ut_ad(mtr->is_named_space(index->table->space));

  /* The page gets invalid for optimistic searches: increment the frame
  modify clock */
  buf_block_modify_clock_inc(block);

  /* TODO: Discard any operations for block from mtr->m_log.
  The page will be freed, so previous changes to it by this
  mini-transaction should not matter. */

  if (index->is_ibuf())
    return btr_page_free_for_ibuf(index, block, mtr);

  fil_space_t *space= index->table->space;
  dberr_t err;
  if (page_t* root = btr_root_get(index, mtr, &err))
  {
    err= fseg_free_page(&root[blob || page_is_leaf(block->page.frame)
                              ? PAGE_HEADER + PAGE_BTR_SEG_LEAF
                              : PAGE_HEADER + PAGE_BTR_SEG_TOP],
                        space, page, mtr, space_latched);
  }
  if (err == DB_SUCCESS)
    buf_page_free(space, page, mtr);

  /* The page was marked free in the allocation bitmap, but it
  should remain exclusively latched until mtr_t::commit() or until it
  is explicitly freed from the mini-transaction. */
  ut_ad(mtr->memo_contains_flagged(block, MTR_MEMO_PAGE_X_FIX));
  return err;
}

/** Set the child page number in a node pointer record.
@param[in,out]  block   non-leaf index page
@param[in,out]  rec     node pointer record in the page
@param[in]      offsets rec_get_offsets(rec)
@param[in]      page_no child page number
@param[in,out]  mtr     mini-transaction
Sets the child node file address in a node pointer. */
inline void btr_node_ptr_set_child_page_no(buf_block_t *block,
                                           rec_t *rec, const rec_offs *offsets,
                                           ulint page_no, mtr_t *mtr)
{
  ut_ad(rec_offs_validate(rec, NULL, offsets));
  ut_ad(!page_rec_is_leaf(rec));
  ut_ad(!rec_offs_comp(offsets) || rec_get_node_ptr_flag(rec));

  const ulint offs= rec_offs_data_size(offsets);
  ut_ad(rec_offs_nth_size(offsets, rec_offs_n_fields(offsets) - 1) ==
        REC_NODE_PTR_SIZE);

  if (UNIV_LIKELY_NULL(block->page.zip.data))
    page_zip_write_node_ptr(block, rec, offs, page_no, mtr);
  else
    mtr->write<4>(*block, rec + offs - REC_NODE_PTR_SIZE, page_no);
}

MY_ATTRIBUTE((nonnull(1,2,3,4),warn_unused_result))
/************************************************************//**
Returns the child page of a node pointer and sx-latches it.
@return child page, sx-latched */
static
buf_block_t*
btr_node_ptr_get_child(
/*===================*/
	const rec_t*	node_ptr,/*!< in: node pointer */
	dict_index_t*	index,	/*!< in: index */
	const rec_offs*	offsets,/*!< in: array returned by rec_get_offsets() */
	mtr_t*		mtr,	/*!< in: mtr */
	dberr_t*	err = nullptr)	/*!< out: error code */
{
	ut_ad(rec_offs_validate(node_ptr, index, offsets));
	ut_ad(index->table->space_id
	      == page_get_space_id(page_align(node_ptr)));

	return btr_block_get(
		*index, btr_node_ptr_get_child_page_no(node_ptr, offsets),
		RW_SX_LATCH, btr_page_get_level(page_align(node_ptr)) == 1,
		mtr, err);
}

MY_ATTRIBUTE((nonnull(2,3,5), warn_unused_result))
/************************************************************//**
Returns the upper level node pointer to a page. It is assumed that mtr holds
an sx-latch on the tree.
@return rec_get_offsets() of the node pointer record */
static
rec_offs*
btr_page_get_father_node_ptr_func(
/*==============================*/
	rec_offs*	offsets,/*!< in: work area for the return value */
	mem_heap_t*	heap,	/*!< in: memory heap to use */
	btr_cur_t*	cursor,	/*!< in: cursor pointing to user record,
				out: cursor on node pointer record,
				its page x-latched */
	ulint		latch_mode,/*!< in: BTR_CONT_MODIFY_TREE
				or BTR_CONT_SEARCH_TREE */
	mtr_t*		mtr)	/*!< in: mtr */
{
	ut_ad(latch_mode == BTR_CONT_MODIFY_TREE
	      || latch_mode == BTR_CONT_SEARCH_TREE);

	const uint32_t page_no = btr_cur_get_block(cursor)->page.id().page_no();
	dict_index_t* index = btr_cur_get_index(cursor);
	ut_ad(!dict_index_is_spatial(index));

	ut_ad(srv_read_only_mode
	      || mtr->memo_contains_flagged(&index->lock, MTR_MEMO_X_LOCK
					    | MTR_MEMO_SX_LOCK));

	ut_ad(dict_index_get_page(index) != page_no);

	const auto level = btr_page_get_level(btr_cur_get_page(cursor));

	const rec_t* user_rec = btr_cur_get_rec(cursor);
	ut_a(page_rec_is_user_rec(user_rec));

	if (btr_cur_search_to_nth_level(index, level + 1,
					dict_index_build_node_ptr(index,
								  user_rec, 0,
								  heap, level),
					PAGE_CUR_LE, latch_mode,
					cursor, 0, mtr) != DB_SUCCESS) {
		return nullptr;
	}

	const rec_t* node_ptr = btr_cur_get_rec(cursor);

	offsets = rec_get_offsets(node_ptr, index, offsets, 0,
				  ULINT_UNDEFINED, &heap);

	if (btr_node_ptr_get_child_page_no(node_ptr, offsets) != page_no) {
		offsets = nullptr;
	}

	return(offsets);
}

#define btr_page_get_father_node_ptr(of,heap,cur,mtr)			\
	btr_page_get_father_node_ptr_func(				\
		of,heap,cur,BTR_CONT_MODIFY_TREE,mtr)

#define btr_page_get_father_node_ptr_for_validate(of,heap,cur,mtr)	\
	btr_page_get_father_node_ptr_func(				\
		of,heap,cur,BTR_CONT_SEARCH_TREE,mtr)

/************************************************************//**
Returns the upper level node pointer to a page. It is assumed that mtr holds
an x-latch on the tree.
@return rec_get_offsets() of the node pointer record */
static
rec_offs*
btr_page_get_father_block(
/*======================*/
	rec_offs*	offsets,/*!< in: work area for the return value */
	mem_heap_t*	heap,	/*!< in: memory heap to use */
	dict_index_t*	index,	/*!< in: b-tree index */
	buf_block_t*	block,	/*!< in: child page in the index */
	mtr_t*		mtr,	/*!< in: mtr */
	btr_cur_t*	cursor)	/*!< out: cursor on node pointer record,
				its page x-latched */
{
	rec_t*	rec
		= page_rec_get_next(page_get_infimum_rec(buf_block_get_frame(
								 block)));
	if (UNIV_UNLIKELY(!rec)) {
		return nullptr;
	}
	btr_cur_position(index, rec, block, cursor);
	return(btr_page_get_father_node_ptr(offsets, heap, cursor, mtr));
}

/** Seek to the parent page of a B-tree page.
@param[in,out]	index	b-tree
@param[in]	block	child page
@param[in,out]	mtr	mini-transaction
@param[out]	cursor	cursor pointing to the x-latched parent page
@return whether the cursor was successfully positioned */
bool btr_page_get_father(dict_index_t* index, buf_block_t* block, mtr_t* mtr,
			 btr_cur_t* cursor)
{
	mem_heap_t*	heap;
	rec_t*		rec
		= page_rec_get_next(page_get_infimum_rec(buf_block_get_frame(
								 block)));
	if (UNIV_UNLIKELY(!rec)) {
		return false;
	}
	btr_cur_position(index, rec, block, cursor);

	heap = mem_heap_create(100);
	const bool got = btr_page_get_father_node_ptr(NULL, heap, cursor, mtr);
	mem_heap_free(heap);
	return got;
}

#ifdef UNIV_DEBUG
/** PAGE_INDEX_ID value for freed index B-trees */
constexpr index_id_t	BTR_FREED_INDEX_ID = 0;
#endif

/** Free a B-tree root page. btr_free_but_not_root() must already
have been called.
@param block   index root page
@param space   tablespace
@param mtr     mini-transaction */
static void btr_free_root(buf_block_t *block, const fil_space_t &space,
                          mtr_t *mtr)
{
  ut_ad(mtr->memo_contains_flagged(block, MTR_MEMO_PAGE_X_FIX |
                                   MTR_MEMO_PAGE_SX_FIX));
  ut_ad(mtr->is_named_space(&space));

  btr_search_drop_page_hash_index(block);

  if (btr_root_fseg_validate(PAGE_HEADER + PAGE_BTR_SEG_TOP, *block, space))
  {
    /* Free the entire segment in small steps. */
    ut_d(mtr->freeing_tree());
    while (!fseg_free_step(PAGE_HEADER + PAGE_BTR_SEG_TOP +
                           block->page.frame, mtr));
  }
}

MY_ATTRIBUTE((warn_unused_result))
/** Prepare to free a B-tree.
@param[in]	page_id		page id
@param[in]	zip_size	ROW_FORMAT=COMPRESSED page size, or 0
@param[in]	index_id	PAGE_INDEX_ID contents
@param[in,out]	mtr		mini-transaction
@return root block, to invoke btr_free_but_not_root() and btr_free_root()
@retval NULL if the page is no longer a matching B-tree page */
static
buf_block_t *btr_free_root_check(const page_id_t page_id, ulint zip_size,
				 index_id_t index_id, mtr_t *mtr)
{
  ut_ad(page_id.space() != SRV_TMP_SPACE_ID);
  ut_ad(index_id != BTR_FREED_INDEX_ID);

  buf_block_t *block= buf_page_get_gen(page_id, zip_size, RW_X_LATCH,
                                       nullptr, BUF_GET_POSSIBLY_FREED, mtr);

  if (!block);
  else if (fil_page_index_page_check(block->page.frame) &&
           index_id == btr_page_get_index_id(block->page.frame))
    /* This should be a root page. It should not be possible to
    reassign the same index_id for some other index in the
    tablespace. */
    ut_ad(!page_has_siblings(block->page.frame));
  else
    block= nullptr;

  return block;
}

/** Initialize the root page of the b-tree
@param[in,out]  block           root block
@param[in]      index_id        index id
@param[in]      index           index of root page
@param[in,out]  mtr             mini-transaction */
static void btr_root_page_init(buf_block_t *block, index_id_t index_id,
                               dict_index_t *index, mtr_t *mtr)
{
  constexpr uint16_t field= PAGE_HEADER + PAGE_INDEX_ID;
  byte *page_index_id= my_assume_aligned<2>(field + block->page.frame);

  /* Create a new index page on the allocated segment page */
  if (UNIV_LIKELY_NULL(block->page.zip.data))
  {
    mach_write_to_8(page_index_id, index_id);
    ut_ad(!page_has_siblings(block->page.zip.data));
    page_create_zip(block, index, 0, 0, mtr);
  }
  else
  {
    page_create(block, mtr, index && index->table->not_redundant());
    if (index && index->is_spatial())
    {
      static_assert(((FIL_PAGE_INDEX & 0xff00) | byte(FIL_PAGE_RTREE)) ==
                    FIL_PAGE_RTREE, "compatibility");
      mtr->write<1>(*block, FIL_PAGE_TYPE + 1 + block->page.frame,
                    byte(FIL_PAGE_RTREE));
      if (mach_read_from_8(block->page.frame + FIL_RTREE_SPLIT_SEQ_NUM))
        mtr->memset(block, FIL_RTREE_SPLIT_SEQ_NUM, 8, 0);
    }
    /* Set the level of the new index page */
    mtr->write<2,mtr_t::MAYBE_NOP>(
        *block, PAGE_HEADER + PAGE_LEVEL + block->page.frame, 0U);
    mtr->write<8,mtr_t::MAYBE_NOP>(*block, page_index_id, index_id);
  }
}

/** Create the root node for a new index tree.
@param[in]	type			type of the index
@param[in]	index_id		index id
@param[in,out]	space			tablespace where created
@param[in]	index			index, or NULL to create a system table
@param[in,out]	mtr			mini-transaction
@param[out]	err			error code
@return	page number of the created root
@retval	FIL_NULL	if did not succeed */
uint32_t
btr_create(
	ulint			type,
	fil_space_t*		space,
	index_id_t		index_id,
	dict_index_t*		index,
	mtr_t*			mtr,
	dberr_t*		err)
{
	buf_block_t*		block;

	ut_ad(mtr->is_named_space(space));
	ut_ad(index_id != BTR_FREED_INDEX_ID);
	ut_ad(index || space == fil_system.sys_space);

	/* Create the two new segments (one, in the case of an ibuf tree) for
	the index tree; the segment headers are put on the allocated root page
	(for an ibuf tree, not in the root, but on a separate ibuf header
	page) */

	if (UNIV_UNLIKELY(type & DICT_IBUF)) {
		/* Allocate first the ibuf header page */
		buf_block_t*	ibuf_hdr_block = fseg_create(
			space, IBUF_HEADER + IBUF_TREE_SEG_HEADER, mtr, err);

		if (ibuf_hdr_block == NULL) {
			return(FIL_NULL);
		}

		ut_ad(ibuf_hdr_block->page.id().page_no()
		      == IBUF_HEADER_PAGE_NO);
		/* Allocate then the next page to the segment: it will be the
		tree root page */

		block = fseg_alloc_free_page_general(
			buf_block_get_frame(ibuf_hdr_block)
			+ IBUF_HEADER + IBUF_TREE_SEG_HEADER,
			IBUF_TREE_ROOT_PAGE_NO,
			FSP_UP, false, mtr, mtr, err);

		if (block == NULL) {
			return(FIL_NULL);
		}

		ut_ad(block->page.id() == page_id_t(0,IBUF_TREE_ROOT_PAGE_NO));

		flst_init(block, PAGE_HEADER + PAGE_BTR_IBUF_FREE_LIST, mtr);
	} else {
		block = fseg_create(space, PAGE_HEADER + PAGE_BTR_SEG_TOP,
				    mtr, err);

		if (block == NULL) {
			return(FIL_NULL);
		}

		if (!fseg_create(space, PAGE_HEADER + PAGE_BTR_SEG_LEAF, mtr,
				 err, false, block)) {
			/* Not enough space for new segment, free root
			segment before return. */
			btr_free_root(block, *space, mtr);
			return(FIL_NULL);
		}
	}

	ut_ad(!page_has_siblings(block->page.frame));

	btr_root_page_init(block, index_id, index, mtr);

	/* We reset the free bits for the page in a separate
	mini-transaction to allow creation of several trees in the
	same mtr, otherwise the latch on a bitmap page would prevent
	it because of the latching order.

	Note: Insert Buffering is disabled for temporary tables given that
	most temporary tables are smaller in size and short-lived. */
	if (!(type & DICT_CLUSTERED)
	    && (!index || !index->table->is_temporary())) {
		ibuf_reset_free_bits(block);
	}

	/* In the following assertion we test that two records of maximum
	allowed size fit on the root page: this fact is needed to ensure
	correctness of split algorithms */

	ut_ad(page_get_max_insert_size(block->page.frame, 2)
	      > 2 * BTR_PAGE_MAX_REC_SIZE);

	return(block->page.id().page_no());
}

/** Free a B-tree except the root page. The root page MUST be freed after
this by calling btr_free_root.
@param[in,out]	block		root page
@param[in]	log_mode	mtr logging mode */
static
void
btr_free_but_not_root(
	buf_block_t*	block,
	mtr_log_t	log_mode
#ifdef BTR_CUR_HASH_ADAPT
	,bool		ahi=false
#endif
	)
{
	mtr_t	mtr;

	ut_ad(fil_page_index_page_check(block->page.frame));
	ut_ad(!page_has_siblings(block->page.frame));
leaf_loop:
	mtr_start(&mtr);
	ut_d(mtr.freeing_tree());
	mtr_set_log_mode(&mtr, log_mode);
	fil_space_t *space = mtr.set_named_space_id(block->page.id().space());

	if (!btr_root_fseg_validate(FIL_PAGE_DATA + PAGE_BTR_SEG_LEAF,
				    *block, *space)
	    || !btr_root_fseg_validate(FIL_PAGE_DATA + PAGE_BTR_SEG_TOP,
				       *block, *space)) {
		mtr_commit(&mtr);
		return;
	}

	/* NOTE: page hash indexes are dropped when a page is freed inside
	fsp0fsp. */

	bool finished = fseg_free_step(PAGE_HEADER + PAGE_BTR_SEG_LEAF
				       + block->page.frame, &mtr
#ifdef BTR_CUR_HASH_ADAPT
				       , ahi
#endif /* BTR_CUR_HASH_ADAPT */
				       );
	mtr_commit(&mtr);

	if (!finished) {

		goto leaf_loop;
	}
top_loop:
	mtr_start(&mtr);
	mtr_set_log_mode(&mtr, log_mode);
	space = mtr.set_named_space_id(block->page.id().space());

	finished = !btr_root_fseg_validate(FIL_PAGE_DATA + PAGE_BTR_SEG_TOP,
					   *block, *space)
		|| fseg_free_step_not_header(PAGE_HEADER + PAGE_BTR_SEG_TOP
					     + block->page.frame, &mtr
#ifdef BTR_CUR_HASH_ADAPT
					     ,ahi
#endif /* BTR_CUR_HASH_ADAPT */
					     );
	mtr_commit(&mtr);

	if (!finished) {
		goto top_loop;
	}
}

/** Clear the index tree and reinitialize the root page, in the
rollback of TRX_UNDO_EMPTY. The BTR_SEG_LEAF is freed and reinitialized.
@param thr query thread
@return error code */
TRANSACTIONAL_TARGET
dberr_t dict_index_t::clear(que_thr_t *thr)
{
  mtr_t mtr;
  mtr.start();
  if (table->is_temporary())
    mtr.set_log_mode(MTR_LOG_NO_REDO);
  else
    set_modified(mtr);

  dberr_t err;
  if (buf_block_t *root_block=
      buf_page_get_gen(page_id_t(table->space->id, page),
                       table->space->zip_size(),
                       RW_X_LATCH, nullptr, BUF_GET, &mtr, &err))
  {
    btr_free_but_not_root(root_block, mtr.get_log_mode()
#ifdef BTR_CUR_HASH_ADAPT
		          ,n_ahi_pages() != 0
#endif
                         );

#ifdef BTR_CUR_HASH_ADAPT
    if (root_block->index)
      btr_search_drop_page_hash_index(root_block);
    ut_ad(n_ahi_pages() == 0);
#endif
    mtr.memset(root_block, PAGE_HEADER + PAGE_BTR_SEG_LEAF,
               FSEG_HEADER_SIZE, 0);
    if (fseg_create(table->space, PAGE_HEADER + PAGE_BTR_SEG_LEAF, &mtr,
                    &err, false, root_block))
      btr_root_page_init(root_block, id, this, &mtr);
  }

  mtr.commit();
  return err;
}

/** Free a persistent index tree if it exists.
@param[in,out]	space		tablespce
@param[in]	page		root page number
@param[in]	index_id	PAGE_INDEX_ID contents
@param[in,out]	mtr		mini-transaction */
void btr_free_if_exists(fil_space_t *space, uint32_t page,
                        index_id_t index_id, mtr_t *mtr)
{
  if (buf_block_t *root= btr_free_root_check(page_id_t(space->id, page),
					     space->zip_size(),
					     index_id, mtr))
  {
    btr_free_but_not_root(root, mtr->get_log_mode());
    mtr->set_named_space(space);
    btr_free_root(root, *space, mtr);
  }
}

/** Drop a temporary table
@param table   temporary table */
void btr_drop_temporary_table(const dict_table_t &table)
{
  ut_ad(table.is_temporary());
  ut_ad(table.space == fil_system.temp_space);
  mtr_t mtr;
  mtr.start();
  for (const dict_index_t *index= table.indexes.start; index;
       index= dict_table_get_next_index(index))
  {
    if (buf_block_t *block= buf_page_get_low({SRV_TMP_SPACE_ID, index->page}, 0,
                                             RW_X_LATCH, nullptr, BUF_GET, &mtr,
                                             nullptr, false))
    {
      btr_free_but_not_root(block, MTR_LOG_NO_REDO);
      mtr.set_log_mode(MTR_LOG_NO_REDO);
      btr_free_root(block, *fil_system.temp_space, &mtr);
      mtr.commit();
      mtr.start();
    }
  }
  mtr.commit();
}

/** Read the last used AUTO_INCREMENT value from PAGE_ROOT_AUTO_INC.
@param[in,out]	index	clustered index
@return	the last used AUTO_INCREMENT value
@retval	0 on error or if no AUTO_INCREMENT value was used yet */
ib_uint64_t
btr_read_autoinc(dict_index_t* index)
{
	ut_ad(index->is_primary());
	ut_ad(index->table->persistent_autoinc);
	ut_ad(!index->table->is_temporary());
	mtr_t		mtr;
	mtr.start();
	ib_uint64_t	autoinc;
	if (buf_block_t* block = buf_page_get(
		    page_id_t(index->table->space_id, index->page),
		    index->table->space->zip_size(),
		    RW_S_LATCH, &mtr)) {
		autoinc = page_get_autoinc(block->page.frame);
	} else {
		autoinc = 0;
	}
	mtr.commit();
	return autoinc;
}

/** Read the last used AUTO_INCREMENT value from PAGE_ROOT_AUTO_INC,
or fall back to MAX(auto_increment_column).
@param[in]	table	table containing an AUTO_INCREMENT column
@param[in]	col_no	index of the AUTO_INCREMENT column
@return	the AUTO_INCREMENT value
@retval	0 on error or if no AUTO_INCREMENT value was used yet */
ib_uint64_t
btr_read_autoinc_with_fallback(const dict_table_t* table, unsigned col_no)
{
	ut_ad(table->persistent_autoinc);
	ut_ad(!table->is_temporary());

	dict_index_t*	index = dict_table_get_first_index(table);

	if (index == NULL) {
		return 0;
	}

	mtr_t		mtr;
	mtr.start();
	buf_block_t*	block = buf_page_get(
		page_id_t(index->table->space_id, index->page),
		index->table->space->zip_size(),
		RW_S_LATCH, &mtr);

	ib_uint64_t	autoinc	= block
		? page_get_autoinc(block->page.frame) : 0;
	const bool	retry	= block && autoinc == 0
		&& !page_is_empty(block->page.frame);
	mtr.commit();

	if (retry) {
		/* This should be an old data file where
		PAGE_ROOT_AUTO_INC was initialized to 0.
		Fall back to reading MAX(autoinc_col).
		There should be an index on it. */
		const dict_col_t*	autoinc_col
			= dict_table_get_nth_col(table, col_no);
		while (index && index->fields[0].col != autoinc_col) {
			index = dict_table_get_next_index(index);
		}

		if (index) {
			autoinc = row_search_max_autoinc(index);
		}
	}

	return autoinc;
}

/** Write the next available AUTO_INCREMENT value to PAGE_ROOT_AUTO_INC.
@param[in,out]	index	clustered index
@param[in]	autoinc	the AUTO_INCREMENT value
@param[in]	reset	whether to reset the AUTO_INCREMENT
			to a possibly smaller value than currently
			exists in the page */
void
btr_write_autoinc(dict_index_t* index, ib_uint64_t autoinc, bool reset)
{
  ut_ad(index->is_primary());
  ut_ad(index->table->persistent_autoinc);
  ut_ad(!index->table->is_temporary());

  mtr_t mtr;
  mtr.start();
  fil_space_t *space= index->table->space;
  if (buf_block_t *root= buf_page_get(page_id_t(space->id, index->page),
				      space->zip_size(), RW_SX_LATCH, &mtr))
  {
    mtr.set_named_space(space);
    page_set_autoinc(root, autoinc, &mtr, reset);
  }

  mtr.commit();
}

/** Reorganize an index page.
@param cursor      index page cursor
@param index       the index that the cursor belongs to
@param mtr         mini-transaction */
static dberr_t btr_page_reorganize_low(page_cur_t *cursor, dict_index_t *index,
                                       mtr_t *mtr)
{
  buf_block_t *const block= cursor->block;

  ut_ad(mtr->memo_contains_flagged(block, MTR_MEMO_PAGE_X_FIX));
  ut_ad(!is_buf_block_get_page_zip(block));
  ut_ad(fil_page_index_page_check(block->page.frame));
  ut_ad(index->is_dummy ||
        block->page.id().space() == index->table->space->id);
  ut_ad(index->is_dummy || block->page.id().page_no() != index->page ||
        !page_has_siblings(block->page.frame));

  /* Save the cursor position. */
  const ulint pos= page_rec_get_n_recs_before(cursor->rec);

  if (UNIV_UNLIKELY(pos == ULINT_UNDEFINED))
    return DB_CORRUPTION;

  btr_search_drop_page_hash_index(block);

  buf_block_t *old= buf_block_alloc();
  /* Copy the old page to temporary space */
  memcpy_aligned<UNIV_PAGE_SIZE_MIN>(old->page.frame, block->page.frame,
                                     srv_page_size);

  const mtr_log_t log_mode= mtr->set_log_mode(MTR_LOG_NO_REDO);

  page_create(block, mtr, index->table->not_redundant());
  if (index->is_spatial())
    block->page.frame[FIL_PAGE_TYPE + 1]= byte(FIL_PAGE_RTREE);

  static_assert(((FIL_PAGE_INDEX & 0xff00) | byte(FIL_PAGE_RTREE)) ==
                FIL_PAGE_RTREE, "compatibility");

  /* Copy the records from the temporary space to the recreated page;
  do not copy the lock bits yet */

  dberr_t err=
    page_copy_rec_list_end_no_locks(block, old,
                                    page_get_infimum_rec(old->page.frame),
                                    index, mtr);
  mtr->set_log_mode(log_mode);

  if (UNIV_UNLIKELY(err != DB_SUCCESS))
    return err;

  /* Copy the PAGE_MAX_TRX_ID or PAGE_ROOT_AUTO_INC. */
  ut_ad(!page_get_max_trx_id(block->page.frame));
  memcpy_aligned<8>(PAGE_MAX_TRX_ID + PAGE_HEADER + block->page.frame,
                    PAGE_MAX_TRX_ID + PAGE_HEADER + old->page.frame, 8);
#ifdef UNIV_DEBUG
  if (page_get_max_trx_id(block->page.frame))
    /* PAGE_MAX_TRX_ID must be zero on non-leaf pages other than
    clustered index root pages. */
    ut_ad(dict_index_is_sec_or_ibuf(index)
          ? page_is_leaf(block->page.frame)
          : block->page.id().page_no() == index->page);
  else
    /* PAGE_MAX_TRX_ID is unused in clustered index pages (other than
    the root where it is repurposed as PAGE_ROOT_AUTO_INC), non-leaf
    pages, and in temporary tables.  It was always zero-initialized in
    page_create().  PAGE_MAX_TRX_ID must be nonzero on
    dict_index_is_sec_or_ibuf() leaf pages. */
    ut_ad(index->table->is_temporary() || !page_is_leaf(block->page.frame) ||
          !dict_index_is_sec_or_ibuf(index));
#endif

  const uint16_t data_size1= page_get_data_size(old->page.frame);
  const uint16_t data_size2= page_get_data_size(block->page.frame);
  const ulint max1=
    page_get_max_insert_size_after_reorganize(old->page.frame, 1);
  const ulint max2=
    page_get_max_insert_size_after_reorganize(block->page.frame, 1);

  if (UNIV_UNLIKELY(data_size1 != data_size2 || max1 != max2))
  {
    sql_print_error("InnoDB: Page old data size %u new data size %u"
                    ", page old max ins size %zu new max ins size %zu",
                    data_size1, data_size2, max1, max2);
    return DB_CORRUPTION;
  }

  /* Restore the cursor position. */
  if (!pos)
    ut_ad(cursor->rec == page_get_infimum_rec(block->page.frame));
  else if (!(cursor->rec= page_rec_get_nth(block->page.frame, pos)))
    return DB_CORRUPTION;

  if (block->page.id().page_no() != index->page ||
      fil_page_get_type(old->page.frame) != FIL_PAGE_TYPE_INSTANT)
    ut_ad(!memcmp(old->page.frame, block->page.frame, PAGE_HEADER));
  else if (!index->is_instant())
  {
    ut_ad(!memcmp(old->page.frame, block->page.frame, FIL_PAGE_TYPE));
    ut_ad(!memcmp(old->page.frame + FIL_PAGE_TYPE + 2,
                  block->page.frame + FIL_PAGE_TYPE + 2,
                  PAGE_HEADER - FIL_PAGE_TYPE - 2));
    mtr->write<2,mtr_t::FORCED>(*block, FIL_PAGE_TYPE + block->page.frame,
                                FIL_PAGE_INDEX);
  }
  else
  {
    /* Preserve the PAGE_INSTANT information. */
    memcpy_aligned<2>(FIL_PAGE_TYPE + block->page.frame,
                      FIL_PAGE_TYPE + old->page.frame, 2);
    memcpy_aligned<2>(PAGE_HEADER + PAGE_INSTANT + block->page.frame,
                      PAGE_HEADER + PAGE_INSTANT + old->page.frame, 2);
    if (!index->table->instant);
    else if (page_is_comp(block->page.frame))
    {
      memcpy(PAGE_NEW_INFIMUM + block->page.frame,
             PAGE_NEW_INFIMUM + old->page.frame, 8);
      memcpy(PAGE_NEW_SUPREMUM + block->page.frame,
             PAGE_NEW_SUPREMUM + old->page.frame, 8);
    }
    else
    {
      memcpy(PAGE_OLD_INFIMUM + block->page.frame,
             PAGE_OLD_INFIMUM + old->page.frame, 8);
      memcpy(PAGE_OLD_SUPREMUM + block->page.frame,
             PAGE_OLD_SUPREMUM + old->page.frame, 8);
    }

    ut_ad(!memcmp(old->page.frame, block->page.frame, PAGE_HEADER));
  }

  ut_ad(!memcmp(old->page.frame + PAGE_MAX_TRX_ID + PAGE_HEADER,
                block->page.frame + PAGE_MAX_TRX_ID + PAGE_HEADER,
                PAGE_DATA - (PAGE_MAX_TRX_ID + PAGE_HEADER)));

  if (index->has_locking())
    lock_move_reorganize_page(block, old);

  /* Write log for the changes, if needed. */
  if (log_mode == MTR_LOG_ALL)
  {
    /* Check and log the changes in the page header. */
    ulint a, e;
    for (a= PAGE_HEADER, e= PAGE_MAX_TRX_ID + PAGE_HEADER; a < e; a++)
    {
      if (old->page.frame[a] == block->page.frame[a])
        continue;
      while (--e, old->page.frame[e] == block->page.frame[e]);
      e++;
      ut_ad(a < e);
      /* Write log for the changed page header fields. */
      mtr->memcpy(*block, a, e - a);
      break;
    }

    const uint16_t top= page_header_get_offs(block->page.frame, PAGE_HEAP_TOP);

    if (page_is_comp(block->page.frame))
    {
      /* info_bits=0, n_owned=1, heap_no=0, status */
      ut_ad(!memcmp(PAGE_NEW_INFIMUM - REC_N_NEW_EXTRA_BYTES +
                    block->page.frame,
                    PAGE_NEW_INFIMUM - REC_N_NEW_EXTRA_BYTES +
                    old->page.frame, 3));
      /* If the 'next' pointer of the infimum record has changed, log it. */
      a= PAGE_NEW_INFIMUM - 2;
      e= a + 2;
      if (block->page.frame[a] == old->page.frame[a])
        a++;
      if (--e, block->page.frame[e] != old->page.frame[e])
        e++;
      if (ulint len= e - a)
        mtr->memcpy(*block, a, len);
      /* The infimum record itself must not change. */
      ut_ad(!memcmp(PAGE_NEW_INFIMUM + block->page.frame,
                    PAGE_NEW_INFIMUM + old->page.frame, 8));
      /* Log any change of the n_owned of the supremum record. */
      a= PAGE_NEW_SUPREMUM - REC_N_NEW_EXTRA_BYTES;
      if (block->page.frame[a] != old->page.frame[a])
        mtr->memcpy(*block, a, 1);
      /* The rest of the supremum record must not change. */
      ut_ad(!memcmp(&block->page.frame[a + 1], &old->page.frame[a + 1],
                    PAGE_NEW_SUPREMUM_END - PAGE_NEW_SUPREMUM +
                    REC_N_NEW_EXTRA_BYTES - 1));

      /* Log the differences in the payload. */
      for (a= PAGE_NEW_SUPREMUM_END, e= top; a < e; a++)
      {
        if (old->page.frame[a] == block->page.frame[a])
          continue;
        while (--e, old->page.frame[e] == block->page.frame[e]);
        e++;
        ut_ad(a < e);
        /* TODO: write MEMMOVE records to minimize this further! */
        mtr->memcpy(*block, a, e - a);
        break;
      }
    }
    else
    {
      /* info_bits=0, n_owned=1, heap_no=0, number of fields, 1-byte format */
      ut_ad(!memcmp(PAGE_OLD_INFIMUM - REC_N_OLD_EXTRA_BYTES +
                    block->page.frame,
                    PAGE_OLD_INFIMUM - REC_N_OLD_EXTRA_BYTES +
                    old->page.frame, 4));
      /* If the 'next' pointer of the infimum record has changed, log it. */
      a= PAGE_OLD_INFIMUM - 2;
      e= a + 2;
      if (block->page.frame[a] == old->page.frame[a])
        a++;
      if (--e, block->page.frame[e] != old->page.frame[e])
        e++;
      if (ulint len= e - a)
        mtr->memcpy(*block, a, len);
      /* The infimum record itself must not change. */
      ut_ad(!memcmp(PAGE_OLD_INFIMUM + block->page.frame,
                    PAGE_OLD_INFIMUM + old->page.frame, 8));
      /* Log any change of the n_owned of the supremum record. */
      a= PAGE_OLD_SUPREMUM - REC_N_OLD_EXTRA_BYTES;
      if (block->page.frame[a] != old->page.frame[a])
        mtr->memcpy(*block, a, 1);
      ut_ad(!memcmp(&block->page.frame[a + 1], &old->page.frame[a + 1],
                    PAGE_OLD_SUPREMUM_END - PAGE_OLD_SUPREMUM +
                    REC_N_OLD_EXTRA_BYTES - 1));

      /* Log the differences in the payload. */
      for (a= PAGE_OLD_SUPREMUM_END, e= top; a < e; a++)
      {
        if (old->page.frame[a] == block->page.frame[a])
          continue;
        while (--e, old->page.frame[e] == block->page.frame[e]);
        e++;
        ut_ad(a < e);
        /* TODO: write MEMMOVE records to minimize this further! */
        mtr->memcpy(*block, a, e - a);
        break;
      }
    }

    e= srv_page_size - PAGE_DIR;
    a= e - PAGE_DIR_SLOT_SIZE * page_dir_get_n_slots(block->page.frame);

    /* Zero out the payload area. */
    mtr->memset(*block, top, a - top, 0);

    /* Log changes to the page directory. */
    for (; a < e; a++)
    {
      if (old->page.frame[a] == block->page.frame[a])
        continue;
      while (--e, old->page.frame[e] == block->page.frame[e]);
      e++;
      ut_ad(a < e);
      /* Write log for the changed page directory slots. */
      mtr->memcpy(*block, a, e - a);
      break;
    }
  }

  buf_block_free(old);

  MONITOR_INC(MONITOR_INDEX_REORG_ATTEMPTS);
  MONITOR_INC(MONITOR_INDEX_REORG_SUCCESSFUL);
  return DB_SUCCESS;
}

/*************************************************************//**
Reorganizes an index page.

IMPORTANT: On success, the caller will have to update IBUF_BITMAP_FREE
if this is a compressed leaf page in a secondary index. This has to
be done either within the same mini-transaction, or by invoking
ibuf_reset_free_bits() before mtr_commit(). On uncompressed pages,
IBUF_BITMAP_FREE is unaffected by reorganization.

@return error code
@retval DB_FAIL if reorganizing a ROW_FORMAT=COMPRESSED page failed */
dberr_t
btr_page_reorganize_block(
	ulint		z_level,/*!< in: compression level to be used
				if dealing with compressed page */
	buf_block_t*	block,	/*!< in/out: B-tree page */
	dict_index_t*	index,	/*!< in: the index tree of the page */
	mtr_t*		mtr)	/*!< in/out: mini-transaction */
{
  if (buf_block_get_page_zip(block))
    return page_zip_reorganize(block, index, z_level, mtr, true);
  page_cur_t cur;
  page_cur_set_before_first(block, &cur);
  return btr_page_reorganize_low(&cur, index, mtr);
}

/*************************************************************//**
Reorganizes an index page.

IMPORTANT: On success, the caller will have to update IBUF_BITMAP_FREE
if this is a compressed leaf page in a secondary index. This has to
be done either within the same mini-transaction, or by invoking
ibuf_reset_free_bits() before mtr_commit(). On uncompressed pages,
IBUF_BITMAP_FREE is unaffected by reorganization.

@return error code
@retval DB_FAIL if reorganizing a ROW_FORMAT=COMPRESSED page failed */
dberr_t
btr_page_reorganize(
/*================*/
	page_cur_t*	cursor,	/*!< in/out: page cursor */
	dict_index_t*	index,	/*!< in: the index tree of the page */
	mtr_t*		mtr)	/*!< in/out: mini-transaction */
{
  if (!buf_block_get_page_zip(cursor->block))
    return btr_page_reorganize_low(cursor, index, mtr);

  ulint pos= page_rec_get_n_recs_before(cursor->rec);
  if (UNIV_UNLIKELY(pos == ULINT_UNDEFINED))
    return DB_CORRUPTION;

  dberr_t err= page_zip_reorganize(cursor->block, index, page_zip_level, mtr,
                                   true);
  if (err == DB_FAIL);
  else if (!pos)
    ut_ad(cursor->rec == page_get_infimum_rec(cursor->block->page.frame));
  else if (!(cursor->rec= page_rec_get_nth(cursor->block->page.frame, pos)))
    err= DB_CORRUPTION;

  return err;
}

/** Empty an index page (possibly the root page). @see btr_page_create().
@param[in,out]	block		page to be emptied
@param[in,out]	page_zip	compressed page frame, or NULL
@param[in]	index		index of the page
@param[in]	level		B-tree level of the page (0=leaf)
@param[in,out]	mtr		mini-transaction */
void
btr_page_empty(
	buf_block_t*	block,
	page_zip_des_t*	page_zip,
	dict_index_t*	index,
	ulint		level,
	mtr_t*		mtr)
{
	ut_ad(mtr->memo_contains_flagged(block, MTR_MEMO_PAGE_X_FIX));
	ut_ad(page_zip == buf_block_get_page_zip(block));
	ut_ad(!index->is_dummy);
	ut_ad(index->table->space->id == block->page.id().space());
#ifdef UNIV_ZIP_DEBUG
	ut_a(!page_zip
	     || page_zip_validate(page_zip, block->page.frame, index));
#endif /* UNIV_ZIP_DEBUG */

	btr_search_drop_page_hash_index(block);

	/* Recreate the page: note that global data on page (possible
	segment headers, next page-field, etc.) is preserved intact */

	/* Preserve PAGE_ROOT_AUTO_INC when creating a clustered index
	root page. */
	const ib_uint64_t	autoinc
		= dict_index_is_clust(index)
		&& index->page == block->page.id().page_no()
		? page_get_autoinc(block->page.frame)
		: 0;

	if (page_zip) {
		page_create_zip(block, index, level, autoinc, mtr);
	} else {
		page_create(block, mtr, index->table->not_redundant());
		if (index->is_spatial()) {
			static_assert(((FIL_PAGE_INDEX & 0xff00)
				       | byte(FIL_PAGE_RTREE))
				      == FIL_PAGE_RTREE, "compatibility");
			mtr->write<1>(*block, FIL_PAGE_TYPE + 1
				      + block->page.frame,
				      byte(FIL_PAGE_RTREE));
			if (mach_read_from_8(block->page.frame
					     + FIL_RTREE_SPLIT_SEQ_NUM)) {
				mtr->memset(block, FIL_RTREE_SPLIT_SEQ_NUM,
					    8, 0);
			}
		}
		mtr->write<2,mtr_t::MAYBE_NOP>(*block, PAGE_HEADER + PAGE_LEVEL
					       + block->page.frame, level);
		if (autoinc) {
			mtr->write<8>(*block, PAGE_HEADER + PAGE_MAX_TRX_ID
				      + block->page.frame, autoinc);
		}
	}
}

/** Write instant ALTER TABLE metadata to a root page.
@param[in,out]	root	clustered index root page
@param[in]	index	clustered index with instant ALTER TABLE
@param[in,out]	mtr	mini-transaction */
void btr_set_instant(buf_block_t* root, const dict_index_t& index, mtr_t* mtr)
{
	ut_ad(index.n_core_fields > 0);
	ut_ad(index.n_core_fields < REC_MAX_N_FIELDS);
	ut_ad(index.is_instant());
	ut_ad(fil_page_get_type(root->page.frame) == FIL_PAGE_TYPE_INSTANT
	      || fil_page_get_type(root->page.frame) == FIL_PAGE_INDEX);
	ut_ad(!page_has_siblings(root->page.frame));
	ut_ad(root->page.id().page_no() == index.page);

	rec_t* infimum = page_get_infimum_rec(root->page.frame);
	rec_t* supremum = page_get_supremum_rec(root->page.frame);
	byte* page_type = root->page.frame + FIL_PAGE_TYPE;
	uint16_t i = page_header_get_field(root->page.frame, PAGE_INSTANT);

	switch (mach_read_from_2(page_type)) {
	case FIL_PAGE_TYPE_INSTANT:
		ut_ad(page_get_instant(root->page.frame)
		      == index.n_core_fields);
		if (memcmp(infimum, "infimum", 8)
		    || memcmp(supremum, "supremum", 8)) {
			ut_ad(index.table->instant);
			ut_ad(!memcmp(infimum, field_ref_zero, 8));
			ut_ad(!memcmp(supremum, field_ref_zero, 7));
			/* The n_core_null_bytes only matters for
			ROW_FORMAT=COMPACT and ROW_FORMAT=DYNAMIC tables. */
			ut_ad(supremum[7] == index.n_core_null_bytes
			      || !index.table->not_redundant());
			return;
		}
		break;
	default:
		ut_ad("wrong page type" == 0);
		/* fall through */
	case FIL_PAGE_INDEX:
		ut_ad(!page_is_comp(root->page.frame)
		      || !page_get_instant(root->page.frame));
		ut_ad(!memcmp(infimum, "infimum", 8));
		ut_ad(!memcmp(supremum, "supremum", 8));
		mtr->write<2>(*root, page_type, FIL_PAGE_TYPE_INSTANT);
		ut_ad(i <= PAGE_NO_DIRECTION);
		i |= static_cast<uint16_t>(index.n_core_fields << 3);
		mtr->write<2>(*root, PAGE_HEADER + PAGE_INSTANT
			      + root->page.frame, i);
		break;
	}

	if (index.table->instant) {
		mtr->memset(root, infimum - root->page.frame, 8, 0);
		mtr->memset(root, supremum - root->page.frame, 7, 0);
		mtr->write<1,mtr_t::MAYBE_NOP>(*root, &supremum[7],
					       index.n_core_null_bytes);
	}
}

/** Reset the table to the canonical format on ROLLBACK of instant ALTER TABLE.
@param[in]      index   clustered index with instant ALTER TABLE
@param[in]      all     whether to reset FIL_PAGE_TYPE as well
@param[in,out]  mtr     mini-transaction
@return error code */
ATTRIBUTE_COLD
dberr_t btr_reset_instant(const dict_index_t &index, bool all, mtr_t *mtr)
{
  ut_ad(!index.table->is_temporary());
  ut_ad(index.is_primary());
  dberr_t err;
  if (buf_block_t *root= btr_root_block_get(&index, RW_SX_LATCH, mtr, &err))
  {
    byte *page_type= root->page.frame + FIL_PAGE_TYPE;
    if (all)
    {
      ut_ad(mach_read_from_2(page_type) == FIL_PAGE_TYPE_INSTANT ||
            mach_read_from_2(page_type) == FIL_PAGE_INDEX);
      mtr->write<2,mtr_t::MAYBE_NOP>(*root, page_type, FIL_PAGE_INDEX);
      byte *instant= PAGE_INSTANT + PAGE_HEADER + root->page.frame;
      mtr->write<2,mtr_t::MAYBE_NOP>(*root, instant,
                                     page_ptr_get_direction(instant + 1));
    }
    else
      ut_ad(mach_read_from_2(page_type) == FIL_PAGE_TYPE_INSTANT);
    static const byte supremuminfimum[8 + 8] = "supremuminfimum";
    uint16_t infimum, supremum;
    if (page_is_comp(root->page.frame))
    {
      infimum= PAGE_NEW_INFIMUM;
      supremum= PAGE_NEW_SUPREMUM;
    }
    else
    {
      infimum= PAGE_OLD_INFIMUM;
      supremum= PAGE_OLD_SUPREMUM;
    }
    ut_ad(!memcmp(&root->page.frame[infimum], supremuminfimum + 8, 8) ==
          !memcmp(&root->page.frame[supremum], supremuminfimum, 8));
    mtr->memcpy<mtr_t::MAYBE_NOP>(*root, &root->page.frame[infimum],
                                  supremuminfimum + 8, 8);
    mtr->memcpy<mtr_t::MAYBE_NOP>(*root, &root->page.frame[supremum],
                                  supremuminfimum, 8);
  }
  return err;
}

/*************************************************************//**
Makes tree one level higher by splitting the root, and inserts
the tuple. It is assumed that mtr contains an x-latch on the tree.
NOTE that the operation of this function must always succeed,
we cannot reverse it: therefore enough free disk space must be
guaranteed to be available before this function is called.
@return inserted record */
rec_t*
btr_root_raise_and_insert(
/*======================*/
	ulint		flags,	/*!< in: undo logging and locking flags */
	btr_cur_t*	cursor,	/*!< in: cursor at which to insert: must be
				on the root page; when the function returns,
				the cursor is positioned on the predecessor
				of the inserted record */
	rec_offs**	offsets,/*!< out: offsets on inserted record */
	mem_heap_t**	heap,	/*!< in/out: pointer to memory heap, or NULL */
	const dtuple_t*	tuple,	/*!< in: tuple to insert */
	ulint		n_ext,	/*!< in: number of externally stored columns */
	mtr_t*		mtr,	/*!< in: mtr */
	dberr_t*	err)	/*!< out: error code */
{
	dict_index_t*	index;
	rec_t*		rec;
	dtuple_t*	node_ptr;
	ulint		level;
	rec_t*		node_ptr_rec;
	page_cur_t*	page_cursor;
	page_zip_des_t*	root_page_zip;
	page_zip_des_t*	new_page_zip;
	buf_block_t*	root;
	buf_block_t*	new_block;

	root = btr_cur_get_block(cursor);
	root_page_zip = buf_block_get_page_zip(root);
	ut_ad(!page_is_empty(root->page.frame));
	index = btr_cur_get_index(cursor);
	ut_ad(index->n_core_null_bytes <= UT_BITS_IN_BYTES(index->n_nullable));
#ifdef UNIV_ZIP_DEBUG
	ut_a(!root_page_zip
	     || page_zip_validate(root_page_zip, root->page.frame, index));
#endif /* UNIV_ZIP_DEBUG */
	const page_id_t root_id{root->page.id()};

	ut_ad(mtr->memo_contains_flagged(&index->lock, MTR_MEMO_X_LOCK
					 | MTR_MEMO_SX_LOCK));
	ut_ad(mtr->memo_contains_flagged(root, MTR_MEMO_PAGE_X_FIX));

	if (index->page != root_id.page_no()) {
		ut_ad("corrupted root page number" == 0);
		return nullptr;
	}

	if (index->is_ibuf()) {
        } else if (!btr_root_fseg_validate(FIL_PAGE_DATA + PAGE_BTR_SEG_LEAF,
                                           *root, *index->table->space)
                   || !btr_root_fseg_validate(FIL_PAGE_DATA + PAGE_BTR_SEG_TOP,
                                              *root, *index->table->space)) {
                return nullptr;
	}

	/* Allocate a new page to the tree. Root splitting is done by first
	moving the root records to the new page, emptying the root, putting
	a node pointer to the new page, and then splitting the new page. */

	level = btr_page_get_level(root->page.frame);

	new_block = btr_page_alloc(index, 0, FSP_NO_DIR, level, mtr, mtr, err);

	if (!new_block) {
		return nullptr;
	}

	new_page_zip = buf_block_get_page_zip(new_block);
	ut_a(!new_page_zip == !root_page_zip);
	ut_a(!new_page_zip
	     || page_zip_get_size(new_page_zip)
	     == page_zip_get_size(root_page_zip));

	btr_page_create(new_block, new_page_zip, index, level, mtr);
	if (page_has_siblings(new_block->page.frame)) {
		compile_time_assert(FIL_PAGE_NEXT == FIL_PAGE_PREV + 4);
		compile_time_assert(FIL_NULL == 0xffffffff);
		static_assert(FIL_PAGE_PREV % 8 == 0, "alignment");
		memset_aligned<8>(new_block->page.frame + FIL_PAGE_PREV,
				  0xff, 8);
		mtr->memset(new_block, FIL_PAGE_PREV, 8, 0xff);
		if (UNIV_LIKELY_NULL(new_page_zip)) {
			memset_aligned<8>(new_page_zip->data + FIL_PAGE_PREV,
					  0xff, 8);
		}
	}

	/* Copy the records from root to the new page one by one. */
	dberr_t e;
	if (!err) {
		err = &e;
	}

	if (0
#ifdef UNIV_ZIP_COPY
	    || new_page_zip
#endif /* UNIV_ZIP_COPY */
	    || !page_copy_rec_list_end(new_block, root,
				       page_get_infimum_rec(root->page.frame),
				       index, mtr, err)) {
		switch (*err) {
		case DB_SUCCESS:
			break;
		case DB_FAIL:
			*err = DB_SUCCESS;
			break;
		default:
			return nullptr;
		}

		ut_a(new_page_zip);

		/* Copy the page byte for byte. */
		page_zip_copy_recs(new_block, root_page_zip,
				   root->page.frame, index, mtr);

		/* Update the lock table and possible hash index. */
		if (index->has_locking()) {
			lock_move_rec_list_end(
				new_block, root,
				page_get_infimum_rec(root->page.frame));
		}

		/* Move any existing predicate locks */
		if (dict_index_is_spatial(index)) {
			lock_prdt_rec_move(new_block, root_id);
		} else {
			btr_search_move_or_delete_hash_entries(
				new_block, root);
		}
	}

	constexpr uint16_t max_trx_id = PAGE_HEADER + PAGE_MAX_TRX_ID;
	if (dict_index_is_sec_or_ibuf(index)) {
		/* In secondary indexes and the change buffer,
		PAGE_MAX_TRX_ID can be reset on the root page, because
		the field only matters on leaf pages, and the root no
		longer is a leaf page. (Older versions of InnoDB did
		set PAGE_MAX_TRX_ID on all secondary index pages.) */
		byte* p = my_assume_aligned<8>(
			PAGE_HEADER + PAGE_MAX_TRX_ID + root->page.frame);
		if (mach_read_from_8(p)) {
			mtr->memset(root, max_trx_id, 8, 0);
			if (UNIV_LIKELY_NULL(root->page.zip.data)) {
				memset_aligned<8>(max_trx_id
						  + root->page.zip.data, 0, 8);
			}
		}
	} else {
		/* PAGE_ROOT_AUTO_INC is only present in the clustered index
		root page; on other clustered index pages, we want to reserve
		the field PAGE_MAX_TRX_ID for future use. */
		byte* p = my_assume_aligned<8>(
			PAGE_HEADER + PAGE_MAX_TRX_ID + new_block->page.frame);
		if (mach_read_from_8(p)) {
			mtr->memset(new_block, max_trx_id, 8, 0);
			if (UNIV_LIKELY_NULL(new_block->page.zip.data)) {
				memset_aligned<8>(max_trx_id
						  + new_block->page.zip.data,
						  0, 8);
			}
		}
	}

	/* If this is a pessimistic insert which is actually done to
	perform a pessimistic update then we have stored the lock
	information of the record to be inserted on the infimum of the
	root page: we cannot discard the lock structs on the root page */

	if (index->has_locking()) {
		lock_update_root_raise(*new_block, root_id);
	}

	/* Create a memory heap where the node pointer is stored */
	if (!*heap) {
		*heap = mem_heap_create(1000);
	}

	const uint32_t new_page_no = new_block->page.id().page_no();
	rec = page_rec_get_next(page_get_infimum_rec(new_block->page.frame));
	ut_ad(rec); /* We just created the page. */

	/* Build the node pointer (= node key and page address) for the
	child */
	if (dict_index_is_spatial(index)) {
		rtr_mbr_t		new_mbr;

		rtr_page_cal_mbr(index, new_block, &new_mbr, *heap);
		node_ptr = rtr_index_build_node_ptr(
			index, &new_mbr, rec, new_page_no, *heap);
	} else {
		node_ptr = dict_index_build_node_ptr(
			index, rec, new_page_no, *heap, level);
	}
	/* The node pointer must be marked as the predefined minimum record,
	as there is no lower alphabetical limit to records in the leftmost
	node of a level: */
	dtuple_set_info_bits(node_ptr,
			     dtuple_get_info_bits(node_ptr)
			     | REC_INFO_MIN_REC_FLAG);

	/* Rebuild the root page to get free space */
	btr_page_empty(root, root_page_zip, index, level + 1, mtr);
	/* btr_page_empty() is supposed to zero-initialize the field. */
	ut_ad(!page_get_instant(root->page.frame));

	if (index->is_instant()) {
		ut_ad(!root_page_zip);
		btr_set_instant(root, *index, mtr);
	}

	ut_ad(!page_has_siblings(root->page.frame));

	page_cursor = btr_cur_get_page_cur(cursor);

	/* Insert node pointer to the root */

	page_cur_set_before_first(root, page_cursor);

	node_ptr_rec = page_cur_tuple_insert(page_cursor, node_ptr,
					     index, offsets, heap, 0, mtr);

	/* The root page should only contain the node pointer
	to new_block at this point.  Thus, the data should fit. */
	ut_a(node_ptr_rec);

	/* We play safe and reset the free bits for the new page */

	if (!dict_index_is_clust(index)
	    && !index->table->is_temporary()) {
		ibuf_reset_free_bits(new_block);
	}

	if (tuple) {
		ut_ad(dtuple_check_typed(tuple));
		/* Reposition the cursor to the child node */
		ulint low_match = 0, up_match = 0;

		if (page_cur_search_with_match(new_block, index, tuple,
					       PAGE_CUR_LE,
					       &up_match, &low_match,
					       page_cursor, nullptr)) {
			if (err) {
				*err = DB_CORRUPTION;
			}
			return nullptr;
		}
	} else {
		/* Set cursor to first record on child node */
		page_cur_set_before_first(new_block, page_cursor);
	}

	/* Split the child and insert tuple */
	return btr_page_split_and_insert(flags, cursor, offsets, heap,
					 tuple, n_ext, mtr, err);
}

/** Decide if the page should be split at the convergence point of inserts
converging to the left.
@param[in]	cursor	insert position
@return the first record to be moved to the right half page
@retval	NULL if no split is recommended */
rec_t* btr_page_get_split_rec_to_left(const btr_cur_t* cursor)
{
	rec_t* split_rec = btr_cur_get_rec(cursor);
	const page_t* page = page_align(split_rec);

	if (page_header_get_ptr(page, PAGE_LAST_INSERT)
	    != page_rec_get_next(split_rec)) {
		return NULL;
	}

	/* The metadata record must be present in the leftmost leaf page
	of the clustered index, if and only if index->is_instant().
	However, during innobase_instant_try(), index->is_instant()
	would already hold when row_ins_clust_index_entry_low()
	is being invoked to insert the the metadata record.
	So, we can only assert that when the metadata record exists,
	index->is_instant() must hold. */
	ut_ad(!page_is_leaf(page) || page_has_prev(page)
	      || cursor->index->is_instant()
	      || !(rec_get_info_bits(page_rec_get_next_const(
					     page_get_infimum_rec(page)),
				     cursor->index->table->not_redundant())
		   & REC_INFO_MIN_REC_FLAG));

	const rec_t* infimum = page_get_infimum_rec(page);

	/* If the convergence is in the middle of a page, include also
	the record immediately before the new insert to the upper
	page. Otherwise, we could repeatedly move from page to page
	lots of records smaller than the convergence point. */

	if (split_rec == infimum
	    || split_rec == page_rec_get_next_const(infimum)) {
		split_rec = page_rec_get_next(split_rec);
	}

	return split_rec;
}

/** Decide if the page should be split at the convergence point of inserts
converging to the right.
@param[in]	cursor		insert position
@param[out]	split_rec	if split recommended, the first record
				on the right half page, or
				NULL if the to-be-inserted record
				should be first
@return whether split is recommended */
bool
btr_page_get_split_rec_to_right(const btr_cur_t* cursor, rec_t** split_rec)
{
	rec_t* insert_point = btr_cur_get_rec(cursor);
	const page_t* page = page_align(insert_point);

	/* We use eager heuristics: if the new insert would be right after
	the previous insert on the same page, we assume that there is a
	pattern of sequential inserts here. */

	if (page_header_get_ptr(page, PAGE_LAST_INSERT) != insert_point) {
		return false;
	}

	insert_point = page_rec_get_next(insert_point);

	if (!insert_point || page_rec_is_supremum(insert_point)) {
		insert_point = NULL;
	} else {
		insert_point = page_rec_get_next(insert_point);
		if (page_rec_is_supremum(insert_point)) {
			insert_point = NULL;
		}

		/* If there are >= 2 user records up from the insert
		point, split all but 1 off. We want to keep one because
		then sequential inserts can use the adaptive hash
		index, as they can do the necessary checks of the right
		search position just by looking at the records on this
		page. */
	}

	*split_rec = insert_point;
	return true;
}

/*************************************************************//**
Calculates a split record such that the tuple will certainly fit on
its half-page when the split is performed. We assume in this function
only that the cursor page has at least one user record.
@return split record, or NULL if tuple will be the first record on
the lower or upper half-page (determined by btr_page_tuple_smaller()) */
static
rec_t*
btr_page_get_split_rec(
/*===================*/
	btr_cur_t*	cursor,	/*!< in: cursor at which insert should be made */
	const dtuple_t*	tuple,	/*!< in: tuple to insert */
	ulint		n_ext)	/*!< in: number of externally stored columns */
{
	page_t*		page;
	page_zip_des_t*	page_zip;
	ulint		insert_size;
	ulint		free_space;
	ulint		total_data;
	ulint		total_n_recs;
	ulint		total_space;
	ulint		incl_data;
	rec_t*		ins_rec;
	rec_t*		rec;
	rec_t*		next_rec;
	ulint		n;
	mem_heap_t*	heap;
	rec_offs*	offsets;

	page = btr_cur_get_page(cursor);

	insert_size = rec_get_converted_size(cursor->index, tuple, n_ext);
	free_space  = page_get_free_space_of_empty(page_is_comp(page));

	page_zip = btr_cur_get_page_zip(cursor);
	if (page_zip) {
		/* Estimate the free space of an empty compressed page. */
		ulint	free_space_zip = page_zip_empty_size(
			cursor->index->n_fields,
			page_zip_get_size(page_zip));

		if (free_space > (ulint) free_space_zip) {
			free_space = (ulint) free_space_zip;
		}
	}

	/* free_space is now the free space of a created new page */

	total_data   = page_get_data_size(page) + insert_size;
	total_n_recs = ulint(page_get_n_recs(page)) + 1;
	ut_ad(total_n_recs >= 2);
	total_space  = total_data + page_dir_calc_reserved_space(total_n_recs);

	n = 0;
	incl_data = 0;
	ins_rec = btr_cur_get_rec(cursor);
	rec = page_get_infimum_rec(page);

	heap = NULL;
	offsets = NULL;

	/* We start to include records to the left half, and when the
	space reserved by them exceeds half of total_space, then if
	the included records fit on the left page, they will be put there
	if something was left over also for the right page,
	otherwise the last included record will be the first on the right
	half page */

	do {
		/* Decide the next record to include */
		if (rec == ins_rec) {
			rec = NULL;	/* NULL denotes that tuple is
					now included */
		} else if (rec == NULL) {
			rec = page_rec_get_next(ins_rec);
		} else {
			rec = page_rec_get_next(rec);
		}

		if (rec == NULL) {
			/* Include tuple */
			incl_data += insert_size;
		} else {
			offsets = rec_get_offsets(rec, cursor->index, offsets,
						  page_is_leaf(page)
						  ? cursor->index->n_core_fields
						  : 0,
						  ULINT_UNDEFINED, &heap);
			incl_data += rec_offs_size(offsets);
		}

		n++;
	} while (incl_data + page_dir_calc_reserved_space(n)
		 < total_space / 2);

	if (incl_data + page_dir_calc_reserved_space(n) <= free_space) {
		/* The next record will be the first on
		the right half page if it is not the
		supremum record of page */

		if (rec == ins_rec) {
			rec = NULL;

			goto func_exit;
		} else if (rec == NULL) {
			next_rec = page_rec_get_next(ins_rec);
		} else {
			next_rec = page_rec_get_next(rec);
		}
		ut_ad(next_rec);
		if (!page_rec_is_supremum(next_rec)) {
			rec = next_rec;
		}
	}

func_exit:
	if (heap) {
		mem_heap_free(heap);
	}
	return(rec);
}

/*************************************************************//**
Returns TRUE if the insert fits on the appropriate half-page with the
chosen split_rec.
@return true if fits */
static MY_ATTRIBUTE((nonnull(1,3,4,6), warn_unused_result))
bool
btr_page_insert_fits(
/*=================*/
	btr_cur_t*	cursor,	/*!< in: cursor at which insert
				should be made */
	const rec_t*	split_rec,/*!< in: suggestion for first record
				on upper half-page, or NULL if
				tuple to be inserted should be first */
	rec_offs**	offsets,/*!< in: rec_get_offsets(
				split_rec, cursor->index); out: garbage */
	const dtuple_t*	tuple,	/*!< in: tuple to insert */
	ulint		n_ext,	/*!< in: number of externally stored columns */
	mem_heap_t**	heap)	/*!< in: temporary memory heap */
{
	page_t*		page;
	ulint		insert_size;
	ulint		free_space;
	ulint		total_data;
	ulint		total_n_recs;
	const rec_t*	rec;
	const rec_t*	end_rec;

	page = btr_cur_get_page(cursor);

	ut_ad(!split_rec
	      || !page_is_comp(page) == !rec_offs_comp(*offsets));
	ut_ad(!split_rec
	      || rec_offs_validate(split_rec, cursor->index, *offsets));

	insert_size = rec_get_converted_size(cursor->index, tuple, n_ext);
	free_space  = page_get_free_space_of_empty(page_is_comp(page));

	/* free_space is now the free space of a created new page */

	total_data   = page_get_data_size(page) + insert_size;
	total_n_recs = ulint(page_get_n_recs(page)) + 1;

	/* We determine which records (from rec to end_rec, not including
	end_rec) will end up on the other half page from tuple when it is
	inserted. */

	if (!(end_rec = split_rec)) {
		end_rec = page_rec_get_next(btr_cur_get_rec(cursor));
	} else if (cmp_dtuple_rec(tuple, split_rec, *offsets) < 0) {
		rec = split_rec;
		end_rec = page_get_supremum_rec(page);
		goto got_rec;
	}

	if (!(rec = page_rec_get_next(page_get_infimum_rec(page)))) {
		return false;
	}

got_rec:
	if (total_data + page_dir_calc_reserved_space(total_n_recs)
	    <= free_space) {

		/* Ok, there will be enough available space on the
		half page where the tuple is inserted */

		return(true);
	}

	while (rec != end_rec) {
		/* In this loop we calculate the amount of reserved
		space after rec is removed from page. */

		*offsets = rec_get_offsets(rec, cursor->index, *offsets,
					   page_is_leaf(page)
					   ? cursor->index->n_core_fields
					   : 0,
					   ULINT_UNDEFINED, heap);

		total_data -= rec_offs_size(*offsets);
		total_n_recs--;

		if (total_data + page_dir_calc_reserved_space(total_n_recs)
		    <= free_space) {

			/* Ok, there will be enough available space on the
			half page where the tuple is inserted */

			return(true);
		}

		if (!(rec = page_rec_get_next_const(rec))) {
			break;
		}
	}

	return(false);
}

/*******************************************************//**
Inserts a data tuple to a tree on a non-leaf level. It is assumed
that mtr holds an x-latch on the tree. */
dberr_t
btr_insert_on_non_leaf_level(
	ulint		flags,	/*!< in: undo logging and locking flags */
	dict_index_t*	index,	/*!< in: index */
	ulint		level,	/*!< in: level, must be > 0 */
	dtuple_t*	tuple,	/*!< in: the record to be inserted */
	mtr_t*		mtr)	/*!< in: mtr */
{
	big_rec_t*	dummy_big_rec;
	btr_cur_t	cursor;
	rec_t*		rec;
	mem_heap_t*	heap = NULL;
	rec_offs	offsets_[REC_OFFS_NORMAL_SIZE];
	rec_offs*	offsets         = offsets_;
	rec_offs_init(offsets_);
	rtr_info_t	rtr_info;

	ut_ad(level > 0);
	auto mode = PAGE_CUR_LE;

	if (index->is_spatial()) {
		mode = PAGE_CUR_RTREE_INSERT;
		/* For spatial index, initialize structures to track
		its parents etc. */
		rtr_init_rtr_info(&rtr_info, false, &cursor, index, false);

		rtr_info_update_btr(&cursor, &rtr_info);
	}

	flags |= BTR_NO_LOCKING_FLAG | BTR_KEEP_SYS_FLAG
		| BTR_NO_UNDO_LOG_FLAG;

	dberr_t err = btr_cur_search_to_nth_level(index, level, tuple, mode,
						  BTR_CONT_MODIFY_TREE,
						  &cursor, 0, mtr);
	ut_ad(cursor.flag == BTR_CUR_BINARY);

	if (UNIV_LIKELY(err == DB_SUCCESS)) {
		err = btr_cur_optimistic_insert(flags,
						&cursor, &offsets, &heap,
						tuple, &rec,
						&dummy_big_rec, 0, NULL, mtr);
	}

	if (err == DB_FAIL) {
		err = btr_cur_pessimistic_insert(flags,
						 &cursor, &offsets, &heap,
						 tuple, &rec,
						 &dummy_big_rec, 0, NULL, mtr);
	}

	if (UNIV_LIKELY_NULL(heap)) {
		mem_heap_free(heap);
	}

	if (index->is_spatial()) {
		ut_ad(cursor.rtr_info);

		rtr_clean_rtr_info(&rtr_info, true);
	}

	return err;
}

static_assert(FIL_PAGE_OFFSET % 4 == 0, "alignment");
static_assert(FIL_PAGE_PREV % 4 == 0, "alignment");
static_assert(FIL_PAGE_NEXT % 4 == 0, "alignment");

MY_ATTRIBUTE((nonnull,warn_unused_result))
/**************************************************************//**
Attaches the halves of an index page on the appropriate level in an
index tree. */
static
dberr_t
btr_attach_half_pages(
/*==================*/
	ulint		flags,		/*!< in: undo logging and
					locking flags */
	dict_index_t*	index,		/*!< in: the index tree */
	buf_block_t*	block,		/*!< in/out: page to be split */
	const rec_t*	split_rec,	/*!< in: first record on upper
					half page */
	buf_block_t*	new_block,	/*!< in/out: the new half page */
	ulint		direction,	/*!< in: FSP_UP or FSP_DOWN */
	mtr_t*		mtr)		/*!< in: mtr */
{
	dtuple_t*	node_ptr_upper;
	mem_heap_t*	heap;
	buf_block_t*	prev_block = NULL;
	buf_block_t*	next_block = NULL;
	buf_block_t*	lower_block;
	buf_block_t*	upper_block;

	ut_ad(mtr->memo_contains_flagged(block, MTR_MEMO_PAGE_X_FIX));
	ut_ad(mtr->memo_contains_flagged(new_block, MTR_MEMO_PAGE_X_FIX));

	/* Create a memory heap where the data tuple is stored */
	heap = mem_heap_create(1024);

	/* Based on split direction, decide upper and lower pages */
	if (direction == FSP_DOWN) {

		btr_cur_t	cursor;
		rec_offs*	offsets;

		lower_block = new_block;
		upper_block = block;

		/* Look up the index for the node pointer to page */
		offsets = btr_page_get_father_block(NULL, heap, index,
						    block, mtr, &cursor);

		/* Replace the address of the old child node (= page) with the
		address of the new lower half */

		btr_node_ptr_set_child_page_no(
			btr_cur_get_block(&cursor),
			btr_cur_get_rec(&cursor),
			offsets, lower_block->page.id().page_no(), mtr);
		mem_heap_empty(heap);
	} else {
		lower_block = block;
		upper_block = new_block;
	}

	/* Get the level of the split pages */
	const ulint level = btr_page_get_level(block->page.frame);
	ut_ad(level == btr_page_get_level(new_block->page.frame));

	/* Get the previous and next pages of page */
	const uint32_t prev_page_no = btr_page_get_prev(block->page.frame);
	const uint32_t next_page_no = btr_page_get_next(block->page.frame);

	/* for consistency, both blocks should be locked, before change */
	if (prev_page_no != FIL_NULL && direction == FSP_DOWN) {
		prev_block = btr_block_get(*index, prev_page_no, RW_X_LATCH,
					   !level, mtr);
	}
	if (next_page_no != FIL_NULL && direction != FSP_DOWN) {
		next_block = btr_block_get(*index, next_page_no, RW_X_LATCH,
					   !level, mtr);
	}

	/* Build the node pointer (= node key and page address) for the upper
	half */

	node_ptr_upper = dict_index_build_node_ptr(
		index, split_rec, upper_block->page.id().page_no(),
		heap, level);

	/* Insert it next to the pointer to the lower half. Note that this
	may generate recursion leading to a split on the higher level. */

	dberr_t err = btr_insert_on_non_leaf_level(
		flags, index, level + 1, node_ptr_upper, mtr);

	/* Free the memory heap */
	mem_heap_free(heap);

	if (UNIV_UNLIKELY(err != DB_SUCCESS)) {
		return err;
	}

	/* Update page links of the level */

	if (prev_block) {
		if (UNIV_UNLIKELY(memcmp_aligned<4>(prev_block->page.frame
                                                    + FIL_PAGE_NEXT,
                                                    block->page.frame
                                                    + FIL_PAGE_OFFSET,
                                                    4))) {
			return DB_CORRUPTION;
		}
		btr_page_set_next(prev_block, lower_block->page.id().page_no(),
				  mtr);
	}

	if (next_block) {
		if (UNIV_UNLIKELY(memcmp_aligned<4>(next_block->page.frame
                                                    + FIL_PAGE_PREV,
                                                    block->page.frame
                                                    + FIL_PAGE_OFFSET,
                                                    4))) {
			return DB_CORRUPTION;
		}
		btr_page_set_prev(next_block, upper_block->page.id().page_no(),
				  mtr);
	}

	if (direction == FSP_DOWN) {
		ut_ad(lower_block == new_block);
		ut_ad(btr_page_get_next(upper_block->page.frame)
		      == next_page_no);
		btr_page_set_prev(lower_block, prev_page_no, mtr);
	} else {
		ut_ad(upper_block == new_block);
		ut_ad(btr_page_get_prev(lower_block->page.frame)
		      == prev_page_no);
		btr_page_set_next(upper_block, next_page_no, mtr);
	}

	btr_page_set_prev(upper_block, lower_block->page.id().page_no(), mtr);
	btr_page_set_next(lower_block, upper_block->page.id().page_no(), mtr);

	return DB_SUCCESS;
}

/*************************************************************//**
Determine if a tuple is smaller than any record on the page.
@return TRUE if smaller */
static MY_ATTRIBUTE((nonnull, warn_unused_result))
bool
btr_page_tuple_smaller(
/*===================*/
	btr_cur_t*	cursor,	/*!< in: b-tree cursor */
	const dtuple_t*	tuple,	/*!< in: tuple to consider */
	rec_offs**	offsets,/*!< in/out: temporary storage */
	ulint		n_uniq,	/*!< in: number of unique fields
				in the index page records */
	mem_heap_t**	heap)	/*!< in/out: heap for offsets */
{
	buf_block_t*	block;
	const rec_t*	first_rec;
	page_cur_t	pcur;

	/* Read the first user record in the page. */
	block = btr_cur_get_block(cursor);
	page_cur_set_before_first(block, &pcur);
	if (UNIV_UNLIKELY(!(first_rec = page_cur_move_to_next(&pcur)))) {
		ut_ad("corrupted page" == 0);
		return false;
	}

	*offsets = rec_get_offsets(first_rec, cursor->index, *offsets,
				   page_is_leaf(block->page.frame)
				   ? cursor->index->n_core_fields : 0,
				   n_uniq, heap);

	return(cmp_dtuple_rec(tuple, first_rec, *offsets) < 0);
}

/** Insert the tuple into the right sibling page, if the cursor is at the end
of a page.
@param[in]	flags	undo logging and locking flags
@param[in,out]	cursor	cursor at which to insert; when the function succeeds,
			the cursor is positioned before the insert point.
@param[out]	offsets	offsets on inserted record
@param[in,out]	heap	memory heap for allocating offsets
@param[in]	tuple	tuple to insert
@param[in]	n_ext	number of externally stored columns
@param[in,out]	mtr	mini-transaction
@return	inserted record (first record on the right sibling page);
	the cursor will be positioned on the page infimum
@retval	NULL if the operation was not performed */
static
rec_t*
btr_insert_into_right_sibling(
	ulint		flags,
	btr_cur_t*	cursor,
	rec_offs**	offsets,
	mem_heap_t*	heap,
	const dtuple_t*	tuple,
	ulint		n_ext,
	mtr_t*		mtr)
{
	buf_block_t*	block = btr_cur_get_block(cursor);
	page_t*		page = buf_block_get_frame(block);
	const uint32_t	next_page_no = btr_page_get_next(page);

	ut_ad(mtr->memo_contains_flagged(&cursor->index->lock,
					 MTR_MEMO_X_LOCK | MTR_MEMO_SX_LOCK));
	ut_ad(mtr->memo_contains_flagged(block, MTR_MEMO_PAGE_X_FIX));
	ut_ad(heap);
	ut_ad(dtuple_check_typed(tuple));

	if (next_page_no == FIL_NULL || !page_rec_is_supremum(
			page_rec_get_next(btr_cur_get_rec(cursor)))) {

		return nullptr;
	}

	page_cur_t	next_page_cursor;
	buf_block_t*	next_block;
	page_t*		next_page;
	btr_cur_t	next_father_cursor;
	rec_t*		rec = nullptr;
	ulint		max_size;

	next_block = btr_block_get(*cursor->index, next_page_no, RW_X_LATCH,
				   page_is_leaf(page), mtr);
	if (UNIV_UNLIKELY(!next_block)) {
		return nullptr;
	}
	next_page = buf_block_get_frame(next_block);
	const bool is_leaf = page_is_leaf(next_page);

	if (!btr_page_get_father(cursor->index, next_block, mtr,
				 &next_father_cursor)) {
		return nullptr;
	}

	ulint up_match = 0, low_match = 0;

	if (page_cur_search_with_match(next_block, cursor->index, tuple,
				       PAGE_CUR_LE, &up_match, &low_match,
				       &next_page_cursor, nullptr)) {
		return nullptr;
	}

	max_size = page_get_max_insert_size_after_reorganize(next_page, 1);

	/* Extends gap lock for the next page */
	if (is_leaf && cursor->index->has_locking()) {
		lock_update_node_pointer(block, next_block);
	}

	rec = page_cur_tuple_insert(
		&next_page_cursor, tuple, cursor->index, offsets, &heap,
		n_ext, mtr);

	if (!rec) {
		if (is_leaf
		    && next_block->page.zip.ssize
		    && !dict_index_is_clust(cursor->index)
		    && !cursor->index->table->is_temporary()) {
			/* Reset the IBUF_BITMAP_FREE bits, because
			page_cur_tuple_insert() will have attempted page
			reorganize before failing. */
			ibuf_reset_free_bits(next_block);
		}
		return nullptr;
	}

	ibool	compressed;
	dberr_t	err;
	ulint	level = btr_page_get_level(next_page);

	/* adjust cursor position */
	*btr_cur_get_page_cur(cursor) = next_page_cursor;

	ut_ad(btr_cur_get_rec(cursor) == page_get_infimum_rec(next_page));
	ut_ad(page_rec_get_next(page_get_infimum_rec(next_page)) == rec);

	/* We have to change the parent node pointer */

	compressed = btr_cur_pessimistic_delete(
		&err, TRUE, &next_father_cursor,
		BTR_CREATE_FLAG, false, mtr);

	if (err != DB_SUCCESS) {
		return nullptr;
	}

	if (!compressed) {
		btr_cur_compress_if_useful(&next_father_cursor, false, mtr);
	}

	dtuple_t*	node_ptr = dict_index_build_node_ptr(
		cursor->index, rec, next_block->page.id().page_no(),
		heap, level);

	if (btr_insert_on_non_leaf_level(flags, cursor->index, level + 1,
					 node_ptr, mtr) != DB_SUCCESS) {
		return nullptr;
	}

	ut_ad(rec_offs_validate(rec, cursor->index, *offsets));

	if (is_leaf
	    && !dict_index_is_clust(cursor->index)
	    && !cursor->index->table->is_temporary()) {
		/* Update the free bits of the B-tree page in the
		insert buffer bitmap. */

		if (next_block->page.zip.ssize) {
			ibuf_update_free_bits_zip(next_block, mtr);
		} else {
			ibuf_update_free_bits_if_full(
				next_block, max_size,
				rec_offs_size(*offsets) + PAGE_DIR_SLOT_SIZE);
		}
	}

	return(rec);
}

/*************************************************************//**
Moves record list end to another page. Moved records include
split_rec.

IMPORTANT: The caller will have to update IBUF_BITMAP_FREE
if new_block is a compressed leaf page in a secondary index.
This has to be done either within the same mini-transaction,
or by invoking ibuf_reset_free_bits() before mtr_commit().

@return error code */
static
dberr_t
page_move_rec_list_end(
/*===================*/
	buf_block_t*	new_block,	/*!< in/out: index page where to move */
	buf_block_t*	block,		/*!< in: index page from where to move */
	rec_t*		split_rec,	/*!< in: first record to move */
	dict_index_t*	index,		/*!< in: record descriptor */
	mtr_t*		mtr)		/*!< in: mtr */
{
	page_t*		new_page	= buf_block_get_frame(new_block);
	ulint		old_data_size;
	ulint		new_data_size;
	ulint		old_n_recs;
	ulint		new_n_recs;

	ut_ad(!dict_index_is_spatial(index));

	old_data_size = page_get_data_size(new_page);
	old_n_recs = page_get_n_recs(new_page);
#ifdef UNIV_ZIP_DEBUG
	{
		page_zip_des_t*	new_page_zip
			= buf_block_get_page_zip(new_block);
		page_zip_des_t*	page_zip
			= buf_block_get_page_zip(block);
		ut_a(!new_page_zip == !page_zip);
		ut_a(!new_page_zip
		     || page_zip_validate(new_page_zip, new_page, index));
		ut_a(!page_zip
		     || page_zip_validate(page_zip, page_align(split_rec),
					  index));
	}
#endif /* UNIV_ZIP_DEBUG */

	dberr_t err;
	if (!page_copy_rec_list_end(new_block, block,
				    split_rec, index, mtr, &err)) {
		return err;
	}

	new_data_size = page_get_data_size(new_page);
	new_n_recs = page_get_n_recs(new_page);

	ut_ad(new_data_size >= old_data_size);

	return page_delete_rec_list_end(split_rec, block, index,
					new_n_recs - old_n_recs,
					new_data_size - old_data_size, mtr);
}

/*************************************************************//**
Moves record list start to another page. Moved records do not include
split_rec.

IMPORTANT: The caller will have to update IBUF_BITMAP_FREE
if new_block is a compressed leaf page in a secondary index.
This has to be done either within the same mini-transaction,
or by invoking ibuf_reset_free_bits() before mtr_commit().

@return error code */
static
dberr_t
page_move_rec_list_start(
/*=====================*/
	buf_block_t*	new_block,	/*!< in/out: index page where to move */
	buf_block_t*	block,		/*!< in/out: page containing split_rec */
	rec_t*		split_rec,	/*!< in: first record not to move */
	dict_index_t*	index,		/*!< in: record descriptor */
	mtr_t*		mtr)		/*!< in: mtr */
{
  dberr_t err;
  if (page_copy_rec_list_start(new_block, block, split_rec, index, mtr, &err))
    page_delete_rec_list_start(split_rec, block, index, mtr);
  return err;
}

/*************************************************************//**
Splits an index page to halves and inserts the tuple. It is assumed
that mtr holds an x-latch to the index tree. NOTE: the tree x-latch is
released within this function! NOTE that the operation of this
function must always succeed, we cannot reverse it: therefore enough
free disk space (2 pages) must be guaranteed to be available before
this function is called.
@return inserted record or NULL if run out of space */
rec_t*
btr_page_split_and_insert(
/*======================*/
	ulint		flags,	/*!< in: undo logging and locking flags */
	btr_cur_t*	cursor,	/*!< in: cursor at which to insert; when the
				function returns, the cursor is positioned
				on the predecessor of the inserted record */
	rec_offs**	offsets,/*!< out: offsets on inserted record */
	mem_heap_t**	heap,	/*!< in/out: pointer to memory heap, or NULL */
	const dtuple_t*	tuple,	/*!< in: tuple to insert */
	ulint		n_ext,	/*!< in: number of externally stored columns */
	mtr_t*		mtr,	/*!< in: mtr */
	dberr_t*	err)	/*!< out: error code */
{
	buf_block_t*	block;
	page_t*		page;
	page_zip_des_t*	page_zip;
	buf_block_t*	new_block;
	page_t*		new_page;
	page_zip_des_t*	new_page_zip;
	rec_t*		split_rec;
	buf_block_t*	left_block;
	buf_block_t*	right_block;
	page_cur_t*	page_cursor;
	rec_t*		first_rec;
	byte*		buf = 0; /* remove warning */
	rec_t*		move_limit;
	ulint		n_iterations = 0;
	ulint		n_uniq;

	ut_ad(*err == DB_SUCCESS);
	ut_ad(dtuple_check_typed(tuple));

	if (cursor->index->is_spatial()) {
		/* Split rtree page and update parent */
		return rtr_page_split_and_insert(flags, cursor, offsets, heap,
						 tuple, n_ext, mtr, err);
	}

	if (!*heap) {
		*heap = mem_heap_create(1024);
	}
	n_uniq = dict_index_get_n_unique_in_tree(cursor->index);
func_start:
	mem_heap_empty(*heap);
	*offsets = NULL;

	ut_ad(mtr->memo_contains_flagged(&cursor->index->lock, MTR_MEMO_X_LOCK
					 | MTR_MEMO_SX_LOCK));
	ut_ad(!dict_index_is_online_ddl(cursor->index)
	      || (flags & BTR_CREATE_FLAG)
	      || dict_index_is_clust(cursor->index));
	ut_ad(cursor->index->lock.have_u_or_x());

	block = btr_cur_get_block(cursor);
	page = buf_block_get_frame(block);
	page_zip = buf_block_get_page_zip(block);

	ut_ad(mtr->memo_contains_flagged(block, MTR_MEMO_PAGE_X_FIX));
	ut_ad(!page_is_empty(page));

	/* try to insert to the next page if possible before split */
	if (rec_t* rec = btr_insert_into_right_sibling(
		    flags, cursor, offsets, *heap, tuple, n_ext, mtr)) {
		return(rec);
	}

	/* 1. Decide the split record; split_rec == NULL means that the
	tuple to be inserted should be the first record on the upper
	half-page */
	bool insert_left = false;
	uint32_t hint_page_no = block->page.id().page_no() + 1;
	byte direction = FSP_UP;

	if (n_iterations > 0) {
		split_rec = btr_page_get_split_rec(cursor, tuple, n_ext);

		if (split_rec == NULL) {
			insert_left = btr_page_tuple_smaller(
				cursor, tuple, offsets, n_uniq, heap);
		}
	} else if (btr_page_get_split_rec_to_right(cursor, &split_rec)) {
	} else if ((split_rec = btr_page_get_split_rec_to_left(cursor))) {
		direction = FSP_DOWN;
		hint_page_no -= 2;
	} else {
		/* If there is only one record in the index page, we
		can't split the node in the middle by default. We need
		to determine whether the new record will be inserted
		to the left or right. */

		if (page_get_n_recs(page) > 1) {
			split_rec = page_get_middle_rec(page);
		} else if (btr_page_tuple_smaller(cursor, tuple,
						  offsets, n_uniq, heap)) {
			split_rec = page_rec_get_next(
				page_get_infimum_rec(page));
		} else {
			split_rec = NULL;
			goto got_split_rec;
		}

		if (UNIV_UNLIKELY(!split_rec)) {
			*err = DB_CORRUPTION;
			return nullptr;
		}
	}

got_split_rec:
	/* 2. Allocate a new page to the index */
	const uint16_t page_level = btr_page_get_level(page);
	new_block = btr_page_alloc(cursor->index, hint_page_no, direction,
				   page_level, mtr, mtr, err);

	if (!new_block) {
		return nullptr;
	}

	new_page = buf_block_get_frame(new_block);
	new_page_zip = buf_block_get_page_zip(new_block);

	if (page_level && UNIV_LIKELY_NULL(new_page_zip)) {
		/* ROW_FORMAT=COMPRESSED non-leaf pages are not expected
		to contain FIL_NULL in FIL_PAGE_PREV at this stage. */
		memset_aligned<4>(new_page + FIL_PAGE_PREV, 0, 4);
	}
	btr_page_create(new_block, new_page_zip, cursor->index,
			page_level, mtr);
	/* Only record the leaf level page splits. */
	if (!page_level) {
		cursor->index->stat_defrag_n_page_split ++;
		cursor->index->stat_defrag_modified_counter ++;
		btr_defragment_save_defrag_stats_if_needed(cursor->index);
	}

	/* 3. Calculate the first record on the upper half-page, and the
	first record (move_limit) on original page which ends up on the
	upper half */

	if (split_rec) {
		first_rec = move_limit = split_rec;

		*offsets = rec_get_offsets(split_rec, cursor->index, *offsets,
					   page_is_leaf(page)
					   ? cursor->index->n_core_fields : 0,
					   n_uniq, heap);

		insert_left = cmp_dtuple_rec(tuple, split_rec, *offsets) < 0;

		if (!insert_left && new_page_zip && n_iterations > 0) {
			/* If a compressed page has already been split,
			avoid further splits by inserting the record
			to an empty page. */
			split_rec = NULL;
			goto insert_empty;
		}
	} else if (insert_left) {
		if (UNIV_UNLIKELY(!n_iterations)) {
corrupted:
			*err = DB_CORRUPTION;
			return nullptr;
		}
		first_rec = page_rec_get_next(page_get_infimum_rec(page));
insert_move_limit:
		move_limit = page_rec_get_next(btr_cur_get_rec(cursor));
		if (UNIV_UNLIKELY(!first_rec || !move_limit)) {
			goto corrupted;
		}
	} else {
insert_empty:
		ut_ad(!split_rec);
		ut_ad(!insert_left);
		buf = UT_NEW_ARRAY_NOKEY(
			byte,
			rec_get_converted_size(cursor->index, tuple, n_ext));

		first_rec = rec_convert_dtuple_to_rec(buf, cursor->index,
						      tuple, n_ext);
		goto insert_move_limit;
	}

	/* 4. Do first the modifications in the tree structure */

	/* FIXME: write FIL_PAGE_PREV,FIL_PAGE_NEXT in new_block earlier! */
	*err = btr_attach_half_pages(flags, cursor->index, block,
				     first_rec, new_block, direction, mtr);

	if (UNIV_UNLIKELY(*err != DB_SUCCESS)) {
		return nullptr;
	}

	/* If the split is made on the leaf level and the insert will fit
	on the appropriate half-page, we may release the tree x-latch.
	We can then move the records after releasing the tree latch,
	thus reducing the tree latch contention. */
	const bool insert_will_fit = !new_page_zip
		&& btr_page_insert_fits(cursor, split_rec, offsets, tuple,
					n_ext, heap);
	if (!split_rec && !insert_left) {
		UT_DELETE_ARRAY(buf);
		buf = NULL;
	}

	if (!srv_read_only_mode
	    && insert_will_fit
	    && page_is_leaf(page)
	    && !dict_index_is_online_ddl(cursor->index)) {

		mtr->memo_release(&cursor->index->lock,
				  MTR_MEMO_X_LOCK | MTR_MEMO_SX_LOCK);

		/* NOTE: We cannot release root block latch here, because it
		has segment header and already modified in most of cases.*/
	}

	/* 5. Move then the records to the new page */
	if (direction == FSP_DOWN) {
		/*		fputs("Split left\n", stderr); */

		if (0
#ifdef UNIV_ZIP_COPY
		    || page_zip
#endif /* UNIV_ZIP_COPY */
		    || (*err = page_move_rec_list_start(new_block, block,
							move_limit,
							cursor->index, mtr))) {
			if (*err != DB_FAIL) {
				return nullptr;
			}

			/* For some reason, compressing new_block failed,
			even though it should contain fewer records than
			the original page.  Copy the page byte for byte
			and then delete the records from both pages
			as appropriate.  Deleting will always succeed. */
			ut_a(new_page_zip);

			page_zip_copy_recs(new_block,
					   page_zip, page, cursor->index, mtr);
			*err = page_delete_rec_list_end(move_limit
							- page + new_page,
							new_block,
							cursor->index,
							ULINT_UNDEFINED,
							ULINT_UNDEFINED, mtr);
			if (*err != DB_SUCCESS) {
				return nullptr;
			}

			/* Update the lock table and possible hash index. */
			if (cursor->index->has_locking()) {
				lock_move_rec_list_start(
					new_block, block, move_limit,
					new_page + PAGE_NEW_INFIMUM);
			}

			btr_search_move_or_delete_hash_entries(
				new_block, block);

			/* Delete the records from the source page. */

			page_delete_rec_list_start(move_limit, block,
						   cursor->index, mtr);
		}

		left_block = new_block;
		right_block = block;

		if (cursor->index->has_locking()) {
			lock_update_split_left(right_block, left_block);
		}
	} else {
		/*		fputs("Split right\n", stderr); */

		if (0
#ifdef UNIV_ZIP_COPY
		    || page_zip
#endif /* UNIV_ZIP_COPY */
		    || (*err = page_move_rec_list_end(new_block, block,
						      move_limit,
						      cursor->index, mtr))) {
			if (*err != DB_FAIL) {
				return nullptr;
			}

			/* For some reason, compressing new_page failed,
			even though it should contain fewer records than
			the original page.  Copy the page byte for byte
			and then delete the records from both pages
			as appropriate.  Deleting will always succeed. */
			ut_a(new_page_zip);

			page_zip_copy_recs(new_block,
					   page_zip, page, cursor->index, mtr);
			page_delete_rec_list_start(move_limit - page
						   + new_page, new_block,
						   cursor->index, mtr);

			/* Update the lock table and possible hash index. */
			if (cursor->index->has_locking()) {
				lock_move_rec_list_end(new_block, block,
						       move_limit);
			}

			btr_search_move_or_delete_hash_entries(
				new_block, block);

			/* Delete the records from the source page. */

			*err = page_delete_rec_list_end(move_limit, block,
							cursor->index,
							ULINT_UNDEFINED,
							ULINT_UNDEFINED, mtr);
			if (*err != DB_SUCCESS) {
				return nullptr;
			}
		}

		left_block = block;
		right_block = new_block;

		if (cursor->index->has_locking()) {
			lock_update_split_right(right_block, left_block);
		}
	}

#ifdef UNIV_ZIP_DEBUG
	if (page_zip) {
		ut_a(page_zip_validate(page_zip, page, cursor->index));
		ut_a(page_zip_validate(new_page_zip, new_page, cursor->index));
	}
#endif /* UNIV_ZIP_DEBUG */

	/* At this point, split_rec, move_limit and first_rec may point
	to garbage on the old page. */

	/* 6. The split and the tree modification is now completed. Decide the
	page where the tuple should be inserted */
	rec_t* rec;
	buf_block_t* const insert_block = insert_left
		? left_block : right_block;

	/* 7. Reposition the cursor for insert and try insertion */
	page_cursor = btr_cur_get_page_cur(cursor);

	ulint up_match = 0, low_match = 0;

	if (page_cur_search_with_match(insert_block, cursor->index, tuple,
				       PAGE_CUR_LE, &up_match, &low_match,
				       page_cursor, nullptr)) {
		*err = DB_CORRUPTION;
		return nullptr;
	}

	rec = page_cur_tuple_insert(page_cursor, tuple, cursor->index,
				    offsets, heap, n_ext, mtr);

#ifdef UNIV_ZIP_DEBUG
	{
		page_t*		insert_page
			= buf_block_get_frame(insert_block);

		page_zip_des_t*	insert_page_zip
			= buf_block_get_page_zip(insert_block);

		ut_a(!insert_page_zip
		     || page_zip_validate(insert_page_zip, insert_page,
					  cursor->index));
	}
#endif /* UNIV_ZIP_DEBUG */

	if (rec != NULL) {

		goto func_exit;
	}

	/* 8. If insert did not fit, try page reorganization.
	For compressed pages, page_cur_tuple_insert() will have
	attempted this already. */

	if (page_cur_get_page_zip(page_cursor)) {
		goto insert_failed;
	}

	*err = btr_page_reorganize(page_cursor, cursor->index, mtr);

	if (*err != DB_SUCCESS) {
		return nullptr;
	}

	rec = page_cur_tuple_insert(page_cursor, tuple, cursor->index,
				    offsets, heap, n_ext, mtr);

	if (rec == NULL) {
		/* The insert did not fit on the page: loop back to the
		start of the function for a new split */
insert_failed:
		/* We play safe and reset the free bits for new_page */
		if (!dict_index_is_clust(cursor->index)
		    && !cursor->index->table->is_temporary()) {
			ibuf_reset_free_bits(new_block);
			ibuf_reset_free_bits(block);
		}

		n_iterations++;
		ut_ad(n_iterations < 2
		      || buf_block_get_page_zip(insert_block));
		ut_ad(!insert_will_fit);

		goto func_start;
	}

func_exit:
	/* Insert fit on the page: update the free bits for the
	left and right pages in the same mtr */

	if (!dict_index_is_clust(cursor->index)
	    && !cursor->index->table->is_temporary()
	    && page_is_leaf(page)) {

		ibuf_update_free_bits_for_two_pages_low(
			left_block, right_block, mtr);
	}

	MONITOR_INC(MONITOR_INDEX_SPLIT);

	ut_ad(page_validate(buf_block_get_frame(left_block), cursor->index));
	ut_ad(page_validate(buf_block_get_frame(right_block), cursor->index));

	ut_ad(!rec || rec_offs_validate(rec, cursor->index, *offsets));
	return(rec);
}

/** Remove a page from the level list of pages.
@param[in]	block		page to remove
@param[in]	index		index tree
@param[in,out]	mtr		mini-transaction */
dberr_t btr_level_list_remove(const buf_block_t& block,
                              const dict_index_t& index, mtr_t* mtr)
{
	ut_ad(mtr->memo_contains_flagged(&block, MTR_MEMO_PAGE_X_FIX));
	ut_ad(block.zip_size() == index.table->space->zip_size());
	ut_ad(index.table->space->id == block.page.id().space());
	/* Get the previous and next page numbers of page */

	const page_t* page = block.page.frame;
	const uint32_t	prev_page_no = btr_page_get_prev(page);
	const uint32_t	next_page_no = btr_page_get_next(page);

	/* Update page links of the level */
	dberr_t err;

	if (prev_page_no != FIL_NULL) {
		buf_block_t*	prev_block = btr_block_get(
			index, prev_page_no, RW_X_LATCH, page_is_leaf(page),
			mtr, &err);
		if (UNIV_UNLIKELY(!prev_block)) {
			return err;
		}
		if (UNIV_UNLIKELY(memcmp_aligned<4>(prev_block->page.frame
						    + FIL_PAGE_NEXT,
						    page + FIL_PAGE_OFFSET,
						    4))) {
			return DB_CORRUPTION;
		}
		btr_page_set_next(prev_block, next_page_no, mtr);
	}

	if (next_page_no != FIL_NULL) {
		buf_block_t*	next_block = btr_block_get(
			index, next_page_no, RW_X_LATCH, page_is_leaf(page),
			mtr, &err);

		if (UNIV_UNLIKELY(!next_block)) {
			return err;
		}
		if (UNIV_UNLIKELY(memcmp_aligned<4>(next_block->page.frame
						    + FIL_PAGE_PREV,
						    page + FIL_PAGE_OFFSET,
						    4))) {
			return DB_CORRUPTION;
		}
		btr_page_set_prev(next_block, prev_page_no, mtr);
	}

	return DB_SUCCESS;
}

/*************************************************************//**
If page is the only on its level, this function moves its records to the
father page, thus reducing the tree height.
@return father block */
buf_block_t*
btr_lift_page_up(
	dict_index_t*	index,	/*!< in: index tree */
	buf_block_t*	block,	/*!< in: page which is the only on its level;
				must not be empty: use
				btr_discard_only_page_on_level if the last
				record from the page should be removed */
	mtr_t*		mtr,	/*!< in/out: mini-transaction */
	dberr_t*	err)	/*!< out: error code */
{
	buf_block_t*	father_block;
	ulint		page_level;
	page_zip_des_t*	father_page_zip;
	page_t*		page		= buf_block_get_frame(block);
	ulint		root_page_no;
	buf_block_t*	blocks[BTR_MAX_LEVELS];
	ulint		n_blocks;	/*!< last used index in blocks[] */
	ulint		i;
	bool		lift_father_up;
	buf_block_t*	block_orig	= block;

	ut_ad(!page_has_siblings(page));
	ut_ad(mtr->memo_contains_flagged(block, MTR_MEMO_PAGE_X_FIX));

	page_level = btr_page_get_level(page);
	root_page_no = dict_index_get_page(index);

	{
		btr_cur_t	cursor;
		rec_offs*	offsets	= NULL;
		mem_heap_t*	heap	= mem_heap_create(
			sizeof(*offsets)
			* (REC_OFFS_HEADER_SIZE + 1 + 1
			   + unsigned(index->n_fields)));
		buf_block_t*	b;

		if (dict_index_is_spatial(index)) {
			offsets = rtr_page_get_father_block(
				NULL, heap, index, block, mtr,
				NULL, &cursor);
		} else {
			offsets = btr_page_get_father_block(offsets, heap,
							    index, block,
							    mtr, &cursor);
		}
		father_block = btr_cur_get_block(&cursor);
		father_page_zip = buf_block_get_page_zip(father_block);

		n_blocks = 0;

		/* Store all ancestor pages so we can reset their
		levels later on.  We have to do all the searches on
		the tree now because later on, after we've replaced
		the first level, the tree is in an inconsistent state
		and can not be searched. */
		for (b = father_block;
		     b->page.id().page_no() != root_page_no; ) {
			ut_a(n_blocks < BTR_MAX_LEVELS);

			if (dict_index_is_spatial(index)) {
				offsets = rtr_page_get_father_block(
					NULL, heap, index, b, mtr,
					NULL, &cursor);
			} else {
				offsets = btr_page_get_father_block(offsets,
								    heap,
								    index, b,
								    mtr,
								    &cursor);
			}

			blocks[n_blocks++] = b = btr_cur_get_block(&cursor);
		}

		lift_father_up = (n_blocks && page_level == 0);
		if (lift_father_up) {
			/* The father page also should be the only on its level (not
			root). We should lift up the father page at first.
			Because the leaf page should be lifted up only for root page.
			The freeing page is based on page_level (==0 or !=0)
			to choose segment. If the page_level is changed ==0 from !=0,
			later freeing of the page doesn't find the page allocation
			to be freed.*/

			block = father_block;
			page = buf_block_get_frame(block);
			page_level = btr_page_get_level(page);

			ut_ad(!page_has_siblings(page));
			ut_ad(mtr->memo_contains_flagged(block,
							 MTR_MEMO_PAGE_X_FIX));

			father_block = blocks[0];
			father_page_zip = buf_block_get_page_zip(father_block);
		}

		mem_heap_free(heap);
	}

	btr_search_drop_page_hash_index(block);

	/* Make the father empty */
	btr_page_empty(father_block, father_page_zip, index, page_level, mtr);
	/* btr_page_empty() is supposed to zero-initialize the field. */
	ut_ad(!page_get_instant(father_block->page.frame));

	if (index->is_instant()
	    && father_block->page.id().page_no() == root_page_no) {
		ut_ad(!father_page_zip);
		btr_set_instant(father_block, *index, mtr);
	}

	page_level++;

	/* Copy the records to the father page one by one. */
	if (0
#ifdef UNIV_ZIP_COPY
	    || father_page_zip
#endif /* UNIV_ZIP_COPY */
	    || !page_copy_rec_list_end(father_block, block,
				       page_get_infimum_rec(page),
				       index, mtr, err)) {
		switch (*err) {
		case DB_SUCCESS:
			break;
		case DB_FAIL:
			*err = DB_SUCCESS;
			break;
		default:
			return nullptr;
		}

		const page_zip_des_t*	page_zip
			= buf_block_get_page_zip(block);
		ut_a(father_page_zip);
		ut_a(page_zip);

		/* Copy the page byte for byte. */
		page_zip_copy_recs(father_block,
				   page_zip, page, index, mtr);

		/* Update the lock table and possible hash index. */

		if (index->has_locking()) {
			lock_move_rec_list_end(father_block, block,
					       page_get_infimum_rec(page));
		}

		/* Also update the predicate locks */
		if (dict_index_is_spatial(index)) {
			lock_prdt_rec_move(father_block, block->page.id());
		} else {
			btr_search_move_or_delete_hash_entries(
				father_block, block);
		}
	}

	if (index->has_locking()) {
		const page_id_t id{block->page.id()};
		/* Free predicate page locks on the block */
		if (index->is_spatial()) {
			lock_sys.prdt_page_free_from_discard(id);
		} else {
			lock_update_copy_and_discard(*father_block, id);
		}
	}

	/* Go upward to root page, decrementing levels by one. */
	for (i = lift_father_up ? 1 : 0; i < n_blocks; i++, page_level++) {
		ut_ad(btr_page_get_level(blocks[i]->page.frame)
		      == page_level + 1);
		btr_page_set_level(blocks[i], page_level, mtr);
	}

	if (dict_index_is_spatial(index)) {
		rtr_check_discard_page(index, NULL, block);
	}

	/* Free the file page */
	btr_page_free(index, block, mtr);

	/* We play it safe and reset the free bits for the father */
	if (!dict_index_is_clust(index)
	    && !index->table->is_temporary()) {
		ibuf_reset_free_bits(father_block);
	}
	ut_ad(page_validate(father_block->page.frame, index));
	ut_ad(btr_check_node_ptr(index, father_block, mtr));

	return(lift_father_up ? block_orig : father_block);
}

/*************************************************************//**
Tries to merge the page first to the left immediate brother if such a
brother exists, and the node pointers to the current page and to the brother
reside on the same page. If the left brother does not satisfy these
conditions, looks at the right brother. If the page is the only one on that
level lifts the records of the page to the father page, thus reducing the
tree height. It is assumed that mtr holds an x-latch on the tree and on the
page. If cursor is on the leaf level, mtr must also hold x-latches to the
brothers, if they exist.
@return error code */
dberr_t
btr_compress(
/*=========*/
	btr_cur_t*	cursor,	/*!< in/out: cursor on the page to merge
				or lift; the page must not be empty:
				when deleting records, use btr_discard_page()
				if the page would become empty */
	bool		adjust,	/*!< in: whether the cursor position should be
				adjusted even when compression occurs */
	mtr_t*		mtr)	/*!< in/out: mini-transaction */
{
	dict_index_t*	index;
	buf_block_t*	merge_block = nullptr;
	page_t*		merge_page = nullptr;
	page_zip_des_t*	merge_page_zip;
	ibool		is_left;
	buf_block_t*	block;
	page_t*		page;
	btr_cur_t	father_cursor;
	mem_heap_t*	heap;
	rec_offs*	offsets;
	ulint		nth_rec = 0; /* remove bogus warning */
	bool		mbr_changed = false;
#ifdef UNIV_DEBUG
	bool		leftmost_child;
#endif
	DBUG_ENTER("btr_compress");

	block = btr_cur_get_block(cursor);
	page = btr_cur_get_page(cursor);
	index = btr_cur_get_index(cursor);

	ut_ad(mtr->memo_contains_flagged(&index->lock, MTR_MEMO_X_LOCK
					 | MTR_MEMO_SX_LOCK));
	ut_ad(mtr->memo_contains_flagged(block, MTR_MEMO_PAGE_X_FIX));

	MONITOR_INC(MONITOR_INDEX_MERGE_ATTEMPTS);

	const uint32_t left_page_no = btr_page_get_prev(page);
	const uint32_t right_page_no = btr_page_get_next(page);
	dberr_t err = DB_SUCCESS;

	ut_ad(page_is_leaf(page) || left_page_no != FIL_NULL
	      || (REC_INFO_MIN_REC_FLAG & rec_get_info_bits(
			  page_rec_get_next(page_get_infimum_rec(page)),
			  page_is_comp(page))));

	heap = mem_heap_create(100);

	if (dict_index_is_spatial(index)) {
		offsets = rtr_page_get_father_block(
			NULL, heap, index, block, mtr, cursor, &father_cursor);
		ut_ad(cursor->page_cur.block->page.id() == block->page.id());
		rec_t*  my_rec = father_cursor.page_cur.rec;

		ulint page_no = btr_node_ptr_get_child_page_no(my_rec, offsets);

		if (page_no != block->page.id().page_no()) {
			ib::info() << "father positioned on page "
				<< page_no << "instead of "
				<< block->page.id().page_no();
			offsets = btr_page_get_father_block(
				NULL, heap, index, block, mtr, &father_cursor);
		}
	} else {
		offsets = btr_page_get_father_block(
			NULL, heap, index, block, mtr, &father_cursor);
	}

	if (adjust) {
		nth_rec = page_rec_get_n_recs_before(btr_cur_get_rec(cursor));
		if (UNIV_UNLIKELY(!nth_rec || nth_rec == ULINT_UNDEFINED)) {
			err = DB_CORRUPTION;
			goto err_exit;
		}
	}

	if (left_page_no == FIL_NULL && right_page_no == FIL_NULL) {
		/* The page is the only one on the level, lift the records
		to the father */

		merge_block = btr_lift_page_up(index, block, mtr, &err);
		goto func_exit;
	}

	ut_d(leftmost_child =
		left_page_no != FIL_NULL
		&& (page_rec_get_next(
			page_get_infimum_rec(
				btr_cur_get_page(&father_cursor)))
		    == btr_cur_get_rec(&father_cursor)));

	/* Decide the page to which we try to merge and which will inherit
	the locks */

	is_left = btr_can_merge_with_page(cursor, left_page_no,
					  &merge_block, mtr);

	DBUG_EXECUTE_IF("ib_always_merge_right", is_left = FALSE;);
retry:
	if (!is_left
	   && !btr_can_merge_with_page(cursor, right_page_no, &merge_block,
				       mtr)) {
		if (!merge_block) {
			merge_page = NULL;
		}
cannot_merge:
		err = DB_FAIL;
		goto err_exit;
	}

	merge_page = buf_block_get_frame(merge_block);

	if (UNIV_UNLIKELY(memcmp_aligned<4>(merge_page + (is_left
							  ? FIL_PAGE_NEXT
							  : FIL_PAGE_PREV),
					    block->page.frame
					    + FIL_PAGE_OFFSET, 4))) {
		err = DB_CORRUPTION;
		goto err_exit;
	}

	ut_ad(page_validate(merge_page, index));

	merge_page_zip = buf_block_get_page_zip(merge_block);
#ifdef UNIV_ZIP_DEBUG
	if (merge_page_zip) {
		const page_zip_des_t*	page_zip
			= buf_block_get_page_zip(block);
		ut_a(page_zip);
		ut_a(page_zip_validate(merge_page_zip, merge_page, index));
		ut_a(page_zip_validate(page_zip, page, index));
	}
#endif /* UNIV_ZIP_DEBUG */

	/* Move records to the merge page */
	if (is_left) {
		btr_cur_t	cursor2;
		rtr_mbr_t	new_mbr;
		rec_offs*	offsets2 = NULL;

		/* For rtree, we need to update father's mbr. */
		if (index->is_spatial()) {
			/* We only support merge pages with the same parent
			page */
			if (!rtr_check_same_block(
				index, &cursor2,
				btr_cur_get_block(&father_cursor),
				merge_block, heap)) {
				is_left = false;
				goto retry;
			}

			/* Set rtr_info for cursor2, since it is
			necessary in recursive page merge. */
			cursor2.rtr_info = cursor->rtr_info;
			cursor2.tree_height = cursor->tree_height;

			offsets2 = rec_get_offsets(
				btr_cur_get_rec(&cursor2), index, NULL,
				page_is_leaf(btr_cur_get_page(&cursor2))
				? index->n_fields : 0,
				ULINT_UNDEFINED, &heap);

			/* Check if parent entry needs to be updated */
			mbr_changed = rtr_merge_mbr_changed(
				&cursor2, &father_cursor,
				offsets2, offsets, &new_mbr);
		}

		rec_t*	orig_pred = page_copy_rec_list_start(
			merge_block, block, page_get_supremum_rec(page),
			index, mtr, &err);

		if (!orig_pred) {
			goto err_exit;
		}

		btr_search_drop_page_hash_index(block);

		/* Remove the page from the level list */
		err = btr_level_list_remove(*block, *index, mtr);

		if (UNIV_UNLIKELY(err != DB_SUCCESS)) {
			goto err_exit;
		}

		const page_id_t id{block->page.id()};

		if (dict_index_is_spatial(index)) {
			rec_t*  my_rec = father_cursor.page_cur.rec;

			ulint page_no = btr_node_ptr_get_child_page_no(
						my_rec, offsets);

			if (page_no != block->page.id().page_no()) {
				ib::fatal() << "father positioned on "
					<< page_no << " instead of "
					<< block->page.id().page_no();
			}

			if (mbr_changed) {
				rtr_update_mbr_field(
					&cursor2, offsets2, &father_cursor,
					merge_page, &new_mbr, NULL, mtr);
			} else {
				rtr_node_ptr_delete(&father_cursor, mtr);
			}

			/* No GAP lock needs to be worrying about */
			lock_sys.prdt_page_free_from_discard(id);
		} else {
			err = btr_cur_node_ptr_delete(&father_cursor, mtr);
			if (UNIV_UNLIKELY(err != DB_SUCCESS)) {
				goto err_exit;
			}
			if (index->has_locking()) {
				lock_update_merge_left(
					*merge_block, orig_pred, id);
			}
		}

		if (adjust) {
			ulint n = page_rec_get_n_recs_before(orig_pred);
			if (UNIV_UNLIKELY(!n || n == ULINT_UNDEFINED)) {
				err = DB_CORRUPTION;
				goto err_exit;
			}
			nth_rec += n;
		}
	} else {
		rec_t*		orig_succ;
		ibool		compressed;
		dberr_t		err;
		btr_cur_t	cursor2;
					/* father cursor pointing to node ptr
					of the right sibling */
		byte		fil_page_prev[4];

		if (dict_index_is_spatial(index)) {
			cursor2.rtr_info = NULL;

			/* For spatial index, we disallow merge of blocks
			with different parents, since the merge would need
			to update entry (for MBR and Primary key) in the
			parent of block being merged */
			if (!rtr_check_same_block(
				index, &cursor2,
				btr_cur_get_block(&father_cursor),
				merge_block, heap)) {
				goto cannot_merge;
			}

			/* Set rtr_info for cursor2, since it is
			necessary in recursive page merge. */
			cursor2.rtr_info = cursor->rtr_info;
			cursor2.tree_height = cursor->tree_height;
		} else if (!btr_page_get_father(index, merge_block, mtr,
						&cursor2)) {
			goto cannot_merge;
		}

		if (merge_page_zip && left_page_no == FIL_NULL) {

			/* The function page_zip_compress(), which will be
			invoked by page_copy_rec_list_end() below,
			requires that FIL_PAGE_PREV be FIL_NULL.
			Clear the field, but prepare to restore it. */
			static_assert(FIL_PAGE_PREV % 8 == 0, "alignment");
			memcpy(fil_page_prev, merge_page + FIL_PAGE_PREV, 4);
			compile_time_assert(FIL_NULL == 0xffffffffU);
			memset_aligned<4>(merge_page + FIL_PAGE_PREV, 0xff, 4);
		}

		orig_succ = page_copy_rec_list_end(merge_block, block,
						   page_get_infimum_rec(page),
						   cursor->index, mtr, &err);

		if (!orig_succ) {
			ut_a(merge_page_zip);
			if (left_page_no == FIL_NULL) {
				/* FIL_PAGE_PREV was restored from
				merge_page_zip. */
				ut_ad(!memcmp(fil_page_prev,
					      merge_page + FIL_PAGE_PREV, 4));
			}
			goto err_exit;
		}

		btr_search_drop_page_hash_index(block);

		if (merge_page_zip && left_page_no == FIL_NULL) {

			/* Restore FIL_PAGE_PREV in order to avoid an assertion
			failure in btr_level_list_remove(), which will set
			the field again to FIL_NULL.  Even though this makes
			merge_page and merge_page_zip inconsistent for a
			split second, it is harmless, because the pages
			are X-latched. */
			memcpy(merge_page + FIL_PAGE_PREV, fil_page_prev, 4);
		}

		/* Remove the page from the level list */
		err = btr_level_list_remove(*block, *index, mtr);

		if (UNIV_UNLIKELY(err != DB_SUCCESS)) {
			goto err_exit;
		}

		ut_ad(btr_node_ptr_get_child_page_no(
			      btr_cur_get_rec(&father_cursor), offsets)
		      == block->page.id().page_no());

		/* Replace the address of the old child node (= page) with the
		address of the merge page to the right */
		btr_node_ptr_set_child_page_no(
			btr_cur_get_block(&father_cursor),
			btr_cur_get_rec(&father_cursor),
			offsets, right_page_no, mtr);

#ifdef UNIV_DEBUG
		if (!page_is_leaf(page) && left_page_no == FIL_NULL) {
			ut_ad(REC_INFO_MIN_REC_FLAG & rec_get_info_bits(
				page_rec_get_next(page_get_infimum_rec(
					buf_block_get_frame(merge_block))),
				page_is_comp(page)));
		}
#endif /* UNIV_DEBUG */

		/* For rtree, we need to update father's mbr. */
		if (index->is_spatial()) {
			rec_offs* offsets2;
			ulint	rec_info;

			offsets2 = rec_get_offsets(
				btr_cur_get_rec(&cursor2), index, NULL,
				page_is_leaf(btr_cur_get_page(&cursor2))
				? index->n_fields : 0,
				ULINT_UNDEFINED, &heap);

			ut_ad(btr_node_ptr_get_child_page_no(
				btr_cur_get_rec(&cursor2), offsets2)
				== right_page_no);

			rec_info = rec_get_info_bits(
				btr_cur_get_rec(&father_cursor),
				rec_offs_comp(offsets));
			if (rec_info & REC_INFO_MIN_REC_FLAG) {
				/* When the father node ptr is minimal rec,
				we will keep it and delete the node ptr of
				merge page. */
				rtr_merge_and_update_mbr(&father_cursor,
							 &cursor2,
							 offsets, offsets2,
							 merge_page, mtr);
			} else {
				/* Otherwise, we will keep the node ptr of
				merge page and delete the father node ptr.
				This is for keeping the rec order in upper
				level. */
				rtr_merge_and_update_mbr(&cursor2,
							 &father_cursor,
							 offsets2, offsets,
							 merge_page, mtr);
			}
			const page_id_t id{block->page.id()};
			lock_sys.prdt_page_free_from_discard(id);
		} else {

			compressed = btr_cur_pessimistic_delete(&err, TRUE,
								&cursor2,
								BTR_CREATE_FLAG,
								false, mtr);
			ut_a(err == DB_SUCCESS);

			if (!compressed) {
				btr_cur_compress_if_useful(&cursor2, false,
							   mtr);
			}

			if (index->has_locking()) {
				lock_update_merge_right(
					merge_block, orig_succ, block);
			}
		}
	}

	if (!dict_index_is_clust(index)
	    && !index->table->is_temporary()
	    && page_is_leaf(merge_page)) {
		/* Update the free bits of the B-tree page in the
		insert buffer bitmap.  This has to be done in a
		separate mini-transaction that is committed before the
		main mini-transaction.  We cannot update the insert
		buffer bitmap in this mini-transaction, because
		btr_compress() can be invoked recursively without
		committing the mini-transaction in between.  Since
		insert buffer bitmap pages have a lower rank than
		B-tree pages, we must not access other pages in the
		same mini-transaction after accessing an insert buffer
		bitmap page. */

		/* The free bits in the insert buffer bitmap must
		never exceed the free space on a page.  It is safe to
		decrement or reset the bits in the bitmap in a
		mini-transaction that is committed before the
		mini-transaction that affects the free space. */

		/* It is unsafe to increment the bits in a separately
		committed mini-transaction, because in crash recovery,
		the free bits could momentarily be set too high. */

		if (merge_block->zip_size()) {
			/* Because the free bits may be incremented
			and we cannot update the insert buffer bitmap
			in the same mini-transaction, the only safe
			thing we can do here is the pessimistic
			approach: reset the free bits. */
			ibuf_reset_free_bits(merge_block);
		} else {
			/* On uncompressed pages, the free bits will
			never increase here.  Thus, it is safe to
			write the bits accurately in a separate
			mini-transaction. */
			ibuf_update_free_bits_if_full(merge_block,
						      srv_page_size,
						      ULINT_UNDEFINED);
		}
	}

	ut_ad(page_validate(merge_page, index));
#ifdef UNIV_ZIP_DEBUG
	ut_a(!merge_page_zip || page_zip_validate(merge_page_zip, merge_page,
						  index));
#endif /* UNIV_ZIP_DEBUG */

	if (dict_index_is_spatial(index)) {
		rtr_check_discard_page(index, NULL, block);
	}

	/* Free the file page */
	err = btr_page_free(index, block, mtr);
        if (err == DB_SUCCESS) {
		ut_ad(leftmost_child
		      || btr_check_node_ptr(index, merge_block, mtr));
func_exit:
		if (adjust) {
			ut_ad(nth_rec > 0);
			if (rec_t* nth
			    = page_rec_get_nth(merge_block->page.frame,
					       nth_rec)) {
				btr_cur_position(index, nth,
						 merge_block, cursor);
			} else {
				err = DB_CORRUPTION;
				goto err_exit;
			}
		}

		MONITOR_INC(MONITOR_INDEX_MERGE_SUCCESSFUL);
        } else {
err_exit:
		/* We play it safe and reset the free bits. */
		if (merge_block && merge_block->zip_size()
                    && page_is_leaf(merge_block->page.frame)
                    && !index->is_clust()) {
			ibuf_reset_free_bits(merge_block);
                }
        }

	mem_heap_free(heap);
	DBUG_RETURN(err);
}

/*************************************************************//**
Discards a page that is the only page on its level.  This will empty
the whole B-tree, leaving just an empty root page.  This function
should almost never be reached, because btr_compress(), which is invoked in
delete operations, calls btr_lift_page_up() to flatten the B-tree. */
ATTRIBUTE_COLD
static
void
btr_discard_only_page_on_level(
/*===========================*/
	dict_index_t*	index,	/*!< in: index tree */
	buf_block_t*	block,	/*!< in: page which is the only on its level */
	mtr_t*		mtr)	/*!< in: mtr */
{
	ulint		page_level = 0;

	ut_ad(!index->is_dummy);

	/* Save the PAGE_MAX_TRX_ID from the leaf page. */
	const trx_id_t max_trx_id = page_get_max_trx_id(block->page.frame);
	const rec_t* r = page_rec_get_next(
		page_get_infimum_rec(block->page.frame));
	/* In the caller we checked that a valid key exists in the page,
	because we were able to look up a parent page. */
	ut_ad(r);
	ut_ad(rec_is_metadata(r, *index) == index->is_instant());

	while (block->page.id().page_no() != dict_index_get_page(index)) {
		btr_cur_t	cursor;
		buf_block_t*	father;
		const page_t*	page	= buf_block_get_frame(block);

		ut_a(page_get_n_recs(page) == 1);
		ut_a(page_level == btr_page_get_level(page));
		ut_a(!page_has_siblings(page));
		ut_ad(fil_page_index_page_check(page));
		ut_ad(block->page.id().space() == index->table->space->id);
		ut_ad(mtr->memo_contains_flagged(block, MTR_MEMO_PAGE_X_FIX));
		btr_search_drop_page_hash_index(block);

		if (index->is_spatial()) {
			/* Check any concurrent search having this page */
			rtr_check_discard_page(index, NULL, block);
			if (!rtr_page_get_father(index, block, mtr, nullptr,
						 &cursor)) {
				return;
			}
		} else {
			if (!btr_page_get_father(index, block, mtr, &cursor)) {
				return;
			}
		}
		father = btr_cur_get_block(&cursor);

		if (index->has_locking()) {
			lock_update_discard(
				father, PAGE_HEAP_NO_SUPREMUM, block);
		}

		/* Free the file page */
		if (btr_page_free(index, block, mtr) != DB_SUCCESS) {
			return;
		}

		block = father;
		page_level++;
	}

	/* block is the root page, which must be empty, except
	for the node pointer to the (now discarded) block(s). */
	ut_ad(!page_has_siblings(block->page.frame));

	mem_heap_t* heap = nullptr;
	const rec_t* rec = nullptr;
	rec_offs* offsets = nullptr;
	if (index->table->instant || index->must_avoid_clear_instant_add()) {
		if (!rec_is_metadata(r, *index)) {
		} else if (!index->table->instant
			   || rec_is_alter_metadata(r, *index)) {
			heap = mem_heap_create(srv_page_size);
			offsets = rec_get_offsets(r, index, nullptr,
						  index->n_core_fields,
						  ULINT_UNDEFINED, &heap);
			rec = rec_copy(mem_heap_alloc(heap,
						      rec_offs_size(offsets)),
				       r, offsets);
			rec_offs_make_valid(rec, index, true, offsets);
		}
	}

	btr_page_empty(block, buf_block_get_page_zip(block), index, 0, mtr);
	ut_ad(page_is_leaf(buf_block_get_frame(block)));
	/* btr_page_empty() is supposed to zero-initialize the field. */
	ut_ad(!page_get_instant(block->page.frame));

	if (index->is_primary()) {
		if (rec) {
			page_cur_t cur;
			page_cur_set_before_first(block, &cur);
			DBUG_ASSERT(index->table->instant);
			DBUG_ASSERT(rec_is_alter_metadata(rec, *index));
			btr_set_instant(block, *index, mtr);
			rec = page_cur_insert_rec_low(&cur, index, rec,
						      offsets, mtr);
			ut_ad(rec);
			mem_heap_free(heap);
		} else if (index->is_instant()) {
			index->clear_instant_add();
		}
	} else if (!index->table->is_temporary()) {
		/* We play it safe and reset the free bits for the root */
		ibuf_reset_free_bits(block);

		ut_a(max_trx_id);
		page_set_max_trx_id(block,
				    buf_block_get_page_zip(block),
				    max_trx_id, mtr);
	}
}

/*************************************************************//**
Discards a page from a B-tree. This is used to remove the last record from
a B-tree page: the whole page must be removed at the same time. This cannot
be used for the root page, which is allowed to be empty. */
dberr_t
btr_discard_page(
/*=============*/
	btr_cur_t*	cursor,	/*!< in: cursor on the page to discard: not on
				the root page */
	mtr_t*		mtr)	/*!< in: mtr */
{
	dict_index_t*	index;
	buf_block_t*	merge_block;
	buf_block_t*	block;
	btr_cur_t	parent_cursor;

	block = btr_cur_get_block(cursor);
	index = btr_cur_get_index(cursor);

	ut_ad(dict_index_get_page(index) != block->page.id().page_no());

	ut_ad(mtr->memo_contains_flagged(&index->lock, MTR_MEMO_X_LOCK
					 | MTR_MEMO_SX_LOCK));
	ut_ad(mtr->memo_contains_flagged(block, MTR_MEMO_PAGE_X_FIX));

	MONITOR_INC(MONITOR_INDEX_DISCARD);

	if (index->is_spatial()
	    ? !rtr_page_get_father(index, block, mtr, cursor, &parent_cursor)
	    : !btr_page_get_father(index, block, mtr, &parent_cursor)) {
		return DB_CORRUPTION;
	}

	/* Decide the page which will inherit the locks */

	const uint32_t left_page_no = btr_page_get_prev(block->page.frame);
	const uint32_t right_page_no = btr_page_get_next(block->page.frame);

	ut_d(bool parent_is_different = false);
	if (left_page_no != FIL_NULL) {
		dberr_t err;
		merge_block = btr_block_get(*index, left_page_no, RW_X_LATCH,
					    true, mtr, &err);
		if (UNIV_UNLIKELY(!merge_block)) {
			return err;
		}

		if (UNIV_UNLIKELY(memcmp_aligned<4>(merge_block->page.frame
						    + FIL_PAGE_NEXT,
						    block->page.frame
						    + FIL_PAGE_OFFSET, 4))) {
			return DB_CORRUPTION;
		}

		ut_d(parent_is_different =
			(page_rec_get_next(
				page_get_infimum_rec(
					btr_cur_get_page(
						&parent_cursor)))
			 == btr_cur_get_rec(&parent_cursor)));
	} else if (right_page_no != FIL_NULL) {
		dberr_t err;
		merge_block = btr_block_get(*index, right_page_no, RW_X_LATCH,
					    true, mtr, &err);
		if (UNIV_UNLIKELY(!merge_block)) {
			return err;
		}
		if (UNIV_UNLIKELY(memcmp_aligned<4>(merge_block->page.frame
						    + FIL_PAGE_PREV,
						    block->page.frame
						    + FIL_PAGE_OFFSET, 4))) {
			return DB_CORRUPTION;
		}

		ut_d(parent_is_different = page_rec_is_supremum(
			page_rec_get_next(btr_cur_get_rec(&parent_cursor))));
		if (page_is_leaf(merge_block->page.frame)) {
		} else if (rec_t* node_ptr =
                           page_rec_get_next(page_get_infimum_rec(
					   merge_block->page.frame))) {
			ut_ad(page_rec_is_user_rec(node_ptr));
			/* We have to mark the leftmost node pointer as the
			predefined minimum record. */
			btr_set_min_rec_mark<true>(node_ptr, *merge_block,
						   mtr);
		} else {
			return DB_CORRUPTION;
		}
	} else {
		btr_discard_only_page_on_level(index, block, mtr);
		return DB_SUCCESS;
	}

	if (UNIV_UNLIKELY(memcmp_aligned<2>(&merge_block->page.frame
					    [PAGE_HEADER + PAGE_LEVEL],
					    &block->page.frame
					    [PAGE_HEADER + PAGE_LEVEL], 2))) {
		return DB_CORRUPTION;
	}

	btr_search_drop_page_hash_index(block);

	if (dict_index_is_spatial(index)) {
		rtr_node_ptr_delete(&parent_cursor, mtr);
	} else if (dberr_t err =
		   btr_cur_node_ptr_delete(&parent_cursor, mtr)) {
		return err;
	}

	/* Remove the page from the level list */
	if (dberr_t err = btr_level_list_remove(*block, *index, mtr)) {
		return err;
	}

#ifdef UNIV_ZIP_DEBUG
	{
		page_zip_des_t*	merge_page_zip
			= buf_block_get_page_zip(merge_block);
		ut_a(!merge_page_zip
		     || page_zip_validate(merge_page_zip,
					  merge_block->page.frame, index));
	}
#endif /* UNIV_ZIP_DEBUG */

	if (index->has_locking()) {
		if (left_page_no != FIL_NULL) {
			lock_update_discard(merge_block, PAGE_HEAP_NO_SUPREMUM,
					    block);
		} else {
			lock_update_discard(merge_block,
					    lock_get_min_heap_no(merge_block),
					    block);
		}

		if (index->is_spatial()) {
			rtr_check_discard_page(index, cursor, block);
		}
	}

	/* Free the file page */
	dberr_t err = btr_page_free(index, block, mtr);

	if (err == DB_SUCCESS) {
		/* btr_check_node_ptr() needs parent block latched.
		If the merge_block's parent block is not same,
		we cannot use btr_check_node_ptr() */
		ut_ad(parent_is_different
		      || btr_check_node_ptr(index, merge_block, mtr));

		if (btr_cur_get_block(&parent_cursor)->page.id().page_no()
		    == index->page
		    && !page_has_siblings(btr_cur_get_page(&parent_cursor))
		    && page_get_n_recs(btr_cur_get_page(&parent_cursor))
		    == 1) {
			btr_lift_page_up(index, merge_block, mtr, &err);
		}
	}

	return err;
}

#ifdef UNIV_BTR_PRINT
/*************************************************************//**
Prints size info of a B-tree. */
void
btr_print_size(
/*===========*/
	dict_index_t*	index)	/*!< in: index tree */
{
	page_t*		root;
	fseg_header_t*	seg;
	mtr_t		mtr;

	if (dict_index_is_ibuf(index)) {
		fputs("Sorry, cannot print info of an ibuf tree:"
		      " use ibuf functions\n", stderr);

		return;
	}

	mtr_start(&mtr);

	root = btr_root_get(index, &mtr);

	seg = root + PAGE_HEADER + PAGE_BTR_SEG_TOP;

	fputs("INFO OF THE NON-LEAF PAGE SEGMENT\n", stderr);
	fseg_print(seg, &mtr);

	if (!dict_index_is_ibuf(index)) {

		seg = root + PAGE_HEADER + PAGE_BTR_SEG_LEAF;

		fputs("INFO OF THE LEAF PAGE SEGMENT\n", stderr);
		fseg_print(seg, &mtr);
	}

	mtr_commit(&mtr);
}

/************************************************************//**
Prints recursively index tree pages. */
static
void
btr_print_recursive(
/*================*/
	dict_index_t*	index,	/*!< in: index tree */
	buf_block_t*	block,	/*!< in: index page */
	ulint		width,	/*!< in: print this many entries from start
				and end */
	mem_heap_t**	heap,	/*!< in/out: heap for rec_get_offsets() */
	rec_offs**	offsets,/*!< in/out: buffer for rec_get_offsets() */
	mtr_t*		mtr)	/*!< in: mtr */
{
	const page_t*	page	= buf_block_get_frame(block);
	page_cur_t	cursor;
	ulint		n_recs;
	ulint		i	= 0;
	mtr_t		mtr2;

	ut_ad(mtr->memo_contains_flagged(block, MTR_MEMO_PAGE_SX_FIX));

	ib::info() << "NODE ON LEVEL " << btr_page_get_level(page)
		<< " page " << block->page.id;

	page_print(block, index, width, width);

	n_recs = page_get_n_recs(page);

	page_cur_set_before_first(block, &cursor);
	page_cur_move_to_next(&cursor);

	while (!page_cur_is_after_last(&cursor)) {

		if (page_is_leaf(page)) {

			/* If this is the leaf level, do nothing */

		} else if ((i <= width) || (i >= n_recs - width)) {

			const rec_t*	node_ptr;

			mtr_start(&mtr2);

			node_ptr = page_cur_get_rec(&cursor);

			*offsets = rec_get_offsets(
				node_ptr, index, *offsets, 0,
				ULINT_UNDEFINED, heap);
			if (buf_block_t *child =
			    btr_node_ptr_get_child(node_ptr, index, *offsets,
						   &mtr2)) {
				btr_print_recursive(index, child, width, heap,
						    offsets, &mtr2);
			}
			mtr_commit(&mtr2);
		}

		page_cur_move_to_next(&cursor);
		i++;
	}
}

/**************************************************************//**
Prints directories and other info of all nodes in the tree. */
void
btr_print_index(
/*============*/
	dict_index_t*	index,	/*!< in: index */
	ulint		width)	/*!< in: print this many entries from start
				and end */
{
	mtr_t		mtr;
	buf_block_t*	root;
	mem_heap_t*	heap	= NULL;
	rec_offs	offsets_[REC_OFFS_NORMAL_SIZE];
	rec_offs*	offsets	= offsets_;
	rec_offs_init(offsets_);

	fputs("--------------------------\n"
	      "INDEX TREE PRINT\n", stderr);

	mtr_start(&mtr);

	root = btr_root_block_get(index, RW_SX_LATCH, &mtr);

	btr_print_recursive(index, root, width, &heap, &offsets, &mtr);
	if (heap) {
		mem_heap_free(heap);
	}

	mtr_commit(&mtr);

	ut_ad(btr_validate_index(index, 0));
}
#endif /* UNIV_BTR_PRINT */

#ifdef UNIV_DEBUG
/************************************************************//**
Checks that the node pointer to a page is appropriate.
@return TRUE */
ibool
btr_check_node_ptr(
/*===============*/
	dict_index_t*	index,	/*!< in: index tree */
	buf_block_t*	block,	/*!< in: index page */
	mtr_t*		mtr)	/*!< in: mtr */
{
	mem_heap_t*	heap;
	dtuple_t*	tuple;
	rec_offs*	offsets;
	btr_cur_t	cursor;
	page_t*		page = buf_block_get_frame(block);

	ut_ad(mtr->memo_contains_flagged(block, MTR_MEMO_PAGE_X_FIX));

	if (dict_index_get_page(index) == block->page.id().page_no()) {

		return(TRUE);
	}

	heap = mem_heap_create(256);

	if (dict_index_is_spatial(index)) {
		offsets = rtr_page_get_father_block(NULL, heap, index, block, mtr,
						    NULL, &cursor);
	} else {
		offsets = btr_page_get_father_block(NULL, heap, index, block, mtr,
						    &cursor);
	}

	if (page_is_leaf(page)) {

		goto func_exit;
	}

	tuple = dict_index_build_node_ptr(
		index, page_rec_get_next(page_get_infimum_rec(page)), 0, heap,
		btr_page_get_level(page));

	/* For spatial index, the MBR in the parent rec could be different
	with that of first rec of child, their relationship should be
	"WITHIN" relationship */
	if (dict_index_is_spatial(index)) {
		ut_a(!cmp_dtuple_rec_with_gis(
			tuple, btr_cur_get_rec(&cursor),
			PAGE_CUR_WITHIN));
	} else {
		ut_a(!cmp_dtuple_rec(tuple, btr_cur_get_rec(&cursor), offsets));
	}
func_exit:
	mem_heap_free(heap);

	return(TRUE);
}
#endif /* UNIV_DEBUG */

/************************************************************//**
Display identification information for a record. */
static
void
btr_index_rec_validate_report(
/*==========================*/
	const page_t*		page,	/*!< in: index page */
	const rec_t*		rec,	/*!< in: index record */
	const dict_index_t*	index)	/*!< in: index */
{
	ib::info() << "Record in index " << index->name
		<< " of table " << index->table->name
		<< ", page " << page_id_t(page_get_space_id(page),
					  page_get_page_no(page))
		<< ", at offset " << page_offset(rec);
}

/************************************************************//**
Checks the size and number of fields in a record based on the definition of
the index.
@return TRUE if ok */
ibool
btr_index_rec_validate(
/*===================*/
	const rec_t*		rec,		/*!< in: index record */
	const dict_index_t*	index,		/*!< in: index */
	ibool			dump_on_error)	/*!< in: TRUE if the function
						should print hex dump of record
						and page on error */
{
	ulint		len;
	const page_t*	page;
	mem_heap_t*	heap	= NULL;
	rec_offs	offsets_[REC_OFFS_NORMAL_SIZE];
	rec_offs*	offsets	= offsets_;
	rec_offs_init(offsets_);

	page = page_align(rec);

	ut_ad(index->n_core_fields);

	if (index->is_ibuf()) {
		/* The insert buffer index tree can contain records from any
		other index: we cannot check the number of fields or
		their length */

		return(TRUE);
	}

#ifdef VIRTUAL_INDEX_DEBUG
	if (dict_index_has_virtual(index)) {
		fprintf(stderr, "index name is %s\n", index->name());
	}
#endif
	if ((ibool)!!page_is_comp(page) != dict_table_is_comp(index->table)) {
		btr_index_rec_validate_report(page, rec, index);

		ib::error() << "Compact flag=" << !!page_is_comp(page)
			<< ", should be " << dict_table_is_comp(index->table);

		return(FALSE);
	}

	const bool is_alter_metadata = page_is_leaf(page)
		&& !page_has_prev(page)
		&& index->is_primary() && index->table->instant
		&& rec == page_rec_get_next_const(page_get_infimum_rec(page));

	if (is_alter_metadata
	    && !rec_is_alter_metadata(rec, page_is_comp(page))) {
		btr_index_rec_validate_report(page, rec, index);

		ib::error() << "First record is not ALTER TABLE metadata";
		return FALSE;
	}

	if (!page_is_comp(page)) {
		const ulint n_rec_fields = rec_get_n_fields_old(rec);
		if (n_rec_fields == DICT_FLD__SYS_INDEXES__MERGE_THRESHOLD
		    && index->id == DICT_INDEXES_ID) {
			/* A record for older SYS_INDEXES table
			(missing merge_threshold column) is acceptable. */
		} else if (is_alter_metadata) {
			if (n_rec_fields != ulint(index->n_fields) + 1) {
				goto n_field_mismatch;
			}
		} else if (n_rec_fields < index->n_core_fields
			   || n_rec_fields > index->n_fields) {
n_field_mismatch:
			btr_index_rec_validate_report(page, rec, index);

			ib::error() << "Has " << rec_get_n_fields_old(rec)
				    << " fields, should have "
				    << index->n_core_fields << ".."
				    << index->n_fields;

			if (dump_on_error) {
				fputs("InnoDB: corrupt record ", stderr);
				rec_print_old(stderr, rec);
				putc('\n', stderr);
			}
			return(FALSE);
		}
	}

	offsets = rec_get_offsets(rec, index, offsets, page_is_leaf(page)
				  ? index->n_core_fields : 0,
				  ULINT_UNDEFINED, &heap);
	const dict_field_t* field = index->fields;
	ut_ad(rec_offs_n_fields(offsets)
	      == ulint(index->n_fields) + is_alter_metadata);

	for (unsigned i = 0; i < rec_offs_n_fields(offsets); i++) {
		rec_get_nth_field_offs(offsets, i, &len);

		ulint fixed_size;

		if (is_alter_metadata && i == index->first_user_field()) {
			fixed_size = FIELD_REF_SIZE;
			if (len != FIELD_REF_SIZE
			    || !rec_offs_nth_extern(offsets, i)) {
				goto len_mismatch;
			}

			continue;
		} else {
			fixed_size = dict_col_get_fixed_size(
				field->col, page_is_comp(page));
			if (rec_offs_nth_extern(offsets, i)) {
				const byte* data = rec_get_nth_field(
					rec, offsets, i, &len);
				len -= BTR_EXTERN_FIELD_REF_SIZE;
				ulint extern_len = mach_read_from_4(
					data + len + BTR_EXTERN_LEN + 4);
				if (fixed_size == extern_len) {
					goto next_field;
				}
			}
		}

		/* Note that if fixed_size != 0, it equals the
		length of a fixed-size column in the clustered index.
		We should adjust it here.
		A prefix index of the column is of fixed, but different
		length.  When fixed_size == 0, prefix_len is the maximum
		length of the prefix index column. */

		if (len_is_stored(len)
		    && (field->prefix_len
			? len > field->prefix_len
			: (fixed_size && len != fixed_size))) {
len_mismatch:
			btr_index_rec_validate_report(page, rec, index);
			ib::error	error;

			error << "Field " << i << " len is " << len
				<< ", should be " << fixed_size;

			if (dump_on_error) {
				error << "; ";
				rec_print(error.m_oss, rec,
					  rec_get_info_bits(
						  rec, rec_offs_comp(offsets)),
					  offsets);
			}
			if (heap) {
				mem_heap_free(heap);
			}
			return(FALSE);
		}
next_field:
		field++;
	}

#ifdef VIRTUAL_INDEX_DEBUG
	if (dict_index_has_virtual(index)) {
		rec_print_new(stderr, rec, offsets);
	}
#endif

	if (heap) {
		mem_heap_free(heap);
	}
	return(TRUE);
}

/************************************************************//**
Checks the size and number of fields in records based on the definition of
the index.
@return true if ok */
static
bool
btr_index_page_validate(
/*====================*/
	buf_block_t*	block,	/*!< in: index page */
	dict_index_t*	index)	/*!< in: index */
{
	page_cur_t	cur;
#ifndef DBUG_OFF
	ulint		nth	= 1;
#endif /* !DBUG_OFF */

	page_cur_set_before_first(block, &cur);

	/* Directory slot 0 should only contain the infimum record. */
	DBUG_EXECUTE_IF("check_table_rec_next",
			ut_a(page_rec_get_nth_const(
				     page_cur_get_page(&cur), 0)
			     == cur.rec);
			ut_a(page_dir_slot_get_n_owned(
				     page_dir_get_nth_slot(
					     page_cur_get_page(&cur), 0))
			     == 1););

	while (page_cur_move_to_next(&cur)) {
		if (page_cur_is_after_last(&cur)) {
			return true;
		}

		if (!btr_index_rec_validate(cur.rec, index, TRUE)) {
			break;
		}

		/* Verify that page_rec_get_nth_const() is correctly
		retrieving each record. */
		DBUG_EXECUTE_IF("check_table_rec_next",
				ut_a(cur.rec == page_rec_get_nth_const(
					     page_cur_get_page(&cur),
					     page_rec_get_n_recs_before(
						     cur.rec)));
				ut_a(nth++ == page_rec_get_n_recs_before(
					     cur.rec)););
	}

	return false;
}

/************************************************************//**
Report an error on one page of an index tree. */
static
void
btr_validate_report1(
/*=================*/
	dict_index_t*		index,	/*!< in: index */
	ulint			level,	/*!< in: B-tree level */
	const buf_block_t*	block)	/*!< in: index page */
{
	ib::error	error;
	error << "In page " << block->page.id().page_no()
		<< " of index " << index->name
		<< " of table " << index->table->name;

	if (level > 0) {
		error << ", index tree level " << level;
	}
}

/************************************************************//**
Report an error on two pages of an index tree. */
static
void
btr_validate_report2(
/*=================*/
	const dict_index_t*	index,	/*!< in: index */
	ulint			level,	/*!< in: B-tree level */
	const buf_block_t*	block1,	/*!< in: first index page */
	const buf_block_t*	block2)	/*!< in: second index page */
{
  ib::error error;
  error << "In pages " << block1->page.id()
	<< " and " << block2->page.id() << " of index " << index->name
	<< " of table " << index->table->name;

  if (level)
    error << ", index tree level " << level;
}

/** Validate an index tree level. */
static
dberr_t
btr_validate_level(
/*===============*/
	dict_index_t*	index,	/*!< in: index tree */
	const trx_t*	trx,	/*!< in: transaction or NULL */
	ulint		level,	/*!< in: level number */
	bool		lockout)/*!< in: true if X-latch index is intended */
{
	buf_block_t*	block;
	page_t*		page;
	buf_block_t*	right_block = 0; /* remove warning */
	page_t*		right_page = 0; /* remove warning */
	page_t*		father_page;
	btr_cur_t	node_cur;
	btr_cur_t	right_node_cur;
	rec_t*		rec;
	page_cur_t	cursor;
	dtuple_t*	node_ptr_tuple;
	mtr_t		mtr;
	mem_heap_t*	heap	= mem_heap_create(256);
	rec_offs*	offsets	= NULL;
	rec_offs*	offsets2= NULL;
#ifdef UNIV_ZIP_DEBUG
	page_zip_des_t*	page_zip;
#endif /* UNIV_ZIP_DEBUG */
	ulint		savepoint = 0;
	ulint		savepoint2 = 0;
	uint32_t	parent_page_no = FIL_NULL;
	uint32_t	parent_right_page_no = FIL_NULL;
	bool		rightmost_child = false;

	mtr.start();

	if (!srv_read_only_mode) {
		if (lockout) {
			mtr_x_lock_index(index, &mtr);
		} else {
			mtr_sx_lock_index(index, &mtr);
		}
	}

	dberr_t err;
	block = btr_root_block_get(index, RW_SX_LATCH, &mtr, &err);
	if (!block) {
		mtr.commit();
		return err;
	}
	page = buf_block_get_frame(block);

	fil_space_t*		space	= index->table->space;

	while (level != btr_page_get_level(page)) {
		const rec_t*	node_ptr;
		switch (dberr_t e =
			fseg_page_is_allocated(space,
					       block->page.id().page_no())) {
		case DB_SUCCESS_LOCKED_REC:
			break;
		case DB_SUCCESS:
			btr_validate_report1(index, level, block);
			ib::warn() << "Page is free";
			e = DB_CORRUPTION;
			/* fall through */
		default:
			err = e;
		}
		ut_ad(index->table->space_id == block->page.id().space());
		ut_ad(block->page.id().space() == page_get_space_id(page));
#ifdef UNIV_ZIP_DEBUG
		page_zip = buf_block_get_page_zip(block);
		ut_a(!page_zip || page_zip_validate(page_zip, page, index));
#endif /* UNIV_ZIP_DEBUG */
		if (page_is_leaf(page)) {
corrupted:
			err = DB_CORRUPTION;
			goto invalid_page;
		}

		page_cur_set_before_first(block, &cursor);
		if (!(node_ptr = page_cur_move_to_next(&cursor))) {
			goto corrupted;
		}

		offsets = rec_get_offsets(node_ptr, index, offsets, 0,
					  ULINT_UNDEFINED, &heap);

		savepoint2 = mtr_set_savepoint(&mtr);
		block = btr_node_ptr_get_child(node_ptr, index, offsets, &mtr,
					       &err);
		if (!block) {
			break;
		}
		page = buf_block_get_frame(block);

		/* For R-Tree, since record order might not be the same as
		linked index page in the lower level, we need to travers
		backwards to get the first page rec in this level.
		This is only used for index validation. Spatial index
		does not use such scan for any of its DML or query
		operations  */
		if (dict_index_is_spatial(index)) {
			uint32_t left_page_no = btr_page_get_prev(page);

			while (left_page_no != FIL_NULL) {
				/* To obey latch order of tree blocks,
				we should release the right_block once to
				obtain lock of the uncle block. */
				mtr_release_block_at_savepoint(
					&mtr, savepoint2, block);

				savepoint2 = mtr_set_savepoint(&mtr);
				block = btr_block_get(*index, left_page_no,
						      RW_SX_LATCH, false,
						      &mtr, &err);
				if (!block) {
					goto invalid_page;
				}
				page = buf_block_get_frame(block);
				left_page_no = btr_page_get_prev(page);
			}
		}
	}

	/* Now we are on the desired level. Loop through the pages on that
	level. */

loop:
	if (!block) {
invalid_page:
func_exit:
		mem_heap_free(heap);
		return err;
	}

	mem_heap_empty(heap);
	offsets = offsets2 = NULL;

	if (!srv_read_only_mode) {
		if (lockout) {
			mtr_x_lock_index(index, &mtr);
		} else {
			mtr_sx_lock_index(index, &mtr);
		}
	}

	page = block->page.frame;

#ifdef UNIV_ZIP_DEBUG
	page_zip = buf_block_get_page_zip(block);
	ut_a(!page_zip || page_zip_validate(page_zip, page, index));
#endif /* UNIV_ZIP_DEBUG */

	if (DB_SUCCESS_LOCKED_REC
	    != fseg_page_is_allocated(space, block->page.id().page_no())) {
		btr_validate_report1(index, level, block);

		ib::warn() << "Page is marked as free";
		err = DB_CORRUPTION;
	} else if (btr_page_get_index_id(page) != index->id) {
		ib::error() << "Page index id " << btr_page_get_index_id(page)
			<< " != data dictionary index id " << index->id;
		err = DB_CORRUPTION;
	} else if (!page_validate(page, index)) {
		btr_validate_report1(index, level, block);
		err = DB_CORRUPTION;
	} else if (btr_page_get_level(page) != level) {
		btr_validate_report1(index, level, block);
		ib::error() << "Page level is not " << level;
		err = DB_CORRUPTION;
	} else if (level == 0 && !btr_index_page_validate(block, index)) {
		/* We are on level 0. Check that the records have the right
		number of fields, and field lengths are right. */
		err = DB_CORRUPTION;
	} else if (!page_is_empty(page)) {
	} else if (level) {
		btr_validate_report1(index, level, block);
		ib::error() << "Non-leaf page is empty";
	} else if (block->page.id().page_no() != index->page) {
		btr_validate_report1(index, level, block);
		ib::error() << "Empty leaf page is not index root";
	}

	uint32_t right_page_no = btr_page_get_next(page);
	uint32_t left_page_no = btr_page_get_prev(page);

	if (right_page_no != FIL_NULL) {
		const rec_t*	right_rec;
		savepoint = mtr_set_savepoint(&mtr);

		right_block = btr_block_get(*index, right_page_no, RW_SX_LATCH,
					    !level, &mtr, &err);
		if (!right_block) {
			btr_validate_report1(index, level, block);
			fputs("InnoDB: broken FIL_PAGE_NEXT link\n", stderr);
			goto invalid_page;
		}
		right_page = buf_block_get_frame(right_block);

		if (btr_page_get_prev(right_page) != page_get_page_no(page)) {
			btr_validate_report2(index, level, block, right_block);
			fputs("InnoDB: broken FIL_PAGE_NEXT"
			      " or FIL_PAGE_PREV links\n", stderr);
                        err = DB_CORRUPTION;
		}

		if (!(rec = page_rec_get_prev(page_get_supremum_rec(page)))) {
broken_links:
			btr_validate_report1(index, level, block);
			fputs("InnoDB: broken record links\n", stderr);
			goto invalid_page;
		}
		if (!(right_rec =
		      page_rec_get_next(page_get_infimum_rec(right_page)))) {
			goto broken_links;
		}

		offsets = rec_get_offsets(rec, index, offsets,
					  page_is_leaf(page)
					  ? index->n_core_fields : 0,
					  ULINT_UNDEFINED, &heap);
		offsets2 = rec_get_offsets(right_rec, index, offsets2,
					   page_is_leaf(right_page)
					   ? index->n_core_fields : 0,
					   ULINT_UNDEFINED, &heap);

		/* For spatial index, we cannot guarantee the key ordering
		across pages, so skip the record compare verification for
		now. Will enhanced in special R-Tree index validation scheme */
		if (!index->is_spatial()
		    && cmp_rec_rec(rec, right_rec,
				   offsets, offsets2, index) >= 0) {

			btr_validate_report2(index, level, block, right_block);

			fputs("InnoDB: records in wrong order"
			      " on adjacent pages\n", stderr);

			rec = page_rec_get_prev(page_get_supremum_rec(page));
			if (rec) {
				fputs("InnoDB: record ", stderr);
				rec_print(stderr, rec, index);
				putc('\n', stderr);
			}
			fputs("InnoDB: record ", stderr);
			rec = page_rec_get_next(
				page_get_infimum_rec(right_page));
			if (rec) {
				rec_print(stderr, rec, index);
			}
			putc('\n', stderr);
			err = DB_CORRUPTION;
		}
	}

	if (!level || left_page_no != FIL_NULL) {
	} else if (const rec_t* first =
		   page_rec_get_next_const(page_get_infimum_rec(page))) {
		if (!(REC_INFO_MIN_REC_FLAG
		      & rec_get_info_bits(first, page_is_comp(page)))) {
			btr_validate_report1(index, level, block);
			ib::error() << "Missing REC_INFO_MIN_REC_FLAG";
			err = DB_CORRUPTION;
		}
	} else {
		err = DB_CORRUPTION;
		goto node_ptr_fails;
	}

	/* Similarly skip the father node check for spatial index for now,
	for a couple of reasons:
	1) As mentioned, there is no ordering relationship between records
	in parent level and linked pages in the child level.
	2) Search parent from root is very costly for R-tree.
	We will add special validation mechanism for R-tree later (WL #7520) */
	if (!index->is_spatial()
	    && block->page.id().page_no() != index->page) {
		/* Check father node pointers */
		rec_t*	node_ptr
			= page_rec_get_next(page_get_infimum_rec(page));
		if (!node_ptr) {
			err = DB_CORRUPTION;
			goto node_ptr_fails;
		}

		btr_cur_position(index, node_ptr, block, &node_cur);
		offsets = btr_page_get_father_node_ptr_for_validate(
			offsets, heap, &node_cur, &mtr);

		father_page = btr_cur_get_page(&node_cur);
		node_ptr = btr_cur_get_rec(&node_cur);

		parent_page_no = page_get_page_no(father_page);
		parent_right_page_no = btr_page_get_next(father_page);
		rightmost_child = page_rec_is_supremum(
					page_rec_get_next(node_ptr));

		rec = page_rec_get_prev(page_get_supremum_rec(page));
		if (rec) {
			btr_cur_position(index, rec, block, &node_cur);

			offsets = btr_page_get_father_node_ptr_for_validate(
				offsets, heap, &node_cur, &mtr);
		} else {
			offsets = nullptr;
		}

		if (!offsets || node_ptr != btr_cur_get_rec(&node_cur)
		    || btr_node_ptr_get_child_page_no(node_ptr, offsets)
		    != block->page.id().page_no()) {

			btr_validate_report1(index, level, block);

			fputs("InnoDB: node pointer to the page is wrong\n",
			      stderr);

			fputs("InnoDB: node ptr ", stderr);
			rec_print(stderr, node_ptr, index);

			if (offsets) {
				rec = btr_cur_get_rec(&node_cur);
				fprintf(stderr, "\n"
					"InnoDB: node ptr child page n:o %u\n",
					btr_node_ptr_get_child_page_no(
						rec, offsets));
				fputs("InnoDB: record on page ", stderr);
				rec_print_new(stderr, rec, offsets);
				putc('\n', stderr);
			}

			err = DB_CORRUPTION;
			goto node_ptr_fails;
		}

		if (page_is_leaf(page)) {
		} else if (const rec_t* first_rec =
			   page_rec_get_next(page_get_infimum_rec(page))) {
			node_ptr_tuple = dict_index_build_node_ptr(
				index, first_rec,
				0, heap, btr_page_get_level(page));

			if (cmp_dtuple_rec(node_ptr_tuple, node_ptr,
					   offsets)) {
				btr_validate_report1(index, level, block);

				ib::error() << "Node ptrs differ on levels > 0";

				fputs("InnoDB: node ptr ",stderr);
				rec_print_new(stderr, node_ptr, offsets);
				fputs("InnoDB: first rec ", stderr);
				rec_print(stderr, first_rec, index);
				putc('\n', stderr);
				err = DB_CORRUPTION;
				goto node_ptr_fails;
			}
		} else {
			err = DB_CORRUPTION;
			goto node_ptr_fails;
		}

		if (left_page_no == FIL_NULL) {
			if (page_has_prev(father_page)
			    || node_ptr != page_rec_get_next(
				     page_get_infimum_rec(father_page))) {
				err = DB_CORRUPTION;
				goto node_ptr_fails;
			}
		}

		if (right_page_no == FIL_NULL) {
			if (page_has_next(father_page)
			    || node_ptr != page_rec_get_prev(
				     page_get_supremum_rec(father_page))) {
				err = DB_CORRUPTION;
				goto node_ptr_fails;
			}
		} else if (const rec_t* right_node_ptr
			   = page_rec_get_next(node_ptr)) {
			if (!lockout && rightmost_child) {

				/* To obey latch order of tree blocks,
				we should release the right_block once to
				obtain lock of the uncle block. */
				mtr_release_block_at_savepoint(
					&mtr, savepoint, right_block);

				if (parent_right_page_no != FIL_NULL) {
					btr_block_get(*index,
						      parent_right_page_no,
						      RW_SX_LATCH, false,
						      &mtr);
				}

				right_block = btr_block_get(*index,
							    right_page_no,
							    RW_SX_LATCH,
							    !level, &mtr,
							    &err);
				if (!right_block) {
					btr_validate_report1(index, level,
							     block);
					fputs("InnoDB: broken FIL_PAGE_NEXT"
					      " link\n", stderr);
					goto invalid_page;
				}
			}

			btr_cur_position(
				index,
				page_get_infimum_rec(right_block->page.frame),
				right_block, &right_node_cur);
			if (!page_cur_move_to_next(&right_node_cur.page_cur)) {
				goto node_pointer_corrupted;
			}

			offsets = btr_page_get_father_node_ptr_for_validate(
					offsets, heap, &right_node_cur, &mtr);

			if (right_node_ptr
			    != page_get_supremum_rec(father_page)) {

				if (btr_cur_get_rec(&right_node_cur)
				    != right_node_ptr) {
node_pointer_corrupted:
					err = DB_CORRUPTION;
					fputs("InnoDB: node pointer to"
					      " the right page is wrong\n",
					      stderr);

					btr_validate_report1(index, level,
							     block);
				}
			} else {
				page_t*	right_father_page
					= btr_cur_get_page(&right_node_cur);

				if (btr_cur_get_rec(&right_node_cur)
				    != page_rec_get_next(
					    page_get_infimum_rec(
						    right_father_page))) {
					err = DB_CORRUPTION;
					fputs("InnoDB: node pointer 2 to"
					      " the right page is wrong\n",
					      stderr);

					btr_validate_report1(index, level,
							     block);
				}

				if (page_get_page_no(right_father_page)
				    != btr_page_get_next(father_page)) {

					err = DB_CORRUPTION;
					fputs("InnoDB: node pointer 3 to"
					      " the right page is wrong\n",
					      stderr);

					btr_validate_report1(index, level,
							     block);
				}
			}
		} else {
			err = DB_CORRUPTION;
		}
	}

node_ptr_fails:
	/* Commit the mini-transaction to release the latch on 'page'.
	Re-acquire the latch on right_page, which will become 'page'
	on the next loop.  The page has already been checked. */
	mtr.commit();

	if (trx_is_interrupted(trx)) {
		/* On interrupt, return the current status. */
	} else if (right_page_no != FIL_NULL) {

		mtr.start();

		if (!lockout) {
			if (rightmost_child) {
				if (parent_right_page_no != FIL_NULL) {
					btr_block_get(*index,
						      parent_right_page_no,
						      RW_SX_LATCH, false,
						      &mtr);
				}
			} else if (parent_page_no != FIL_NULL) {
				btr_block_get(*index, parent_page_no,
					      RW_SX_LATCH, false, &mtr);
			}
		}

		block = btr_block_get(*index, right_page_no, RW_SX_LATCH,
				      !level, &mtr, &err);
		goto loop;
	}

	goto func_exit;
}

/**************************************************************//**
Checks the consistency of an index tree.
@return	DB_SUCCESS if ok, error code if not */
dberr_t
btr_validate_index(
/*===============*/
	dict_index_t*	index,	/*!< in: index */
	const trx_t*	trx)	/*!< in: transaction or NULL */
{
  /* Full Text index are implemented by auxiliary tables, not the B-tree */
  if (index->online_status != ONLINE_INDEX_COMPLETE ||
      (index->type & (DICT_FTS | DICT_CORRUPT)))
    return DB_SUCCESS;

  const bool lockout= index->is_spatial();

  mtr_t mtr;
  mtr.start();

  if (lockout)
    mtr_x_lock_index(index, &mtr);
  else
    mtr_sx_lock_index(index, &mtr);

  dberr_t err;
  if (page_t *root= btr_root_get(index, &mtr, &err))
    for (auto level= btr_page_get_level(root);; level--)
    {
      if (dberr_t err_level= btr_validate_level(index, trx, level, lockout))
        err= err_level;
      if (!level)
        break;
    }

  mtr.commit();
  return err;
}

/**************************************************************//**
Checks if the page in the cursor can be merged with given page.
If necessary, re-organize the merge_page.
@return	true if possible to merge. */
static
bool
btr_can_merge_with_page(
/*====================*/
	btr_cur_t*	cursor,		/*!< in: cursor on the page to merge */
	uint32_t	page_no,	/*!< in: a sibling page */
	buf_block_t**	merge_block,	/*!< out: the merge block */
	mtr_t*		mtr)		/*!< in: mini-transaction */
{
	dict_index_t*	index;
	page_t*		page;
	ulint		n_recs;
	ulint		data_size;
	ulint		max_ins_size_reorg;
	ulint		max_ins_size;
	buf_block_t*	mblock;
	page_t*		mpage;
	DBUG_ENTER("btr_can_merge_with_page");

	if (page_no == FIL_NULL) {
error:
		*merge_block = NULL;
		DBUG_RETURN(false);
	}

	index = btr_cur_get_index(cursor);
	page = btr_cur_get_page(cursor);

	mblock = btr_block_get(*index, page_no, RW_X_LATCH, page_is_leaf(page),
			       mtr);
	if (!mblock) {
		goto error;
	}
	mpage = buf_block_get_frame(mblock);

	n_recs = page_get_n_recs(page);
	data_size = page_get_data_size(page);

	max_ins_size_reorg = page_get_max_insert_size_after_reorganize(
		mpage, n_recs);

	if (data_size > max_ins_size_reorg) {
		goto error;
	}

	/* If compression padding tells us that merging will result in
	too packed up page i.e.: which is likely to cause compression
	failure then don't merge the pages. */
	if (mblock->page.zip.data && page_is_leaf(mpage)
	    && (page_get_data_size(mpage) + data_size
		>= dict_index_zip_pad_optimal_page_size(index))) {

		goto error;
	}

	max_ins_size = page_get_max_insert_size(mpage, n_recs);

	if (data_size > max_ins_size) {
		/* We have to reorganize mpage */
		if (btr_page_reorganize_block(page_zip_level, mblock, index,
					      mtr) != DB_SUCCESS) {
			goto error;
		}

		max_ins_size = page_get_max_insert_size(mpage, n_recs);

		ut_ad(page_validate(mpage, index));
		ut_ad(max_ins_size == max_ins_size_reorg);

		if (data_size > max_ins_size) {

			/* Add fault tolerance, though this should
			never happen */

			goto error;
		}
	}

	*merge_block = mblock;
	DBUG_RETURN(true);
}<|MERGE_RESOLUTION|>--- conflicted
+++ resolved
@@ -583,23 +583,13 @@
 dberr_t btr_page_free(dict_index_t* index, buf_block_t* block, mtr_t* mtr,
                       bool blob, bool space_latched)
 {
-<<<<<<< HEAD
   ut_ad(mtr->memo_contains_flagged(block, MTR_MEMO_PAGE_X_FIX));
-#ifdef BTR_CUR_HASH_ADAPT
-  if (block->index && !block->index->freed())
+#if defined BTR_CUR_HASH_ADAPT && defined UNIV_DEBUG
+  if (btr_search_check_marked_free_index(block))
   {
     ut_ad(!blob);
     ut_ad(page_is_leaf(block->page.frame));
   }
-=======
-	ut_ad(mtr->memo_contains_flagged(block, MTR_MEMO_PAGE_X_FIX));
-#if defined BTR_CUR_HASH_ADAPT && defined UNIV_DEBUG
-	if (block->index
-	    && !btr_search_check_marked_free_index(block)) {
-		ut_ad(!blob);
-		ut_ad(page_is_leaf(block->frame));
-	}
->>>>>>> 55c648a7
 #endif
   const uint32_t page{block->page.id().page_no()};
   ut_ad(index->table->space_id == block->page.id().space());
