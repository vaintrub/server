--- conflicted
+++ resolved
@@ -2878,13 +2878,7 @@
 					/*!< out: index where error
 					happened */
 {
-<<<<<<< HEAD
-	dict_index_t*	index;
-
 	ut_ad(mutex_own(&dict_sys.mutex));
-=======
-	ut_ad(mutex_own(&dict_sys->mutex));
->>>>>>> b96e4424
 
 	if (error) {
 		*error = FK_INDEX_NOT_FOUND;
