--- conflicted
+++ resolved
@@ -1,10 +1,6 @@
 /*****************************************************************************
 
-<<<<<<< HEAD
-Copyright (c) 1996, 2016, Oracle and/or its affiliates. All Rights Reserved.
-=======
 Copyright (c) 1996, 2018, Oracle and/or its affiliates. All Rights Reserved.
->>>>>>> da34c7de
 Copyright (c) 2012, Facebook Inc.
 Copyright (c) 2014, 2017, MariaDB Corporation.
 
@@ -3373,19 +3369,15 @@
 		    && dict_foreign_qualify_index(
 			    table, col_names, columns, n_cols,
 			    index, types_idx,
-<<<<<<< HEAD
 			    check_charsets, check_null,
-			    error, err_col_no,err_index)) {
+			    error, err_col_no,err_index)
+		    && (!(index->online_status ==
+				ONLINE_INDEX_ABORTED_DROPPED
+		       ||index->online_status == ONLINE_INDEX_ABORTED))) {
 			if (error) {
 				*error = DB_SUCCESS;
 			}
 
-=======
-			    check_charsets, check_null)
-		    && (!(index->online_status ==
-				ONLINE_INDEX_ABORTED_DROPPED
-		       ||index->online_status == ONLINE_INDEX_ABORTED))) {
->>>>>>> da34c7de
 			return(index);
 		}
 
