/*****************************************************************************

Copyright (c) 1996, 2018, Oracle and/or its affiliates. All Rights Reserved.
Copyright (c) 2012, Facebook Inc.
Copyright (c) 2013, 2022, MariaDB Corporation.

This program is free software; you can redistribute it and/or modify it under
the terms of the GNU General Public License as published by the Free Software
Foundation; version 2 of the License.

This program is distributed in the hope that it will be useful, but WITHOUT
ANY WARRANTY; without even the implied warranty of MERCHANTABILITY or FITNESS
FOR A PARTICULAR PURPOSE. See the GNU General Public License for more details.

You should have received a copy of the GNU General Public License along with
this program; if not, write to the Free Software Foundation, Inc.,
51 Franklin Street, Fifth Floor, Boston, MA 02110-1335 USA

*****************************************************************************/

/******************************************************************//**
@file dict/dict0mem.cc
Data dictionary memory object creation

Created 1/8/1996 Heikki Tuuri
***********************************************************************/

#include "ha_prototypes.h"
#include <mysql_com.h>

#include "dict0mem.h"
#include "rem0rec.h"
#include "data0type.h"
#include "mach0data.h"
#include "dict0dict.h"
#include "fts0priv.h"
#include "lock0lock.h"
#include "sync0sync.h"
#include "row0row.h"
#include "sql_string.h"
#include <iostream>

#define	DICT_HEAP_SIZE		100	/*!< initial memory heap size when
					creating a table or index object */

/** System databases */
static const char* innobase_system_databases[] = {
	"mysql/",
	"information_schema/",
	"performance_schema/",
	NullS
};

/** Determine if a table belongs to innobase_system_databases[]
@param[in]	name	database_name/table_name
@return	whether the database_name is in innobase_system_databases[] */
static bool dict_mem_table_is_system(const char *name)
{
	/* table has the following format: database/table
	and some system table are of the form SYS_* */
	if (!strchr(name, '/')) {
		return true;
	}
	size_t table_len = strlen(name);
	const char *system_db;
	int i = 0;
	while ((system_db = innobase_system_databases[i++])
	       && (system_db != NullS)) {
		size_t len = strlen(system_db);
		if (table_len > len && !strncmp(name, system_db, len)) {
			return true;
		}
	}
	return false;
}

/** The start of the table basename suffix for partitioned tables */
const char table_name_t::part_suffix[4]
#ifdef _WIN32
= "#p#";
#else
= "#P#";
#endif

/** Display an identifier.
@param[in,out]	s	output stream
@param[in]	id_name	SQL identifier (other than table name)
@return the output stream */
std::ostream&
operator<<(
	std::ostream&		s,
	const id_name_t&	id_name)
{
	const char	q	= '`';
	const char*	c	= id_name;
	s << q;
	for (; *c != 0; c++) {
		if (*c == q) {
			s << *c;
		}
		s << *c;
	}
	s << q;
	return(s);
}

/** Display a table name.
@param[in,out]	s		output stream
@param[in]	table_name	table name
@return the output stream */
std::ostream&
operator<<(
	std::ostream&		s,
	const table_name_t&	table_name)
{
	return(s << ut_get_name(NULL, table_name.m_name));
}

bool dict_col_t::same_encoding(uint16_t a, uint16_t b)
{
  if (const CHARSET_INFO *acs= get_charset(a, MYF(MY_WME)))
    if (const CHARSET_INFO *bcs= get_charset(b, MYF(MY_WME)))
      return Charset(bcs).encoding_allows_reinterpret_as(acs);
  return false;
}

/** Create a table memory object.
@param name     table name
@param space    tablespace
@param n_cols   total number of columns (both virtual and non-virtual)
@param n_v_cols number of virtual columns
@param flags    table flags
@param flags2   table flags2
@return own: table object */
dict_table_t *dict_mem_table_create(const char *name, fil_space_t *space,
                                    ulint n_cols, ulint n_v_cols, ulint flags,
                                    ulint flags2)
{
	dict_table_t*	table;
	mem_heap_t*	heap;

	ut_ad(name);
	ut_ad(!space
	      || space->purpose == FIL_TYPE_TABLESPACE
	      || space->purpose == FIL_TYPE_TEMPORARY
	      || space->purpose == FIL_TYPE_IMPORT);
	ut_a(dict_tf2_is_valid(flags, flags2));
	ut_a(!(flags2 & DICT_TF2_UNUSED_BIT_MASK));

	heap = mem_heap_create(DICT_HEAP_SIZE);

	table = static_cast<dict_table_t*>(
		mem_heap_zalloc(heap, sizeof(*table)));

	lock_table_lock_list_init(&table->locks);

	UT_LIST_INIT(table->indexes, &dict_index_t::indexes);
#ifdef BTR_CUR_HASH_ADAPT
	UT_LIST_INIT(table->freed_indexes, &dict_index_t::indexes);
#endif /* BTR_CUR_HASH_ADAPT */

	table->heap = heap;

	ut_d(table->magic_n = DICT_TABLE_MAGIC_N);

	table->flags = static_cast<unsigned>(flags)
		& ((1U << DICT_TF_BITS) - 1);
	table->flags2 = static_cast<unsigned>(flags2)
		& ((1U << DICT_TF2_BITS) - 1);
	table->name.m_name = mem_strdup(name);
	table->is_system_db = dict_mem_table_is_system(table->name.m_name);
	table->space = space;
	table->space_id = space ? space->id : ULINT_UNDEFINED;
	table->n_t_cols = static_cast<unsigned>(n_cols + DATA_N_SYS_COLS)
		& dict_index_t::MAX_N_FIELDS;
	table->n_v_cols = static_cast<unsigned>(n_v_cols)
		& dict_index_t::MAX_N_FIELDS;
	table->n_cols = static_cast<unsigned>(
		table->n_t_cols - table->n_v_cols)
		& dict_index_t::MAX_N_FIELDS;

	table->cols = static_cast<dict_col_t*>(
		mem_heap_alloc(heap, table->n_cols * sizeof(dict_col_t)));
	table->v_cols = static_cast<dict_v_col_t*>(
		mem_heap_alloc(heap, n_v_cols * sizeof(*table->v_cols)));
	for (ulint i = n_v_cols; i--; ) {
		new (&table->v_cols[i]) dict_v_col_t();
	}

	table->autoinc_lock = static_cast<ib_lock_t*>(
		mem_heap_alloc(heap, lock_get_size()));

	/* If the table has an FTS index or we are in the process
	of building one, create the table->fts */
	if (dict_table_has_fts_index(table)
	    || DICT_TF2_FLAG_IS_SET(table, DICT_TF2_FTS_HAS_DOC_ID)
	    || DICT_TF2_FLAG_IS_SET(table, DICT_TF2_FTS_ADD_DOC_ID)) {
		table->fts = fts_create(table);
		table->fts->cache = fts_cache_create(table);
	}

	new(&table->foreign_set) dict_foreign_set();
	new(&table->referenced_set) dict_foreign_set();

	return(table);
}

/****************************************************************//**
Free a table memory object. */
void
dict_mem_table_free(
/*================*/
	dict_table_t*	table)		/*!< in: table */
{
	ut_ad(table);
	ut_ad(table->magic_n == DICT_TABLE_MAGIC_N);
	ut_ad(UT_LIST_GET_LEN(table->indexes) == 0);
#ifdef BTR_CUR_HASH_ADAPT
	ut_ad(UT_LIST_GET_LEN(table->freed_indexes) == 0);
#endif /* BTR_CUR_HASH_ADAPT */
	ut_d(table->cached = FALSE);

	if (dict_table_has_fts_index(table)
	    || DICT_TF2_FLAG_IS_SET(table, DICT_TF2_FTS_HAS_DOC_ID)
	    || DICT_TF2_FLAG_IS_SET(table, DICT_TF2_FTS_ADD_DOC_ID)) {
		if (table->fts) {
			fts_free(table);
		}
	}

	dict_mem_table_free_foreign_vcol_set(table);

	table->foreign_set.~dict_foreign_set();
	table->referenced_set.~dict_foreign_set();

	ut_free(table->name.m_name);
	table->name.m_name = NULL;

	/* Clean up virtual index info structures that are registered
	with virtual columns */
	for (ulint i = 0; i < table->n_v_def; i++) {
		dict_table_get_nth_v_col(table, i)->~dict_v_col_t();
	}

	UT_DELETE(table->s_cols);

	mem_heap_free(table->heap);
}

/****************************************************************//**
Append 'name' to 'col_names'.  @see dict_table_t::col_names
@return new column names array */
static
const char*
dict_add_col_name(
/*==============*/
	const char*	col_names,	/*!< in: existing column names, or
					NULL */
	ulint		cols,		/*!< in: number of existing columns */
	const char*	name,		/*!< in: new column name */
	mem_heap_t*	heap)		/*!< in: heap */
{
	ulint	old_len;
	ulint	new_len;
	ulint	total_len;
	char*	res;

	ut_ad(!cols == !col_names);

	/* Find out length of existing array. */
	if (col_names) {
		const char*	s = col_names;
		ulint		i;

		for (i = 0; i < cols; i++) {
			s += strlen(s) + 1;
		}

		old_len = unsigned(s - col_names);
	} else {
		old_len = 0;
	}

	new_len = strlen(name) + 1;
	total_len = old_len + new_len;

	res = static_cast<char*>(mem_heap_alloc(heap, total_len));

	if (old_len > 0) {
		memcpy(res, col_names, old_len);
	}

	memcpy(res + old_len, name, new_len);

	return(res);
}

/**********************************************************************//**
Adds a column definition to a table. */
void
dict_mem_table_add_col(
/*===================*/
	dict_table_t*	table,	/*!< in: table */
	mem_heap_t*	heap,	/*!< in: temporary memory heap, or NULL */
	const char*	name,	/*!< in: column name, or NULL */
	ulint		mtype,	/*!< in: main datatype */
	ulint		prtype,	/*!< in: precise type */
	ulint		len)	/*!< in: precision */
{
	dict_col_t*	col;
	unsigned	i;

	ut_ad(table->magic_n == DICT_TABLE_MAGIC_N);
	ut_ad(!heap == !name);

	ut_ad(!(prtype & DATA_VIRTUAL));

	i = table->n_def++;

	table->n_t_def++;

	if (name) {
		if (table->n_def == table->n_cols) {
			heap = table->heap;
		}
		if (i && !table->col_names) {
			/* All preceding column names are empty. */
			char* s = static_cast<char*>(
				mem_heap_zalloc(heap, table->n_def));

			table->col_names = s;
		}

		table->col_names = dict_add_col_name(table->col_names,
						     i, name, heap);
	}

	col = dict_table_get_nth_col(table, i);

	dict_mem_fill_column_struct(col, i, mtype, prtype, len);

	switch (prtype & DATA_VERSIONED) {
	case DATA_VERS_START:
		ut_ad(!table->vers_start);
		table->vers_start = i & dict_index_t::MAX_N_FIELDS;
		break;
	case DATA_VERS_END:
		ut_ad(!table->vers_end);
		table->vers_end = i & dict_index_t::MAX_N_FIELDS;
	}
}

/** Adds a virtual column definition to a table.
@param[in,out]	table		table
@param[in,out]	heap		temporary memory heap, or NULL. It is
				used to store name when we have not finished
				adding all columns. When all columns are
				added, the whole name will copy to memory from
				table->heap
@param[in]	name		column name
@param[in]	mtype		main datatype
@param[in]	prtype		precise type
@param[in]	len		length
@param[in]	pos		position in a table
@param[in]	num_base	number of base columns
@return the virtual column definition */
dict_v_col_t*
dict_mem_table_add_v_col(
	dict_table_t*	table,
	mem_heap_t*	heap,
	const char*	name,
	ulint		mtype,
	ulint		prtype,
	ulint		len,
	ulint		pos,
	ulint		num_base)
{
	dict_v_col_t*	v_col;

	ut_ad(table);
	ut_ad(table->magic_n == DICT_TABLE_MAGIC_N);
	ut_ad(!heap == !name);

	ut_ad(prtype & DATA_VIRTUAL);

	unsigned i = table->n_v_def++;

	table->n_t_def++;

	if (name != NULL) {
		if (table->n_v_def == table->n_v_cols) {
			heap = table->heap;
		}

		if (i && !table->v_col_names) {
			/* All preceding column names are empty. */
			char* s = static_cast<char*>(
				mem_heap_zalloc(heap, table->n_v_def));

			table->v_col_names = s;
		}

		table->v_col_names = dict_add_col_name(table->v_col_names,
						       i, name, heap);
	}

	v_col = &table->v_cols[i];

	dict_mem_fill_column_struct(&v_col->m_col, pos, mtype, prtype, len);
	v_col->v_pos = i & dict_index_t::MAX_N_FIELDS;

	if (num_base != 0) {
		v_col->base_col = static_cast<dict_col_t**>(mem_heap_zalloc(
					table->heap, num_base * sizeof(
						*v_col->base_col)));
	} else {
		v_col->base_col = NULL;
	}

	v_col->num_base = static_cast<unsigned>(num_base)
		& dict_index_t::MAX_N_FIELDS;

	/* Initialize the index list for virtual columns */
	ut_ad(v_col->v_indexes.empty());

	return(v_col);
}

/** Adds a stored column definition to a table.
@param[in]	table		table
@param[in]	num_base	number of base columns. */
void
dict_mem_table_add_s_col(
	dict_table_t*	table,
	ulint		num_base)
{
	unsigned	i = unsigned(table->n_def) - 1;
	dict_col_t*	col = dict_table_get_nth_col(table, i);
	dict_s_col_t	s_col;

	ut_ad(col != NULL);

	if (table->s_cols == NULL) {
		table->s_cols = UT_NEW_NOKEY(dict_s_col_list());
	}

	s_col.m_col = col;
	s_col.s_pos = i + table->n_v_def;

	if (num_base != 0) {
		s_col.base_col = static_cast<dict_col_t**>(mem_heap_zalloc(
			table->heap, num_base * sizeof(dict_col_t*)));
	} else {
		s_col.base_col = NULL;
	}

	s_col.num_base = num_base;
	table->s_cols->push_front(s_col);
}

/**********************************************************************//**
Renames a column of a table in the data dictionary cache. */
static MY_ATTRIBUTE((nonnull))
void
dict_mem_table_col_rename_low(
/*==========================*/
	dict_table_t*	table,	/*!< in/out: table */
	unsigned	i,	/*!< in: column offset corresponding to s */
	const char*	to,	/*!< in: new column name */
	const char*	s,	/*!< in: pointer to table->col_names */
	bool		is_virtual)
				/*!< in: if this is a virtual column */
{
	char*	t_col_names = const_cast<char*>(
		is_virtual ? table->v_col_names : table->col_names);
	ulint	n_col = is_virtual ? table->n_v_def : table->n_def;

	size_t from_len = strlen(s), to_len = strlen(to);

	ut_ad(i < table->n_def || is_virtual);
	ut_ad(i < table->n_v_def || !is_virtual);

	ut_ad(from_len <= NAME_LEN);
	ut_ad(to_len <= NAME_LEN);

	char from[NAME_LEN + 1];
	strncpy(from, s, sizeof from - 1);
	from[sizeof from - 1] = '\0';

	if (from_len == to_len) {
		/* The easy case: simply replace the column name in
		table->col_names. */
		strcpy(const_cast<char*>(s), to);
	} else {
		/* We need to adjust all affected index->field
		pointers, as in dict_index_add_col(). First, copy
		table->col_names. */
		ulint	prefix_len	= ulint(s - t_col_names);

		for (; i < n_col; i++) {
			s += strlen(s) + 1;
		}

		ulint	full_len	= ulint(s - t_col_names);
		char*	col_names;

		if (to_len > from_len) {
			col_names = static_cast<char*>(
				mem_heap_alloc(
					table->heap,
					full_len + to_len - from_len));

			memcpy(col_names, t_col_names, prefix_len);
		} else {
			col_names = const_cast<char*>(t_col_names);
		}

		memcpy(col_names + prefix_len, to, to_len);
		memmove(col_names + prefix_len + to_len,
			t_col_names + (prefix_len + from_len),
			full_len - (prefix_len + from_len));

		/* Replace the field names in every index. */
		for (dict_index_t* index = dict_table_get_first_index(table);
		     index != NULL;
		     index = dict_table_get_next_index(index)) {
			ulint	n_fields = dict_index_get_n_fields(index);

			for (ulint i = 0; i < n_fields; i++) {
				dict_field_t*	field
					= dict_index_get_nth_field(
						index, i);

				ut_ad(!field->name
				      == field->col->is_dropped());
				if (!field->name) {
					/* dropped columns lack a name */
					ut_ad(index->is_instant());
					continue;
				}

				/* if is_virtual and that in field->col does
				not match, continue */
				if ((!is_virtual) !=
				    (!field->col->is_virtual())) {
					continue;
				}

				ulint		name_ofs
					= ulint(field->name - t_col_names);
				if (name_ofs <= prefix_len) {
					field->name = col_names + name_ofs;
				} else {
					ut_a(name_ofs < full_len);
					field->name = col_names
						+ name_ofs + to_len - from_len;
				}
			}
		}

		if (is_virtual) {
			table->v_col_names = col_names;
		} else {
			table->col_names = col_names;
		}
	}

	/* Virtual columns are not allowed for foreign key */
	if (is_virtual) {
		return;
	}

	dict_foreign_t*	foreign;

	/* Replace the field names in every foreign key constraint. */
	for (dict_foreign_set::iterator it = table->foreign_set.begin();
	     it != table->foreign_set.end();
	     ++it) {

		foreign = *it;

		if (foreign->foreign_index == NULL) {
			/* We may go here when we set foreign_key_checks to 0,
			and then try to rename a column and modify the
			corresponding foreign key constraint. The index
			would have been dropped, we have to find an equivalent
			one */
			for (unsigned f = 0; f < foreign->n_fields; f++) {
				if (strcmp(foreign->foreign_col_names[f], from)
				    == 0) {

					char** rc = const_cast<char**>(
						foreign->foreign_col_names
						+ f);

					if (to_len <= strlen(*rc)) {
						memcpy(*rc, to, to_len + 1);
					} else {
						*rc = static_cast<char*>(
							mem_heap_dup(
								foreign->heap,
								to,
								to_len + 1));
					}
				}
			}

			/* New index can be null if InnoDB already dropped
			the foreign index when FOREIGN_KEY_CHECKS is
			disabled */
			foreign->foreign_index = dict_foreign_find_index(
				foreign->foreign_table, NULL,
				foreign->foreign_col_names,
				foreign->n_fields, NULL, true, false,
				NULL, NULL, NULL);

		} else {

			for (unsigned f = 0; f < foreign->n_fields; f++) {
				/* These can point straight to
				table->col_names, because the foreign key
				constraints will be freed at the same time
				when the table object is freed. */
				foreign->foreign_col_names[f]
					= dict_index_get_nth_field(
						foreign->foreign_index,
						f)->name;
			}
		}
	}

	for (dict_foreign_set::iterator it = table->referenced_set.begin();
	     it != table->referenced_set.end();
	     ++it) {

		foreign = *it;

		if (!foreign->referenced_index) {
			/* Referenced index could have been dropped
			when foreign_key_checks is disabled. In that case,
			rename the corresponding referenced_col_names and
			find the equivalent referenced index also */
			for (unsigned f = 0; f < foreign->n_fields; f++) {

				const char*& rc =
					foreign->referenced_col_names[f];
				if (strcmp(rc, from)) {
					continue;
				}

				if (to_len <= strlen(rc)) {
					memcpy(const_cast<char*>(rc), to,
					       to_len + 1);
				} else {
					rc = static_cast<char*>(
						mem_heap_dup(
							foreign->heap,
							to, to_len + 1));
				}
			}

			/* New index can be null if InnoDB already dropped
			the referenced index when FOREIGN_KEY_CHECKS is
			disabled */
			foreign->referenced_index = dict_foreign_find_index(
				foreign->referenced_table, NULL,
				foreign->referenced_col_names,
				foreign->n_fields, NULL, true, false,
				NULL, NULL, NULL);
			return;
		}


		for (unsigned f = 0; f < foreign->n_fields; f++) {
			/* foreign->referenced_col_names[] need to be
			copies, because the constraint may become
			orphan when foreign_key_checks=0 and the
			parent table is dropped. */

			const char* col_name = dict_index_get_nth_field(
				foreign->referenced_index, f)->name;

			if (strcmp(foreign->referenced_col_names[f],
				   col_name)) {
				char**	rc = const_cast<char**>(
					foreign->referenced_col_names + f);
				size_t	col_name_len_1 = strlen(col_name) + 1;

				if (col_name_len_1 <= strlen(*rc) + 1) {
					memcpy(*rc, col_name, col_name_len_1);
				} else {
					*rc = static_cast<char*>(
						mem_heap_dup(
							foreign->heap,
							col_name,
							col_name_len_1));
				}
			}
		}
	}
}

/**********************************************************************//**
Renames a column of a table in the data dictionary cache. */
void
dict_mem_table_col_rename(
/*======================*/
	dict_table_t*	table,	/*!< in/out: table */
	ulint		nth_col,/*!< in: column index */
	const char*	from,	/*!< in: old column name */
	const char*	to,	/*!< in: new column name */
	bool		is_virtual)
				/*!< in: if this is a virtual column */
{
	const char*	s = is_virtual ? table->v_col_names : table->col_names;

	ut_ad((!is_virtual && nth_col < table->n_def)
	       || (is_virtual && nth_col < table->n_v_def));

	for (ulint i = 0; i < nth_col; i++) {
		size_t	len = strlen(s);
		ut_ad(len > 0);
		s += len + 1;
	}

	ut_ad(!my_strcasecmp(system_charset_info, from, s));

	dict_mem_table_col_rename_low(table, static_cast<unsigned>(nth_col),
				      to, s, is_virtual);
}

/**********************************************************************//**
This function populates a dict_col_t memory structure with
supplied information. */
void
dict_mem_fill_column_struct(
/*========================*/
	dict_col_t*	column,		/*!< out: column struct to be
					filled */
	ulint		col_pos,	/*!< in: column position */
	ulint		mtype,		/*!< in: main data type */
	ulint		prtype,		/*!< in: precise type */
	ulint		col_len)	/*!< in: column length */
{
	unsigned mbminlen, mbmaxlen;

	column->ind = static_cast<unsigned>(col_pos)
		& dict_index_t::MAX_N_FIELDS;
	column->ord_part = 0;
	column->max_prefix = 0;
	column->mtype = static_cast<uint8_t>(mtype);
	column->prtype = static_cast<unsigned>(prtype);
	column->len = static_cast<uint16_t>(col_len);
	dtype_get_mblen(mtype, prtype, &mbminlen, &mbmaxlen);
	column->mbminlen = mbminlen & 7;
	column->mbmaxlen = mbmaxlen & 7;
	column->def_val.data = NULL;
	column->def_val.len = UNIV_SQL_DEFAULT;
	ut_ad(!column->is_dropped());
}

/**********************************************************************//**
Creates an index memory object.
@return own: index object */
dict_index_t*
dict_mem_index_create(
/*==================*/
	dict_table_t*	table,		/*!< in: table */
	const char*	index_name,	/*!< in: index name */
	ulint		type,		/*!< in: DICT_UNIQUE,
					DICT_CLUSTERED, ... ORed */
	ulint		n_fields)	/*!< in: number of fields */
{
	dict_index_t*	index;
	mem_heap_t*	heap;

	ut_ad(!table || table->magic_n == DICT_TABLE_MAGIC_N);
	ut_ad(index_name);

	heap = mem_heap_create(DICT_HEAP_SIZE);

	index = static_cast<dict_index_t*>(
		mem_heap_zalloc(heap, sizeof(*index)));
	index->table = table;

	dict_mem_fill_index_struct(index, heap, index_name, type, n_fields);

	new (&index->zip_pad.mutex) std::mutex();

	if (type & DICT_SPATIAL) {
		index->rtr_track = new
			(mem_heap_alloc(heap, sizeof *index->rtr_track))
			rtr_info_track_t();
		mutex_create(LATCH_ID_RTR_ACTIVE_MUTEX,
			     &index->rtr_track->rtr_active_mutex);
	}

	return(index);
}

/**********************************************************************//**
Creates and initializes a foreign constraint memory object.
@return own: foreign constraint struct */
dict_foreign_t*
dict_mem_foreign_create(void)
/*=========================*/
{
	dict_foreign_t*	foreign;
	mem_heap_t*	heap;
	DBUG_ENTER("dict_mem_foreign_create");

	heap = mem_heap_create(100);

	foreign = static_cast<dict_foreign_t*>(
		mem_heap_zalloc(heap, sizeof(dict_foreign_t)));

	foreign->heap = heap;

	foreign->v_cols = NULL;

	DBUG_PRINT("dict_mem_foreign_create", ("heap: %p", heap));

	DBUG_RETURN(foreign);
}

/**********************************************************************//**
Sets the foreign_table_name_lookup pointer based on the value of
lower_case_table_names.  If that is 0 or 1, foreign_table_name_lookup
will point to foreign_table_name.  If 2, then another string is
allocated from foreign->heap and set to lower case. */
void
dict_mem_foreign_table_name_lookup_set(
/*===================================*/
	dict_foreign_t*	foreign,	/*!< in/out: foreign struct */
	ibool		do_alloc)	/*!< in: is an alloc needed */
{
	if (innobase_get_lower_case_table_names() == 2) {
		if (do_alloc) {
			ulint	len;

			len = strlen(foreign->foreign_table_name) + 1;

			foreign->foreign_table_name_lookup =
				static_cast<char*>(
					mem_heap_alloc(foreign->heap, len));
		}
		strcpy(foreign->foreign_table_name_lookup,
		       foreign->foreign_table_name);
		innobase_casedn_str(foreign->foreign_table_name_lookup);
	} else {
		foreign->foreign_table_name_lookup
			= foreign->foreign_table_name;
	}
}

/**********************************************************************//**
Sets the referenced_table_name_lookup pointer based on the value of
lower_case_table_names.  If that is 0 or 1, referenced_table_name_lookup
will point to referenced_table_name.  If 2, then another string is
allocated from foreign->heap and set to lower case. */
void
dict_mem_referenced_table_name_lookup_set(
/*======================================*/
	dict_foreign_t*	foreign,	/*!< in/out: foreign struct */
	ibool		do_alloc)	/*!< in: is an alloc needed */
{
	if (innobase_get_lower_case_table_names() == 2) {
		if (do_alloc) {
			ulint	len;

			len = strlen(foreign->referenced_table_name) + 1;

			foreign->referenced_table_name_lookup =
				static_cast<char*>(
					mem_heap_alloc(foreign->heap, len));
		}
		strcpy(foreign->referenced_table_name_lookup,
		       foreign->referenced_table_name);
		innobase_casedn_str(foreign->referenced_table_name_lookup);
	} else {
		foreign->referenced_table_name_lookup
			= foreign->referenced_table_name;
	}
}

/** Fill the virtual column set with virtual column information
present in the given virtual index.
@param[in]	index	virtual index
@param[out]	v_cols	virtual column set. */
static
void
dict_mem_fill_vcol_has_index(
	const dict_index_t*	index,
	dict_vcol_set**		v_cols)
{
	for (ulint i = 0; i < index->table->n_v_cols; i++) {
		dict_v_col_t*	v_col = dict_table_get_nth_v_col(
					index->table, i);
		if (!v_col->m_col.ord_part) {
			continue;
		}

		for (const auto& v_idx : v_col->v_indexes) {
			if (v_idx.index != index) {
				continue;
			}

			if (*v_cols == NULL) {
				*v_cols = UT_NEW_NOKEY(dict_vcol_set());
			}

			(*v_cols)->insert(v_col);
		}
	}
}

/** Fill the virtual column set with the virtual column of the index
if the index contains given column name.
@param[in]	col_name	column name
@param[in]	table		innodb table object
@param[out]	v_cols		set of virtual column information. */
static
void
dict_mem_fill_vcol_from_v_indexes(
	const char*		col_name,
	const dict_table_t*	table,
	dict_vcol_set**		v_cols)
{
	/* virtual column can't be Primary Key, so start with
	secondary index */
	for (dict_index_t* index = dict_table_get_next_index(
			dict_table_get_first_index(table));
		index;
		index = dict_table_get_next_index(index)) {

		/* Skip if the index have newly added
		virtual column because field name is NULL.
		Later virtual column set will be
		refreshed during loading of table. */
		if (!dict_index_has_virtual(index)
		    || index->has_new_v_col()) {
			continue;
		}

		for (ulint i = 0; i < index->n_fields; i++) {
			dict_field_t*	field =
				dict_index_get_nth_field(index, i);

			if (strcmp(field->name, col_name) == 0) {
				dict_mem_fill_vcol_has_index(
					index, v_cols);
			}
		}
	}
}

/** Fill the virtual column set with virtual columns which have base columns
as the given col_name
@param[in]	col_name	column name
@param[in]	table		table object
@param[out]	v_cols		set of virtual columns. */
static
void
dict_mem_fill_vcol_set_for_base_col(
	const char*		col_name,
	const dict_table_t*	table,
	dict_vcol_set**		v_cols)
{
	for (ulint i = 0; i < table->n_v_cols; i++) {
		dict_v_col_t*	v_col = dict_table_get_nth_v_col(table, i);

		if (!v_col->m_col.ord_part) {
			continue;
		}

		for (ulint j = 0; j < unsigned{v_col->num_base}; j++) {
			if (strcmp(col_name, dict_table_get_col_name(
					table,
					v_col->base_col[j]->ind)) == 0) {

				if (*v_cols == NULL) {
					*v_cols = UT_NEW_NOKEY(dict_vcol_set());
				}

				(*v_cols)->insert(v_col);
			}
		}
	}
}

/** Fills the dependent virtual columns in a set.
Reason for being dependent are
1) FK can be present on base column of virtual columns
2) FK can be present on column which is a part of virtual index
@param[in,out]  foreign foreign key information. */
void
dict_mem_foreign_fill_vcol_set(
        dict_foreign_t* foreign)
{
	ulint	type = foreign->type;

	if (type == 0) {
		return;
	}

	for (ulint i = 0; i < foreign->n_fields; i++) {
		/** FK can be present on base columns
		of virtual columns. */
		dict_mem_fill_vcol_set_for_base_col(
			foreign->foreign_col_names[i],
			foreign->foreign_table,
			&foreign->v_cols);

		/** FK can be present on the columns
		which can be a part of virtual index. */
		dict_mem_fill_vcol_from_v_indexes(
			foreign->foreign_col_names[i],
			foreign->foreign_table,
			&foreign->v_cols);
	}
}

/** Fill virtual columns set in each fk constraint present in the table.
@param[in,out]	table	innodb table object. */
void
dict_mem_table_fill_foreign_vcol_set(
	dict_table_t*	table)
{
	dict_foreign_set	fk_set = table->foreign_set;
	dict_foreign_t*		foreign;

	dict_foreign_set::iterator it;
	for (it = fk_set.begin(); it != fk_set.end(); ++it) {
		foreign = *it;

		dict_mem_foreign_fill_vcol_set(foreign);
	}
}

/** Free the vcol_set from all foreign key constraint on the table.
@param[in,out]	table	innodb table object. */
void
dict_mem_table_free_foreign_vcol_set(
	dict_table_t*	table)
{
	dict_foreign_set	fk_set = table->foreign_set;
	dict_foreign_t*		foreign;

	dict_foreign_set::iterator it;
	for (it = fk_set.begin(); it != fk_set.end(); ++it) {

		foreign = *it;

		if (foreign->v_cols != NULL) {
			UT_DELETE(foreign->v_cols);
			foreign->v_cols = NULL;
		}
	}
}

/**********************************************************************//**
Adds a field definition to an index. NOTE: does not take a copy
of the column name if the field is a column. The memory occupied
by the column name may be released only after publishing the index. */
void
dict_mem_index_add_field(
/*=====================*/
	dict_index_t*	index,		/*!< in: index */
	const char*	name,		/*!< in: column name */
	ulint		prefix_len)	/*!< in: 0 or the column prefix length
					in a MySQL index like
					INDEX (textcol(25)) */
{
	dict_field_t*	field;

	ut_ad(index);
	ut_ad(index->magic_n == DICT_INDEX_MAGIC_N);

	index->n_def++;

	field = dict_index_get_nth_field(index, unsigned(index->n_def) - 1);

	field->name = name;
	field->prefix_len = prefix_len & ((1U << 12) - 1);
}

/**********************************************************************//**
Frees an index memory object. */
void
dict_mem_index_free(
/*================*/
	dict_index_t*	index)	/*!< in: index */
{
	ut_ad(index);
	ut_ad(index->magic_n == DICT_INDEX_MAGIC_N);

	index->zip_pad.mutex.~mutex();

	if (dict_index_is_spatial(index)) {
		for (auto& rtr_info : index->rtr_track->rtr_active) {
			rtr_info->index = NULL;
		}

		mutex_destroy(&index->rtr_track->rtr_active_mutex);
		index->rtr_track->~rtr_info_track_t();
	}

	index->detach_columns();
	mem_heap_free(index->heap);
}

/** Create a temporary tablename like "#sql-ibNNN".
@param[in]	heap	A memory heap
@param[in]	dbtab	Table name in the form database/table name
@param[in]	id	Table id
@return A unique temporary tablename suitable for InnoDB use */
char*
dict_mem_create_temporary_tablename(
	mem_heap_t*	heap,
	const char*	dbtab,
	table_id_t	id)
{
	size_t		size;
	char*		name;
	const char*	dbend   = strchr(dbtab, '/');
	ut_ad(dbend);
	size_t		dblen   = size_t(dbend - dbtab) + 1;

	size = dblen + (sizeof(TEMP_FILE_PREFIX) + 3 + 20);
	name = static_cast<char*>(mem_heap_alloc(heap, size));
	memcpy(name, dbtab, dblen);
	snprintf(name + dblen, size - dblen,
		 TEMP_FILE_PREFIX_INNODB UINT64PF, id);

	return(name);
}

/** Validate the search order in the foreign key set.
@param[in]	fk_set	the foreign key set to be validated
@return true if search order is fine in the set, false otherwise. */
bool
dict_foreign_set_validate(
	const dict_foreign_set&	fk_set)
{
	dict_foreign_not_exists	not_exists(fk_set);

	dict_foreign_set::const_iterator it = std::find_if(
		fk_set.begin(), fk_set.end(), not_exists);

	if (it == fk_set.end()) {
		return(true);
	}

	dict_foreign_t*	foreign = *it;
	std::cerr << "Foreign key lookup failed: " << *foreign;
	std::cerr << fk_set;
	ut_ad(0);
	return(false);
}

/** Validate the search order in the foreign key sets of the table
(foreign_set and referenced_set).
@param[in]	table	table whose foreign key sets are to be validated
@return true if foreign key sets are fine, false otherwise. */
bool
dict_foreign_set_validate(
	const dict_table_t&	table)
{
	return(dict_foreign_set_validate(table.foreign_set)
	       && dict_foreign_set_validate(table.referenced_set));
}

std::ostream&
operator<< (std::ostream& out, const dict_foreign_t& foreign)
{
	out << "[dict_foreign_t: id='" << foreign.id << "'";

	if (foreign.foreign_table_name != NULL) {
		out << ",for: '" << foreign.foreign_table_name << "'";
	}

	out << "]";
	return(out);
}

std::ostream&
operator<< (std::ostream& out, const dict_foreign_set& fk_set)
{
	out << "[dict_foreign_set:";
	std::for_each(fk_set.begin(), fk_set.end(), dict_foreign_print(out));
	out << "]" << std::endl;
	return(out);
}

/** Check whether fulltext index gets affected by foreign
key constraint. */
bool dict_foreign_t::affects_fulltext() const
{
  if (foreign_table == referenced_table || !foreign_table->fts)
    return false;

  for (ulint i= 0; i < n_fields; i++)
  {
    const dict_col_t *col= dict_index_get_nth_col(foreign_index, i);
    if (dict_table_is_fts_column(foreign_table->fts->indexes, col->ind,
                                 col->is_virtual()) != ULINT_UNDEFINED)
      return true;
  }

  return false;
}

/** Reconstruct the clustered index fields.
@return whether metadata is incorrect */
inline bool dict_index_t::reconstruct_fields()
{
	DBUG_ASSERT(is_primary());

<<<<<<< HEAD
	n_fields = (n_fields + table->instant->n_dropped)
		& dict_index_t::MAX_N_FIELDS;
	n_def = (n_def + table->instant->n_dropped)
		& dict_index_t::MAX_N_FIELDS;
=======
	const auto old_n_fields = n_fields;

	n_fields += table->instant->n_dropped;
	n_def += table->instant->n_dropped;
>>>>>>> 46764652

	const unsigned n_first = first_user_field();

	dict_field_t* tfields = static_cast<dict_field_t*>(
		mem_heap_zalloc(heap, n_fields * sizeof *fields));

	memcpy(tfields, fields, n_first * sizeof *fields);

	n_nullable = 0;
	ulint n_core_null = 0;
	const bool comp = dict_table_is_comp(table);
	const auto* field_map_it = table->instant->field_map;
	for (unsigned i = n_first, j = 0; i < n_fields; ) {
		dict_field_t& f = tfields[i++];
		auto c = *field_map_it++;
		if (c.is_dropped()) {
			f.col = &table->instant->dropped[j++];
			DBUG_ASSERT(f.col->is_dropped());
			f.fixed_len = dict_col_get_fixed_size(f.col, comp)
				& ((1U << 10) - 1);
		} else {
			DBUG_ASSERT(!c.is_not_null());
			const auto old = std::find_if(
				fields + n_first, fields + old_n_fields,
				[c](const dict_field_t& o)
				{ return o.col->ind == c.ind(); });

			if (old >= fields + old_n_fields
			    || old->prefix_len
			    || old->col != &table->cols[c.ind()]) {
				return true;
			}

			ut_ad(old >= &fields[n_first]);
			f = *old;
		}

		f.col->clear_instant();
		if (f.col->is_nullable()) {
			n_nullable++;
			n_core_null += i <= n_core_fields;
		}
	}

	fields = tfields;
	n_core_null_bytes = static_cast<byte>(UT_BITS_IN_BYTES(n_core_null));

	return false;
}

/** Reconstruct dropped or reordered columns.
@param[in]	metadata	data from serialise_columns()
@param[in]	len		length of the metadata, in bytes
@return whether parsing the metadata failed */
bool dict_table_t::deserialise_columns(const byte* metadata, ulint len)
{
	DBUG_ASSERT(!instant);

	unsigned num_non_pk_fields = mach_read_from_4(metadata);
	metadata += 4;

	if (num_non_pk_fields >= REC_MAX_N_FIELDS - 3) {
		return true;
	}

	dict_index_t* index = UT_LIST_GET_FIRST(indexes);

	if (num_non_pk_fields < unsigned(index->n_fields)
	    - index->first_user_field()) {
		return true;
	}

	field_map_element_t* field_map = static_cast<field_map_element_t*>(
		mem_heap_alloc(heap,
			       num_non_pk_fields * sizeof *field_map));

	unsigned n_dropped_cols = 0;

	for (unsigned i = 0; i < num_non_pk_fields; i++) {
		auto c = field_map[i] = mach_read_from_2(metadata);
		metadata += 2;

		if (field_map[i].is_dropped()) {
			if (c.ind() > DICT_MAX_FIXED_COL_LEN + 1) {
				return true;
			}
			n_dropped_cols++;
		} else if (c >= n_cols) {
			return true;
		}
	}

	dict_col_t* dropped_cols = static_cast<dict_col_t*>(mem_heap_zalloc(
		heap, n_dropped_cols * sizeof(dict_col_t)));
	instant = new (mem_heap_alloc(heap, sizeof *instant)) dict_instant_t();
	instant->n_dropped = n_dropped_cols;
	instant->dropped = dropped_cols;
	instant->field_map = field_map;

	dict_col_t* col = dropped_cols;
	for (unsigned i = 0; i < num_non_pk_fields; i++) {
		if (field_map[i].is_dropped()) {
			auto fixed_len = field_map[i].ind();
			DBUG_ASSERT(fixed_len <= DICT_MAX_FIXED_COL_LEN + 1);
			(col++)->set_dropped(field_map[i].is_not_null(),
					     fixed_len == 1,
					     fixed_len > 1 ? fixed_len - 1
					     : 0);
		}
	}
	DBUG_ASSERT(col == &dropped_cols[n_dropped_cols]);

	return UT_LIST_GET_FIRST(indexes)->reconstruct_fields();
}

/** Check if record in clustered index is historical row.
@param[in]	rec	clustered row
@param[in]	offsets	offsets
@return true if row is historical */
bool
dict_index_t::vers_history_row(
	const rec_t*		rec,
	const rec_offs*		offsets)
{
	ut_ad(is_primary());

	ulint len;
	dict_col_t& col= table->cols[table->vers_end];
	ut_ad(col.vers_sys_end());
	ulint nfield = dict_col_get_clust_pos(&col, this);
	const byte *data = rec_get_nth_field(rec, offsets, nfield, &len);
	if (col.vers_native()) {
		ut_ad(len == sizeof trx_id_max_bytes);
		return 0 != memcmp(data, trx_id_max_bytes, len);
	}
	ut_ad(len == sizeof timestamp_max_bytes);
	return 0 != memcmp(data, timestamp_max_bytes, len);
}

/** Check if record in secondary index is historical row.
@param[in]	rec	record in a secondary index
@param[out]	history_row true if row is historical
@return true on error */
bool
dict_index_t::vers_history_row(
	const rec_t* rec,
	bool &history_row)
{
	ut_ad(!is_primary());

	bool error = false;
	mem_heap_t* heap = NULL;
	dict_index_t* clust_index = NULL;
	rec_offs offsets_[REC_OFFS_NORMAL_SIZE];
	rec_offs* offsets = offsets_;
	rec_offs_init(offsets_);

	mtr_t mtr;
	mtr.start();

	rec_t* clust_rec =
	    row_get_clust_rec(BTR_SEARCH_LEAF, rec, this, &clust_index, &mtr);
	if (clust_rec) {
		offsets = rec_get_offsets(clust_rec, clust_index, offsets,
					  clust_index->n_core_fields,
					  ULINT_UNDEFINED, &heap);

		history_row = clust_index->vers_history_row(clust_rec, offsets);
        } else {
		ib::error() << "foreign constraints: secondary index is out of "
			       "sync";
		ut_ad("secondary index is out of sync" == 0);
		error = true;
	}
	mtr.commit();
	if (heap) {
		mem_heap_free(heap);
	}
	return(error);
}<|MERGE_RESOLUTION|>--- conflicted
+++ resolved
@@ -1216,17 +1216,12 @@
 {
 	DBUG_ASSERT(is_primary());
 
-<<<<<<< HEAD
+	const auto old_n_fields = n_fields;
+
 	n_fields = (n_fields + table->instant->n_dropped)
 		& dict_index_t::MAX_N_FIELDS;
 	n_def = (n_def + table->instant->n_dropped)
 		& dict_index_t::MAX_N_FIELDS;
-=======
-	const auto old_n_fields = n_fields;
-
-	n_fields += table->instant->n_dropped;
-	n_def += table->instant->n_dropped;
->>>>>>> 46764652
 
 	const unsigned n_first = first_user_field();
 
