/*****************************************************************************

Copyright (c) 1995, 2018, Oracle and/or its affiliates. All Rights Reserved.
Copyright (c) 2008, Google Inc.
Copyright (c) 2013, 2020, MariaDB Corporation.

Portions of this file contain modifications contributed and copyrighted by
Google, Inc. Those modifications are gratefully acknowledged and are described
briefly in the InnoDB documentation. The contributions by Google are
incorporated with their permission, and subject to the conditions contained in
the file COPYING.Google.

This program is free software; you can redistribute it and/or modify it under
the terms of the GNU General Public License as published by the Free Software
Foundation; version 2 of the License.

This program is distributed in the hope that it will be useful, but WITHOUT
ANY WARRANTY; without even the implied warranty of MERCHANTABILITY or FITNESS
FOR A PARTICULAR PURPOSE. See the GNU General Public License for more details.

You should have received a copy of the GNU General Public License along with
this program; if not, write to the Free Software Foundation, Inc.,
51 Franklin Street, Fifth Floor, Boston, MA 02110-1335 USA

*****************************************************************************/

/**************************************************//**
@file buf/buf0buf.cc
The database buffer buf_pool

Created 11/5/1995 Heikki Tuuri
*******************************************************/

#include "assume_aligned.h"
#include "mtr0types.h"
#include "mach0data.h"
#include "buf0buf.h"
#include "buf0checksum.h"
#include "ut0crc32.h"
#include <string.h>

#ifndef UNIV_INNOCHECKSUM
#include "mem0mem.h"
#include "btr0btr.h"
#include "fil0fil.h"
#include "fil0crypt.h"
#include "buf0buddy.h"
#include "buf0dblwr.h"
#include "lock0lock.h"
#include "sync0rw.h"
#include "btr0sea.h"
#include "ibuf0ibuf.h"
#include "trx0undo.h"
#include "trx0purge.h"
#include "log0log.h"
#include "dict0stats_bg.h"
#include "srv0srv.h"
#include "srv0start.h"
#include "dict0dict.h"
#include "log0recv.h"
#include "srv0mon.h"
#include "log0crypt.h"
#include "fil0pagecompress.h"
#endif /* !UNIV_INNOCHECKSUM */
#include "page0zip.h"
#include "sync0sync.h"
#include "buf0dump.h"
#include <map>
#include <sstream>

using st_::span;

#ifdef HAVE_LIBNUMA
#include <numa.h>
#include <numaif.h>
struct set_numa_interleave_t
{
	set_numa_interleave_t()
	{
		if (srv_numa_interleave) {

			struct bitmask *numa_mems_allowed = numa_get_mems_allowed();
			ib::info() << "Setting NUMA memory policy to"
				" MPOL_INTERLEAVE";
			if (set_mempolicy(MPOL_INTERLEAVE,
					  numa_mems_allowed->maskp,
					  numa_mems_allowed->size) != 0) {

				ib::warn() << "Failed to set NUMA memory"
					" policy to MPOL_INTERLEAVE: "
					<< strerror(errno);
			}
			numa_bitmask_free(numa_mems_allowed);
		}
	}

	~set_numa_interleave_t()
	{
		if (srv_numa_interleave) {

			ib::info() << "Setting NUMA memory policy to"
				" MPOL_DEFAULT";
			if (set_mempolicy(MPOL_DEFAULT, NULL, 0) != 0) {
				ib::warn() << "Failed to set NUMA memory"
					" policy to MPOL_DEFAULT: "
					<< strerror(errno);
			}
		}
	}
};

#define NUMA_MEMPOLICY_INTERLEAVE_IN_SCOPE set_numa_interleave_t scoped_numa
#else
#define NUMA_MEMPOLICY_INTERLEAVE_IN_SCOPE
#endif /* HAVE_LIBNUMA */

/*
		IMPLEMENTATION OF THE BUFFER POOL
		=================================

		Buffer frames and blocks
		------------------------
Following the terminology of Gray and Reuter, we call the memory
blocks where file pages are loaded buffer frames. For each buffer
frame there is a control block, or shortly, a block, in the buffer
control array. The control info which does not need to be stored
in the file along with the file page, resides in the control block.

		Buffer pool struct
		------------------
The buffer buf_pool contains a single mutex which protects all the
control data structures of the buf_pool. The content of a buffer frame is
protected by a separate read-write lock in its control block, though.
These locks can be locked and unlocked without owning the buf_pool.mutex.
The OS events in the buf_pool struct can be waited for without owning the
buf_pool.mutex.

The buf_pool.mutex is a hot-spot in main memory, causing a lot of
memory bus traffic on multiprocessor systems when processors
alternately access the mutex. On our Pentium, the mutex is accessed
maybe every 10 microseconds. We gave up the solution to have mutexes
for each control block, for instance, because it seemed to be
complicated.

A solution to reduce mutex contention of the buf_pool.mutex is to
create a separate mutex for the page hash table. On Pentium,
accessing the hash table takes 2 microseconds, about half
of the total buf_pool.mutex hold time.

		Control blocks
		--------------

The control block contains, for instance, the bufferfix count
which is incremented when a thread wants a file page to be fixed
in a buffer frame. The bufferfix operation does not lock the
contents of the frame, however. For this purpose, the control
block contains a read-write lock.

The buffer frames have to be aligned so that the start memory
address of a frame is divisible by the universal page size, which
is a power of two.

The control blocks containing file pages are put to a hash table
according to the file address of the page.
We could speed up the access to an individual page by using
"pointer swizzling": we could replace the page references on
non-leaf index pages by direct pointers to the page, if it exists
in the buf_pool. We could make a separate hash table where we could
chain all the page references in non-leaf pages residing in the buf_pool,
using the page reference as the hash key,
and at the time of reading of a page update the pointers accordingly.
Drawbacks of this solution are added complexity and,
possibly, extra space required on non-leaf pages for memory pointers.
A simpler solution is just to speed up the hash table mechanism
in the database, using tables whose size is a power of 2.

		Lists of blocks
		---------------

There are several lists of control blocks.

The free list (buf_pool.free) contains blocks which are currently not
used.

The common LRU list contains all the blocks holding a file page
except those for which the bufferfix count is non-zero.
The pages are in the LRU list roughly in the order of the last
access to the page, so that the oldest pages are at the end of the
list. We also keep a pointer to near the end of the LRU list,
which we can use when we want to artificially age a page in the
buf_pool. This is used if we know that some page is not needed
again for some time: we insert the block right after the pointer,
causing it to be replaced sooner than would normally be the case.
Currently this aging mechanism is used for read-ahead mechanism
of pages, and it can also be used when there is a scan of a full
table which cannot fit in the memory. Putting the pages near the
end of the LRU list, we make sure that most of the buf_pool stays
in the main memory, undisturbed.

The unzip_LRU list contains a subset of the common LRU list.  The
blocks on the unzip_LRU list hold a compressed file page and the
corresponding uncompressed page frame.  A block is in unzip_LRU if and
only if the predicate block->page.belongs_to_unzip_LRU()
holds.  The blocks in unzip_LRU will be in same order as they are in
the common LRU list.  That is, each manipulation of the common LRU
list will result in the same manipulation of the unzip_LRU list.

The chain of modified blocks (buf_pool.flush_list) contains the blocks
holding file pages that have been modified in the memory
but not written to disk yet. The block with the oldest modification
which has not yet been written to disk is at the end of the chain.
The access to this list is protected by buf_pool.flush_list_mutex.

The chain of unmodified compressed blocks (buf_pool.zip_clean)
contains the control blocks (buf_page_t) of those compressed pages
that are not in buf_pool.flush_list and for which no uncompressed
page has been allocated in the buffer pool.  The control blocks for
uncompressed pages are accessible via buf_block_t objects that are
reachable via buf_pool.chunks[].

The chains of free memory blocks (buf_pool.zip_free[]) are used by
the buddy allocator (buf0buddy.cc) to keep track of currently unused
memory blocks of size sizeof(buf_page_t)..srv_page_size / 2.  These
blocks are inside the srv_page_size-sized memory blocks of type
BUF_BLOCK_MEMORY that the buddy allocator requests from the buffer
pool.  The buddy allocator is solely used for allocating control
blocks for compressed pages (buf_page_t) and compressed page frames.

		Loading a file page
		-------------------

First, a victim block for replacement has to be found in the
buf_pool. It is taken from the free list or searched for from the
end of the LRU-list. An exclusive lock is reserved for the frame,
the io_fix field is set in the block fixing the block in buf_pool,
and the io-operation for loading the page is queued. The io-handler thread
releases the X-lock on the frame and resets the io_fix field
when the io operation completes.

A thread may request the above operation using the function
buf_page_get(). It may then continue to request a lock on the frame.
The lock is granted when the io-handler releases the x-lock.

		Read-ahead
		----------

The read-ahead mechanism is intended to be intelligent and
isolated from the semantically higher levels of the database
index management. From the higher level we only need the
information if a file page has a natural successor or
predecessor page. On the leaf level of a B-tree index,
these are the next and previous pages in the natural
order of the pages.

Let us first explain the read-ahead mechanism when the leafs
of a B-tree are scanned in an ascending or descending order.
When a read page is the first time referenced in the buf_pool,
the buffer manager checks if it is at the border of a so-called
linear read-ahead area. The tablespace is divided into these
areas of size 64 blocks, for example. So if the page is at the
border of such an area, the read-ahead mechanism checks if
all the other blocks in the area have been accessed in an
ascending or descending order. If this is the case, the system
looks at the natural successor or predecessor of the page,
checks if that is at the border of another area, and in this case
issues read-requests for all the pages in that area. Maybe
we could relax the condition that all the pages in the area
have to be accessed: if data is deleted from a table, there may
appear holes of unused pages in the area.

A different read-ahead mechanism is used when there appears
to be a random access pattern to a file.
If a new page is referenced in the buf_pool, and several pages
of its random access area (for instance, 32 consecutive pages
in a tablespace) have recently been referenced, we may predict
that the whole area may be needed in the near future, and issue
the read requests for the whole area.
*/

#ifndef UNIV_INNOCHECKSUM
/** Value in microseconds */
constexpr int WAIT_FOR_READ= 100;
constexpr int WAIT_FOR_WRITE= 100;
/** Number of attempts made to read in a page in the buffer pool */
constexpr ulint	BUF_PAGE_READ_MAX_RETRIES= 100;
/** The maximum portion of the buffer pool that can be used for the
read-ahead buffer.  (Divide buf_pool size by this amount) */
constexpr uint32_t BUF_READ_AHEAD_PORTION= 32;

/** The InnoDB buffer pool */
buf_pool_t buf_pool;
buf_pool_t::chunk_t::map *buf_pool_t::chunk_t::map_reg;
buf_pool_t::chunk_t::map *buf_pool_t::chunk_t::map_ref;

#ifdef UNIV_DEBUG
/** Disable resizing buffer pool to make assertion code not expensive. */
my_bool			buf_disable_resize_buffer_pool_debug = TRUE;

/** This is used to insert validation operations in execution
in the debug version */
static ulint buf_dbg_counter;
#endif /* UNIV_DEBUG */

#if defined UNIV_PFS_MUTEX || defined UNIV_PFS_RWLOCK
# ifndef PFS_SKIP_BUFFER_MUTEX_RWLOCK

/* If defined, register buf_block_t::lock
in one group after their initialization. */
#  define PFS_GROUP_BUFFER_SYNC

/* This define caps the number of mutexes/rwlocks can
be registered with performance schema. Developers can
modify this define if necessary. Please note, this would
be effective only if PFS_GROUP_BUFFER_SYNC is defined. */
#  define PFS_MAX_BUFFER_MUTEX_LOCK_REGISTER	ULINT_MAX

# endif /* !PFS_SKIP_BUFFER_MUTEX_RWLOCK */
#endif /* UNIV_PFS_MUTEX || UNIV_PFS_RWLOCK */

/** Macro to determine whether the read of write counter is used depending
on the io_type */
#define MONITOR_RW_COUNTER(io_type, counter)		\
	((io_type == BUF_IO_READ)			\
	 ? (counter##_READ)				\
	 : (counter##_WRITTEN))


/** Decrypt a page for temporary tablespace.
@param[in,out]	tmp_frame	Temporary buffer
@param[in]	src_frame	Page to decrypt
@return true if temporary tablespace decrypted, false if not */
static bool buf_tmp_page_decrypt(byte* tmp_frame, byte* src_frame)
{
	if (buf_is_zeroes(span<const byte>(src_frame, srv_page_size))) {
		return true;
	}

	/* read space & lsn */
	uint header_len = FIL_PAGE_FILE_FLUSH_LSN_OR_KEY_VERSION;

	/* Copy FIL page header, it is not encrypted */
	memcpy(tmp_frame, src_frame, header_len);

	/* Calculate the offset where decryption starts */
	const byte* src = src_frame + header_len;
	byte* dst = tmp_frame + header_len;
	uint srclen = uint(srv_page_size)
		- (header_len + FIL_PAGE_FCRC32_CHECKSUM);
	ulint offset = mach_read_from_4(src_frame + FIL_PAGE_OFFSET);

	if (!log_tmp_block_decrypt(src, srclen, dst,
				   (offset * srv_page_size))) {
		return false;
	}

	static_assert(FIL_PAGE_FCRC32_CHECKSUM == 4, "alignment");
	memcpy_aligned<4>(tmp_frame + srv_page_size - FIL_PAGE_FCRC32_CHECKSUM,
			  src_frame + srv_page_size - FIL_PAGE_FCRC32_CHECKSUM,
			  FIL_PAGE_FCRC32_CHECKSUM);

	memcpy_aligned<OS_FILE_LOG_BLOCK_SIZE>(src_frame, tmp_frame,
					       srv_page_size);
	srv_stats.pages_decrypted.inc();
	srv_stats.n_temp_blocks_decrypted.inc();

	return true; /* page was decrypted */
}

/** Decrypt a page.
@param[in,out]	bpage	Page control block
@param[in]	node	data file
@return whether the operation was successful */
static bool buf_page_decrypt_after_read(buf_page_t *bpage,
                                        const fil_node_t &node)
{
	ut_ad(node.space->pending_io());
	ut_ad(node.space->id == bpage->id().space());
	const auto flags = node.space->flags;

	byte* dst_frame = bpage->zip.data ? bpage->zip.data :
		((buf_block_t*) bpage)->frame;
	bool page_compressed = node.space->is_compressed()
		&& buf_page_is_compressed(dst_frame, flags);
	const page_id_t id(bpage->id());

	if (id.page_no() == 0) {
		/* File header pages are not encrypted/compressed */
		return (true);
	}

	if (node.space->purpose == FIL_TYPE_TEMPORARY
	    && innodb_encrypt_temporary_tables) {
		buf_tmp_buffer_t* slot = buf_pool.io_buf_reserve();
		ut_a(slot);
		slot->allocate();

		if (!buf_tmp_page_decrypt(slot->crypt_buf, dst_frame)) {
			slot->release();
			ib::error() << "Encrypted page " << id
				    << " in file " << node.name;
			return false;
		}

		slot->release();
		return true;
	}

	/* Page is encrypted if encryption information is found from
	tablespace and page contains used key_version. This is true
	also for pages first compressed and then encrypted. */

	buf_tmp_buffer_t* slot;
	uint key_version = buf_page_get_key_version(dst_frame, flags);

	if (page_compressed && !key_version) {
		/* the page we read is unencrypted */
		/* Find free slot from temporary memory array */
decompress:
		if (fil_space_t::full_crc32(flags)
		    && buf_page_is_corrupted(true, dst_frame, flags)) {
			return false;
		}

		slot = buf_pool.io_buf_reserve();
		ut_a(slot);
		slot->allocate();

decompress_with_slot:
		ut_d(fil_page_type_validate(node.space, dst_frame));

		ulint write_size = fil_page_decompress(
			slot->crypt_buf, dst_frame, flags);
		slot->release();
		ut_ad(!write_size
		      || fil_page_type_validate(node.space, dst_frame));
		ut_ad(node.space->pending_io());
		return write_size != 0;
	}

	if (key_version && node.space->crypt_data) {
		/* Verify encryption checksum before we even try to
		decrypt. */
		if (!buf_page_verify_crypt_checksum(dst_frame, flags)) {
decrypt_failed:
			ib::error() << "Encrypted page " << id
				    << " in file " << node.name
				    << " looks corrupted; key_version="
				    << key_version;
			return false;
		}

		slot = buf_pool.io_buf_reserve();
		ut_a(slot);
		slot->allocate();
		ut_d(fil_page_type_validate(node.space, dst_frame));

		/* decrypt using crypt_buf to dst_frame */
		if (!fil_space_decrypt(node.space, slot->crypt_buf, dst_frame)) {
			slot->release();
			goto decrypt_failed;
		}

		ut_d(fil_page_type_validate(node.space, dst_frame));

		if ((fil_space_t::full_crc32(flags) && page_compressed)
		    || fil_page_get_type(dst_frame)
		    == FIL_PAGE_PAGE_COMPRESSED_ENCRYPTED) {
			goto decompress_with_slot;
		}

		slot->release();
	} else if (fil_page_get_type(dst_frame)
		   == FIL_PAGE_PAGE_COMPRESSED_ENCRYPTED) {
		goto decompress;
	}

	ut_ad(node.space->pending_io());
	return true;
}

/**
@return the smallest oldest_modification lsn for any page.
@retval 0 if all modified persistent pages have been flushed */
lsn_t buf_pool_t::get_oldest_modification()
{
<<<<<<< HEAD
	mutex_enter(&buf_pool.flush_list_mutex);

	buf_page_t*	bpage;
	/* FIXME: Keep temporary tablespace pages in a separate flush
	list. We would only need to write out temporary pages if the
	page is about to be evicted from the buffer pool, and the page
	contents is still needed (the page has not been freed). */
	for (bpage = UT_LIST_GET_LAST(buf_pool.flush_list);
	     bpage != NULL && fsp_is_system_temporary(bpage->id().space());
	     bpage = UT_LIST_GET_PREV(list, bpage)) {
		ut_ad(bpage->oldest_modification());
	}

	lsn_t oldest_lsn = bpage ? bpage->oldest_modification() : 0;
	mutex_exit(&buf_pool.flush_list_mutex);

	/* The returned answer may be out of date: the flush_list can
	change after the mutex has been released. */
	return(oldest_lsn);
=======
  mutex_enter(&flush_list_mutex);

  /* FIXME: Keep temporary tablespace pages in a separate flush
  list. We would only need to write out temporary pages if the
  page is about to be evicted from the buffer pool, and the page
  contents is still needed (the page has not been freed). */
  const buf_page_t *bpage;
  for (bpage= UT_LIST_GET_LAST(flush_list);
       bpage && fsp_is_system_temporary(bpage->id.space());
       bpage= UT_LIST_GET_PREV(list, bpage))
    ut_ad(bpage->in_flush_list);

  lsn_t oldest_lsn= bpage ? bpage->oldest_modification : 0;
  mutex_exit(&flush_list_mutex);

  /* The result may become stale as soon as we released the mutex.
  On log checkpoint, also log_sys.flush_order_mutex will be needed. */
  return oldest_lsn;
>>>>>>> 6df2f2db
}
#endif /* !UNIV_INNOCHECKSUM */

/** Checks if the page is in crc32 checksum format.
@param[in]	read_buf		database page
@param[in]	checksum_field1		new checksum field
@param[in]	checksum_field2		old checksum field
@return true if the page is in crc32 checksum format. */
bool
buf_page_is_checksum_valid_crc32(
	const byte*			read_buf,
	ulint				checksum_field1,
	ulint				checksum_field2)
{
	const uint32_t	crc32 = buf_calc_page_crc32(read_buf);

#ifdef UNIV_INNOCHECKSUM
	if (log_file
	    && srv_checksum_algorithm == SRV_CHECKSUM_ALGORITHM_STRICT_CRC32) {
		fprintf(log_file, "page::%llu;"
			" crc32 calculated = %u;"
			" recorded checksum field1 = " ULINTPF " recorded"
			" checksum field2 =" ULINTPF "\n", cur_page_num,
			crc32, checksum_field1, checksum_field2);
	}
#endif /* UNIV_INNOCHECKSUM */

	if (checksum_field1 != checksum_field2) {
		return false;
	}

	return checksum_field1 == crc32;
}

/** Checks if the page is in innodb checksum format.
@param[in]	read_buf	database page
@param[in]	checksum_field1	new checksum field
@param[in]	checksum_field2	old checksum field
@return true if the page is in innodb checksum format. */
bool
buf_page_is_checksum_valid_innodb(
	const byte*			read_buf,
	ulint				checksum_field1,
	ulint				checksum_field2)
{
	/* There are 2 valid formulas for
	checksum_field2 (old checksum field) which algo=innodb could have
	written to the page:

	1. Very old versions of InnoDB only stored 8 byte lsn to the
	start and the end of the page.

	2. Newer InnoDB versions store the old formula checksum
	(buf_calc_page_old_checksum()). */

	ulint	old_checksum = buf_calc_page_old_checksum(read_buf);
	ulint	new_checksum = buf_calc_page_new_checksum(read_buf);

#ifdef UNIV_INNOCHECKSUM
	if (log_file
	    && srv_checksum_algorithm == SRV_CHECKSUM_ALGORITHM_INNODB) {
		fprintf(log_file, "page::%llu;"
			" old style: calculated ="
			" " ULINTPF "; recorded = " ULINTPF "\n",
			cur_page_num, old_checksum,
			checksum_field2);
		fprintf(log_file, "page::%llu;"
			" new style: calculated ="
			" " ULINTPF "; crc32 = %u; recorded = " ULINTPF "\n",
			cur_page_num, new_checksum,
			buf_calc_page_crc32(read_buf), checksum_field1);
	}

	if (log_file
	    && srv_checksum_algorithm == SRV_CHECKSUM_ALGORITHM_STRICT_INNODB) {
		fprintf(log_file, "page::%llu;"
			" old style: calculated ="
			" " ULINTPF "; recorded checksum = " ULINTPF "\n",
			cur_page_num, old_checksum,
			checksum_field2);
		fprintf(log_file, "page::%llu;"
			" new style: calculated ="
			" " ULINTPF "; recorded checksum  = " ULINTPF "\n",
			cur_page_num, new_checksum,
			checksum_field1);
	}
#endif /* UNIV_INNOCHECKSUM */


	if (checksum_field2 != mach_read_from_4(read_buf + FIL_PAGE_LSN)
	    && checksum_field2 != old_checksum) {
		DBUG_LOG("checksum",
			 "Page checksum crc32 not valid"
			 << " field1 " << checksum_field1
			 << " field2 " << checksum_field2
			 << " crc32 " << buf_calc_page_old_checksum(read_buf)
			 << " lsn " << mach_read_from_4(
				 read_buf + FIL_PAGE_LSN));
		return(false);
	}

	/* old field is fine, check the new field */

	/* InnoDB versions < 4.0.14 and < 4.1.1 stored the space id
	(always equal to 0), to FIL_PAGE_SPACE_OR_CHKSUM */

	if (checksum_field1 != 0 && checksum_field1 != new_checksum) {
		DBUG_LOG("checksum",
			 "Page checksum crc32 not valid"
			 << " field1 " << checksum_field1
			 << " field2 " << checksum_field2
			 << " crc32 " << buf_calc_page_new_checksum(read_buf)
			 << " lsn " << mach_read_from_4(
				 read_buf + FIL_PAGE_LSN));
		return(false);
	}

	return(true);
}

/** Checks if the page is in none checksum format.
@param[in]	read_buf	database page
@param[in]	checksum_field1	new checksum field
@param[in]	checksum_field2	old checksum field
@return true if the page is in none checksum format. */
bool
buf_page_is_checksum_valid_none(
	const byte*			read_buf,
	ulint				checksum_field1,
	ulint				checksum_field2)
{
#ifndef DBUG_OFF
	if (checksum_field1 != checksum_field2
	    && checksum_field1 != BUF_NO_CHECKSUM_MAGIC) {
		DBUG_LOG("checksum",
			 "Page checksum crc32 not valid"
			 << " field1 " << checksum_field1
			 << " field2 " << checksum_field2
			 << " crc32 " << BUF_NO_CHECKSUM_MAGIC
			 << " lsn " << mach_read_from_4(read_buf
							+ FIL_PAGE_LSN));
	}
#endif /* DBUG_OFF */

#ifdef UNIV_INNOCHECKSUM
	if (log_file
	    && srv_checksum_algorithm == SRV_CHECKSUM_ALGORITHM_STRICT_NONE) {
		fprintf(log_file,
			"page::%llu; none checksum: calculated"
			" = %lu; recorded checksum_field1 = " ULINTPF
			" recorded checksum_field2 = " ULINTPF "\n",
			cur_page_num, BUF_NO_CHECKSUM_MAGIC,
			checksum_field1, checksum_field2);
	}
#endif /* UNIV_INNOCHECKSUM */

	return(checksum_field1 == checksum_field2
	       && checksum_field1 == BUF_NO_CHECKSUM_MAGIC);
}

/** Checks whether the lsn present in the page is lesser than the
peek current lsn.
@param[in]	check_lsn	lsn to check
@param[in]	read_buf	page. */
static void buf_page_check_lsn(bool check_lsn, const byte* read_buf)
{
#ifndef UNIV_INNOCHECKSUM
	if (check_lsn && recv_lsn_checks_on) {
		const lsn_t current_lsn = log_sys.get_lsn();
		const lsn_t	page_lsn
			= mach_read_from_8(read_buf + FIL_PAGE_LSN);

		/* Since we are going to reset the page LSN during the import
		phase it makes no sense to spam the log with error messages. */
		if (current_lsn < page_lsn) {

			const ulint	space_id = mach_read_from_4(
				read_buf + FIL_PAGE_SPACE_ID);
			const ulint	page_no = mach_read_from_4(
				read_buf + FIL_PAGE_OFFSET);

			ib::error() << "Page " << page_id_t(space_id, page_no)
				<< " log sequence number " << page_lsn
				<< " is in the future! Current system"
				<< " log sequence number "
				<< current_lsn << ".";

			ib::error() << "Your database may be corrupt or"
				" you may have copied the InnoDB"
				" tablespace but not the InnoDB"
				" log files. "
				<< FORCE_RECOVERY_MSG;

		}
	}
#endif /* !UNIV_INNOCHECKSUM */
}


/** Check if a buffer is all zeroes.
@param[in]	buf	data to check
@return whether the buffer is all zeroes */
bool buf_is_zeroes(span<const byte> buf)
{
  ut_ad(buf.size() <= sizeof field_ref_zero);
  return memcmp(buf.data(), field_ref_zero, buf.size()) == 0;
}

/** Check if a page is corrupt.
@param[in]	check_lsn	whether the LSN should be checked
@param[in]	read_buf	database page
@param[in]	zip_size	ROW_FORMAT=COMPRESSED page size, or 0
@param[in]	space		tablespace
@return whether the page is corrupted */
bool
buf_page_is_corrupted(
	bool			check_lsn,
	const byte*		read_buf,
	ulint			fsp_flags)
{
#ifndef UNIV_INNOCHECKSUM
	DBUG_EXECUTE_IF("buf_page_import_corrupt_failure", return(true); );
#endif
	if (fil_space_t::full_crc32(fsp_flags)) {
		bool compressed = false, corrupted = false;
		const uint size = buf_page_full_crc32_size(
			read_buf, &compressed, &corrupted);
		if (corrupted) {
			return true;
		}
		const byte* end = read_buf + (size - FIL_PAGE_FCRC32_CHECKSUM);
		uint crc32 = mach_read_from_4(end);

		if (!crc32 && size == srv_page_size
		    && buf_is_zeroes(span<const byte>(read_buf, size))) {
			return false;
		}

		DBUG_EXECUTE_IF(
			"page_intermittent_checksum_mismatch", {
			static int page_counter;
			if (page_counter++ == 2) {
				crc32++;
			}
		});

		if (crc32 != ut_crc32(read_buf,
				      size - FIL_PAGE_FCRC32_CHECKSUM)) {
			return true;
		}
		static_assert(FIL_PAGE_FCRC32_KEY_VERSION == 0, "alignment");
		static_assert(FIL_PAGE_LSN % 4 == 0, "alignment");
		static_assert(FIL_PAGE_FCRC32_END_LSN % 4 == 0, "alignment");
		if (!compressed
		    && !mach_read_from_4(FIL_PAGE_FCRC32_KEY_VERSION
					 + read_buf)
		    && memcmp_aligned<4>(read_buf + (FIL_PAGE_LSN + 4),
					 end - (FIL_PAGE_FCRC32_END_LSN
						- FIL_PAGE_FCRC32_CHECKSUM),
					 4)) {
			return true;
		}

		buf_page_check_lsn(check_lsn, read_buf);
		return false;
	}

	size_t		checksum_field1 = 0;
	size_t		checksum_field2 = 0;
	uint32_t	crc32 = 0;
	bool		crc32_inited = false;
	bool		crc32_chksum = false;
	const ulint zip_size = fil_space_t::zip_size(fsp_flags);
	const uint16_t page_type = fil_page_get_type(read_buf);

	/* We can trust page type if page compression is set on tablespace
	flags because page compression flag means file must have been
	created with 10.1 (later than 5.5 code base). In 10.1 page
	compressed tables do not contain post compression checksum and
	FIL_PAGE_END_LSN_OLD_CHKSUM field stored. Note that space can
	be null if we are in fil_check_first_page() and first page
	is not compressed or encrypted. Page checksum is verified
	after decompression (i.e. normally pages are already
	decompressed at this stage). */
	if ((page_type == FIL_PAGE_PAGE_COMPRESSED ||
	     page_type == FIL_PAGE_PAGE_COMPRESSED_ENCRYPTED)
#ifndef UNIV_INNOCHECKSUM
	    && FSP_FLAGS_HAS_PAGE_COMPRESSION(fsp_flags)
#endif
	) {
		return(false);
	}

	static_assert(FIL_PAGE_LSN % 4 == 0, "alignment");
	static_assert(FIL_PAGE_END_LSN_OLD_CHKSUM % 4 == 0, "alignment");

	if (!zip_size
	    && memcmp_aligned<4>(read_buf + FIL_PAGE_LSN + 4,
				 read_buf + srv_page_size
				 - FIL_PAGE_END_LSN_OLD_CHKSUM + 4, 4)) {
		/* Stored log sequence numbers at the start and the end
		of page do not match */

		return(true);
	}

	buf_page_check_lsn(check_lsn, read_buf);

	/* Check whether the checksum fields have correct values */

	const srv_checksum_algorithm_t curr_algo =
		static_cast<srv_checksum_algorithm_t>(srv_checksum_algorithm);

	if (curr_algo == SRV_CHECKSUM_ALGORITHM_NONE) {
		return(false);
	}

	if (zip_size) {
		return !page_zip_verify_checksum(read_buf, zip_size);
	}

	checksum_field1 = mach_read_from_4(
		read_buf + FIL_PAGE_SPACE_OR_CHKSUM);

	checksum_field2 = mach_read_from_4(
		read_buf + srv_page_size - FIL_PAGE_END_LSN_OLD_CHKSUM);

	static_assert(FIL_PAGE_LSN % 8 == 0, "alignment");

	/* A page filled with NUL bytes is considered not corrupted.
	Before MariaDB Server 10.1.25 (MDEV-12113) or 10.2.2 (or MySQL 5.7),
	the FIL_PAGE_FILE_FLUSH_LSN field may have been written nonzero
	for the first page of each file of the system tablespace.
	We want to ignore it for the system tablespace, but because
	we do not know the expected tablespace here, we ignore the
	field for all data files, except for
	innodb_checksum_algorithm=full_crc32 which we handled above. */
	if (!checksum_field1 && !checksum_field2) {
		/* Checksum fields can have valid value as zero.
		If the page is not empty then do the checksum
		calculation for the page. */
		bool all_zeroes = true;
		for (size_t i = 0; i < srv_page_size; i++) {
#ifndef UNIV_INNOCHECKSUM
			if (i == FIL_PAGE_FILE_FLUSH_LSN_OR_KEY_VERSION) {
				i += 8;
			}
#endif
			if (read_buf[i]) {
				all_zeroes = false;
				break;
			}
		}

		if (all_zeroes) {
			return false;
		}
	}

	switch (curr_algo) {
	case SRV_CHECKSUM_ALGORITHM_STRICT_FULL_CRC32:
	case SRV_CHECKSUM_ALGORITHM_STRICT_CRC32:
		return !buf_page_is_checksum_valid_crc32(
			read_buf, checksum_field1, checksum_field2);
	case SRV_CHECKSUM_ALGORITHM_STRICT_INNODB:
		return !buf_page_is_checksum_valid_innodb(
			read_buf, checksum_field1, checksum_field2);
	case SRV_CHECKSUM_ALGORITHM_STRICT_NONE:
		return !buf_page_is_checksum_valid_none(
			read_buf, checksum_field1, checksum_field2);
	case SRV_CHECKSUM_ALGORITHM_FULL_CRC32:
	case SRV_CHECKSUM_ALGORITHM_CRC32:
	case SRV_CHECKSUM_ALGORITHM_INNODB:
		if (buf_page_is_checksum_valid_none(read_buf,
			checksum_field1, checksum_field2)) {
#ifdef UNIV_INNOCHECKSUM
			if (log_file) {
				fprintf(log_file, "page::%llu;"
					" old style: calculated = %u;"
					" recorded = " ULINTPF ";\n",
					cur_page_num,
					buf_calc_page_old_checksum(read_buf),
					checksum_field2);
				fprintf(log_file, "page::%llu;"
					" new style: calculated = %u;"
					" crc32 = %u; recorded = " ULINTPF ";\n",
					cur_page_num,
					buf_calc_page_new_checksum(read_buf),
					buf_calc_page_crc32(read_buf),
					checksum_field1);
			}
#endif /* UNIV_INNOCHECKSUM */
			return false;
		}

		crc32_chksum = curr_algo == SRV_CHECKSUM_ALGORITHM_CRC32
			|| curr_algo == SRV_CHECKSUM_ALGORITHM_FULL_CRC32;

		/* Very old versions of InnoDB only stored 8 byte lsn to the
		start and the end of the page. */

		/* Since innodb_checksum_algorithm is not strict_* allow
		any of the algos to match for the old field */

		if (checksum_field2
		    != mach_read_from_4(read_buf + FIL_PAGE_LSN)
		    && checksum_field2 != BUF_NO_CHECKSUM_MAGIC) {

			if (crc32_chksum) {
				crc32 = buf_calc_page_crc32(read_buf);
				crc32_inited = true;

				DBUG_EXECUTE_IF(
					"page_intermittent_checksum_mismatch", {
					static int page_counter;
					if (page_counter++ == 2) {
						crc32++;
					}
				});

				if (checksum_field2 != crc32
				    && checksum_field2
				       != buf_calc_page_old_checksum(read_buf)) {
					return true;
				}
			} else {
				ut_ad(curr_algo
				      == SRV_CHECKSUM_ALGORITHM_INNODB);

				if (checksum_field2
				    != buf_calc_page_old_checksum(read_buf)) {
					crc32 = buf_calc_page_crc32(read_buf);
					crc32_inited = true;

					if (checksum_field2 != crc32) {
						return true;
					}
				}
			}
		}

		if (checksum_field1 == 0
		    || checksum_field1 == BUF_NO_CHECKSUM_MAGIC) {
		} else if (crc32_chksum) {

			if (!crc32_inited) {
				crc32 = buf_calc_page_crc32(read_buf);
				crc32_inited = true;
			}

			if (checksum_field1 != crc32
			    && checksum_field1
			    != buf_calc_page_new_checksum(read_buf)) {
				return true;
			}
		} else {
			ut_ad(curr_algo == SRV_CHECKSUM_ALGORITHM_INNODB);

			if (checksum_field1
			    != buf_calc_page_new_checksum(read_buf)) {

				if (!crc32_inited) {
					crc32 = buf_calc_page_crc32(read_buf);
					crc32_inited = true;
				}

				if (checksum_field1 != crc32) {
					return true;
				}
			}
		}

		if (crc32_inited
		    && ((checksum_field1 == crc32
			 && checksum_field2 != crc32)
			|| (checksum_field1 != crc32
			    && checksum_field2 == crc32))) {
			return true;
		}

		break;
	case SRV_CHECKSUM_ALGORITHM_NONE:
		/* should have returned false earlier */
		break;
	}

	return false;
}

#ifndef UNIV_INNOCHECKSUM

#if defined(DBUG_OFF) && defined(HAVE_MADVISE) &&  defined(MADV_DODUMP)
/** Enable buffers to be dumped to core files

A convience function, not called anyhwere directly however
it is left available for gdb or any debugger to call
in the event that you want all of the memory to be dumped
to a core file.

Returns number of errors found in madvise calls. */
int
buf_madvise_do_dump()
{
	int ret= 0;

	/* mirrors allocation in log_t::create() */
	if (log_sys.buf) {
		ret += madvise(log_sys.buf,
			       srv_log_buffer_size,
			       MADV_DODUMP);
		ret += madvise(log_sys.flush_buf,
			       srv_log_buffer_size,
			       MADV_DODUMP);
	}
	/* mirrors recv_sys_t::create() */
	if (recv_sys.buf)
	{
		ret+= madvise(recv_sys.buf, recv_sys.len, MADV_DODUMP);
	}

	mutex_enter(&buf_pool.mutex);
	auto chunk = buf_pool.chunks;

	for (ulint n = buf_pool.n_chunks; n--; chunk++) {
		ret+= madvise(chunk->mem, chunk->mem_size(), MADV_DODUMP);
	}

	mutex_exit(&buf_pool.mutex);
	return ret;
}
#endif

/** Dump a page to stderr.
@param[in]	read_buf	database page
@param[in]	zip_size	compressed page size, or 0 */
void buf_page_print(const byte* read_buf, ulint zip_size)
{
	dict_index_t*	index;

#ifndef UNIV_DEBUG
	const ulint size = zip_size ? zip_size : srv_page_size;
	ib::info() << "Page dump in ascii and hex ("
		<< size << " bytes):";

	ut_print_buf(stderr, read_buf, size);
	fputs("\nInnoDB: End of page dump\n", stderr);
#endif

	if (zip_size) {
		/* Print compressed page. */
		ib::info() << "Compressed page type ("
			<< fil_page_get_type(read_buf)
			<< "); stored checksum in field1 "
			<< mach_read_from_4(
				read_buf + FIL_PAGE_SPACE_OR_CHKSUM)
			<< "; calculated checksums for field1: "
			<< buf_checksum_algorithm_name(
				SRV_CHECKSUM_ALGORITHM_CRC32)
			<< " "
			<< page_zip_calc_checksum(
				read_buf, zip_size,
				SRV_CHECKSUM_ALGORITHM_CRC32)
			<< ", "
			<< buf_checksum_algorithm_name(
				SRV_CHECKSUM_ALGORITHM_INNODB)
			<< " "
			<< page_zip_calc_checksum(
				read_buf, zip_size,
				SRV_CHECKSUM_ALGORITHM_INNODB)
			<< ", "
			<< buf_checksum_algorithm_name(
				SRV_CHECKSUM_ALGORITHM_NONE)
			<< " "
			<< page_zip_calc_checksum(
				read_buf, zip_size,
				SRV_CHECKSUM_ALGORITHM_NONE)
			<< "; page LSN "
			<< mach_read_from_8(read_buf + FIL_PAGE_LSN)
			<< "; page number (if stored to page"
			<< " already) "
			<< mach_read_from_4(read_buf + FIL_PAGE_OFFSET)
			<< "; space id (if stored to page already) "
			<< mach_read_from_4(
				read_buf + FIL_PAGE_ARCH_LOG_NO_OR_SPACE_ID);

	} else {
		const uint32_t	crc32 = buf_calc_page_crc32(read_buf);
		ulint page_type = fil_page_get_type(read_buf);

		ib::info() << "Uncompressed page, stored checksum in field1 "
			<< mach_read_from_4(
				read_buf + FIL_PAGE_SPACE_OR_CHKSUM)
			<< ", calculated checksums for field1: "
			<< buf_checksum_algorithm_name(
				SRV_CHECKSUM_ALGORITHM_CRC32) << " "
			<< crc32
			<< ", "
			<< buf_checksum_algorithm_name(
				SRV_CHECKSUM_ALGORITHM_INNODB) << " "
			<< buf_calc_page_new_checksum(read_buf)
			<< ", "
			<< " page type " << page_type << " == "
			<< fil_get_page_type_name(page_type) << "."
			<< buf_checksum_algorithm_name(
				SRV_CHECKSUM_ALGORITHM_NONE) << " "
			<< BUF_NO_CHECKSUM_MAGIC
			<< ", stored checksum in field2 "
			<< mach_read_from_4(read_buf + srv_page_size
					    - FIL_PAGE_END_LSN_OLD_CHKSUM)
			<< ", calculated checksums for field2: "
			<< buf_checksum_algorithm_name(
				SRV_CHECKSUM_ALGORITHM_CRC32) << " "
			<< crc32
			<< ", "
			<< buf_checksum_algorithm_name(
				SRV_CHECKSUM_ALGORITHM_INNODB) << " "
			<< buf_calc_page_old_checksum(read_buf)
			<< ", "
			<< buf_checksum_algorithm_name(
				SRV_CHECKSUM_ALGORITHM_NONE) << " "
			<< BUF_NO_CHECKSUM_MAGIC
			<< ",  page LSN "
			<< mach_read_from_4(read_buf + FIL_PAGE_LSN)
			<< " "
			<< mach_read_from_4(read_buf + FIL_PAGE_LSN + 4)
			<< ", low 4 bytes of LSN at page end "
			<< mach_read_from_4(read_buf + srv_page_size
					    - FIL_PAGE_END_LSN_OLD_CHKSUM + 4)
			<< ", page number (if stored to page already) "
			<< mach_read_from_4(read_buf + FIL_PAGE_OFFSET)
			<< ", space id (if created with >= MySQL-4.1.1"
			   " and stored already) "
			<< mach_read_from_4(
				read_buf + FIL_PAGE_ARCH_LOG_NO_OR_SPACE_ID);
	}

	switch (fil_page_get_type(read_buf)) {
		index_id_t	index_id;
	case FIL_PAGE_INDEX:
	case FIL_PAGE_TYPE_INSTANT:
	case FIL_PAGE_RTREE:
		index_id = btr_page_get_index_id(read_buf);
		ib::info() << "Page may be an index page where"
			" index id is " << index_id;

		index = dict_index_find_on_id_low(index_id);
		if (index) {
			ib::info()
				<< "Index " << index_id
				<< " is " << index->name
				<< " in table " << index->table->name;
		}
		break;
	case FIL_PAGE_UNDO_LOG:
		fputs("InnoDB: Page may be an undo log page\n", stderr);
		break;
	case FIL_PAGE_INODE:
		fputs("InnoDB: Page may be an 'inode' page\n", stderr);
		break;
	case FIL_PAGE_IBUF_FREE_LIST:
		fputs("InnoDB: Page may be an insert buffer free list page\n",
		      stderr);
		break;
	case FIL_PAGE_TYPE_ALLOCATED:
		fputs("InnoDB: Page may be a freshly allocated page\n",
		      stderr);
		break;
	case FIL_PAGE_IBUF_BITMAP:
		fputs("InnoDB: Page may be an insert buffer bitmap page\n",
		      stderr);
		break;
	case FIL_PAGE_TYPE_SYS:
		fputs("InnoDB: Page may be a system page\n",
		      stderr);
		break;
	case FIL_PAGE_TYPE_TRX_SYS:
		fputs("InnoDB: Page may be a transaction system page\n",
		      stderr);
		break;
	case FIL_PAGE_TYPE_FSP_HDR:
		fputs("InnoDB: Page may be a file space header page\n",
		      stderr);
		break;
	case FIL_PAGE_TYPE_XDES:
		fputs("InnoDB: Page may be an extent descriptor page\n",
		      stderr);
		break;
	case FIL_PAGE_TYPE_BLOB:
		fputs("InnoDB: Page may be a BLOB page\n",
		      stderr);
		break;
	case FIL_PAGE_TYPE_ZBLOB:
	case FIL_PAGE_TYPE_ZBLOB2:
		fputs("InnoDB: Page may be a compressed BLOB page\n",
		      stderr);
		break;
	}
}

# ifdef PFS_GROUP_BUFFER_SYNC
/********************************************************************//**
This function registers mutexes and rwlocks in buffer blocks with
performance schema. If PFS_MAX_BUFFER_MUTEX_LOCK_REGISTER is
defined to be a value less than chunk->size, then only mutexes
and rwlocks in the first PFS_MAX_BUFFER_MUTEX_LOCK_REGISTER
blocks are registered. */
static
void
pfs_register_buffer_block(
/*======================*/
	buf_pool_t::chunk_t*	chunk)		/*!< in/out: chunk of buffers */
{
	buf_block_t*    block;
	ulint		num_to_register;

	block = chunk->blocks;

	num_to_register = ut_min(
		chunk->size, PFS_MAX_BUFFER_MUTEX_LOCK_REGISTER);

	for (ulint i = 0; i < num_to_register; i++) {
		rw_lock_t*	rwlock;

#  ifdef UNIV_PFS_RWLOCK
		rwlock = &block->lock;
		ut_a(!rwlock->pfs_psi);
		rwlock->pfs_psi = (PSI_server)
			? PSI_server->init_rwlock(buf_block_lock_key, rwlock)
			: NULL;

#   ifdef UNIV_DEBUG
		rwlock = block->debug_latch;
		ut_a(!rwlock->pfs_psi);
		rwlock->pfs_psi = (PSI_server)
			? PSI_server->init_rwlock(buf_block_debug_latch_key,
						  rwlock)
			: NULL;
#   endif /* UNIV_DEBUG */

#  endif /* UNIV_PFS_RWLOCK */
		block++;
	}
}
# endif /* PFS_GROUP_BUFFER_SYNC */

/** Initialize a buffer page descriptor.
@param[in,out]	block	buffer page descriptor
@param[in]	frame	buffer page frame */
static
void
buf_block_init(buf_block_t* block, byte* frame)
{
	UNIV_MEM_DESC(frame, srv_page_size);

	/* This function should only be executed at database startup or by
	buf_pool.resize(). Either way, adaptive hash index must not exist. */
	assert_block_ahi_empty_on_init(block);

	block->frame = frame;

	block->modify_clock = 0;
	block->page.init(BUF_BLOCK_NOT_USED, page_id_t(~0ULL));
#ifdef BTR_CUR_HASH_ADAPT
	block->index = NULL;
#endif /* BTR_CUR_HASH_ADAPT */
	block->skip_flush_check = false;

	ut_d(block->in_unzip_LRU_list = false);
	ut_d(block->in_withdraw_list = false);

	page_zip_des_init(&block->page.zip);

	ut_d(block->debug_latch = (rw_lock_t *) ut_malloc_nokey(sizeof(rw_lock_t)));

#if defined PFS_SKIP_BUFFER_MUTEX_RWLOCK || defined PFS_GROUP_BUFFER_SYNC
	/* If PFS_SKIP_BUFFER_MUTEX_RWLOCK is defined, skip registration
	of buffer block rwlock with performance schema.

	If PFS_GROUP_BUFFER_SYNC is defined, skip the registration
	since buffer block rwlock will be registered later in
	pfs_register_buffer_block(). */

	rw_lock_create(PFS_NOT_INSTRUMENTED, &block->lock, SYNC_LEVEL_VARYING);

	ut_d(rw_lock_create(PFS_NOT_INSTRUMENTED, block->debug_latch,
			    SYNC_LEVEL_VARYING));

#else /* PFS_SKIP_BUFFER_MUTEX_RWLOCK || PFS_GROUP_BUFFER_SYNC */

	rw_lock_create(buf_block_lock_key, &block->lock, SYNC_LEVEL_VARYING);

	ut_d(rw_lock_create(buf_block_debug_latch_key,
			    block->debug_latch, SYNC_LEVEL_VARYING));

#endif /* PFS_SKIP_BUFFER_MUTEX_RWLOCK || PFS_GROUP_BUFFER_SYNC */

	block->lock.is_block_lock = 1;

	ut_ad(rw_lock_validate(&(block->lock)));
}

/** Allocate a chunk of buffer frames.
@param bytes    requested size
@return whether the allocation succeeded */
inline bool buf_pool_t::chunk_t::create(size_t bytes)
{
  DBUG_EXECUTE_IF("ib_buf_chunk_init_fails", return false;);
  /* Round down to a multiple of page size, although it already should be. */
  bytes= ut_2pow_round<size_t>(bytes, srv_page_size);

  mem= buf_pool.allocator.allocate_large_dontdump(bytes, &mem_pfx);

  if (UNIV_UNLIKELY(!mem))
    return false;

#ifdef HAVE_LIBNUMA
  if (srv_numa_interleave)
  {
    struct bitmask *numa_mems_allowed= numa_get_mems_allowed();
    if (mbind(mem, mem_size(), MPOL_INTERLEAVE,
              numa_mems_allowed->maskp, numa_mems_allowed->size,
              MPOL_MF_MOVE))
    {
      ib::warn() << "Failed to set NUMA memory policy of"
              " buffer pool page frames to MPOL_INTERLEAVE"
              " (error: " << strerror(errno) << ").";
    }
    numa_bitmask_free(numa_mems_allowed);
  }
#endif /* HAVE_LIBNUMA */


  /* Allocate the block descriptors from
  the start of the memory block. */
  blocks= reinterpret_cast<buf_block_t*>(mem);

  /* Align a pointer to the first frame.  Note that when
  opt_large_page_size is smaller than srv_page_size,
  (with max srv_page_size at 64k don't think any hardware
  makes this true),
  we may allocate one fewer block than requested.  When
  it is bigger, we may allocate more blocks than requested. */
  static_assert(sizeof(byte*) == sizeof(ulint), "pointer size");

  byte *frame= reinterpret_cast<byte*>((reinterpret_cast<ulint>(mem) +
                                        srv_page_size - 1) &
                                       ~ulint{srv_page_size - 1});
  size= (mem_pfx.m_size >> srv_page_size_shift) - (frame != mem);

  /* Subtract the space needed for block descriptors. */
  {
    ulint s= size;

    while (frame < reinterpret_cast<const byte*>(blocks + s))
    {
      frame+= srv_page_size;
      s--;
    }

    size= s;
  }

  /* Init block structs and assign frames for them. Then we assign the
  frames to the first blocks (we already mapped the memory above). */

  buf_block_t *block= blocks;

  for (auto i= size; i--; ) {
    buf_block_init(block, frame);
    UNIV_MEM_INVALID(block->frame, srv_page_size);
    /* Add the block to the free list */
    UT_LIST_ADD_LAST(buf_pool.free, &block->page);

    ut_d(block->page.in_free_list = TRUE);
    block++;
    frame+= srv_page_size;
  }

  reg();

#ifdef PFS_GROUP_BUFFER_SYNC
  pfs_register_buffer_block(this);
#endif /* PFS_GROUP_BUFFER_SYNC */
  return true;
}

#ifdef UNIV_DEBUG
/** Check that all file pages in the buffer chunk are in a replaceable state.
@return address of a non-free block
@retval nullptr if all freed */
inline const buf_block_t *buf_pool_t::chunk_t::not_freed() const
{
  buf_block_t *block= blocks;
  for (auto i= size; i--; block++)
  {
    switch (block->page.state()) {
    case BUF_BLOCK_ZIP_PAGE:
      /* The uncompressed buffer pool should never
      contain ROW_FORMAT=COMPRESSED block descriptors. */
      ut_error;
      break;
    case BUF_BLOCK_NOT_USED:
    case BUF_BLOCK_MEMORY:
    case BUF_BLOCK_REMOVE_HASH:
      /* Skip blocks that are not being used for file pages. */
      break;
    case BUF_BLOCK_FILE_PAGE:
      if (srv_read_only_mode)
      {
        /* The page cleaner is disabled in read-only mode.  No pages
        can be dirtied, so all of them must be clean. */
        ut_d(lsn_t oldest_modification= block->page.oldest_modification());
        ut_ad(oldest_modification == 0 ||
              oldest_modification == recv_sys.recovered_lsn ||
              srv_force_recovery == SRV_FORCE_NO_LOG_REDO);
        ut_ad(!block->page.buf_fix_count());
        ut_ad(block->page.io_fix() == BUF_IO_NONE);
        break;
      }

      if (!block->page.ready_for_replace())
        return block;

      break;
    }
  }

  return nullptr;
}
#endif /* UNIV_DEBUG */

/** Free the synchronization objects of a buffer pool block descriptor
@param[in,out]	block	buffer pool block descriptor */
static void buf_block_free_mutexes(buf_block_t* block)
{
	rw_lock_free(&block->lock);
	ut_d(rw_lock_free(block->debug_latch));
	ut_d(ut_free(block->debug_latch));
}

/** Create the buffer pool.
@return whether the creation failed */
bool buf_pool_t::create()
{
  ut_ad(this == &buf_pool);
  ut_ad(srv_buf_pool_size % srv_buf_pool_chunk_unit == 0);
  ut_ad(!is_initialised());
  ut_ad(srv_buf_pool_size > 0);

  NUMA_MEMPOLICY_INTERLEAVE_IN_SCOPE;

  ut_ad(!resizing);
  ut_ad(!withdrawing);
  ut_ad(!withdraw_clock());
  ut_ad(!chunks_old);

  chunk_t::map_reg= UT_NEW_NOKEY(chunk_t::map());

  new(&allocator) ut_allocator<unsigned char>(mem_key_buf_buf_pool);

  n_chunks= srv_buf_pool_size / srv_buf_pool_chunk_unit;
  const size_t chunk_size= srv_buf_pool_chunk_unit;

  chunks= static_cast<chunk_t*>(ut_zalloc_nokey(n_chunks * sizeof *chunks));
  UT_LIST_INIT(free, &buf_page_t::list);
  curr_size= 0;
  auto chunk= chunks;

  do
  {
    if (!chunk->create(chunk_size))
    {
      while (--chunk >= chunks)
      {
        buf_block_t* block= chunk->blocks;

        for (auto i= chunk->size; i--; block++)
          buf_block_free_mutexes(block);

        allocator.deallocate_large_dodump(chunk->mem, &chunk->mem_pfx);
      }
      ut_free(chunks);
      chunks= nullptr;
      UT_DELETE(chunk_t::map_reg);
      chunk_t::map_reg= nullptr;
      ut_ad(!is_initialised());
      return true;
    }

    curr_size+= chunk->size;
  }
  while (++chunk < chunks + n_chunks);

  ut_ad(is_initialised());
  mutex_create(LATCH_ID_BUF_POOL, &mutex);

  UT_LIST_INIT(LRU, &buf_page_t::LRU);
  UT_LIST_INIT(withdraw, &buf_page_t::list);
  withdraw_target= 0;
  UT_LIST_INIT(flush_list, &buf_page_t::list);
  UT_LIST_INIT(unzip_LRU, &buf_block_t::unzip_LRU);

  ut_d(UT_LIST_INIT(zip_clean, &buf_page_t::list));

  for (size_t i= 0; i < UT_ARR_SIZE(zip_free); ++i)
    UT_LIST_INIT(zip_free[i], &buf_buddy_free_t::list);
  ulint s= curr_size;
  old_size= s;
  s/= BUF_READ_AHEAD_PORTION;
  read_ahead_area= s >= READ_AHEAD_PAGES
    ? READ_AHEAD_PAGES
    : my_round_up_to_next_power(static_cast<uint32_t>(s));
  curr_pool_size= srv_buf_pool_size;

  n_chunks_new= n_chunks;

  /* Number of locks protecting page_hash must be a power of two */
  srv_n_page_hash_locks= my_round_up_to_next_power(static_cast<uint32_t>
                                                   (srv_n_page_hash_locks));
  ut_a(srv_n_page_hash_locks != 0);
  ut_a(srv_n_page_hash_locks <= MAX_PAGE_HASH_LOCKS);

  page_hash= ib_create(2 * curr_size,
                         LATCH_ID_HASH_TABLE_RW_LOCK,
                         srv_n_page_hash_locks, MEM_HEAP_FOR_PAGE_HASH);

  ut_ad(!page_hash_old);
  zip_hash= hash_create(2 * curr_size);
  last_printout_time= time(NULL);

  mutex_create(LATCH_ID_FLUSH_LIST, &flush_list_mutex);

  for (int i= 0; i < 3; i++)
    no_flush[i]= os_event_create(0);

  try_LRU_scan= true;

  ut_d(flush_hp.m_mutex= &flush_list_mutex;);
  ut_d(lru_hp.m_mutex= &mutex);
  ut_d(lru_scan_itr.m_mutex= &mutex);
  ut_d(single_scan_itr.m_mutex= &mutex);

  io_buf.create((srv_n_read_io_threads + srv_n_write_io_threads) *
                OS_AIO_N_PENDING_IOS_PER_THREAD);

  /* FIXME: remove some of these variables */
  srv_buf_pool_curr_size= curr_pool_size;
  srv_buf_pool_old_size= srv_buf_pool_size;
  srv_buf_pool_base_size= srv_buf_pool_size;

  chunk_t::map_ref= chunk_t::map_reg;
  buf_LRU_old_ratio_update(100 * 3 / 8, false);
  btr_search_sys_create(srv_buf_pool_curr_size / sizeof(void*) / 64);
  ut_ad(is_initialised());
  return false;
}

/** Clean up after successful create() */
void buf_pool_t::close()
{
  ut_ad(this == &buf_pool);
  if (!is_initialised())
    return;

  mutex_free(&mutex);
  mutex_free(&flush_list_mutex);

  if (flush_rbt)
  {
    rbt_free(flush_rbt);
    flush_rbt= nullptr;
  }

  for (buf_page_t *bpage= UT_LIST_GET_LAST(LRU), *prev_bpage= nullptr; bpage;
       bpage= prev_bpage)
  {
    prev_bpage= UT_LIST_GET_PREV(LRU, bpage);
    ut_ad(bpage->in_file());
    ut_ad(bpage->in_LRU_list);
    /* The buffer pool must be clean during normal shutdown.
    Only on aborted startup (with recovery) or with innodb_fast_shutdown=2
    we may discard changes. */
    ut_ad(!bpage->oldest_modification() || srv_is_being_started ||
          srv_fast_shutdown == 2);

    if (bpage->state() != BUF_BLOCK_FILE_PAGE)
      buf_page_free_descriptor(bpage);
  }

  for (auto chunk= chunks + n_chunks; --chunk >= chunks; )
  {
    buf_block_t *block= chunk->blocks;

    for (auto i= chunk->size; i--; block++)
      buf_block_free_mutexes(block);

    allocator.deallocate_large_dodump(chunk->mem, &chunk->mem_pfx);
  }

  for (int i= 0; i < 3; ++i)
    os_event_destroy(no_flush[i]);

  ut_free(chunks);
  chunks= nullptr;
  ha_clear(page_hash);
  hash_table_free(page_hash);
  hash_table_free(zip_hash);

  io_buf.close();
  UT_DELETE(chunk_t::map_reg);
  chunk_t::map_reg= chunk_t::map_ref= nullptr;
}

/** Try to reallocate a control block.
@param block  control block to reallocate
@return whether the reallocation succeeded */
inline bool buf_pool_t::realloc(buf_block_t *block)
{
	buf_block_t*	new_block;

	ut_ad(withdrawing);
	ut_ad(mutex_own(&mutex));
	ut_ad(block->page.state() == BUF_BLOCK_FILE_PAGE);

	new_block = buf_LRU_get_free_only();

	if (new_block == NULL) {
		return(false); /* free list was not enough */
	}

	const page_id_t id(block->page.id());
	rw_lock_t* hash_lock = hash_lock_get(id);
	rw_lock_x_lock(hash_lock);

	if (block->page.can_relocate()) {
		memcpy_aligned<OS_FILE_LOG_BLOCK_SIZE>(
			new_block->frame, block->frame, srv_page_size);
		new (&new_block->page) buf_page_t(block->page);

		/* relocate LRU list */
		if (buf_page_t*	prev_b = buf_pool.LRU_remove(&block->page)) {
			UT_LIST_INSERT_AFTER(LRU, prev_b, &new_block->page);
		} else {
			UT_LIST_ADD_FIRST(LRU, &new_block->page);
		}

		if (LRU_old == &block->page) {
			LRU_old = &new_block->page;
		}

		ut_ad(new_block->page.in_LRU_list);

		/* relocate unzip_LRU list */
		if (block->page.zip.data != NULL) {
			ut_ad(block->in_unzip_LRU_list);
			ut_d(new_block->in_unzip_LRU_list = true);
			UNIV_MEM_DESC(&new_block->page.zip.data,
				      page_zip_get_size(&new_block->page.zip));

			buf_block_t*	prev_block = UT_LIST_GET_PREV(unzip_LRU, block);
			UT_LIST_REMOVE(unzip_LRU, block);

			ut_d(block->in_unzip_LRU_list = false);
			block->page.zip.data = NULL;
			page_zip_set_size(&block->page.zip, 0);

			if (prev_block != NULL) {
				UT_LIST_INSERT_AFTER(unzip_LRU, prev_block, new_block);
			} else {
				UT_LIST_ADD_FIRST(unzip_LRU, new_block);
			}
		} else {
			ut_ad(!block->in_unzip_LRU_list);
			ut_d(new_block->in_unzip_LRU_list = false);
		}

		/* relocate page_hash */
		ut_ad(block->page.in_page_hash);
		ut_ad(new_block->page.in_page_hash);
		ut_ad(&block->page == page_hash_get_low(id));
		ut_d(block->page.in_page_hash = false);
		HASH_REPLACE(buf_page_t, hash, page_hash, id.fold(),
			     &block->page, &new_block->page);

		buf_block_modify_clock_inc(block);
		static_assert(FIL_PAGE_OFFSET % 4 == 0, "alignment");
		memset_aligned<4>(block->frame + FIL_PAGE_OFFSET, 0xff, 4);
		static_assert(FIL_PAGE_ARCH_LOG_NO_OR_SPACE_ID % 4 == 2,
			      "not perfect alignment");
		memset_aligned<2>(block->frame
				  + FIL_PAGE_ARCH_LOG_NO_OR_SPACE_ID, 0xff, 4);
		UNIV_MEM_INVALID(block->frame, srv_page_size);
		block->page.set_state(BUF_BLOCK_REMOVE_HASH);

		/* Relocate flush_list. */
		if (block->page.oldest_modification()) {
			buf_flush_relocate_on_flush_list(
				&block->page, &new_block->page);
		}

		block->page.set_corrupt_id();

		/* set other flags of buf_block_t */

#ifdef BTR_CUR_HASH_ADAPT
		/* This code should only be executed by resize(),
		while the adaptive hash index is disabled. */
		assert_block_ahi_empty(block);
		assert_block_ahi_empty_on_init(new_block);
		ut_ad(!block->index);
		new_block->index	= NULL;
		new_block->n_hash_helps	= 0;
		new_block->n_fields	= 1;
		new_block->left_side	= TRUE;
#endif /* BTR_CUR_HASH_ADAPT */

		new_block->lock_hash_val = block->lock_hash_val;
		ut_ad(new_block->lock_hash_val == lock_rec_hash(
			      id.space(), id.page_no()));

		rw_lock_x_unlock(hash_lock);

		/* free block */
		ut_d(block->page.set_state(BUF_BLOCK_MEMORY));
		buf_LRU_block_free_non_file_page(block);
	} else {
		rw_lock_x_unlock(hash_lock);
		buf_LRU_block_free_non_file_page(new_block);
	}

	return(true); /* free_list was enough */
}

/** Sets the global variable that feeds MySQL's innodb_buffer_pool_resize_status
to the specified string. The format and the following parameters are the
same as the ones used for printf(3).
@param[in]	fmt	format
@param[in]	...	extra parameters according to fmt */
static
void
buf_resize_status(
	const char*	fmt,
	...)
{
	va_list	ap;

	va_start(ap, fmt);

	vsnprintf(
		export_vars.innodb_buffer_pool_resize_status,
		sizeof(export_vars.innodb_buffer_pool_resize_status),
		fmt, ap);

	va_end(ap);

	ib::info() << export_vars.innodb_buffer_pool_resize_status;
}

/** Withdraw blocks from the buffer pool until meeting withdraw_target.
@return whether retry is needed */
inline bool buf_pool_t::withdraw_blocks()
{
	buf_block_t*	block;
	ulint		loop_count = 0;

	ib::info() << "start to withdraw the last "
		<< withdraw_target << " blocks";

	/* Minimize zip_free[i] lists */
	mutex_enter(&mutex);
	buf_buddy_condense_free();
	mutex_exit(&mutex);

	while (UT_LIST_GET_LEN(withdraw) < withdraw_target) {

		/* try to withdraw from free_list */
		ulint	count1 = 0;

		mutex_enter(&mutex);
		block = reinterpret_cast<buf_block_t*>(
			UT_LIST_GET_FIRST(free));
		while (block != NULL
		       && UT_LIST_GET_LEN(withdraw) < withdraw_target) {
			ut_ad(block->page.in_free_list);
			ut_ad(!block->page.oldest_modification());
			ut_ad(!block->page.in_LRU_list);
			ut_a(!block->page.in_file());

			buf_block_t*	next_block;
			next_block = reinterpret_cast<buf_block_t*>(
				UT_LIST_GET_NEXT(
					list, &block->page));

			if (buf_pool.will_be_withdrawn(block->page)) {
				/* This should be withdrawn */
				UT_LIST_REMOVE(free, &block->page);
				UT_LIST_ADD_LAST(withdraw, &block->page);
				ut_d(block->in_withdraw_list = true);
				count1++;
			}

			block = next_block;
		}
		mutex_exit(&mutex);

		/* reserve free_list length */
		if (UT_LIST_GET_LEN(withdraw) < withdraw_target) {
			ulint	scan_depth;
			flush_counters_t n;

			/* cap scan_depth with current LRU size. */
			mutex_enter(&mutex);
			scan_depth = UT_LIST_GET_LEN(LRU);
			mutex_exit(&mutex);

			scan_depth = ut_min(
				ut_max(withdraw_target
				       - UT_LIST_GET_LEN(withdraw),
				       static_cast<ulint>(srv_LRU_scan_depth)),
				scan_depth);

			buf_flush_do_batch(true, scan_depth, 0, &n);
			buf_flush_wait_batch_end(true);

			if (n.flushed) {
				MONITOR_INC_VALUE_CUMULATIVE(
					MONITOR_LRU_BATCH_FLUSH_TOTAL_PAGE,
					MONITOR_LRU_BATCH_FLUSH_COUNT,
					MONITOR_LRU_BATCH_FLUSH_PAGES,
					n.flushed);
			}
		}

		/* relocate blocks/buddies in withdrawn area */
		ulint	count2 = 0;

		mutex_enter(&mutex);
		buf_page_t*	bpage;
		bpage = UT_LIST_GET_FIRST(LRU);
		while (bpage != NULL) {
			buf_page_t* next_bpage = UT_LIST_GET_NEXT(LRU, bpage);
			if (bpage->zip.data != NULL
			    && will_be_withdrawn(bpage->zip.data)
			    && bpage->can_relocate()) {
				buf_pool_mutex_exit_forbid();
				if (!buf_buddy_realloc(
					    bpage->zip.data,
					    page_zip_get_size(&bpage->zip))) {
					/* failed to allocate block */
					buf_pool_mutex_exit_allow();
					break;
				}
				buf_pool_mutex_exit_allow();
				count2++;
			}

			if (bpage->state() == BUF_BLOCK_FILE_PAGE
			    && buf_pool.will_be_withdrawn(*bpage)) {
				if (bpage->can_relocate()) {
					buf_pool_mutex_exit_forbid();
					if (!realloc(
						reinterpret_cast<buf_block_t*>(
							bpage))) {
						/* failed to allocate block */
						buf_pool_mutex_exit_allow();
						break;
					}
					buf_pool_mutex_exit_allow();
					count2++;
				}
				/* NOTE: if the page is in use,
				not relocated yet */
			}

			bpage = next_bpage;
		}
		mutex_exit(&mutex);

		buf_resize_status(
			"withdrawing blocks. (" ULINTPF "/" ULINTPF ")",
			UT_LIST_GET_LEN(withdraw),
			withdraw_target);

		ib::info() << "withdrew "
			<< count1 << " blocks from free list."
			<< " Tried to relocate " << count2 << " pages ("
			<< UT_LIST_GET_LEN(withdraw) << "/"
			<< withdraw_target << ")";

		if (++loop_count >= 10) {
			/* give up for now.
			retried after user threads paused. */

			ib::info() << "will retry to withdraw later";

			/* need retry later */
			return(true);
		}
	}

	/* confirm withdrawn enough */
	for (const chunk_t* chunk = chunks + n_chunks_new,
	     * const echunk = chunks + n_chunks; chunk != echunk; chunk++) {
		block = chunk->blocks;
		for (ulint j = chunk->size; j--; block++) {
			ut_a(block->page.state() == BUF_BLOCK_NOT_USED);
			ut_ad(block->in_withdraw_list);
		}
	}

	ib::info() << "withdrawn target: " << UT_LIST_GET_LEN(withdraw)
		   << " blocks";

	/* retry is not needed */
	++withdraw_clock_;

	return(false);
}

/** resize page_hash and zip_hash */
static void buf_pool_resize_hash()
{
	hash_table_t*	new_hash_table;

	ut_ad(buf_pool.page_hash_old == NULL);

	/* recreate page_hash */
	new_hash_table = ib_recreate(
		buf_pool.page_hash, 2 * buf_pool.curr_size);

	for (ulint i = 0; i < hash_get_n_cells(buf_pool.page_hash); i++) {
		buf_page_t*	bpage;

		bpage = static_cast<buf_page_t*>(
			HASH_GET_FIRST(
				buf_pool.page_hash, i));

		while (bpage) {
			buf_page_t*	prev_bpage = bpage;
			ulint		fold;

			ut_ad(bpage->in_page_hash);
			bpage = static_cast<buf_page_t*>(
				HASH_GET_NEXT(
					hash, prev_bpage));

			fold = prev_bpage->id().fold();

			HASH_DELETE(buf_page_t, hash,
				buf_pool.page_hash, fold,
				prev_bpage);

			HASH_INSERT(buf_page_t, hash,
				new_hash_table, fold,
				prev_bpage);
		}
	}

	buf_pool.page_hash_old = buf_pool.page_hash;
	buf_pool.page_hash = new_hash_table;

	/* recreate zip_hash */
	new_hash_table = hash_create(2 * buf_pool.curr_size);

	for (ulint i = 0; i < hash_get_n_cells(buf_pool.zip_hash); i++) {
		buf_page_t*	bpage;

		bpage = static_cast<buf_page_t*>(
			HASH_GET_FIRST(buf_pool.zip_hash, i));

		while (bpage) {
			buf_page_t*	prev_bpage = bpage;
			ulint		fold;

			bpage = static_cast<buf_page_t*>(
				HASH_GET_NEXT(
					hash, prev_bpage));

			fold = BUF_POOL_ZIP_FOLD(
				reinterpret_cast<buf_block_t*>(
					prev_bpage));

			HASH_DELETE(buf_page_t, hash,
				buf_pool.zip_hash, fold,
				prev_bpage);

			HASH_INSERT(buf_page_t, hash,
				new_hash_table, fold,
				prev_bpage);
		}
	}

	hash_table_free(buf_pool.zip_hash);
	buf_pool.zip_hash = new_hash_table;
}


/** Resize from srv_buf_pool_old_size to srv_buf_pool_size. */
inline void buf_pool_t::resize()
{
  ut_ad(this == &buf_pool);

	bool		warning = false;

	NUMA_MEMPOLICY_INTERLEAVE_IN_SCOPE;

	ut_ad(!resize_in_progress());
	ut_ad(srv_buf_pool_chunk_unit > 0);

	ulint new_instance_size = srv_buf_pool_size >> srv_page_size_shift;

	buf_resize_status("Resizing buffer pool from " ULINTPF " to "
			  ULINTPF " (unit=" ULINTPF ").",
			  srv_buf_pool_old_size, srv_buf_pool_size,
			  srv_buf_pool_chunk_unit);

	mutex_enter(&mutex);
	ut_ad(curr_size == old_size);
	ut_ad(n_chunks_new == n_chunks);
	ut_ad(UT_LIST_GET_LEN(withdraw) == 0);
	ut_ad(flush_rbt == NULL);

	n_chunks_new = (new_instance_size << srv_page_size_shift)
		/ srv_buf_pool_chunk_unit;
	curr_size = n_chunks_new * chunks->size;
	mutex_exit(&mutex);

#ifdef BTR_CUR_HASH_ADAPT
	/* disable AHI if needed */
	const bool btr_search_disabled = btr_search_enabled;

	buf_resize_status("Disabling adaptive hash index.");

	btr_search_s_lock_all();
	if (btr_search_disabled) {
		btr_search_s_unlock_all();
	} else {
		btr_search_s_unlock_all();
	}

	btr_search_disable(true);

	if (btr_search_disabled) {
		ib::info() << "disabled adaptive hash index.";
	}
#endif /* BTR_CUR_HASH_ADAPT */

	if (curr_size < old_size) {
		/* set withdraw target */
		size_t w = 0;

		for (const chunk_t* chunk = chunks + n_chunks_new,
		     * const echunk = chunks + n_chunks;
		     chunk != echunk; chunk++)
			w += chunk->size;

		ut_ad(withdraw_target == 0);
		withdraw_target = w;
		withdrawing.store(true, std::memory_order_relaxed);
	}

	buf_resize_status("Withdrawing blocks to be shrunken.");

	time_t		withdraw_started = time(NULL);
	double		message_interval = 60;
	ulint		retry_interval = 1;

withdraw_retry:
	/* wait for the number of blocks fit to the new size (if needed)*/
	bool	should_retry_withdraw = curr_size < old_size
		&& withdraw_blocks();

	if (srv_shutdown_state != SRV_SHUTDOWN_NONE) {
		/* abort to resize for shutdown. */
		withdrawing.store(false, std::memory_order_relaxed);
		return;
	}

	/* abort buffer pool load */
	buf_load_abort();

	const time_t current_time = time(NULL);

	if (should_retry_withdraw
	    && difftime(current_time, withdraw_started) >= message_interval) {

		if (message_interval > 900) {
			message_interval = 1800;
		} else {
			message_interval *= 2;
		}

		lock_mutex_enter();
		mutex_enter(&trx_sys.mutex);
		bool	found = false;
		for (trx_t* trx = UT_LIST_GET_FIRST(trx_sys.trx_list);
		     trx != NULL;
		     trx = UT_LIST_GET_NEXT(trx_list, trx)) {
			if (trx->state != TRX_STATE_NOT_STARTED
			    && trx->mysql_thd != NULL
			    && withdraw_started > trx->start_time) {
				if (!found) {
					ib::warn() <<
						"The following trx might hold"
						" the blocks in buffer pool to"
					        " be withdrawn. Buffer pool"
						" resizing can complete only"
						" after all the transactions"
						" below release the blocks.";
					found = true;
				}

				lock_trx_print_wait_and_mvcc_state(
					stderr, trx, current_time);
			}
		}
		mutex_exit(&trx_sys.mutex);
		lock_mutex_exit();

		withdraw_started = current_time;
	}

	if (should_retry_withdraw) {
		ib::info() << "Will retry to withdraw " << retry_interval
			<< " seconds later.";
		os_thread_sleep(retry_interval * 1000000);

		if (retry_interval > 5) {
			retry_interval = 10;
		} else {
			retry_interval *= 2;
		}

		goto withdraw_retry;
	}

	withdrawing.store(false, std::memory_order_relaxed);

	buf_resize_status("Latching whole of buffer pool.");

#ifndef DBUG_OFF
	{
		bool	should_wait = true;

		while (should_wait) {
			should_wait = false;
			DBUG_EXECUTE_IF(
				"ib_buf_pool_resize_wait_before_resize",
				should_wait = true; os_thread_sleep(10000););
		}
	}
#endif /* !DBUG_OFF */

	if (srv_shutdown_state != SRV_SHUTDOWN_NONE) {
		return;
	}

	/* Indicate critical path */
	resizing.store(true, std::memory_order_relaxed);

	mutex_enter(&mutex);
	page_hash_lock_all();
	chunk_t::map_reg = UT_NEW_NOKEY(chunk_t::map());

	/* add/delete chunks */

	buf_resize_status("buffer pool resizing with chunks "
			  ULINTPF " to " ULINTPF ".",
			  n_chunks, n_chunks_new);

	if (n_chunks_new < n_chunks) {
		/* delete chunks */
		chunk_t* chunk = chunks + n_chunks_new;
		const chunk_t* const echunk = chunks + n_chunks;

		ulint	sum_freed = 0;

		while (chunk < echunk) {
			buf_block_t*	block = chunk->blocks;

			for (ulint j = chunk->size; j--; block++) {
				buf_block_free_mutexes(block);
			}

			allocator.deallocate_large_dodump(
				chunk->mem, &chunk->mem_pfx);
			sum_freed += chunk->size;
			++chunk;
		}

		/* discard withdraw list */
		UT_LIST_INIT(withdraw, &buf_page_t::list);
		withdraw_target = 0;

		ib::info() << n_chunks - n_chunks_new
			   << " chunks (" << sum_freed
			   << " blocks) were freed.";

		n_chunks = n_chunks_new;
	}

	{
		/* reallocate chunks */
		const size_t	new_chunks_size
			= n_chunks_new * sizeof(chunk_t);

		chunk_t*	new_chunks = static_cast<chunk_t*>(
			ut_zalloc_nokey_nofatal(new_chunks_size));

		DBUG_EXECUTE_IF("buf_pool_resize_chunk_null",
				ut_free(new_chunks); new_chunks= nullptr; );

		if (!new_chunks) {
			ib::error() << "failed to allocate"
				" the chunk array.";
			n_chunks_new = n_chunks;
			warning = true;
			chunks_old = NULL;
			goto calc_buf_pool_size;
		}

		ulint	n_chunks_copy = ut_min(n_chunks_new,
					       n_chunks);

		memcpy(new_chunks, chunks,
		       n_chunks_copy * sizeof *new_chunks);

		for (ulint j = 0; j < n_chunks_copy; j++) {
			new_chunks[j].reg();
		}

		chunks_old = chunks;
		chunks = new_chunks;
	}

	if (n_chunks_new > n_chunks) {
		/* add chunks */
		ulint	sum_added = 0;
		ulint	n = n_chunks;
		const size_t unit = srv_buf_pool_chunk_unit;

		for (chunk_t* chunk = chunks + n_chunks,
		     * const echunk = chunks + n_chunks_new;
		     chunk != echunk; chunk++) {
			if (!chunk->create(unit)) {
				ib::error() << "failed to allocate"
					" memory for buffer pool chunk";

				warning = true;
				n_chunks_new = n_chunks;
				break;
			}

			sum_added += chunk->size;
			++n;
		}

		ib::info() << n_chunks_new - n_chunks
			   << " chunks (" << sum_added
			   << " blocks) were added.";

		n_chunks = n;
	}
calc_buf_pool_size:
	/* recalc curr_size */
	ulint	new_size = 0;

	{
		chunk_t* chunk = chunks;
		const chunk_t* const echunk = chunk + n_chunks;
		do {
			new_size += chunk->size;
		} while (++chunk != echunk);
	}

	curr_size = new_size;
	n_chunks_new = n_chunks;

	if (chunks_old) {
		ut_free(chunks_old);
		chunks_old = NULL;
	}

	chunk_t::map* chunk_map_old = chunk_t::map_ref;
	chunk_t::map_ref = chunk_t::map_reg;

	/* set size */
	ut_ad(UT_LIST_GET_LEN(withdraw) == 0);
  ulint s= curr_size;
  old_size= s;
  s/= BUF_READ_AHEAD_PORTION;
  read_ahead_area= s >= READ_AHEAD_PAGES
    ? READ_AHEAD_PAGES
    : my_round_up_to_next_power(static_cast<uint32_t>(s));
  curr_pool_size= n_chunks * srv_buf_pool_chunk_unit;
  srv_buf_pool_curr_size= curr_pool_size;/* FIXME: remove*/
  innodb_set_buf_pool_size(buf_pool_size_align(srv_buf_pool_curr_size));

	const bool	new_size_too_diff
		= srv_buf_pool_base_size > srv_buf_pool_size * 2
			|| srv_buf_pool_base_size * 2 < srv_buf_pool_size;

	/* Normalize page_hash and zip_hash,
	if the new size is too different */
	if (!warning && new_size_too_diff) {
		buf_resize_status("Resizing hash table");
		buf_pool_resize_hash();
		ib::info() << "hash tables were resized";
	}

	page_hash_unlock_all();
	mutex_exit(&mutex);

	if (page_hash_old != NULL) {
		hash_table_free(page_hash_old);
		page_hash_old = NULL;
	}

	UT_DELETE(chunk_map_old);

	resizing.store(false, std::memory_order_relaxed);

	/* Normalize other components, if the new size is too different */
	if (!warning && new_size_too_diff) {
		srv_buf_pool_base_size = srv_buf_pool_size;

		buf_resize_status("Resizing also other hash tables.");

		/* normalize lock_sys */
		srv_lock_table_size = 5
			* (srv_buf_pool_size >> srv_page_size_shift);
		lock_sys.resize(srv_lock_table_size);

		/* normalize btr_search_sys */
		btr_search_sys_resize(
			buf_pool_get_curr_size() / sizeof(void*) / 64);

		dict_sys.resize();

		ib::info() << "Resized hash tables at lock_sys,"
#ifdef BTR_CUR_HASH_ADAPT
			" adaptive hash index,"
#endif /* BTR_CUR_HASH_ADAPT */
			" dictionary.";
	}

	/* normalize ibuf.max_size */
	ibuf_max_size_update(srv_change_buffer_max_size);

	if (srv_buf_pool_old_size != srv_buf_pool_size) {

		ib::info() << "Completed to resize buffer pool from "
			<< srv_buf_pool_old_size
			<< " to " << srv_buf_pool_size << ".";
		srv_buf_pool_old_size = srv_buf_pool_size;
	}

#ifdef BTR_CUR_HASH_ADAPT
	/* enable AHI if needed */
	if (btr_search_disabled) {
		btr_search_enable();
		ib::info() << "Re-enabled adaptive hash index.";
	}
#endif /* BTR_CUR_HASH_ADAPT */

	char	now[32];

	ut_sprintf_timestamp(now);
	if (!warning) {
		buf_resize_status("Completed resizing buffer pool at %s.",
			now);
	} else {
		buf_resize_status("Resizing buffer pool failed,"
			" finished resizing at %s.", now);
	}

	ut_d(validate());

	return;
}

/** Thread pool task invoked by innodb_buffer_pool_size changes. */
static void buf_resize_callback(void *)
{
  DBUG_ENTER("buf_resize_callback");
  ut_a(srv_shutdown_state == SRV_SHUTDOWN_NONE);
  mutex_enter(&buf_pool.mutex);
  const auto size= srv_buf_pool_size;
  const bool work= srv_buf_pool_old_size != size;
  mutex_exit(&buf_pool.mutex);

  if (work)
    buf_pool.resize();
  else
  {
    std::ostringstream sout;
    sout << "Size did not change: old size = new size = " << size;
    buf_resize_status(sout.str().c_str());
  }
  DBUG_VOID_RETURN;
}

/* Ensure that task does not run in parallel, by setting max_concurrency to 1 for the thread group */
static tpool::task_group single_threaded_group(1);
static tpool::waitable_task buf_resize_task(buf_resize_callback,
	nullptr, &single_threaded_group);

void buf_resize_start()
{
	srv_thread_pool->submit_task(&buf_resize_task);
}

void buf_resize_shutdown()
{
	buf_resize_task.wait();
}


/** Relocate a ROW_FORMAT=COMPRESSED block in the LRU list and
buf_pool.page_hash.
The caller must relocate bpage->list.
@param bpage   BUF_BLOCK_ZIP_PAGE block
@param dpage   destination control block */
static void buf_relocate(buf_page_t *bpage, buf_page_t *dpage)
{
	ut_ad(bpage->state() == BUF_BLOCK_ZIP_PAGE);
	ut_ad(mutex_own(&buf_pool.mutex));
	ut_ad(rw_lock_own(buf_pool.hash_lock_get(bpage->id()), RW_LOCK_X));
	ut_a(bpage->io_fix() == BUF_IO_NONE);
	ut_a(!bpage->buf_fix_count());
	ut_ad(bpage == buf_pool.page_hash_get_low(bpage->id()));
	ut_ad(!buf_pool.watch_is_sentinel(*bpage));
#ifdef UNIV_DEBUG
	switch (bpage->state()) {
	case BUF_BLOCK_NOT_USED:
	case BUF_BLOCK_FILE_PAGE:
	case BUF_BLOCK_MEMORY:
	case BUF_BLOCK_REMOVE_HASH:
		ut_error;
	case BUF_BLOCK_ZIP_PAGE:
		break;
	}
#endif /* UNIV_DEBUG */

	new (dpage) buf_page_t(*bpage);

	/* Important that we adjust the hazard pointer before
	removing bpage from LRU list. */
	if (buf_page_t* b = buf_pool.LRU_remove(bpage)) {
		UT_LIST_INSERT_AFTER(buf_pool.LRU, b, dpage);
	} else {
		UT_LIST_ADD_FIRST(buf_pool.LRU, dpage);
	}

	if (UNIV_UNLIKELY(buf_pool.LRU_old == bpage)) {
		buf_pool.LRU_old = dpage;
#ifdef UNIV_LRU_DEBUG
		/* buf_pool.LRU_old must be the first item in the LRU list
		whose "old" flag is set. */
		ut_a(buf_pool.LRU_old->old);
		ut_a(!UT_LIST_GET_PREV(LRU, buf_pool.LRU_old)
		     || !UT_LIST_GET_PREV(LRU, buf_pool.LRU_old)->old);
		ut_a(!UT_LIST_GET_NEXT(LRU, buf_pool.LRU_old)
		     || UT_LIST_GET_NEXT(LRU, buf_pool.LRU_old)->old);
	} else {
		/* Check that the "old" flag is consistent in
		the block and its neighbours. */
		dpage->set_old(dpage->is_old());
#endif /* UNIV_LRU_DEBUG */
	}

        ut_d(CheckInLRUList::validate());

	/* relocate buf_pool.page_hash */
	ulint fold = bpage->id().fold();
	ut_ad(fold == dpage->id().fold());
	ut_ad(bpage->in_page_hash);
	ut_ad(dpage->in_page_hash);
	ut_d(bpage->in_page_hash = false);
	HASH_REPLACE(buf_page_t, hash, buf_pool.page_hash, fold, bpage,
		     dpage);
}

/** Register a watch for a page identifier. The caller must hold an
exclusive page hash latch. The *hash_lock may be released,
relocated, and reacquired.
@param id         page identifier
@param hash_lock  page_hash latch that is held in RW_LOCK_X mode
@return a buffer pool block corresponding to id
@retval nullptr   if the block was not present, and a watch was installed */
inline buf_page_t *buf_pool_t::watch_set(const page_id_t id,
                                         rw_lock_t **hash_lock)
{
  const ulint fold= id.fold();
retry:
  ut_ad(*hash_lock == hash_lock_get_low(fold));
  ut_ad(rw_lock_own(*hash_lock, RW_LOCK_X));

  buf_page_t *bpage= page_hash_get_low(id);

  if (bpage)
  {
    if (!watch_is_sentinel(*bpage))
      /* The page was loaded meanwhile. */
      return bpage;
    /* Add to an existing watch. */
    bpage->fix();
    return nullptr;
  }

  rw_lock_x_unlock(*hash_lock);
  /* Allocate a watch[] and then try to insert it into the page_hash. */
  mutex_enter(&mutex);

  /* The maximum number of purge tasks should never exceed
  the UT_ARR_SIZE(watch) - 1, and there is no way for a purge task to hold a
  watch when setting another watch. */
  for (buf_page_t *w= &watch[UT_ARR_SIZE(watch)]; w-- >= watch; )
  {
    ut_ad(w->access_time == 0);
    ut_ad(!w->oldest_modification());
    ut_ad(!w->zip.data);
    ut_ad(!w->in_zip_hash);
    if (w->state() == BUF_BLOCK_ZIP_PAGE)
      /* This watch may be in use for some other page. */
      continue;
    ut_ad(w->state() == BUF_BLOCK_NOT_USED);
    ut_ad(!w->buf_fix_count());
    /* w is pointing to watch[], which is protected by mutex.
    Normally, buf_page_t::id for objects that are reachable by
    page_hash_get_low(id) are protected by hash_lock. */
    w->set_state(BUF_BLOCK_ZIP_PAGE);
    w->id_= id;

    *hash_lock= hash_lock_get_low(fold);
    rw_lock_x_lock(*hash_lock);
    mutex_exit(&mutex);

    bpage= page_hash_get_low(id);
    if (UNIV_LIKELY_NULL(bpage))
    {
      mutex_enter(&mutex);
      w->set_state(BUF_BLOCK_NOT_USED);
      mutex_exit(&mutex);
      goto retry;
    }

    ut_ad(!w->buf_fix_count_);
    w->buf_fix_count_= 1;
    ut_ad(!w->in_page_hash);
    ut_d(w->in_page_hash= true); /* Not holding buf_pool.mutex here! */
    HASH_INSERT(buf_page_t, hash, page_hash, fold, w);
    return nullptr;
  }

  ut_error;
  mutex_exit(&mutex);
  return nullptr;
}

/********************************************************************//**
Moves a page to the start of the buffer pool LRU list. This high-level
function can be used to prevent an important page from slipping out of
the buffer pool.
@param[in,out]	bpage	buffer block of a file page */
void buf_page_make_young(buf_page_t* bpage)
{
	mutex_enter(&buf_pool.mutex);

	ut_a(bpage->in_file());

	buf_LRU_make_block_young(bpage);

	mutex_exit(&buf_pool.mutex);
}

/** Mark the page status as FREED for the given tablespace id and
page number. If the page is not in the buffer pool then ignore it.
X-lock should be taken on the page before marking the page status
as FREED. It avoids the concurrent flushing of freed page.
Currently, this function only marks the page as FREED if it is
in buffer pool.
@param[in]	page_id	page id
@param[in,out]	mtr	mini-transaction
@param[in]	file	file name
@param[in]	line	line where called */
void buf_page_free(const page_id_t page_id,
                   mtr_t *mtr,
                   const char *file,
                   unsigned line)
{
  ut_ad(mtr);
  ut_ad(mtr->is_active());
  buf_pool.stat.n_page_gets++;

  rw_lock_t *hash_lock= buf_pool.page_hash_lock<false>(page_id.fold());
  buf_block_t *block= reinterpret_cast<buf_block_t*>
    (buf_pool.page_hash_get_low(page_id));

  if (!block || block->page.state() != BUF_BLOCK_FILE_PAGE)
  {
    /* FIXME: if block!=NULL, convert to BUF_BLOCK_FILE_PAGE,
    but avoid buf_zip_decompress() */
    /* FIXME: If block==NULL, introduce a separate data structure
    to cover freed page ranges to augment buf_flush_freed_page() */
    rw_lock_s_unlock(hash_lock);
    return;
  }

  block->fix();
  ut_ad(block->page.buf_fix_count());
  ut_ad(fsp_is_system_temporary(page_id.space()) ||
	rw_lock_s_lock_nowait(block->debug_latch, file, line));

  mtr_memo_type_t fix_type= MTR_MEMO_PAGE_X_FIX;
  rw_lock_x_lock_inline(&block->lock, 0, file, line);
  mtr_memo_push(mtr, block, fix_type);

  block->page.status= buf_page_t::FREED;
  buf_block_dbg_add_level(block, SYNC_NO_ORDER_CHECK);
  rw_lock_s_unlock(hash_lock);
}

/** Attempts to discard the uncompressed frame of a compressed page.
The caller should not be holding any mutexes when this function is called.
@param[in]	page_id	page id */
static void buf_block_try_discard_uncompressed(const page_id_t page_id)
{
	buf_page_t*	bpage;

	/* Since we need to acquire buf_pool mutex to discard
	the uncompressed frame and because page_hash mutex resides
	below buf_pool mutex in sync ordering therefore we must
	first release the page_hash mutex. This means that the
	block in question can move out of page_hash. Therefore
	we need to check again if the block is still in page_hash. */
	mutex_enter(&buf_pool.mutex);

	bpage = buf_page_hash_get(page_id);

	if (bpage) {
		buf_LRU_free_page(bpage, false);
	}

	mutex_exit(&buf_pool.mutex);
}

/** Get read access to a compressed page (usually of type
FIL_PAGE_TYPE_ZBLOB or FIL_PAGE_TYPE_ZBLOB2).
The page must be released with buf_page_release_zip().
NOTE: the page is not protected by any latch.  Mutual exclusion has to
be implemented at a higher level.  In other words, all possible
accesses to a given page through this function must be protected by
the same set of mutexes or latches.
@param[in]	page_id		page id
@param[in]	zip_size	ROW_FORMAT=COMPRESSED page size
@return pointer to the block */
buf_page_t* buf_page_get_zip(const page_id_t page_id, ulint zip_size)
{
	buf_page_t*	bpage;
	rw_lock_t*	hash_lock;
	ibool		discard_attempted = FALSE;
	ibool		must_read;

	ut_ad(zip_size);
	ut_ad(ut_is_2pow(zip_size));
	buf_pool.stat.n_page_gets++;

	for (;;) {
lookup:

		/* The following call will also grab the page_hash
		mutex if the page is found. */
		bpage = buf_page_hash_get_s_locked(page_id, &hash_lock);
		if (bpage) {
			ut_ad(!buf_pool.watch_is_sentinel(*bpage));
			break;
		}

		/* Page not in buf_pool: needs to be read from file */

		ut_ad(!hash_lock);
		dberr_t err = buf_read_page(page_id, zip_size);

		if (err != DB_SUCCESS) {
			ib::error() << "Reading compressed page " << page_id
				<< " failed with error: " << ut_strerr(err);

			goto err_exit;
		}

#ifdef UNIV_DEBUG
		if (!(++buf_dbg_counter % 5771)) buf_pool.validate();
#endif /* UNIV_DEBUG */
	}

	ut_ad(rw_lock_own(buf_pool.hash_lock_get(bpage->id()), RW_LOCK_S));

	if (!bpage->zip.data) {
		/* There is no compressed page. */
err_exit:
		rw_lock_s_unlock(hash_lock);
		return(NULL);
	}

	ut_ad(!buf_pool.watch_is_sentinel(*bpage));

	switch (bpage->state()) {
	case BUF_BLOCK_ZIP_PAGE:
		bpage->fix();
		goto got_block;
	case BUF_BLOCK_FILE_PAGE:
		/* Discard the uncompressed page frame if possible. */
		if (!discard_attempted) {
			rw_lock_s_unlock(hash_lock);
			buf_block_try_discard_uncompressed(page_id);
			discard_attempted = TRUE;
			goto lookup;
		}

		buf_block_buf_fix_inc((buf_block_t*) bpage,
				      __FILE__, __LINE__);
		goto got_block;
	default:
		break;
	}

	ut_error;
	goto err_exit;

got_block:
	must_read = bpage->io_fix() == BUF_IO_READ;

	rw_lock_s_unlock(hash_lock);

	DBUG_ASSERT(bpage->status != buf_page_t::FREED);

	bpage->set_accessed();

	buf_page_make_young_if_needed(bpage);

#ifdef UNIV_DEBUG
	if (!(++buf_dbg_counter % 5771)) buf_pool.validate();
#endif /* UNIV_DEBUG */
	ut_ad(bpage->buf_fix_count());
	ut_ad(bpage->in_file());

	if (must_read) {
		/* Let us wait until the read operation
		completes */

		for (;;) {
			if (bpage->io_fix() == BUF_IO_READ) {
				os_thread_sleep(WAIT_FOR_READ);
			} else {
				break;
			}
		}
	}

	return(bpage);
}

/********************************************************************//**
Initialize some fields of a control block. */
UNIV_INLINE
void
buf_block_init_low(
/*===============*/
	buf_block_t*	block)	/*!< in: block to init */
{
	block->skip_flush_check = false;
#ifdef BTR_CUR_HASH_ADAPT
	/* No adaptive hash index entries may point to a previously
	unused (and now freshly allocated) block. */
	assert_block_ahi_empty_on_init(block);
	block->index		= NULL;

	block->n_hash_helps	= 0;
	block->n_fields		= 1;
	block->n_bytes		= 0;
	block->left_side	= TRUE;
#endif /* BTR_CUR_HASH_ADAPT */
}

/********************************************************************//**
Decompress a block.
@return TRUE if successful */
ibool
buf_zip_decompress(
/*===============*/
	buf_block_t*	block,	/*!< in/out: block */
	ibool		check)	/*!< in: TRUE=verify the page checksum */
{
	const byte*	frame = block->page.zip.data;
	ulint		size = page_zip_get_size(&block->page.zip);
	/* The tablespace will not be found if this function is called
	during IMPORT. */
	fil_space_t* space= fil_space_acquire_for_io(block->page.id().space());
	const unsigned key_version = mach_read_from_4(
		frame + FIL_PAGE_FILE_FLUSH_LSN_OR_KEY_VERSION);
	fil_space_crypt_t* crypt_data = space ? space->crypt_data : NULL;
	const bool encrypted = crypt_data
		&& crypt_data->type != CRYPT_SCHEME_UNENCRYPTED
		&& (!crypt_data->is_default_encryption()
		    || srv_encrypt_tables);

	ut_ad(block->zip_size());
	ut_a(block->page.id().space() != 0);

	if (UNIV_UNLIKELY(check && !page_zip_verify_checksum(frame, size))) {

		ib::error() << "Compressed page checksum mismatch for "
			<< (space ? space->chain.start->name : "")
			<< block->page.id() << ": stored: "
			<< mach_read_from_4(frame + FIL_PAGE_SPACE_OR_CHKSUM)
			<< ", crc32: "
			<< page_zip_calc_checksum(
				frame, size, SRV_CHECKSUM_ALGORITHM_CRC32)
			<< " innodb: "
			<< page_zip_calc_checksum(
				frame, size, SRV_CHECKSUM_ALGORITHM_INNODB)
			<< ", none: "
			<< page_zip_calc_checksum(
				frame, size, SRV_CHECKSUM_ALGORITHM_NONE)
			<< " (algorithm: " << srv_checksum_algorithm << ")";
		goto err_exit;
	}

	switch (fil_page_get_type(frame)) {
	case FIL_PAGE_INDEX:
	case FIL_PAGE_RTREE:
		if (page_zip_decompress(&block->page.zip,
					block->frame, TRUE)) {
			if (space) {
				space->release_for_io();
			}
			return(TRUE);
		}

		ib::error() << "Unable to decompress "
			<< (space ? space->chain.start->name : "")
			<< block->page.id();
		goto err_exit;
	case FIL_PAGE_TYPE_ALLOCATED:
	case FIL_PAGE_INODE:
	case FIL_PAGE_IBUF_BITMAP:
	case FIL_PAGE_TYPE_FSP_HDR:
	case FIL_PAGE_TYPE_XDES:
	case FIL_PAGE_TYPE_ZBLOB:
	case FIL_PAGE_TYPE_ZBLOB2:
		/* Copy to uncompressed storage. */
		memcpy(block->frame, frame, block->zip_size());
		if (space) {
			space->release_for_io();
		}

		return(TRUE);
	}

	ib::error() << "Unknown compressed page type "
		<< fil_page_get_type(frame)
		<< " in " << (space ? space->chain.start->name : "")
		<< block->page.id();

err_exit:
	if (encrypted) {
		ib::info() << "Row compressed page could be encrypted"
			" with key_version " << key_version;
	}

	if (space) {
		if (encrypted) {
			dict_set_encrypted_by_space(space);
		} else {
			dict_set_corrupted_by_space(space);
		}

		space->release_for_io();
	}

	return(FALSE);
}

/** Wait for the block to be read in.
@param[in]	block	The block to check */
static
void
buf_wait_for_read(
	buf_block_t*	block)
{
	/* Note:

	We are using the block->lock to check for IO state.
	We set the IO_READ state under the protection of the hash_lock.
	This is safe because another thread can only
	access the block (and check for IO state) after the block has been
	added to the page hashtable. */

	while (block->page.io_fix() == BUF_IO_READ) {
		rw_lock_s_lock(&block->lock);
		rw_lock_s_unlock(&block->lock);
	}
}

/** Lock the page with the given latch type.
@param[in,out]	block		block to be locked
@param[in]	rw_latch	RW_S_LATCH, RW_X_LATCH, RW_NO_LATCH
@param[in]	mtr		mini-transaction
@param[in]	file		file name
@param[in]	line		line where called
@return pointer to locked block */
static buf_block_t* buf_page_mtr_lock(buf_block_t *block,
                                      ulint rw_latch,
                                      mtr_t* mtr,
                                      const char *file,
                                      unsigned line)
{
  mtr_memo_type_t fix_type;
  switch (rw_latch)
  {
  case RW_NO_LATCH:
    fix_type= MTR_MEMO_BUF_FIX;
    goto done;
  case RW_S_LATCH:
    rw_lock_s_lock_inline(&block->lock, 0, file, line);
    fix_type= MTR_MEMO_PAGE_S_FIX;
    break;
  case RW_SX_LATCH:
    rw_lock_sx_lock_inline(&block->lock, 0, file, line);
    fix_type= MTR_MEMO_PAGE_SX_FIX;
    break;
  default:
    ut_ad(rw_latch == RW_X_LATCH);
    rw_lock_x_lock_inline(&block->lock, 0, file, line);
    fix_type= MTR_MEMO_PAGE_X_FIX;
    break;
  }

#ifdef BTR_CUR_HASH_ADAPT
  {
    dict_index_t *index= block->index;
    if (index && index->freed())
      btr_search_drop_page_hash_index(block);
  }
#endif /* BTR_CUR_HASH_ADAPT */

done:
  mtr_memo_push(mtr, block, fix_type);
  return block;
}

/** Low level function used to get access to a database page.
@param[in]	page_id			page id
@param[in]	zip_size		ROW_FORMAT=COMPRESSED page size, or 0
@param[in]	rw_latch		RW_S_LATCH, RW_X_LATCH, RW_NO_LATCH
@param[in]	guess			guessed block or NULL
@param[in]	mode			BUF_GET, BUF_GET_IF_IN_POOL,
BUF_PEEK_IF_IN_POOL, BUF_GET_NO_LATCH, or BUF_GET_IF_IN_POOL_OR_WATCH
@param[in]	file			file name
@param[in]	line			line where called
@param[in]	mtr			mini-transaction
@param[out]	err			DB_SUCCESS or error code
@param[in]	allow_ibuf_merge	Allow change buffer merge to happen
while reading the page from file
then it makes sure that it does merging of change buffer changes while
reading the page from file.
@return pointer to the block or NULL */
buf_block_t*
buf_page_get_low(
	const page_id_t		page_id,
	ulint			zip_size,
	ulint			rw_latch,
	buf_block_t*		guess,
	ulint			mode,
	const char*		file,
	unsigned		line,
	mtr_t*			mtr,
	dberr_t*		err,
	bool			allow_ibuf_merge)
{
	buf_block_t*	block;
	unsigned	access_time;
	ulint		retries = 0;
	const ulint	fold = page_id.fold();

	ut_ad((mtr == NULL) == (mode == BUF_EVICT_IF_IN_POOL));
	ut_ad(!mtr || mtr->is_active());
	ut_ad((rw_latch == RW_S_LATCH)
	      || (rw_latch == RW_X_LATCH)
	      || (rw_latch == RW_SX_LATCH)
	      || (rw_latch == RW_NO_LATCH));
	ut_ad(!allow_ibuf_merge
	      || mode == BUF_GET
	      || mode == BUF_GET_POSSIBLY_FREED
	      || mode == BUF_GET_IF_IN_POOL
	      || mode == BUF_GET_IF_IN_POOL_OR_WATCH);

	if (err) {
		*err = DB_SUCCESS;
	}

#ifdef UNIV_DEBUG
	switch (mode) {
	case BUF_EVICT_IF_IN_POOL:
		/* After DISCARD TABLESPACE, the tablespace would not exist,
		but in IMPORT TABLESPACE, PageConverter::operator() must
		replace any old pages, which were not evicted during DISCARD.
		Skip the assertion on space_page_size. */
		break;
	case BUF_PEEK_IF_IN_POOL:
	case BUF_GET_IF_IN_POOL:
		/* The caller may pass a dummy page size,
		because it does not really matter. */
		break;
	default:
		ut_error;
	case BUF_GET_NO_LATCH:
		ut_ad(rw_latch == RW_NO_LATCH);
		/* fall through */
	case BUF_GET:
	case BUF_GET_IF_IN_POOL_OR_WATCH:
	case BUF_GET_POSSIBLY_FREED:
		fil_space_t* s = fil_space_acquire_for_io(page_id.space());
		ut_ad(s);
		ut_ad(s->zip_size() == zip_size);
		s->release_for_io();
	}
#endif /* UNIV_DEBUG */

	ut_ad(!mtr || !ibuf_inside(mtr)
	      || ibuf_page_low(page_id, zip_size, FALSE, file, line, NULL));

	buf_pool.stat.n_page_gets++;
loop:
	buf_block_t* fix_block;
	block = guess;

	rw_lock_t* hash_lock = buf_pool.page_hash_lock<false>(fold);

	if (block) {

		/* If the guess is a compressed page descriptor that
		has been allocated by buf_page_alloc_descriptor(),
		it may have been freed by buf_relocate(). */

		if (!buf_pool.is_uncompressed(block)
		    || page_id != block->page.id()
		    || block->page.state() != BUF_BLOCK_FILE_PAGE) {
			/* Our guess was bogus or things have changed
			since. */
			guess = nullptr;
			goto lookup;
		} else {
			ut_ad(!block->page.in_zip_hash);
		}
	} else {
lookup:
		block = reinterpret_cast<buf_block_t*>(
			buf_pool.page_hash_get_low(page_id));
	}

	if (!block || buf_pool.watch_is_sentinel(block->page)) {
		rw_lock_s_unlock(hash_lock);
		block = nullptr;
	}

	if (UNIV_UNLIKELY(!block)) {
		/* Page not in buf_pool: needs to be read from file */
		if (mode == BUF_GET_IF_IN_POOL_OR_WATCH) {
			hash_lock = buf_pool.page_hash_lock<true>(fold);

			if (buf_page_t *bpage= buf_pool.watch_set(
				    page_id, &hash_lock)) {
				/* We can release hash_lock after we
				increment the fix count to make
				sure that no state change takes place. */
				bpage->fix();
				rw_lock_x_unlock(hash_lock);
				block = reinterpret_cast<buf_block_t*>(bpage);
				fix_block = block;
				goto got_block;
			}

			rw_lock_x_unlock(hash_lock);
		}

		switch (mode) {
		case BUF_GET_IF_IN_POOL:
		case BUF_GET_IF_IN_POOL_OR_WATCH:
		case BUF_PEEK_IF_IN_POOL:
		case BUF_EVICT_IF_IN_POOL:
			return(NULL);
		}

		/* The call path is buf_read_page() ->
		buf_read_page_low() (fil_io()) ->
		buf_page_read_complete() ->
		buf_decrypt_after_read(). Here fil_space_t* is used
		and we decrypt -> buf_page_check_corrupt() where page
		checksums are compared. Decryption, decompression as
		well as error handling takes place at a lower level.
		Here we only need to know whether the page really is
		corrupted, or if an encrypted page with a valid
		checksum cannot be decypted. */

		dberr_t local_err = buf_read_page(page_id, zip_size);

		if (local_err == DB_SUCCESS) {
			buf_read_ahead_random(page_id, zip_size,
					      ibuf_inside(mtr));

			retries = 0;
		} else if (mode == BUF_GET_POSSIBLY_FREED) {
			if (err) {
				*err = local_err;
			}
			return NULL;
		} else if (retries < BUF_PAGE_READ_MAX_RETRIES) {
			++retries;

			DBUG_EXECUTE_IF(
				"innodb_page_corruption_retries",
				retries = BUF_PAGE_READ_MAX_RETRIES;
			);
		} else {
			if (err) {
				*err = local_err;
			}

			/* Pages whose encryption key is unavailable or used
			key, encryption algorithm or encryption method is
			incorrect are marked as encrypted in
			buf_page_check_corrupt(). Unencrypted page could be
			corrupted in a way where the key_id field is
			nonzero. There is no checksum on field
			FIL_PAGE_FILE_FLUSH_LSN_OR_KEY_VERSION. */
			if (local_err == DB_DECRYPTION_FAILED) {
				return (NULL);
			}

			if (local_err == DB_PAGE_CORRUPTED
			    && srv_force_recovery) {
				return NULL;
			}

			/* Try to set table as corrupted instead of
			asserting. */
			if (page_id.space() == TRX_SYS_SPACE) {
			} else if (page_id.space() == SRV_TMP_SPACE_ID) {
			} else if (fil_space_t* space
				   = fil_space_acquire_for_io(
					   page_id.space())) {
				bool set = dict_set_corrupted_by_space(space);
				space->release_for_io();
				if (set) {
					return NULL;
				}
			}

			ib::fatal() << "Unable to read page " << page_id
				<< " into the buffer pool after "
				<< BUF_PAGE_READ_MAX_RETRIES
				<< ". The most probable cause"
				" of this error may be that the"
				" table has been corrupted."
				" See https://mariadb.com/kb/en/library/innodb-recovery-modes/";
		}

#ifdef UNIV_DEBUG
		if (!(++buf_dbg_counter % 5771)) buf_pool.validate();
#endif /* UNIV_DEBUG */
		goto loop;
	} else {
		fix_block = block;
	}

	fix_block->fix();
	rw_lock_s_unlock(hash_lock);

got_block:
	switch (mode) {
	default:
		ut_ad(block->zip_size() == zip_size);
		break;
	case BUF_GET_IF_IN_POOL:
	case BUF_PEEK_IF_IN_POOL:
	case BUF_EVICT_IF_IN_POOL:
		if (fix_block->page.io_fix() == BUF_IO_READ) {
			/* The page is being read to buffer pool,
			but we cannot wait around for the read to
			complete. */
			fix_block->unfix();
			return(NULL);
		}
	}

	switch (UNIV_EXPECT(fix_block->page.state(), BUF_BLOCK_FILE_PAGE)) {
	case BUF_BLOCK_FILE_PAGE:
		if (fsp_is_system_temporary(page_id.space())
		    && block->page.io_fix() != BUF_IO_NONE) {
			/* This suggests that the page is being flushed.
			Avoid returning reference to this page.
			Instead wait for the flush action to complete. */
			fix_block->unfix();
			os_thread_sleep(WAIT_FOR_WRITE);
			goto loop;
		}

		if (UNIV_UNLIKELY(mode == BUF_EVICT_IF_IN_POOL)) {
evict_from_pool:
			ut_ad(!fix_block->page.oldest_modification());
			mutex_enter(&buf_pool.mutex);
			fix_block->unfix();

			if (!buf_LRU_free_page(&fix_block->page, true)) {
				ut_ad(0);
			}

			mutex_exit(&buf_pool.mutex);
			return(NULL);
		}

		break;
	default:
		ut_error;
		break;

	case BUF_BLOCK_ZIP_PAGE:
		if (UNIV_UNLIKELY(mode == BUF_EVICT_IF_IN_POOL)) {
			goto evict_from_pool;
		}

		if (mode == BUF_PEEK_IF_IN_POOL) {
			/* This mode is only used for dropping an
			adaptive hash index.  There cannot be an
			adaptive hash index for a compressed-only
			page, so do not bother decompressing the page. */
			fix_block->unfix();

			return(NULL);
		}

		buf_page_t* bpage = &block->page;

		/* Note: We have already buffer fixed this block. */
		if (bpage->buf_fix_count() > 1
		    || bpage->io_fix() != BUF_IO_NONE) {

			/* This condition often occurs when the buffer
			is not buffer-fixed, but I/O-fixed by
			buf_page_init_for_read(). */
			fix_block->unfix();

			/* The block is buffer-fixed or I/O-fixed.
			Try again later. */
			os_thread_sleep(WAIT_FOR_READ);

			goto loop;
		}

		/* Buffer-fix the block so that it cannot be evicted
		or relocated while we are attempting to allocate an
		uncompressed page. */

		block = buf_LRU_get_free_block(false);
		buf_block_init_low(block);

		mutex_enter(&buf_pool.mutex);
		hash_lock = buf_pool.hash_lock_get(page_id);

		rw_lock_x_lock(hash_lock);

		/* Buffer-fixing prevents the page_hash from changing. */
		ut_ad(bpage == buf_pool.page_hash_get_low(page_id));

		fix_block->unfix(); /* hash_lock protects us after this */

		if (bpage->buf_fix_count() || bpage->io_fix() != BUF_IO_NONE) {
			/* The block was buffer-fixed or I/O-fixed while
			buf_pool.mutex was not held by this thread.
			Free the block that was allocated and retry.
			This should be extremely unlikely, for example,
			if buf_page_get_zip() was invoked. */

			rw_lock_x_unlock(hash_lock);
			buf_LRU_block_free_non_file_page(block);
			mutex_exit(&buf_pool.mutex);

			/* Try again */
			goto loop;
		}

		fix_block = block;

		/* Move the compressed page from bpage to block,
		and uncompress it. */

		/* Note: this is the uncompressed block and it is not
		accessible by other threads yet because it is not in
		any list or hash table */
		buf_relocate(bpage, &block->page);

		/* Set after buf_relocate(). */
		block->page.set_buf_fix_count(1);

		block->lock_hash_val = lock_rec_hash(page_id.space(),
						     page_id.page_no());

		UNIV_MEM_DESC(&block->page.zip.data,
			      page_zip_get_size(&block->page.zip));

		if (!block->page.oldest_modification()) {
			ut_d(UT_LIST_REMOVE(buf_pool.zip_clean, &block->page));
		} else {
			/* Relocate buf_pool.flush_list. */
			buf_flush_relocate_on_flush_list(bpage, &block->page);
		}

		/* Buffer-fix, I/O-fix, and X-latch the block
		for the duration of the decompression.
		Also add the block to the unzip_LRU list. */
		block->page.set_state(BUF_BLOCK_FILE_PAGE);

		/* Insert at the front of unzip_LRU list */
		buf_unzip_LRU_add_block(block, FALSE);

		block->page.set_io_fix(BUF_IO_READ);
		rw_lock_x_lock_inline(&block->lock, 0, file, line);

		UNIV_MEM_INVALID(bpage, sizeof *bpage);

		mutex_exit(&buf_pool.mutex);
		rw_lock_x_unlock(hash_lock);
		buf_pool.n_pend_unzip++;

		access_time = block->page.is_accessed();

		if (!access_time && !recv_no_ibuf_operations
		    && ibuf_page_exists(block->page.id(), zip_size)) {
			block->page.ibuf_exist = true;
		}

		buf_page_free_descriptor(bpage);

		/* Decompress the page while not holding
		buf_pool.mutex. */

		if (!buf_zip_decompress(block, TRUE)) {
			fix_block->page.io_unfix();
			fix_block->unfix();
			rw_lock_x_unlock(&fix_block->lock);
			--buf_pool.n_pend_unzip;

			if (err) {
				*err = DB_PAGE_CORRUPTED;
			}
			return NULL;
		}

		fix_block->page.io_unfix();
		rw_lock_x_unlock(&block->lock);
		--buf_pool.n_pend_unzip;
		break;
	}

	ut_ad(block == fix_block);
	ut_ad(fix_block->page.buf_fix_count());

	ut_ad(!rw_lock_own_flagged(hash_lock,
				   RW_LOCK_FLAG_X | RW_LOCK_FLAG_S));

	ut_ad(fix_block->page.state() == BUF_BLOCK_FILE_PAGE);

#if defined UNIV_DEBUG || defined UNIV_IBUF_DEBUG

	if (mode != BUF_GET_IF_IN_POOL
	    && mode != BUF_GET_IF_IN_POOL_OR_WATCH) {
	} else if (!ibuf_debug) {
	} else if (fil_space_t* space =
		   fil_space_acquire_for_io(page_id.space())) {
		/* Try to evict the block from the buffer pool, to use the
		insert buffer (change buffer) as much as possible. */

		mutex_enter(&buf_pool.mutex);

		fix_block->unfix();

		/* Blocks cannot be relocated or enter or exit the
		buf_pool while we are holding the buf_pool.mutex. */

		if (buf_LRU_free_page(&fix_block->page, true)) {
			space->release_for_io();
			hash_lock = buf_pool.hash_lock_get_low(fold);
			rw_lock_x_lock(hash_lock);
			mutex_exit(&buf_pool.mutex);
			/* We may set the watch, as it would have
			been set if the page were not in the
			buffer pool in the first place. */
			block= reinterpret_cast<buf_block_t*>(
				mode == BUF_GET_IF_IN_POOL_OR_WATCH
				? buf_pool.watch_set(page_id, &hash_lock)
				: buf_pool.page_hash_get_low(page_id));
			rw_lock_x_unlock(hash_lock);

			if (block != NULL) {
				/* Either the page has been read in or
				a watch was set on that in the window
				where we released the buf_pool.mutex
				and before we acquire the hash_lock
				above. Try again. */
				guess = block;

				goto loop;
			}

			return(NULL);
		}

		bool flushed = fix_block->page.ready_for_flush()
			&& buf_flush_page(&fix_block->page,
					  IORequest::SINGLE_PAGE, space, true);
		space->release_for_io();
		if (flushed) {
			guess = fix_block;
			goto loop;
		}

		fix_block->fix();

		/* Failed to evict the page; change it directly */

		mutex_exit(&buf_pool.mutex);
	}
#endif /* UNIV_DEBUG || UNIV_IBUF_DEBUG */

	ut_ad(fix_block->page.buf_fix_count());

#ifdef UNIV_DEBUG
	/* We have already buffer fixed the page, and we are committed to
	returning this page to the caller. Register for debugging.
	Avoid debug latching if page/block belongs to system temporary
	tablespace (Not much needed for table with single threaded access.). */
	if (!fsp_is_system_temporary(page_id.space())) {
		ibool   ret;
		ret = rw_lock_s_lock_nowait(
			fix_block->debug_latch, file, line);
		ut_a(ret);
	}
#endif /* UNIV_DEBUG */

	/* While tablespace is reinited the indexes are already freed but the
	blocks related to it still resides in buffer pool. Trying to remove
	such blocks from buffer pool would invoke removal of AHI entries
	associated with these blocks. Logic to remove AHI entry will try to
	load the block but block is already in free state. Handle the said case
	with mode = BUF_PEEK_IF_IN_POOL that is invoked from
	"btr_search_drop_page_hash_when_freed". */
	ut_ad(mode == BUF_GET_POSSIBLY_FREED
	      || mode == BUF_PEEK_IF_IN_POOL
	      || fix_block->page.status != buf_page_t::FREED);

	const bool first_access = fix_block->page.set_accessed();

	if (mode != BUF_PEEK_IF_IN_POOL) {
		buf_page_make_young_if_needed(&fix_block->page);
	}

#ifdef UNIV_DEBUG
	if (!(++buf_dbg_counter % 5771)) buf_pool.validate();
#endif /* UNIV_DEBUG */
	ut_ad(fix_block->page.state() == BUF_BLOCK_FILE_PAGE);

	/* We have to wait here because the IO_READ state was set
	under the protection of the hash_lock and not block->lock. */
	buf_wait_for_read(fix_block);

	if (fix_block->page.id() != page_id) {
		fix_block->unfix();

#ifdef UNIV_DEBUG
		if (!fsp_is_system_temporary(page_id.space())) {
			rw_lock_s_unlock(fix_block->debug_latch);
		}
#endif /* UNIV_DEBUG */

		if (err) {
			*err = DB_PAGE_CORRUPTED;
		}

		return NULL;
	}

	if (fix_block->page.status != buf_page_t::FREED
	    && allow_ibuf_merge
	    && fil_page_get_type(fix_block->frame) == FIL_PAGE_INDEX
	    && page_is_leaf(fix_block->frame)) {
		rw_lock_x_lock_inline(&fix_block->lock, 0, file, line);

		if (fix_block->page.ibuf_exist) {
			fix_block->page.ibuf_exist = false;
			ibuf_merge_or_delete_for_page(fix_block, page_id,
						      zip_size, true);
		}

		if (rw_latch == RW_X_LATCH) {
			mtr->memo_push(fix_block, MTR_MEMO_PAGE_X_FIX);
		} else {
			rw_lock_x_unlock(&fix_block->lock);
			goto get_latch;
		}
	} else {
get_latch:
		fix_block = buf_page_mtr_lock(fix_block, rw_latch, mtr,
					      file, line);
	}

	if (mode != BUF_PEEK_IF_IN_POOL && first_access) {
		/* In the case of a first access, try to apply linear
		read-ahead */

		buf_read_ahead_linear(page_id, zip_size, ibuf_inside(mtr));
	}

	ut_ad(!rw_lock_own_flagged(hash_lock,
				   RW_LOCK_FLAG_X | RW_LOCK_FLAG_S));

	return(fix_block);
}

/** Get access to a database page. Buffered redo log may be applied.
@param[in]	page_id			page id
@param[in]	zip_size		ROW_FORMAT=COMPRESSED page size, or 0
@param[in]	rw_latch		RW_S_LATCH, RW_X_LATCH, RW_NO_LATCH
@param[in]	guess			guessed block or NULL
@param[in]	mode			BUF_GET, BUF_GET_IF_IN_POOL,
BUF_PEEK_IF_IN_POOL, BUF_GET_NO_LATCH, or BUF_GET_IF_IN_POOL_OR_WATCH
@param[in]	file			file name
@param[in]	line			line where called
@param[in]	mtr			mini-transaction
@param[out]	err			DB_SUCCESS or error code
@param[in]	allow_ibuf_merge	Allow change buffer merge while
reading the pages from file.
@return pointer to the block or NULL */
buf_block_t*
buf_page_get_gen(
	const page_id_t		page_id,
	ulint			zip_size,
	ulint			rw_latch,
	buf_block_t*		guess,
	ulint			mode,
	const char*		file,
	unsigned		line,
	mtr_t*			mtr,
	dberr_t*		err,
	bool			allow_ibuf_merge)
{
  if (buf_block_t *block= recv_sys.recover(page_id))
  {
    block->fix();
    ut_ad(rw_lock_s_lock_nowait(block->debug_latch, file, line));
    if (err)
      *err= DB_SUCCESS;
    const bool must_merge= allow_ibuf_merge &&
      ibuf_page_exists(page_id, block->zip_size());
    if (block->page.status == buf_page_t::FREED)
      ut_ad(mode == BUF_GET_POSSIBLY_FREED || mode == BUF_PEEK_IF_IN_POOL);
    else if (must_merge && fil_page_get_type(block->frame) == FIL_PAGE_INDEX &&
	     page_is_leaf(block->frame))
    {
      rw_lock_x_lock_inline(&block->lock, 0, file, line);
      block->page.ibuf_exist= false;
      ibuf_merge_or_delete_for_page(block, page_id, block->zip_size(), true);

      if (rw_latch == RW_X_LATCH)
      {
        mtr->memo_push(block, MTR_MEMO_PAGE_X_FIX);
	return block;
      }
      rw_lock_x_unlock(&block->lock);
    }
    block= buf_page_mtr_lock(block, rw_latch, mtr, file, line);
    return block;
  }

  return buf_page_get_low(page_id, zip_size, rw_latch,
                          guess, mode, file, line, mtr, err, allow_ibuf_merge);
}

/********************************************************************//**
This is the general function used to get optimistic access to a database
page.
@return TRUE if success */
ibool
buf_page_optimistic_get(
/*====================*/
	ulint		rw_latch,/*!< in: RW_S_LATCH, RW_X_LATCH */
	buf_block_t*	block,	/*!< in: guessed buffer block */
	ib_uint64_t	modify_clock,/*!< in: modify clock value */
	const char*	file,	/*!< in: file name */
	unsigned	line,	/*!< in: line where called */
	mtr_t*		mtr)	/*!< in: mini-transaction */
{
	ibool		success;

	ut_ad(block);
	ut_ad(mtr);
	ut_ad(mtr->is_active());
	ut_ad(rw_latch == RW_S_LATCH || rw_latch == RW_X_LATCH);

	rw_lock_t *hash_lock = buf_pool.hash_lock_get(block->page.id());
	rw_lock_s_lock(hash_lock);

	if (UNIV_UNLIKELY(block->page.state() != BUF_BLOCK_FILE_PAGE)) {
		rw_lock_s_unlock(hash_lock);
		return(FALSE);
	}

	buf_block_buf_fix_inc(block, file, line);
	rw_lock_s_unlock(hash_lock);

	const bool first_access = block->page.set_accessed();

	buf_page_make_young_if_needed(&block->page);

	ut_ad(!ibuf_inside(mtr)
	      || ibuf_page(block->page.id(), block->zip_size(), NULL));

	mtr_memo_type_t	fix_type;

	if (rw_latch == RW_S_LATCH) {
		fix_type = MTR_MEMO_PAGE_S_FIX;
		success = rw_lock_s_lock_nowait(&block->lock, file, line);
	} else {
		fix_type = MTR_MEMO_PAGE_X_FIX;
		success = rw_lock_x_lock_func_nowait_inline(
			&block->lock, file, line);
	}

	if (!success) {
		buf_block_buf_fix_dec(block);
		return(FALSE);
	}

	if (modify_clock != block->modify_clock) {

		buf_block_dbg_add_level(block, SYNC_NO_ORDER_CHECK);

		if (rw_latch == RW_S_LATCH) {
			rw_lock_s_unlock(&block->lock);
		} else {
			rw_lock_x_unlock(&block->lock);
		}

		buf_block_buf_fix_dec(block);
		return(FALSE);
	}

	mtr_memo_push(mtr, block, fix_type);

#ifdef UNIV_DEBUG
	if (!(++buf_dbg_counter % 5771)) buf_pool.validate();
#endif /* UNIV_DEBUG */
	ut_ad(block->page.buf_fix_count());
	ut_ad(block->page.state() == BUF_BLOCK_FILE_PAGE);

	if (first_access) {
		/* In the case of a first access, try to apply linear
		read-ahead */
		buf_read_ahead_linear(block->page.id(), block->zip_size(),
				      ibuf_inside(mtr));
	}

	buf_pool.stat.n_page_gets++;

	return(TRUE);
}

/** Given a tablespace id and page number tries to get that page. If the
page is not in the buffer pool it is not loaded and NULL is returned.
Suitable for using when holding the lock_sys_t::mutex.
@param[in]	page_id	page id
@param[in]	file	file name
@param[in]	line	line where called
@param[in]	mtr	mini-transaction
@return pointer to a page or NULL */
buf_block_t*
buf_page_try_get_func(
	const page_id_t		page_id,
	const char*		file,
	unsigned		line,
	mtr_t*			mtr)
{
	buf_block_t*	block;
	ibool		success;
	rw_lock_t*	hash_lock;

	ut_ad(mtr);
	ut_ad(mtr->is_active());

	block = buf_block_hash_get_s_locked(page_id, &hash_lock);

	if (!block || block->page.state() != BUF_BLOCK_FILE_PAGE) {
		if (block) {
			rw_lock_s_unlock(hash_lock);
		}
		return(NULL);
	}

	ut_ad(!buf_pool.watch_is_sentinel(block->page));

	ut_ad(block->page.state() == BUF_BLOCK_FILE_PAGE);
	ut_ad(page_id == block->page.id());
	buf_block_buf_fix_inc(block, file, line);
	rw_lock_s_unlock(hash_lock);

	mtr_memo_type_t	fix_type = MTR_MEMO_PAGE_S_FIX;
	success = rw_lock_s_lock_nowait(&block->lock, file, line);

	if (!success) {
		/* Let us try to get an X-latch. If the current thread
		is holding an X-latch on the page, we cannot get an
		S-latch. */

		fix_type = MTR_MEMO_PAGE_X_FIX;
		success = rw_lock_x_lock_func_nowait_inline(&block->lock,
							    file, line);
	}

	if (!success) {
		buf_block_buf_fix_dec(block);
		return(NULL);
	}

	mtr_memo_push(mtr, block, fix_type);

#ifdef UNIV_DEBUG
	if (!(++buf_dbg_counter % 5771)) buf_pool.validate();
#endif /* UNIV_DEBUG */
	ut_ad(block->page.buf_fix_count());
	ut_ad(block->page.state() == BUF_BLOCK_FILE_PAGE);

	buf_block_dbg_add_level(block, SYNC_NO_ORDER_CHECK);

	buf_pool.stat.n_page_gets++;

	return(block);
}

/** Initialize the block.
@param page_id page id
@param zip_size ROW_FORMAT=COMPRESSED page size, or 0 */
void buf_block_t::initialise(const page_id_t page_id, ulint zip_size)
{
  ut_ad(page.state() != BUF_BLOCK_FILE_PAGE);
  buf_block_init_low(this);
  lock_hash_val= lock_rec_hash(page_id.space(), page_id.page_no());
  page.init();
  page.id_= page_id;
  page_zip_set_size(&page.zip, zip_size);
}

/** Initialize a page in the buffer pool. The page is usually not read
from a file even if it cannot be found in the buffer buf_pool. This is one
of the functions which perform to a block a state transition NOT_USED =>
FILE_PAGE (the other is buf_page_get_gen).
@param[in]	page_id		page id
@param[in]	zip_size	ROW_FORMAT=COMPRESSED page size, or 0
@param[in,out]	mtr		mini-transaction
@return pointer to the block, page bufferfixed */
buf_block_t*
buf_page_create(const page_id_t page_id, ulint zip_size, mtr_t *mtr)
{
  ut_ad(mtr->is_active());
  ut_ad(page_id.space() != 0 || !zip_size);

  buf_block_t *free_block= buf_LRU_get_free_block(false);
  free_block->initialise(page_id, zip_size);

  rw_lock_t *hash_lock= buf_pool.hash_lock_get(page_id);
  mutex_enter(&buf_pool.mutex);
  rw_lock_x_lock(hash_lock);

  buf_block_t *block= reinterpret_cast<buf_block_t*>
    (buf_pool.page_hash_get_low(page_id));

  if (block && block->page.in_file() &&
      !buf_pool.watch_is_sentinel(block->page))
  {
    /* Page can be found in buf_pool */
    rw_lock_x_unlock(hash_lock);
    buf_LRU_block_free_non_file_page(free_block);
    mutex_exit(&buf_pool.mutex);

#ifdef BTR_CUR_HASH_ADAPT
    if (block->page.state() == BUF_BLOCK_FILE_PAGE &&
        UNIV_LIKELY_NULL(block->index))
      btr_search_drop_page_hash_index(block);
#endif /* BTR_CUR_HASH_ADAPT */
    if (!recv_recovery_is_on())
      /* FIXME: Remove the redundant lookup and avoid
      the unnecessary invocation of buf_zip_decompress().
      We may have to convert buf_page_t to buf_block_t,
      but we are going to initialize the page. */
      return buf_page_get_gen(page_id, zip_size, RW_NO_LATCH,
                              block, BUF_GET_POSSIBLY_FREED,
                              __FILE__, __LINE__, mtr);

    mutex_exit(&recv_sys.mutex);
    block= buf_page_get_with_no_latch(page_id, zip_size, mtr);
    mutex_enter(&recv_sys.mutex);
    return block;
  }

  /* If we get here, the page was not in buf_pool: init it there */

  DBUG_PRINT("ib_buf", ("create page %u:%u",
                        page_id.space(), page_id.page_no()));

  block= free_block;
  buf_block_buf_fix_inc(block, __FILE__, __LINE__);

  /* The block must be put to the LRU list */
  block->page.set_state(BUF_BLOCK_FILE_PAGE);
  buf_LRU_add_block(&block->page, false);
  ut_d(block->page.in_page_hash= true);
  HASH_INSERT(buf_page_t, hash, buf_pool.page_hash, page_id.fold(),
              &block->page);

  if (UNIV_UNLIKELY(zip_size))
  {
    /* Prevent race conditions during buf_buddy_alloc(), which may
    release and reacquire buf_pool.mutex, by IO-fixing and X-latching
    the block. */
    block->page.set_io_fix(BUF_IO_READ);
    rw_lock_x_lock(&block->lock);
    rw_lock_x_unlock(hash_lock);

    /* buf_pool.mutex may be released and reacquired by
    buf_buddy_alloc(). We must defer this operation until
    after the block descriptor has been added to
    buf_pool.LRU and buf_pool.page_hash. */
    block->page.zip.data= buf_buddy_alloc(zip_size);

    /* To maintain the invariant block->in_unzip_LRU_list ==
    block->page.belongs_to_unzip_LRU() we have to add this
    block to unzip_LRU after block->page.zip.data is set. */
    ut_ad(block->page.belongs_to_unzip_LRU());
    buf_unzip_LRU_add_block(block, FALSE);

    block->page.set_io_fix(BUF_IO_NONE);
    rw_lock_x_unlock(&block->lock);
  }
  else
    rw_lock_x_unlock(hash_lock);

  mutex_exit(&buf_pool.mutex);

  mtr->memo_push(block, MTR_MEMO_BUF_FIX);
  block->page.set_accessed();
  buf_pool.stat.n_pages_created++;

  /* Delete possible entries for the page from the insert buffer:
  such can exist if the page belonged to an index which was dropped */
  if (!recv_recovery_is_on())
    ibuf_merge_or_delete_for_page(nullptr, page_id, zip_size, true);

  static_assert(FIL_PAGE_PREV + 4 == FIL_PAGE_NEXT, "adjacent");
  memset_aligned<8>(block->frame + FIL_PAGE_PREV, 0xff, 8);
  mach_write_to_2(block->frame + FIL_PAGE_TYPE, FIL_PAGE_TYPE_ALLOCATED);

  /* FIL_PAGE_FILE_FLUSH_LSN_OR_KEY_VERSION is only used on the
  following pages:
  (1) The first page of the InnoDB system tablespace (page 0:0)
  (2) FIL_RTREE_SPLIT_SEQ_NUM on R-tree pages
  (3) key_version on encrypted pages (not page 0:0) */

  memset(block->frame + FIL_PAGE_FILE_FLUSH_LSN_OR_KEY_VERSION, 0, 8);
  memset_aligned<8>(block->frame + FIL_PAGE_LSN, 0, 8);

#ifdef UNIV_DEBUG
  if (!(++buf_dbg_counter % 5771)) buf_pool.validate();
#endif /* UNIV_DEBUG */
  return block;
}

/** Monitor the buffer page read/write activity, and increment corresponding
counter value in MONITOR_MODULE_BUF_PAGE.
@param bpage   buffer page whose read or write was completed
@param io_type BUF_IO_READ or BUF_IO_WRITE */
ATTRIBUTE_COLD __attribute__((nonnull))
void buf_page_monitor(const buf_page_t *bpage, buf_io_fix io_type)
{
	const byte*	frame;
	monitor_id_t	counter;

	ut_ad(io_type == BUF_IO_READ || io_type == BUF_IO_WRITE);

	frame = bpage->zip.data
		? bpage->zip.data
		: ((buf_block_t*) bpage)->frame;

	switch (fil_page_get_type(frame)) {
		ulint	level;
	case FIL_PAGE_TYPE_INSTANT:
	case FIL_PAGE_INDEX:
	case FIL_PAGE_RTREE:
		level = btr_page_get_level(frame);

		/* Check if it is an index page for insert buffer */
		if (fil_page_get_type(frame) == FIL_PAGE_INDEX
		    && btr_page_get_index_id(frame)
		    == (index_id_t)(DICT_IBUF_ID_MIN + IBUF_SPACE_ID)) {
			if (level == 0) {
				counter = MONITOR_RW_COUNTER(
					io_type, MONITOR_INDEX_IBUF_LEAF_PAGE);
			} else {
				counter = MONITOR_RW_COUNTER(
					io_type,
					MONITOR_INDEX_IBUF_NON_LEAF_PAGE);
			}
		} else {
			if (level == 0) {
				counter = MONITOR_RW_COUNTER(
					io_type, MONITOR_INDEX_LEAF_PAGE);
			} else {
				counter = MONITOR_RW_COUNTER(
					io_type, MONITOR_INDEX_NON_LEAF_PAGE);
			}
		}
		break;

	case FIL_PAGE_UNDO_LOG:
		counter = MONITOR_RW_COUNTER(io_type, MONITOR_UNDO_LOG_PAGE);
		break;

	case FIL_PAGE_INODE:
		counter = MONITOR_RW_COUNTER(io_type, MONITOR_INODE_PAGE);
		break;

	case FIL_PAGE_IBUF_FREE_LIST:
		counter = MONITOR_RW_COUNTER(io_type,
					     MONITOR_IBUF_FREELIST_PAGE);
		break;

	case FIL_PAGE_IBUF_BITMAP:
		counter = MONITOR_RW_COUNTER(io_type,
					     MONITOR_IBUF_BITMAP_PAGE);
		break;

	case FIL_PAGE_TYPE_SYS:
		counter = MONITOR_RW_COUNTER(io_type, MONITOR_SYSTEM_PAGE);
		break;

	case FIL_PAGE_TYPE_TRX_SYS:
		counter = MONITOR_RW_COUNTER(io_type, MONITOR_TRX_SYSTEM_PAGE);
		break;

	case FIL_PAGE_TYPE_FSP_HDR:
		counter = MONITOR_RW_COUNTER(io_type, MONITOR_FSP_HDR_PAGE);
		break;

	case FIL_PAGE_TYPE_XDES:
		counter = MONITOR_RW_COUNTER(io_type, MONITOR_XDES_PAGE);
		break;

	case FIL_PAGE_TYPE_BLOB:
		counter = MONITOR_RW_COUNTER(io_type, MONITOR_BLOB_PAGE);
		break;

	case FIL_PAGE_TYPE_ZBLOB:
		counter = MONITOR_RW_COUNTER(io_type, MONITOR_ZBLOB_PAGE);
		break;

	case FIL_PAGE_TYPE_ZBLOB2:
		counter = MONITOR_RW_COUNTER(io_type, MONITOR_ZBLOB2_PAGE);
		break;

	default:
		counter = MONITOR_RW_COUNTER(io_type, MONITOR_OTHER_PAGE);
	}

	MONITOR_INC_NOCHECK(counter);
}

/** Mark a table corrupted.
@param[in]	bpage	corrupted page
@param[in]	space	tablespace of the corrupted page */
ATTRIBUTE_COLD
static void buf_mark_space_corrupt(buf_page_t* bpage, const fil_space_t& space)
{
	/* If block is not encrypted find the table with specified
	space id, and mark it corrupted. Encrypted tables
	are marked unusable later e.g. in ::open(). */
	if (!space.crypt_data
	    || space.crypt_data->type == CRYPT_SCHEME_UNENCRYPTED) {
		dict_set_corrupted_by_space(&space);
	} else {
		dict_set_encrypted_by_space(&space);
	}
}

/** Release and evict a corrupted page.
@param bpage    page that was being read */
void buf_pool_t::corrupted_evict(buf_page_t *bpage)
{
  const page_id_t id(bpage->id());
  rw_lock_t *hash_lock= hash_lock_get(id);

  mutex_enter(&mutex);
  rw_lock_x_lock(hash_lock);

  ut_ad(bpage->io_fix() == BUF_IO_READ);
  ut_ad(!bpage->oldest_modification());
  bpage->set_corrupt_id();
  bpage->io_unfix();

  if (bpage->state() == BUF_BLOCK_FILE_PAGE)
    rw_lock_x_unlock_gen(&reinterpret_cast<buf_block_t*>(bpage)->lock,
                         BUF_IO_READ);

  /* remove from LRU and page_hash */
  buf_LRU_free_one_page(bpage, id, hash_lock);
  mutex_exit(&mutex);

  ut_d(auto n=) n_pend_reads--;
  ut_ad(n > 0);
}

/** Mark a table corrupted.
@param[in]	bpage	Corrupted page
@param[in]	node	data file
Also remove the bpage from LRU list. */
static void buf_corrupt_page_release(buf_page_t *bpage, const fil_node_t &node)
{
  ut_ad(bpage->id().space() == node.space->id);
  buf_pool.corrupted_evict(bpage);

  if (!srv_force_recovery)
    buf_mark_space_corrupt(bpage, *node.space);
}

/** Check if the encrypted page is corrupted for the full crc32 format.
@param[in]	space_id	page belongs to space id
@param[in]	d		page
@param[in]	is_compressed	compressed page
@return true if page is corrupted or false if it isn't */
static bool buf_page_full_crc32_is_corrupted(ulint space_id, const byte* d,
                                             bool is_compressed)
{
  if (space_id != mach_read_from_4(d + FIL_PAGE_SPACE_ID))
    return true;

  static_assert(FIL_PAGE_LSN % 4 == 0, "alignment");
  static_assert(FIL_PAGE_FCRC32_END_LSN % 4 == 0, "alignment");

  return !is_compressed &&
    memcmp_aligned<4>(FIL_PAGE_LSN + 4 + d,
                      d + srv_page_size - FIL_PAGE_FCRC32_END_LSN, 4);
}

/** Check if page is maybe compressed, encrypted or both when we encounter
corrupted page. Note that we can't be 100% sure if page is corrupted
or decrypt/decompress just failed.
@param[in,out]	bpage		page
@param[in]	node		data file
@return	whether the operation succeeded
@retval	DB_SUCCESS		if page has been read and is not corrupted
@retval	DB_PAGE_CORRUPTED	if page based on checksum check is corrupted
@retval	DB_DECRYPTION_FAILED	if page post encryption checksum matches but
after decryption normal page checksum does not match.
@retval	DB_TABLESPACE_DELETED	if accessed tablespace is not found */
static dberr_t buf_page_check_corrupt(buf_page_t *bpage,
                                      const fil_node_t &node)
{
	ut_ad(node.space->pending_io());

	byte* dst_frame = (bpage->zip.data) ? bpage->zip.data :
		((buf_block_t*) bpage)->frame;
	dberr_t err = DB_SUCCESS;
	uint key_version = buf_page_get_key_version(dst_frame,
						    node.space->flags);

	/* In buf_decrypt_after_read we have either decrypted the page if
	page post encryption checksum matches and used key_id is found
	from the encryption plugin. If checksum did not match page was
	not decrypted and it could be either encrypted and corrupted
	or corrupted or good page. If we decrypted, there page could
	still be corrupted if used key does not match. */
	const bool seems_encrypted = !node.space->full_crc32() && key_version
		&& node.space->crypt_data
		&& node.space->crypt_data->type != CRYPT_SCHEME_UNENCRYPTED;
	ut_ad(node.space->purpose != FIL_TYPE_TEMPORARY ||
	      node.space->full_crc32());

	/* If traditional checksums match, we assume that page is
	not anymore encrypted. */
	if (node.space->full_crc32()
	    && !buf_is_zeroes(span<const byte>(dst_frame,
					       node.space->physical_size()))
	    && (key_version || node.space->is_compressed()
		|| node.space->purpose == FIL_TYPE_TEMPORARY)) {
		if (buf_page_full_crc32_is_corrupted(
			    bpage->id().space(), dst_frame,
			    node.space->is_compressed())) {
			err = DB_PAGE_CORRUPTED;
		}
	} else if (buf_page_is_corrupted(true, dst_frame, node.space->flags)) {
		err = DB_PAGE_CORRUPTED;
	}

	if (seems_encrypted && err == DB_PAGE_CORRUPTED
	    && bpage->id().page_no() != 0) {
		err = DB_DECRYPTION_FAILED;

		ib::error()
			<< "The page " << bpage->id()
			<< " in file '" << node.name
			<< "' cannot be decrypted.";

		ib::info()
			<< "However key management plugin or used key_version "
			<< key_version
			<< " is not found or"
			" used encryption algorithm or method does not match.";

		if (bpage->id().space() != TRX_SYS_SPACE) {
			ib::info()
				<< "Marking tablespace as missing."
				" You may drop this table or"
				" install correct key management plugin"
				" and key file.";
		}
	}

	return (err);
}

/** Complete a read request of a file page to buf_pool.
@param bpage    recently read page
@param node     data file
@return whether the operation succeeded
@retval DB_SUCCESS              always when writing, or if a read page was OK
@retval DB_PAGE_CORRUPTED       if the checksum fails on a page read
@retval DB_DECRYPTION_FAILED    if the page cannot be decrypted */
dberr_t buf_page_read_complete(buf_page_t *bpage, const fil_node_t &node)
{
  const page_id_t id(bpage->id());
  ut_ad(bpage->in_file());
  ut_ad(id.space() || !buf_dblwr_page_inside(id.page_no()));
  ut_ad(id.space() == node.space->id);
  ut_ad(bpage->zip_size() == node.space->zip_size());

  /* We do not need protect io_fix here by mutex to read it because
  this and buf_page_write_complete() are the only functions where we can
  change the value from BUF_IO_READ or BUF_IO_WRITE to some other
  value, and our code ensures that this is the only thread that handles
  the i/o for this block. */

  ut_ad(bpage->io_fix() == BUF_IO_READ);
  ut_ad(!!bpage->zip.ssize == !!bpage->zip.data);
  ut_ad(bpage->state() == BUF_BLOCK_FILE_PAGE || bpage->zip.data);

  const byte *frame= bpage->zip.data
    ? bpage->zip.data
    : reinterpret_cast<buf_block_t*>(bpage)->frame;
  ut_ad(frame);

  dberr_t err;
  if (!buf_page_decrypt_after_read(bpage, node))
  {
    err= DB_DECRYPTION_FAILED;
    goto database_corrupted;
  }

  if (bpage->zip.data && bpage->state() == BUF_BLOCK_FILE_PAGE)
  {
    buf_pool.n_pend_unzip++;
    auto ok= buf_zip_decompress(reinterpret_cast<buf_block_t*>(bpage), FALSE);
    buf_pool.n_pend_unzip--;

    if (!ok)
    {
      ib::info() << "Page " << id << " zip_decompress failure.";
      err= DB_PAGE_CORRUPTED;
      goto database_corrupted;
    }
  }

  {
    const page_id_t read_id(mach_read_from_4(frame + FIL_PAGE_SPACE_ID),
                            mach_read_from_4(frame + FIL_PAGE_OFFSET));

    if (read_id == id);
    else if (read_id == page_id_t(0, 0))
      /* This is likely an uninitialized page. */;
    else if (!node.space->full_crc32() &&
             page_id_t(0, read_id.page_no()) == id)
      /* FIL_PAGE_SPACE_ID was written as garbage in the system tablespace
      before MySQL 4.1.1, which introduced innodb_file_per_table. */;
    else if (node.space->full_crc32() &&
             *reinterpret_cast<const uint32_t*>
             (&frame[FIL_PAGE_FCRC32_KEY_VERSION]) &&
             node.space->crypt_data &&
             node.space->crypt_data->type != CRYPT_SCHEME_UNENCRYPTED)
    {
      ib::error() << "Cannot decrypt " << id;
      err= DB_DECRYPTION_FAILED;
      goto release_page;
    }
    else
      ib::error() << "Space id and page no stored in the page, read in are "
                  << read_id << ", should be " << id;
  }

  err= buf_page_check_corrupt(bpage, node);
  if (err != DB_SUCCESS)
  {
database_corrupted:
    /* Not a real corruption if it was triggered by error injection */
    DBUG_EXECUTE_IF("buf_page_import_corrupt_failure",
                    if (!is_predefined_tablespace(id.space()))
                    {
                      buf_corrupt_page_release(bpage, node);
                      ib::info() << "Simulated IMPORT corruption";
                      return err;
                    }
                    err= DB_SUCCESS;
                    goto page_not_corrupt;);

    if (bpage->zip.data && bpage->state() == BUF_BLOCK_FILE_PAGE)
      memset(reinterpret_cast<buf_block_t*>(bpage)->frame, 0, srv_page_size);

    if (err == DB_PAGE_CORRUPTED)
    {
      ib::error() << "Database page corruption on disk"
                     " or a failed read of file '"
                  << node.name << "' page " << id
                  << ". You may have to recover from a backup.";

      buf_page_print(frame, bpage->zip_size());

      ib::info() << " You can use CHECK TABLE to scan"
                    " your table for corruption. "
                 << FORCE_RECOVERY_MSG;
    }

    if (!srv_force_recovery)
    {
      /* If the corruption is in the system tablespace, we will
      intentionally crash the server. */
      if (id.space() == TRX_SYS_SPACE)
        ib::fatal() << "Aborting because of a corrupt database page.";
      buf_corrupt_page_release(bpage, node);
      return err;
    }
  }

  DBUG_EXECUTE_IF("buf_page_import_corrupt_failure",
                  page_not_corrupt: bpage= bpage; );

  if (err == DB_PAGE_CORRUPTED || err == DB_DECRYPTION_FAILED)
  {
release_page:
    buf_corrupt_page_release(bpage, node);
    if (recv_recovery_is_on())
      recv_sys.free_corrupted_page(id);
    return err;
  }

  if (recv_recovery_is_on())
    recv_recover_page(node.space, bpage);

  if (bpage->state() == BUF_BLOCK_FILE_PAGE && !recv_no_ibuf_operations &&
      (!id.space() || !is_predefined_tablespace(id.space())) &&
      fil_page_get_type(frame) == FIL_PAGE_INDEX &&
      page_is_leaf(frame) && ibuf_page_exists(id, bpage->zip_size()))
    bpage->ibuf_exist= true;

  if (UNIV_UNLIKELY(MONITOR_IS_ON(MONITOR_MODULE_BUF_PAGE)))
    buf_page_monitor(bpage, BUF_IO_READ);
  DBUG_PRINT("ib_buf", ("read page %u:%u",
                        id.space(), id.page_no()));
  bpage->io_unfix();

  /* NOTE that the call to ibuf may have moved the ownership of the
  x-latch to this thread */
  ut_d(auto n=) buf_pool.n_pend_reads--;
  ut_ad(n > 0);
  buf_pool.stat.n_pages_read++;

  /* Because this thread which does the unlocking might not be the same that
  did the locking, we use a pass value != 0 in unlock, which simply
  removes the newest lock debug record, without checking the thread id. */
  if (bpage->state() == BUF_BLOCK_FILE_PAGE)
    rw_lock_x_unlock_gen(&((buf_block_t*) bpage)->lock, BUF_IO_READ);

  return DB_SUCCESS;
}

#ifdef UNIV_DEBUG
/** Check that all blocks are in a replaceable state.
@return address of a non-free block
@retval nullptr if all freed */
void buf_pool_t::assert_all_freed()
{
  mutex_enter(&mutex);
  const chunk_t *chunk= chunks;
  for (auto i= n_chunks; i--; chunk++)
    if (const buf_block_t* block= chunk->not_freed())
      ib::fatal() << "Page " << block->page.id() << " still fixed or dirty";
  mutex_exit(&mutex);
}
#endif /* UNIV_DEBUG */

/** Refresh the statistics used to print per-second averages. */
void buf_refresh_io_stats()
{
	buf_pool.last_printout_time = time(NULL);
	buf_pool.old_stat = buf_pool.stat;
}

/** Invalidate all pages in the buffer pool.
All pages must be in a replaceable state (not modified or latched). */
void buf_pool_invalidate()
{
	mutex_enter(&buf_pool.mutex);
	ut_ad(!buf_pool.init_flush[IORequest::LRU]);
	ut_ad(!buf_pool.init_flush[IORequest::FLUSH_LIST]);
	ut_ad(!buf_pool.init_flush[IORequest::SINGLE_PAGE]);
	ut_ad(!buf_pool.n_flush[IORequest::SINGLE_PAGE]);

	if (buf_pool.n_flush[IORequest::LRU]) {
		mutex_exit(&buf_pool.mutex);
		buf_flush_wait_batch_end(true);
		mutex_enter(&buf_pool.mutex);
	}

	if (buf_pool.n_flush[IORequest::FLUSH_LIST]) {
		mutex_exit(&buf_pool.mutex);
		buf_flush_wait_batch_end(false);
		mutex_enter(&buf_pool.mutex);
	}

	/* It is possible that a write batch that has been posted
	earlier is still not complete. For buffer pool invalidation to
	proceed we must ensure there is NO write activity happening. */

	ut_d(mutex_exit(&buf_pool.mutex));
	ut_d(buf_pool.assert_all_freed());
	ut_d(mutex_enter(&buf_pool.mutex));

	while (buf_LRU_scan_and_free_block(true));

	ut_ad(UT_LIST_GET_LEN(buf_pool.LRU) == 0);
	ut_ad(UT_LIST_GET_LEN(buf_pool.unzip_LRU) == 0);

	buf_pool.freed_page_clock = 0;
	buf_pool.LRU_old = NULL;
	buf_pool.LRU_old_len = 0;

	memset(&buf_pool.stat, 0x00, sizeof(buf_pool.stat));
	buf_refresh_io_stats();
	mutex_exit(&buf_pool.mutex);
}

#ifdef UNIV_DEBUG
/** Validate the buffer pool. */
void buf_pool_t::validate()
{
	ulint		n_lru		= 0;
	ulint		n_flushing	= 0;
	ulint		n_free		= 0;
	ulint		n_zip		= 0;

	mutex_enter(&mutex);
	page_hash_lock_all();

	chunk_t* chunk = chunks;

	/* Check the uncompressed blocks. */

	for (auto i = n_chunks; i--; chunk++) {

		ulint		j;
		buf_block_t*	block = chunk->blocks;

		for (j = chunk->size; j--; block++) {
			switch (block->page.state()) {
			case BUF_BLOCK_ZIP_PAGE:
				/* These should only occur on
				zip_clean, zip_free[], or flush_list. */
				ut_error;
				break;

			case BUF_BLOCK_FILE_PAGE:
				ut_ad(page_hash_get_low(block->page.id())
				      == &block->page);
				/* buf_page_read_complete() may execute
				concurrently, invoking buf_page_t::io_unfix()
				and releasing block->lock. We must check
				the predicates in the reverse order. */
				ut_ad(rw_lock_is_locked(&block->lock,
							RW_LOCK_X)
				      || block->page.io_fix() != BUF_IO_READ);

				n_lru++;
				break;

			case BUF_BLOCK_NOT_USED:
				n_free++;
				break;

			case BUF_BLOCK_MEMORY:
			case BUF_BLOCK_REMOVE_HASH:
				/* do nothing */
				break;
			}
		}
	}

	/* Check clean compressed-only blocks. */

	for (buf_page_t* b = UT_LIST_GET_FIRST(zip_clean); b;
	     b = UT_LIST_GET_NEXT(list, b)) {
		ut_ad(b->state() == BUF_BLOCK_ZIP_PAGE);
		ut_ad(!b->oldest_modification());
		switch (b->io_fix()) {
		case BUF_IO_NONE:
		case BUF_IO_PIN:
			/* All clean blocks should be I/O-unfixed. */
			break;
		case BUF_IO_READ:
			/* In buf_LRU_free_page(), we temporarily set
			b->io_fix = BUF_IO_READ for a newly allocated
			control block in order to prevent
			buf_page_get_gen() from decompressing the block. */
			break;
		default:
			ut_error;
			break;
		}

		ut_ad(page_hash_get_low(b->id()) == b);
		n_lru++;
		n_zip++;
	}

	/* Check dirty blocks. */

	mutex_enter(&flush_list_mutex);
	for (buf_page_t* b = UT_LIST_GET_FIRST(flush_list); b;
	     b = UT_LIST_GET_NEXT(list, b)) {
		ut_ad(b->oldest_modification());
		n_flushing++;

		switch (b->state()) {
		case BUF_BLOCK_ZIP_PAGE:
			n_lru++;
			n_zip++;
			break;
		case BUF_BLOCK_FILE_PAGE:
			/* uncompressed page */
			break;
		case BUF_BLOCK_NOT_USED:
		case BUF_BLOCK_MEMORY:
		case BUF_BLOCK_REMOVE_HASH:
			ut_error;
			break;
		}
		ut_ad(page_hash_get_low(b->id()) == b);
	}

	ut_ad(UT_LIST_GET_LEN(flush_list) == n_flushing);

	page_hash_unlock_all();
	mutex_exit(&flush_list_mutex);

	if (curr_size == old_size
	    && n_lru + n_free > curr_size + n_zip) {

		ib::fatal() << "n_LRU " << n_lru << ", n_free " << n_free
			<< ", pool " << curr_size
			<< " zip " << n_zip << ". Aborting...";
	}

	ut_ad(UT_LIST_GET_LEN(LRU) == n_lru);

	if (curr_size == old_size
	    && UT_LIST_GET_LEN(free) != n_free) {

		ib::fatal() << "Free list len "
			<< UT_LIST_GET_LEN(free)
			<< ", free blocks " << n_free << ". Aborting...";
	}

	mutex_exit(&mutex);

	ut_d(buf_LRU_validate());
	ut_d(buf_flush_validate());
}
#endif /* UNIV_DEBUG */

#if defined UNIV_DEBUG_PRINT || defined UNIV_DEBUG
/** Write information of the buf_pool to the error log. */
void buf_pool_t::print()
{
	index_id_t*	index_ids;
	ulint*		counts;
	ulint		size;
	ulint		i;
	ulint		j;
	index_id_t	id;
	ulint		n_found;
	chunk_t*	chunk;
	dict_index_t*	index;

	size = curr_size;

	index_ids = static_cast<index_id_t*>(
		ut_malloc_nokey(size * sizeof *index_ids));

	counts = static_cast<ulint*>(ut_malloc_nokey(sizeof(ulint) * size));

	mutex_enter(&mutex);
	mutex_enter(&flush_list_mutex);

	ib::info()
		<< "[buffer pool: size=" << curr_size
		<< ", database pages=" << UT_LIST_GET_LEN(LRU)
		<< ", free pages=" << UT_LIST_GET_LEN(free)
		<< ", modified database pages="
		<< UT_LIST_GET_LEN(flush_list)
		<< ", n pending decompressions=" << n_pend_unzip
		<< ", n pending reads=" << n_pend_reads
		<< ", n pending flush LRU=" << n_flush[IORequest::LRU]
		<< " list=" << n_flush[IORequest::FLUSH_LIST]
		<< " single page=" << n_flush[IORequest::SINGLE_PAGE]
		<< ", pages made young=" << stat.n_pages_made_young
		<< ", not young=" << stat.n_pages_not_made_young
		<< ", pages read=" << stat.n_pages_read
		<< ", created=" << stat.n_pages_created
		<< ", written=" << stat.n_pages_written << "]";

	mutex_exit(&flush_list_mutex);

	/* Count the number of blocks belonging to each index in the buffer */

	n_found = 0;

	chunk = chunks;

	for (i = n_chunks; i--; chunk++) {
		buf_block_t*	block		= chunk->blocks;
		ulint		n_blocks	= chunk->size;

		for (; n_blocks--; block++) {
			const buf_frame_t* frame = block->frame;

			if (fil_page_index_page_check(frame)) {

				id = btr_page_get_index_id(frame);

				/* Look for the id in the index_ids array */
				j = 0;

				while (j < n_found) {

					if (index_ids[j] == id) {
						counts[j]++;

						break;
					}
					j++;
				}

				if (j == n_found) {
					n_found++;
					index_ids[j] = id;
					counts[j] = 1;
				}
			}
		}
	}

	mutex_exit(&mutex);

	for (i = 0; i < n_found; i++) {
		index = dict_index_get_if_in_cache(index_ids[i]);

		if (!index) {
			ib::info() << "Block count for index "
				<< index_ids[i] << " in buffer is about "
				<< counts[i];
		} else {
			ib::info() << "Block count for index " << index_ids[i]
				<< " in buffer is about " << counts[i]
				<< ", index " << index->name
				<< " of table " << index->table->name;
		}
	}

	ut_free(index_ids);
	ut_free(counts);

	validate();
}
#endif /* UNIV_DEBUG_PRINT || UNIV_DEBUG */

#ifdef UNIV_DEBUG
/** @return the number of latched pages in the buffer pool */
ulint buf_get_latched_pages_number()
{
	buf_page_t*	b;
	ulint		i;
	ulint		fixed_pages_number = 0;

	mutex_enter(&buf_pool.mutex);

	auto chunk = buf_pool.chunks;

	for (i = buf_pool.n_chunks; i--; chunk++) {
		buf_block_t* block= chunk->blocks;

		for (auto j= chunk->size; j--; block++) {
			if (block->page.state() == BUF_BLOCK_FILE_PAGE
			    && (block->page.buf_fix_count()
				|| block->page.io_fix() != BUF_IO_NONE)) {

				fixed_pages_number++;
			}
		}
	}

	/* Traverse the lists of clean and dirty compressed-only blocks. */

	for (b = UT_LIST_GET_FIRST(buf_pool.zip_clean); b;
	     b = UT_LIST_GET_NEXT(list, b)) {
		ut_a(b->state() == BUF_BLOCK_ZIP_PAGE);
		ut_a(!b->oldest_modification());
		ut_a(b->io_fix() != BUF_IO_WRITE);

		if (b->buf_fix_count() || b->io_fix() != BUF_IO_NONE) {
			fixed_pages_number++;
		}
	}

	mutex_enter(&buf_pool.flush_list_mutex);
	for (b = UT_LIST_GET_FIRST(buf_pool.flush_list); b;
	     b = UT_LIST_GET_NEXT(list, b)) {
		ut_ad(b->oldest_modification());

		switch (b->state()) {
		case BUF_BLOCK_ZIP_PAGE:
			if (b->buf_fix_count() || b->io_fix() != BUF_IO_NONE) {
				fixed_pages_number++;
			}
			continue;
		case BUF_BLOCK_FILE_PAGE:
			/* uncompressed page */
			continue;
		case BUF_BLOCK_NOT_USED:
		case BUF_BLOCK_MEMORY:
		case BUF_BLOCK_REMOVE_HASH:
			break;
		}
		ut_error;
	}

	mutex_exit(&buf_pool.flush_list_mutex);
	mutex_exit(&buf_pool.mutex);

	return(fixed_pages_number);
}
#endif /* UNIV_DEBUG */

/** Collect buffer pool metadata.
@param[out]	pool_info	buffer pool metadata */
void buf_stats_get_pool_info(buf_pool_info_t *pool_info)
{
	time_t			current_time;
	double			time_elapsed;

	mutex_enter(&buf_pool.mutex);
	mutex_enter(&buf_pool.flush_list_mutex);

	pool_info->pool_size = buf_pool.curr_size;

	pool_info->lru_len = UT_LIST_GET_LEN(buf_pool.LRU);

	pool_info->old_lru_len = buf_pool.LRU_old_len;

	pool_info->free_list_len = UT_LIST_GET_LEN(buf_pool.free);

	pool_info->flush_list_len = UT_LIST_GET_LEN(buf_pool.flush_list);

	pool_info->n_pend_unzip = UT_LIST_GET_LEN(buf_pool.unzip_LRU);

	pool_info->n_pend_reads = buf_pool.n_pend_reads;

	pool_info->n_pending_flush_lru =
		(buf_pool.n_flush[IORequest::LRU]
		 + buf_pool.init_flush[IORequest::LRU]);

	pool_info->n_pending_flush_list =
		 (buf_pool.n_flush[IORequest::FLUSH_LIST]
		  + buf_pool.init_flush[IORequest::FLUSH_LIST]);

	pool_info->n_pending_flush_single_page =
		 (buf_pool.n_flush[IORequest::SINGLE_PAGE]
		  + buf_pool.init_flush[IORequest::SINGLE_PAGE]);

	mutex_exit(&buf_pool.flush_list_mutex);

	current_time = time(NULL);
	time_elapsed = 0.001 + difftime(current_time,
					buf_pool.last_printout_time);

	pool_info->n_pages_made_young = buf_pool.stat.n_pages_made_young;

	pool_info->n_pages_not_made_young =
		buf_pool.stat.n_pages_not_made_young;

	pool_info->n_pages_read = buf_pool.stat.n_pages_read;

	pool_info->n_pages_created = buf_pool.stat.n_pages_created;

	pool_info->n_pages_written = buf_pool.stat.n_pages_written;

	pool_info->n_page_gets = buf_pool.stat.n_page_gets;

	pool_info->n_ra_pages_read_rnd = buf_pool.stat.n_ra_pages_read_rnd;
	pool_info->n_ra_pages_read = buf_pool.stat.n_ra_pages_read;

	pool_info->n_ra_pages_evicted = buf_pool.stat.n_ra_pages_evicted;

	pool_info->page_made_young_rate =
	static_cast<double>(buf_pool.stat.n_pages_made_young
			    - buf_pool.old_stat.n_pages_made_young)
	/ time_elapsed;

	pool_info->page_not_made_young_rate =
	static_cast<double>(buf_pool.stat.n_pages_not_made_young
			    - buf_pool.old_stat.n_pages_not_made_young)
	/ time_elapsed;

	pool_info->pages_read_rate =
	static_cast<double>(buf_pool.stat.n_pages_read
			    - buf_pool.old_stat.n_pages_read)
	/ time_elapsed;

	pool_info->pages_created_rate =
	static_cast<double>(buf_pool.stat.n_pages_created
			    - buf_pool.old_stat.n_pages_created)
	/ time_elapsed;

	pool_info->pages_written_rate =
	static_cast<double>(buf_pool.stat.n_pages_written
			    - buf_pool.old_stat.n_pages_written)
	/ time_elapsed;

	pool_info->n_page_get_delta = buf_pool.stat.n_page_gets
				      - buf_pool.old_stat.n_page_gets;

	if (pool_info->n_page_get_delta) {
		pool_info->page_read_delta = buf_pool.stat.n_pages_read
					     - buf_pool.old_stat.n_pages_read;

		pool_info->young_making_delta =
			buf_pool.stat.n_pages_made_young
			- buf_pool.old_stat.n_pages_made_young;

		pool_info->not_young_making_delta =
			buf_pool.stat.n_pages_not_made_young
			- buf_pool.old_stat.n_pages_not_made_young;
	}
	pool_info->pages_readahead_rnd_rate =
	static_cast<double>(buf_pool.stat.n_ra_pages_read_rnd
			    - buf_pool.old_stat.n_ra_pages_read_rnd)
	/ time_elapsed;


	pool_info->pages_readahead_rate =
	static_cast<double>(buf_pool.stat.n_ra_pages_read
			    - buf_pool.old_stat.n_ra_pages_read)
	/ time_elapsed;

	pool_info->pages_evicted_rate =
	static_cast<double>(buf_pool.stat.n_ra_pages_evicted
			    - buf_pool.old_stat.n_ra_pages_evicted)
	/ time_elapsed;

	pool_info->unzip_lru_len = UT_LIST_GET_LEN(buf_pool.unzip_LRU);

	pool_info->io_sum = buf_LRU_stat_sum.io;

	pool_info->io_cur = buf_LRU_stat_cur.io;

	pool_info->unzip_sum = buf_LRU_stat_sum.unzip;

	pool_info->unzip_cur = buf_LRU_stat_cur.unzip;

	buf_refresh_io_stats();
	mutex_exit(&buf_pool.mutex);
}

/*********************************************************************//**
Prints info of the buffer i/o. */
static
void
buf_print_io_instance(
/*==================*/
	buf_pool_info_t*pool_info,	/*!< in: buffer pool info */
	FILE*		file)		/*!< in/out: buffer where to print */
{
	ut_ad(pool_info);

	fprintf(file,
		"Buffer pool size   " ULINTPF "\n"
		"Free buffers       " ULINTPF "\n"
		"Database pages     " ULINTPF "\n"
		"Old database pages " ULINTPF "\n"
		"Modified db pages  " ULINTPF "\n"
		"Percent of dirty pages(LRU & free pages): %.3f\n"
		"Max dirty pages percent: %.3f\n"
		"Pending reads " ULINTPF "\n"
		"Pending writes: LRU " ULINTPF ", flush list " ULINTPF
		", single page " ULINTPF "\n",
		pool_info->pool_size,
		pool_info->free_list_len,
		pool_info->lru_len,
		pool_info->old_lru_len,
		pool_info->flush_list_len,
		static_cast<double>(pool_info->flush_list_len)
		/ (static_cast<double>(pool_info->lru_len
				       + pool_info->free_list_len) + 1.0)
		* 100.0,
		srv_max_buf_pool_modified_pct,
		pool_info->n_pend_reads,
		pool_info->n_pending_flush_lru,
		pool_info->n_pending_flush_list,
		pool_info->n_pending_flush_single_page);

	fprintf(file,
		"Pages made young " ULINTPF ", not young " ULINTPF "\n"
		"%.2f youngs/s, %.2f non-youngs/s\n"
		"Pages read " ULINTPF ", created " ULINTPF
		", written " ULINTPF "\n"
		"%.2f reads/s, %.2f creates/s, %.2f writes/s\n",
		pool_info->n_pages_made_young,
		pool_info->n_pages_not_made_young,
		pool_info->page_made_young_rate,
		pool_info->page_not_made_young_rate,
		pool_info->n_pages_read,
		pool_info->n_pages_created,
		pool_info->n_pages_written,
		pool_info->pages_read_rate,
		pool_info->pages_created_rate,
		pool_info->pages_written_rate);

	if (pool_info->n_page_get_delta) {
		double hit_rate = static_cast<double>(
			pool_info->page_read_delta)
			/ static_cast<double>(pool_info->n_page_get_delta);

		if (hit_rate > 1) {
			hit_rate = 1;
		}

		fprintf(file,
			"Buffer pool hit rate " ULINTPF " / 1000,"
			" young-making rate " ULINTPF " / 1000 not "
			ULINTPF " / 1000\n",
			ulint(1000 * (1 - hit_rate)),
			ulint(1000
			      * double(pool_info->young_making_delta)
			      / double(pool_info->n_page_get_delta)),
			ulint(1000 * double(pool_info->not_young_making_delta)
			      / double(pool_info->n_page_get_delta)));
	} else {
		fputs("No buffer pool page gets since the last printout\n",
		      file);
	}

	/* Statistics about read ahead algorithm */
	fprintf(file, "Pages read ahead %.2f/s,"
		" evicted without access %.2f/s,"
		" Random read ahead %.2f/s\n",

		pool_info->pages_readahead_rate,
		pool_info->pages_evicted_rate,
		pool_info->pages_readahead_rnd_rate);

	/* Print some values to help us with visualizing what is
	happening with LRU eviction. */
	fprintf(file,
		"LRU len: " ULINTPF ", unzip_LRU len: " ULINTPF "\n"
		"I/O sum[" ULINTPF "]:cur[" ULINTPF "], "
		"unzip sum[" ULINTPF "]:cur[" ULINTPF "]\n",
		pool_info->lru_len, pool_info->unzip_lru_len,
		pool_info->io_sum, pool_info->io_cur,
		pool_info->unzip_sum, pool_info->unzip_cur);
}

/*********************************************************************//**
Prints info of the buffer i/o. */
void
buf_print_io(
/*=========*/
	FILE*	file)	/*!< in/out: buffer where to print */
{
	buf_pool_info_t	pool_info;

	buf_stats_get_pool_info(&pool_info);
	buf_print_io_instance(&pool_info, file);
}

/** Verify that post encryption checksum match with the calculated checksum.
This function should be called only if tablespace contains crypt data metadata.
@param[in]	page		page frame
@param[in]	fsp_flags	tablespace flags
@return true if true if page is encrypted and OK, false otherwise */
bool buf_page_verify_crypt_checksum(const byte* page, ulint fsp_flags)
{
	if (!fil_space_t::full_crc32(fsp_flags)) {
		return fil_space_verify_crypt_checksum(
			page, fil_space_t::zip_size(fsp_flags));
	}

	return !buf_page_is_corrupted(true, page, fsp_flags);
}

/** Checks that there currently are no I/O operations pending.
@return number of pending i/o */
ulint buf_pool_check_no_pending_io()
{
	/* FIXME: use atomics, no mutex */
	ulint pending_io = buf_pool.n_pend_reads;
	mutex_enter(&buf_pool.mutex);
	pending_io +=
		+ buf_pool.n_flush[IORequest::LRU]
		+ buf_pool.n_flush[IORequest::FLUSH_LIST]
		+ buf_pool.n_flush[IORequest::SINGLE_PAGE];
	mutex_exit(&buf_pool.mutex);

	return(pending_io);
}

/** Print the given page_id_t object.
@param[in,out]	out	the output stream
@param[in]	page_id	the page_id_t object to be printed
@return the output stream */
std::ostream& operator<<(std::ostream &out, const page_id_t page_id)
{
  out << "[page id: space=" << page_id.space()
      << ", page number=" << page_id.page_no() << "]";
  return out;
}

/**
Calculate the length of trim (punch_hole) operation.
@param[in]	bpage		Page control block
@param[in]	write_length	Write length
@return length of the trim or zero. */
ulint
buf_page_get_trim_length(
	const buf_page_t*	bpage,
	ulint			write_length)
{
	return bpage->physical_size() - write_length;
}
#endif /* !UNIV_INNOCHECKSUM */<|MERGE_RESOLUTION|>--- conflicted
+++ resolved
@@ -483,27 +483,6 @@
 @retval 0 if all modified persistent pages have been flushed */
 lsn_t buf_pool_t::get_oldest_modification()
 {
-<<<<<<< HEAD
-	mutex_enter(&buf_pool.flush_list_mutex);
-
-	buf_page_t*	bpage;
-	/* FIXME: Keep temporary tablespace pages in a separate flush
-	list. We would only need to write out temporary pages if the
-	page is about to be evicted from the buffer pool, and the page
-	contents is still needed (the page has not been freed). */
-	for (bpage = UT_LIST_GET_LAST(buf_pool.flush_list);
-	     bpage != NULL && fsp_is_system_temporary(bpage->id().space());
-	     bpage = UT_LIST_GET_PREV(list, bpage)) {
-		ut_ad(bpage->oldest_modification());
-	}
-
-	lsn_t oldest_lsn = bpage ? bpage->oldest_modification() : 0;
-	mutex_exit(&buf_pool.flush_list_mutex);
-
-	/* The returned answer may be out of date: the flush_list can
-	change after the mutex has been released. */
-	return(oldest_lsn);
-=======
   mutex_enter(&flush_list_mutex);
 
   /* FIXME: Keep temporary tablespace pages in a separate flush
@@ -512,17 +491,16 @@
   contents is still needed (the page has not been freed). */
   const buf_page_t *bpage;
   for (bpage= UT_LIST_GET_LAST(flush_list);
-       bpage && fsp_is_system_temporary(bpage->id.space());
+       bpage && fsp_is_system_temporary(bpage->id().space());
        bpage= UT_LIST_GET_PREV(list, bpage))
-    ut_ad(bpage->in_flush_list);
-
-  lsn_t oldest_lsn= bpage ? bpage->oldest_modification : 0;
+    ut_ad(bpage->oldest_modification());
+
+  lsn_t oldest_lsn= bpage ? bpage->oldest_modification() : 0;
   mutex_exit(&flush_list_mutex);
 
   /* The result may become stale as soon as we released the mutex.
   On log checkpoint, also log_sys.flush_order_mutex will be needed. */
   return oldest_lsn;
->>>>>>> 6df2f2db
 }
 #endif /* !UNIV_INNOCHECKSUM */
 
