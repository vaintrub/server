--- conflicted
+++ resolved
@@ -1,12 +1,7 @@
 /*****************************************************************************
 
-<<<<<<< HEAD
 Copyright (c) 2007, 2015, Oracle and/or its affiliates. All Rights Reserved.
 Copyright (c) 2017, 2019, MariaDB Corporation.
-=======
-Copyright (c) 2007, 2012, Oracle and/or its affiliates. All Rights Reserved.
-Copyright (c) 2019, MariaDB Corporation.
->>>>>>> 8d0dabc5
 
 This program is free software; you can redistribute it and/or modify it under
 the terms of the GNU General Public License as published by the Free Software
@@ -147,13 +142,10 @@
 					the rest of this structure */
 	ulonglong	last_read;	/*!< last time the cache was read;
 					measured in nanoseconds */
-<<<<<<< HEAD
 	ib_mutex_t		last_read_mutex;/*!< mutex protecting the
 					last_read member - it is updated
 					inside a shared lock of the
 					rw_lock member */
-=======
->>>>>>> 8d0dabc5
 	i_s_table_cache_t innodb_trx;	/*!< innodb_trx table */
 	i_s_table_cache_t innodb_locks;	/*!< innodb_locks table */
 	i_s_table_cache_t innodb_lock_waits;/*!< innodb_lock_waits table */
@@ -463,13 +455,8 @@
 
 	ut_ad(lock_mutex_own());
 
-<<<<<<< HEAD
 	row->trx_id = trx_get_id_for_print(trx);
-	row->trx_started = (ib_time_t) trx->start_time;
-=======
-	row->trx_id = trx->id;
 	row->trx_started = trx->start_time;
->>>>>>> 8d0dabc5
 	row->trx_state = trx_get_que_state_str(trx);
 	row->requested_lock_row = requested_lock_row;
 	ut_ad(requested_lock_row == NULL
@@ -1205,7 +1192,6 @@
 @return whether the cache can be updated */
 static bool can_cache_be_updated(trx_i_s_cache_t* cache)
 {
-<<<<<<< HEAD
 	/* Here we read cache->last_read without acquiring its mutex
 	because last_read is only updated when a shared rw lock on the
 	whole cache is being held (see trx_i_s_cache_end_read()) and
@@ -1215,11 +1201,6 @@
 
 	ut_ad(rw_lock_own(&cache->rw_lock, RW_LOCK_X));
 
-=======
-#ifdef UNIV_SYNC_DEBUG
-	ut_a(rw_lock_own(&cache->rw_lock, RW_LOCK_EX));
-#endif
->>>>>>> 8d0dabc5
 	return my_interval_timer() - cache->last_read > CACHE_MIN_IDLE_TIME_NS;
 }
 
@@ -1346,13 +1327,6 @@
 /*===================================*/
 	trx_i_s_cache_t*	cache)	/*!< in/out: cache */
 {
-<<<<<<< HEAD
-=======
-#ifdef UNIV_SYNC_DEBUG
-	ut_a(rw_lock_own(&cache->rw_lock, RW_LOCK_EX));
-#endif
-
->>>>>>> 8d0dabc5
 	if (!can_cache_be_updated(cache)) {
 
 		return(1);
