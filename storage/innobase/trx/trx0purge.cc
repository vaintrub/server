--- conflicted
+++ resolved
@@ -715,31 +715,22 @@
 				continue;
 			}
 
-<<<<<<< HEAD
 			ut_ad(rseg->is_persistent());
 			ut_d(const ulint old_page = rseg->page_no);
 
-			rseg->page_no = trx_rseg_header_create(
+			buf_block_t* rblock = trx_rseg_header_create(
 				purge_sys.truncate.current,
 				rseg->id, sys_header, &mtr);
+			ut_ad(rblock);
+			rseg->page_no = rblock
+				? rblock->page.id.page_no() : FIL_NULL;
 			ut_ad(old_page == rseg->page_no);
-
-			trx_rsegf_t* rseg_header = trx_rsegf_get_new(
-				space.id, rseg->page_no, &mtr);
 
 			/* Before re-initialization ensure that we
 			free the existing structure. There can't be
 			any active transactions. */
 			ut_a(UT_LIST_GET_LEN(rseg->undo_list) == 0);
 			ut_a(UT_LIST_GET_LEN(rseg->old_insert_list) == 0);
-=======
-	for (ulint i = 0; i < undo_trunc->rsegs_size(); ++i) {
-		trx_rseg_t*	rseg = undo_trunc->get_ith_rseg(i);
-		buf_block_t* rblock = trx_rseg_header_create(
-			space, rseg->id, sys_header, &mtr);
-		ut_ad(rblock);
-		rseg->page_no = rblock ? rblock->page.id.page_no() : FIL_NULL;
->>>>>>> 482710b2
 
 			trx_undo_t*	next_undo;
 
@@ -761,10 +752,10 @@
 				     &trx_undo_t::undo_list);
 
 			/* These were written by trx_rseg_header_create(). */
-			ut_ad(!mach_read_from_4(rseg_header
-						+ TRX_RSEG_FORMAT));
-			ut_ad(!mach_read_from_4(rseg_header
-						+ TRX_RSEG_HISTORY_SIZE));
+			ut_ad(!mach_read_from_4(TRX_RSEG + TRX_RSEG_FORMAT
+						+ rblock->frame));
+			ut_ad(!mach_read_from_4(TRX_RSEG + TRX_RSEG_HISTORY_SIZE
+						+ rblock->frame));
 
 			/* Initialize the undo log lists according to
 			the rseg header */
@@ -776,7 +767,6 @@
 			rseg->needs_purge = false;
 		}
 
-<<<<<<< HEAD
 		mtr.commit();
 		/* Write-ahead the redo log record. */
 		log_write_up_to(mtr.commit_lsn(), true);
@@ -812,86 +802,6 @@
 			purge_sys.next_stored = false;
 			purge_sys.rseg = NULL;
 		}
-=======
-		UT_LIST_INIT(rseg->undo_list, &trx_undo_t::undo_list);
-		UT_LIST_INIT(rseg->undo_cached, &trx_undo_t::undo_list);
-		UT_LIST_INIT(rseg->old_insert_list, &trx_undo_t::undo_list);
-
-		/* These were written by trx_rseg_header_create(). */
-		ut_ad(!mach_read_from_4(TRX_RSEG + TRX_RSEG_FORMAT
-					+ rblock->frame));
-		ut_ad(!mach_read_from_4(TRX_RSEG + TRX_RSEG_HISTORY_SIZE
-					+ rblock->frame));
-
-		/* Initialize the undo log lists according to the rseg header */
-		rseg->curr_size = 1;
-		rseg->trx_ref_count = 0;
-		rseg->last_page_no = FIL_NULL;
-		rseg->last_offset = 0;
-		rseg->last_commit = 0;
-		rseg->needs_purge = false;
-	}
-
-	mtr.commit();
-	/* Write-ahead the redo log record. */
-	log_write_up_to(mtr.commit_lsn(), true);
-
-	/* Trim the file size. */
-	os_file_truncate(file->name, file->handle,
-			 os_offset_t(size) << srv_page_size_shift, true);
-
-	/* This is only executed by the srv_purge_coordinator_thread. */
-	export_vars.innodb_undo_truncations++;
-
-	/* TODO: PUNCH_HOLE the garbage (with write-ahead logging) */
-
-	mutex_enter(&fil_system.mutex);
-	ut_ad(space->stop_new_ops);
-	ut_ad(space->is_being_truncated);
-	space->stop_new_ops = false;
-	space->is_being_truncated = false;
-	mutex_exit(&fil_system.mutex);
-
-	if (purge_sys.rseg != NULL
-	    && purge_sys.rseg->last_page_no == FIL_NULL) {
-		/* If purge_sys.rseg is pointing to rseg that was recently
-		truncated then move to next rseg element.
-		Note: Ideally purge_sys.rseg should be NULL because purge
-		should complete processing of all the records but there is
-		purge_batch_size that can force the purge loop to exit before
-		all the records are purged and in this case purge_sys.rseg
-		could point to a valid rseg waiting for next purge cycle. */
-		purge_sys.next_stored = false;
-		purge_sys.rseg = NULL;
-	}
-
-	DBUG_EXECUTE_IF("ib_undo_trunc",
-			ib::info() << "ib_undo_trunc";
-			log_write_up_to(LSN_MAX, true);
-			DBUG_SUICIDE(););
-
-	/* Completed truncate. Now it is safe to re-use the tablespace. */
-	for (ulint i = 0; i < undo_trunc->rsegs_size(); ++i) {
-		trx_rseg_t*	rseg = undo_trunc->get_ith_rseg(i);
-		rseg->skip_allocation = false;
-	}
-
-	ib::info() << "Truncated UNDO tablespace " << space_id;
-
-	undo_trunc->reset();
-	undo::Truncate::clear_trunc_list();
-}
-
-/**
-Removes unnecessary history data from rollback segments. NOTE that when this
-function is called, the caller must not have any latches on undo log pages!
-*/
-static void trx_purge_truncate_history()
-{
-	ut_ad(purge_sys.head <= purge_sys.tail);
-	purge_sys_t::iterator& head = purge_sys.head.commit
-		? purge_sys.head : purge_sys.tail;
->>>>>>> 482710b2
 
 		DBUG_EXECUTE_IF("ib_undo_trunc",
 				ib::info() << "ib_undo_trunc";
