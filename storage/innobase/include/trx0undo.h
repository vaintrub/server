/*****************************************************************************

Copyright (c) 1996, 2016, Oracle and/or its affiliates. All Rights Reserved.
Copyright (c) 2017, 2021, MariaDB Corporation.

This program is free software; you can redistribute it and/or modify it under
the terms of the GNU General Public License as published by the Free Software
Foundation; version 2 of the License.

This program is distributed in the hope that it will be useful, but WITHOUT
ANY WARRANTY; without even the implied warranty of MERCHANTABILITY or FITNESS
FOR A PARTICULAR PURPOSE. See the GNU General Public License for more details.

You should have received a copy of the GNU General Public License along with
this program; if not, write to the Free Software Foundation, Inc.,
51 Franklin Street, Fifth Floor, Boston, MA 02110-1335 USA

*****************************************************************************/

/**************************************************//**
@file include/trx0undo.h
Transaction undo log

Created 3/26/1996 Heikki Tuuri
*******************************************************/

#ifndef trx0undo_h
#define trx0undo_h

#ifndef UNIV_INNOCHECKSUM
#include "trx0sys.h"

/** The LSB of the "is insert" flag in DB_ROLL_PTR */
#define ROLL_PTR_INSERT_FLAG_POS 55
/** The LSB of the 7-bit trx_rseg_t::id in DB_ROLL_PTR */
#define ROLL_PTR_RSEG_ID_POS 48
/** The LSB of the 32-bit undo log page number in DB_ROLL_PTR */
#define ROLL_PTR_PAGE_POS 16
/** The LSB of the 16-bit byte offset within an undo log page in DB_ROLL_PTR */
#define ROLL_PTR_BYTE_POS 0

/***********************************************************************//**
Builds a roll pointer.
@return roll pointer */
UNIV_INLINE
roll_ptr_t
trx_undo_build_roll_ptr(
/*====================*/
	bool	is_insert,	/*!< in: TRUE if insert undo log */
	ulint	rseg_id,	/*!< in: rollback segment id */
	uint32_t page_no,	/*!< in: page number */
	uint16_t offset);	/*!< in: offset of the undo entry within page */
/***********************************************************************//**
Decodes a roll pointer. */
UNIV_INLINE
void
trx_undo_decode_roll_ptr(
/*=====================*/
	roll_ptr_t	roll_ptr,	/*!< in: roll pointer */
	bool*		is_insert,	/*!< out: TRUE if insert undo log */
	ulint*		rseg_id,	/*!< out: rollback segment id */
	uint32_t*	page_no,	/*!< out: page number */
	uint16_t*	offset);	/*!< out: offset of the undo
					entry within page */
/***********************************************************************//**
Determine if DB_ROLL_PTR is of the insert type.
@return true if insert */
UNIV_INLINE
bool
trx_undo_roll_ptr_is_insert(
/*========================*/
	roll_ptr_t	roll_ptr);	/*!< in: roll pointer */
/***********************************************************************//**
Returns true if the record is of the insert type.
@return true if the record was freshly inserted (not updated). */
UNIV_INLINE
bool
trx_undo_trx_id_is_insert(
/*======================*/
	const byte*	trx_id)	/*!< in: DB_TRX_ID, followed by DB_ROLL_PTR */
	MY_ATTRIBUTE((warn_unused_result));
/** Write DB_ROLL_PTR.
@param[out]	ptr		buffer
@param[in]	roll_ptr	DB_ROLL_PTR value */
inline void trx_write_roll_ptr(byte* ptr, roll_ptr_t roll_ptr)
{
	compile_time_assert(DATA_ROLL_PTR_LEN == 7);
	mach_write_to_7(ptr, roll_ptr);
}
/** Read DB_ROLL_PTR.
@param[in]	ptr	buffer
@return roll ptr */
inline roll_ptr_t trx_read_roll_ptr(const byte* ptr)
{
	compile_time_assert(DATA_ROLL_PTR_LEN == 7);
	return mach_read_from_7(ptr);
}

/** Gets an undo log page and x-latches it.
@param[in]	page_id		page id
@param[in,out]	mtr		mini-transaction
@return pointer to page x-latched */
UNIV_INLINE
buf_block_t*
trx_undo_page_get(const page_id_t page_id, mtr_t* mtr);

/** Gets an undo log page and s-latches it.
@param[in]	page_id		page id
@param[in,out]	mtr		mini-transaction
@return pointer to page s-latched */
UNIV_INLINE
buf_block_t*
trx_undo_page_get_s_latched(const page_id_t page_id, mtr_t* mtr);

/** Get the next record in an undo log.
@param[in]      undo_page       undo log page
@param[in]      rec             undo record offset in the page
@param[in]      page_no         undo log header page number
@param[in]      offset          undo log header offset on page
@return undo log record, the page latched, NULL if none */
inline trx_undo_rec_t*
trx_undo_page_get_next_rec(const buf_block_t *undo_page, uint16_t rec,
                           uint32_t page_no, uint16_t offset);
/** Get the previous record in an undo log.
@param[in,out]  block   undo log page
@param[in]      rec     undo record offset in the page
@param[in]      page_no undo log header page number
@param[in]      offset  undo log header offset on page
@param[in]      shared  latching mode: true=RW_S_LATCH, false=RW_X_LATCH
@param[in,out]  mtr     mini-transaction
@return undo log record, the page latched, NULL if none */
trx_undo_rec_t*
trx_undo_get_prev_rec(buf_block_t *&block, uint16_t rec, uint32_t page_no,
                      uint16_t offset, bool shared, mtr_t *mtr);
/** Get the next record in an undo log.
@param[in,out]  block   undo log page
@param[in]      rec     undo record offset in the page
@param[in]      page_no undo log header page number
@param[in]      offset  undo log header offset on page
@param[in,out]  mtr     mini-transaction
@return undo log record, the page latched, NULL if none */
trx_undo_rec_t*
trx_undo_get_next_rec(buf_block_t *&block, uint16_t rec, uint32_t page_no,
                      uint16_t offset, mtr_t *mtr);

/** Get the first record in an undo log.
@param[in]      space   undo log header space
@param[in]      page_no undo log header page number
@param[in]      offset  undo log header offset on page
@param[in]      mode    latching mode: RW_S_LATCH or RW_X_LATCH
@param[out]     block   undo log page
@param[in,out]  mtr     mini-transaction
@return undo log record, the page latched, NULL if none */
trx_undo_rec_t*
trx_undo_get_first_rec(const fil_space_t &space, uint32_t page_no,
                       uint16_t offset, ulint mode, buf_block_t*& block,
                       mtr_t *mtr);

/** Initialize an undo log page.
NOTE: This corresponds to a redo log record and must not be changed!
@see mtr_t::undo_create()
@param[in,out]	block	undo log page */
void trx_undo_page_init(const buf_block_t &block);

/** Allocate an undo log page.
@param[in,out]	undo	undo log
@param[in,out]	mtr	mini-transaction that does not hold any page latch
@return	X-latched block if success
@retval	NULL	on failure */
buf_block_t* trx_undo_add_page(trx_undo_t* undo, mtr_t* mtr)
	MY_ATTRIBUTE((nonnull, warn_unused_result));

/** Free the last undo log page. The caller must hold the rseg mutex.
@param[in,out]	undo	undo log
@param[in,out]	mtr	mini-transaction that does not hold any undo log page
			or that has allocated the undo log page */
void
trx_undo_free_last_page(trx_undo_t* undo, mtr_t* mtr)
	MY_ATTRIBUTE((nonnull));

/** Truncate the tail of an undo log during rollback.
@param[in,out]	undo	undo log
@param[in]	limit	all undo logs after this limit will be discarded
@param[in]	is_temp	whether this is temporary undo log */
void trx_undo_truncate_end(trx_undo_t& undo, undo_no_t limit, bool is_temp);

/** Truncate the head of an undo log.
NOTE that only whole pages are freed; the header page is not
freed, but emptied, if all the records there are below the limit.
@param[in,out]	rseg		rollback segment
@param[in]	hdr_page_no	header page number
@param[in]	hdr_offset	header offset on the page
@param[in]	limit		first undo number to preserve
(everything below the limit will be truncated) */
void
trx_undo_truncate_start(
	trx_rseg_t*	rseg,
	uint32_t	hdr_page_no,
	uint16_t	hdr_offset,
	undo_no_t	limit);
/** Mark that an undo log header belongs to a data dictionary transaction.
@param[in]	trx	dictionary transaction
@param[in,out]	undo	undo log
@param[in,out]	mtr	mini-transaction */
void trx_undo_mark_as_dict(const trx_t* trx, trx_undo_t* undo, mtr_t* mtr);
/** Assign an undo log for a persistent transaction.
A new undo log is created or a cached undo log reused.
@param[in,out]	trx	transaction
@param[out]	err	error code
@param[in,out]	mtr	mini-transaction
@return	the undo log block
@retval	NULL	on error */
buf_block_t*
trx_undo_assign(trx_t* trx, dberr_t* err, mtr_t* mtr)
	MY_ATTRIBUTE((nonnull));
/** Assign an undo log for a transaction.
A new undo log is created or a cached undo log reused.
@param[in,out]	trx	transaction
@param[in]	rseg	rollback segment
@param[out]	undo	the undo log
@param[out]	err	error code
@param[in,out]	mtr	mini-transaction
@return	the undo log block
@retval	NULL	on error */
buf_block_t*
trx_undo_assign_low(trx_t* trx, trx_rseg_t* rseg, trx_undo_t** undo,
		    dberr_t* err, mtr_t* mtr)
	MY_ATTRIBUTE((nonnull, warn_unused_result));
/******************************************************************//**
Sets the state of the undo log segment at a transaction finish.
@return undo log segment header page, x-latched */
buf_block_t*
trx_undo_set_state_at_finish(
/*=========================*/
	trx_undo_t*	undo,	/*!< in: undo log memory copy */
	mtr_t*		mtr);	/*!< in: mtr */

/** Set the state of the undo log segment at a XA PREPARE or XA ROLLBACK.
@param[in,out]	trx		transaction
@param[in,out]	undo		undo log
@param[in]	rollback	false=XA PREPARE, true=XA ROLLBACK
@param[in,out]	mtr		mini-transaction */
void trx_undo_set_state_at_prepare(trx_t *trx, trx_undo_t *undo, bool rollback,
<<<<<<< HEAD
				   mtr_t *mtr)
=======
                                   mtr_t *mtr)
>>>>>>> baf0ef9a
  MY_ATTRIBUTE((nonnull));

/** Free temporary undo log after commit or rollback.
The information is not needed after a commit or rollback, therefore
the data can be discarded.
@param undo     temporary undo log */
void trx_undo_commit_cleanup(trx_undo_t *undo);

/** At shutdown, frees the undo logs of a transaction. */
void
trx_undo_free_at_shutdown(trx_t *trx);

/** Read an undo log when starting up the database.
@param[in,out]	rseg		rollback segment
@param[in]	id		rollback segment slot
@param[in]	page_no		undo log segment page number
@param[in,out]	max_trx_id	the largest observed transaction ID
<<<<<<< HEAD
@return	size of the undo log in pages */
uint32_t
=======
@return	the undo log
@retval nullptr on error */
trx_undo_t *
>>>>>>> baf0ef9a
trx_undo_mem_create_at_db_start(trx_rseg_t *rseg, ulint id, uint32_t page_no,
                                trx_id_t &max_trx_id);

#endif /* !UNIV_INNOCHECKSUM */

/** the only rollback segment type since MariaDB 10.3.1 */
constexpr uint16_t TRX_UNDO_UPDATE= 2;
/* TRX_UNDO_STATE values of an undo log segment */
/** contains an undo log of an active transaction */
constexpr uint16_t TRX_UNDO_ACTIVE = 1;
/** cached for quick reuse */
constexpr uint16_t TRX_UNDO_CACHED = 2;
/** can be freed in purge when all undo data in it is removed */
constexpr uint16_t TRX_UNDO_TO_PURGE = 4;
/** contains an undo log of a prepared transaction */
constexpr uint16_t TRX_UNDO_PREPARED = 5;

#ifndef UNIV_INNOCHECKSUM

/** Transaction undo log memory object; modified by the thread associated
with the transaction. */

struct trx_undo_t {
	/*-----------------------------*/
	ulint		id;		/*!< undo log slot number within the
					rollback segment */
	ulint		state;		/*!< state of the corresponding undo log
					segment */
	trx_id_t	trx_id;		/*!< id of the trx assigned to the undo
					log */
	XID		xid;		/*!< X/Open XA transaction
					identification */
	ibool		dict_operation;	/*!< TRUE if a dict operation trx */
	table_id_t	table_id;	/*!< if a dict operation, then the table
					id */
	trx_rseg_t*	rseg;		/*!< rseg where the undo log belongs */
	/*-----------------------------*/
	uint32_t	hdr_page_no;	/*!< page number of the header page in
					the undo log */
	uint32_t	last_page_no;	/*!< page number of the last page in the
					undo log; this may differ from
					top_page_no during a rollback */
	uint16_t	hdr_offset;	/*!< header offset of the undo log on
				       	the page */
	uint32_t	size;		/*!< current size in pages */
	/*-----------------------------*/
	uint32_t	top_page_no;	/*!< page number where the latest undo
					log record was catenated; during
					rollback the page from which the latest
					undo record was chosen */
	uint16_t	top_offset;	/*!< offset of the latest undo record,
					i.e., the topmost element in the undo
					log if we think of it as a stack */
	undo_no_t	top_undo_no;	/*!< undo number of the latest record
					(IB_ID_MAX if the undo log is empty) */
	buf_block_t*	guess_block;	/*!< guess for the buffer block where
					the top page might reside */

	/** @return whether the undo log is empty */
	bool empty() const { return top_undo_no == IB_ID_MAX; }

	/*-----------------------------*/
	UT_LIST_NODE_T(trx_undo_t) undo_list;
					/*!< undo log objects in the rollback
					segment are chained into lists */
};
#endif /* !UNIV_INNOCHECKSUM */

/** The offset of the undo log page header on pages of the undo log */
#define	TRX_UNDO_PAGE_HDR	FSEG_PAGE_DATA
/*-------------------------------------------------------------*/
/** Transaction undo log page header offsets */
/* @{ */
#define	TRX_UNDO_PAGE_TYPE	0	/*!< unused; 0 (before MariaDB 10.3.1:
					1=TRX_UNDO_INSERT or
					2=TRX_UNDO_UPDATE) */
#define	TRX_UNDO_PAGE_START	2	/*!< Byte offset where the undo log
					records for the LATEST transaction
					start on this page (remember that
					in an update undo log, the first page
					can contain several undo logs) */
#define	TRX_UNDO_PAGE_FREE	4	/*!< On each page of the undo log this
					field contains the byte offset of the
					first free byte on the page */
#define TRX_UNDO_PAGE_NODE	6	/*!< The file list node in the chain
					of undo log pages */
/*-------------------------------------------------------------*/
#define TRX_UNDO_PAGE_HDR_SIZE	(6 + FLST_NODE_SIZE)
					/*!< Size of the transaction undo
					log page header, in bytes */
/* @} */

/** An update undo segment with just one page can be reused if it has
at most this many bytes used; we must leave space at least for one new undo
log header on the page */

#define TRX_UNDO_PAGE_REUSE_LIMIT	(3 << (srv_page_size_shift - 2))

/* An update undo log segment may contain several undo logs on its first page
if the undo logs took so little space that the segment could be cached and
reused. All the undo log headers are then on the first page, and the last one
owns the undo log records on subsequent pages if the segment is bigger than
one page. If an undo log is stored in a segment, then on the first page it is
allowed to have zero undo records, but if the segment extends to several
pages, then all the rest of the pages must contain at least one undo log
record. */

/** The offset of the undo log segment header on the first page of the undo
log segment */

#define	TRX_UNDO_SEG_HDR	(TRX_UNDO_PAGE_HDR + TRX_UNDO_PAGE_HDR_SIZE)
/** Undo log segment header */
/* @{ */
/*-------------------------------------------------------------*/
#define	TRX_UNDO_STATE		0	/*!< TRX_UNDO_ACTIVE, ... */

#ifndef UNIV_INNOCHECKSUM

#define	TRX_UNDO_LAST_LOG	2	/*!< Offset of the last undo log header
					on the segment header page, 0 if
					none */
#define	TRX_UNDO_FSEG_HEADER	4	/*!< Header for the file segment which
					the undo log segment occupies */
#define	TRX_UNDO_PAGE_LIST	(4 + FSEG_HEADER_SIZE)
					/*!< Base node for the list of pages in
					the undo log segment; defined only on
					the undo log segment's first page */
/*-------------------------------------------------------------*/
/** Size of the undo log segment header */
#define TRX_UNDO_SEG_HDR_SIZE	(4 + FSEG_HEADER_SIZE + FLST_BASE_NODE_SIZE)
/* @} */

/** The undo log header. There can be several undo log headers on the first
page of an update undo log segment. */
/* @{ */
/*-------------------------------------------------------------*/
/** Transaction start identifier, or 0 if the undo log segment has been
completely purged and trx_purge_free_segment() has started freeing it */
#define	TRX_UNDO_TRX_ID		0
/** Transaction end identifier (if the log is in a history list),
or 0 if the transaction has not been committed */
#define	TRX_UNDO_TRX_NO		8
/** Before MariaDB 10.3.1, when purge did not reset DB_TRX_ID of
surviving user records, this used to be called TRX_UNDO_DEL_MARKS.

The value 1 indicates that purge needs to process the undo log segment.
The value 0 indicates that all of it has been processed, and
trx_purge_free_segment() has been invoked, so the log is not safe to access.

Before MariaDB 10.3.1, a log segment may carry the value 0 even before
trx_purge_free_segment() was called, for those undo log records for
which purge would not result in removing delete-marked records. */
#define	TRX_UNDO_NEEDS_PURGE	16
#define	TRX_UNDO_LOG_START	18	/*!< Offset of the first undo log record
					of this log on the header page; purge
					may remove undo log record from the
					log start, and therefore this is not
					necessarily the same as this log
					header end offset */
#define	TRX_UNDO_XID_EXISTS	20	/*!< TRUE if undo log header includes
					X/Open XA transaction identification
					XID */
#define	TRX_UNDO_DICT_TRANS	21	/*!< TRUE if the transaction is a table
					create, index create, or drop
					transaction: in recovery
					the transaction cannot be rolled back
					in the usual way: a 'rollback' rather
					means dropping the created or dropped
					table, if it still exists */
#define TRX_UNDO_TABLE_ID	22	/*!< Id of the table if the preceding
					field is TRUE */
#define	TRX_UNDO_NEXT_LOG	30	/*!< Offset of the next undo log header
					on this page, 0 if none */
#define	TRX_UNDO_PREV_LOG	32	/*!< Offset of the previous undo log
					header on this page, 0 if none */
#define TRX_UNDO_HISTORY_NODE	34	/*!< If the log is put to the history
					list, the file list node is here */
/*-------------------------------------------------------------*/
/** Size of the undo log header without XID information */
#define TRX_UNDO_LOG_OLD_HDR_SIZE (34 + FLST_NODE_SIZE)

/** X/Open XA Transaction Identification (XID) */
/* @{ */
/** xid_t::formatID */
#define	TRX_UNDO_XA_FORMAT	(TRX_UNDO_LOG_OLD_HDR_SIZE)
/** xid_t::gtrid_length */
#define	TRX_UNDO_XA_TRID_LEN	(TRX_UNDO_XA_FORMAT + 4)
/** xid_t::bqual_length */
#define	TRX_UNDO_XA_BQUAL_LEN	(TRX_UNDO_XA_TRID_LEN + 4)
/** Distributed transaction identifier data */
#define	TRX_UNDO_XA_XID		(TRX_UNDO_XA_BQUAL_LEN + 4)
/*--------------------------------------------------------------*/
#define TRX_UNDO_LOG_XA_HDR_SIZE (TRX_UNDO_XA_XID + XIDDATASIZE)
					/*!< Total size of the undo log header
					with the XA XID */
/* @} */

#include "trx0undo.ic"
#endif /* !UNIV_INNOCHECKSUM */

#endif<|MERGE_RESOLUTION|>--- conflicted
+++ resolved
@@ -241,11 +241,7 @@
 @param[in]	rollback	false=XA PREPARE, true=XA ROLLBACK
 @param[in,out]	mtr		mini-transaction */
 void trx_undo_set_state_at_prepare(trx_t *trx, trx_undo_t *undo, bool rollback,
-<<<<<<< HEAD
-				   mtr_t *mtr)
-=======
                                    mtr_t *mtr)
->>>>>>> baf0ef9a
   MY_ATTRIBUTE((nonnull));
 
 /** Free temporary undo log after commit or rollback.
@@ -263,14 +259,9 @@
 @param[in]	id		rollback segment slot
 @param[in]	page_no		undo log segment page number
 @param[in,out]	max_trx_id	the largest observed transaction ID
-<<<<<<< HEAD
-@return	size of the undo log in pages */
-uint32_t
-=======
 @return	the undo log
 @retval nullptr on error */
 trx_undo_t *
->>>>>>> baf0ef9a
 trx_undo_mem_create_at_db_start(trx_rseg_t *rseg, ulint id, uint32_t page_no,
                                 trx_id_t &max_trx_id);
 
