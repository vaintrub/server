/*****************************************************************************

Copyright (c) 1996, 2014, Oracle and/or its affiliates. All Rights Reserved.

This program is free software; you can redistribute it and/or modify it under
the terms of the GNU General Public License as published by the Free Software
Foundation; version 2 of the License.

This program is distributed in the hope that it will be useful, but WITHOUT
ANY WARRANTY; without even the implied warranty of MERCHANTABILITY or FITNESS
FOR A PARTICULAR PURPOSE. See the GNU General Public License for more details.

You should have received a copy of the GNU General Public License along with
this program; if not, write to the Free Software Foundation, Inc.,
51 Franklin Street, Suite 500, Boston, MA 02110-1335 USA

*****************************************************************************/

/**************************************************//**
@file include/lock0lock.h
The transaction lock system

Created 5/7/1996 Heikki Tuuri
*******************************************************/

#ifndef lock0lock_h
#define lock0lock_h

#include "univ.i"
#include "buf0types.h"
#include "trx0types.h"
#include "mtr0types.h"
#include "rem0types.h"
#include "dict0types.h"
#include "que0types.h"
#include "lock0types.h"
#include "read0types.h"
#include "hash0hash.h"
#include "srv0srv.h"
#include "ut0vec.h"

#ifdef UNIV_DEBUG
extern ibool	lock_print_waits;
#endif /* UNIV_DEBUG */

/*********************************************************************//**
Gets the size of a lock struct.
@return	size in bytes */
UNIV_INTERN
ulint
lock_get_size(void);
/*===============*/
/*********************************************************************//**
Creates the lock system at database start. */
UNIV_INTERN
void
lock_sys_create(
/*============*/
	ulint	n_cells);	/*!< in: number of slots in lock hash table */
/*********************************************************************//**
Closes the lock system at database shutdown. */
UNIV_INTERN
void
lock_sys_close(void);
/*================*/
/*********************************************************************//**
Gets the heap_no of the smallest user record on a page.
@return	heap_no of smallest user record, or PAGE_HEAP_NO_SUPREMUM */
UNIV_INLINE
ulint
lock_get_min_heap_no(
/*=================*/
	const buf_block_t*	block);	/*!< in: buffer block */
/*************************************************************//**
Updates the lock table when we have reorganized a page. NOTE: we copy
also the locks set on the infimum of the page; the infimum may carry
locks if an update of a record is occurring on the page, and its locks
were temporarily stored on the infimum. */
UNIV_INTERN
void
lock_move_reorganize_page(
/*======================*/
	const buf_block_t*	block,	/*!< in: old index page, now
					reorganized */
	const buf_block_t*	oblock);/*!< in: copy of the old, not
					reorganized page */
/*************************************************************//**
Moves the explicit locks on user records to another page if a record
list end is moved to another page. */
UNIV_INTERN
void
lock_move_rec_list_end(
/*===================*/
	const buf_block_t*	new_block,	/*!< in: index page to move to */
	const buf_block_t*	block,		/*!< in: index page */
	const rec_t*		rec);		/*!< in: record on page: this
						is the first record moved */
/*************************************************************//**
Moves the explicit locks on user records to another page if a record
list start is moved to another page. */
UNIV_INTERN
void
lock_move_rec_list_start(
/*=====================*/
	const buf_block_t*	new_block,	/*!< in: index page to move to */
	const buf_block_t*	block,		/*!< in: index page */
	const rec_t*		rec,		/*!< in: record on page:
						this is the first
						record NOT copied */
	const rec_t*		old_end);	/*!< in: old
						previous-to-last
						record on new_page
						before the records
						were copied */
/*************************************************************//**
Updates the lock table when a page is split to the right. */
UNIV_INTERN
void
lock_update_split_right(
/*====================*/
	const buf_block_t*	right_block,	/*!< in: right page */
	const buf_block_t*	left_block);	/*!< in: left page */
/*************************************************************//**
Updates the lock table when a page is merged to the right. */
UNIV_INTERN
void
lock_update_merge_right(
/*====================*/
	const buf_block_t*	right_block,	/*!< in: right page to
						which merged */
	const rec_t*		orig_succ,	/*!< in: original
						successor of infimum
						on the right page
						before merge */
	const buf_block_t*	left_block);	/*!< in: merged index
						page which will be
						discarded */
/*************************************************************//**
Updates the lock table when the root page is copied to another in
btr_root_raise_and_insert. Note that we leave lock structs on the
root page, even though they do not make sense on other than leaf
pages: the reason is that in a pessimistic update the infimum record
of the root page will act as a dummy carrier of the locks of the record
to be updated. */
UNIV_INTERN
void
lock_update_root_raise(
/*===================*/
	const buf_block_t*	block,	/*!< in: index page to which copied */
	const buf_block_t*	root);	/*!< in: root page */
/*************************************************************//**
Updates the lock table when a page is copied to another and the original page
is removed from the chain of leaf pages, except if page is the root! */
UNIV_INTERN
void
lock_update_copy_and_discard(
/*=========================*/
	const buf_block_t*	new_block,	/*!< in: index page to
						which copied */
	const buf_block_t*	block);		/*!< in: index page;
						NOT the root! */
/*************************************************************//**
Updates the lock table when a page is split to the left. */
UNIV_INTERN
void
lock_update_split_left(
/*===================*/
	const buf_block_t*	right_block,	/*!< in: right page */
	const buf_block_t*	left_block);	/*!< in: left page */
/*************************************************************//**
Updates the lock table when a page is merged to the left. */
UNIV_INTERN
void
lock_update_merge_left(
/*===================*/
	const buf_block_t*	left_block,	/*!< in: left page to
						which merged */
	const rec_t*		orig_pred,	/*!< in: original predecessor
						of supremum on the left page
						before merge */
	const buf_block_t*	right_block);	/*!< in: merged index page
						which will be discarded */
/*************************************************************//**
Resets the original locks on heir and replaces them with gap type locks
inherited from rec. */
UNIV_INTERN
void
lock_rec_reset_and_inherit_gap_locks(
/*=================================*/
	const buf_block_t*	heir_block,	/*!< in: block containing the
						record which inherits */
	const buf_block_t*	block,		/*!< in: block containing the
						record from which inherited;
						does NOT reset the locks on
						this record */
	ulint			heir_heap_no,	/*!< in: heap_no of the
						inheriting record */
	ulint			heap_no);	/*!< in: heap_no of the
						donating record */
/*************************************************************//**
Updates the lock table when a page is discarded. */
UNIV_INTERN
void
lock_update_discard(
/*================*/
	const buf_block_t*	heir_block,	/*!< in: index page
						which will inherit the locks */
	ulint			heir_heap_no,	/*!< in: heap_no of the record
						which will inherit the locks */
	const buf_block_t*	block);		/*!< in: index page
						which will be discarded */
/*************************************************************//**
Updates the lock table when a new user record is inserted. */
UNIV_INTERN
void
lock_update_insert(
/*===============*/
	const buf_block_t*	block,	/*!< in: buffer block containing rec */
	const rec_t*		rec);	/*!< in: the inserted record */
/*************************************************************//**
Updates the lock table when a record is removed. */
UNIV_INTERN
void
lock_update_delete(
/*===============*/
	const buf_block_t*	block,	/*!< in: buffer block containing rec */
	const rec_t*		rec);	/*!< in: the record to be removed */
/*********************************************************************//**
Stores on the page infimum record the explicit locks of another record.
This function is used to store the lock state of a record when it is
updated and the size of the record changes in the update. The record
is in such an update moved, perhaps to another page. The infimum record
acts as a dummy carrier record, taking care of lock releases while the
actual record is being moved. */
UNIV_INTERN
void
lock_rec_store_on_page_infimum(
/*===========================*/
	const buf_block_t*	block,	/*!< in: buffer block containing rec */
	const rec_t*		rec);	/*!< in: record whose lock state
					is stored on the infimum
					record of the same page; lock
					bits are reset on the
					record */
/*********************************************************************//**
Restores the state of explicit lock requests on a single record, where the
state was stored on the infimum of the page. */
UNIV_INTERN
void
lock_rec_restore_from_page_infimum(
/*===============================*/
	const buf_block_t*	block,	/*!< in: buffer block containing rec */
	const rec_t*		rec,	/*!< in: record whose lock state
					is restored */
	const buf_block_t*	donator);/*!< in: page (rec is not
					necessarily on this page)
					whose infimum stored the lock
					state; lock bits are reset on
					the infimum */
/*********************************************************************//**
Determines if there are explicit record locks on a page.
@return	an explicit record lock on the page, or NULL if there are none */
UNIV_INTERN
lock_t*
lock_rec_expl_exist_on_page(
/*========================*/
	ulint	space,	/*!< in: space id */
	ulint	page_no)/*!< in: page number */
	__attribute__((warn_unused_result));
/*********************************************************************//**
Checks if locks of other transactions prevent an immediate insert of
a record. If they do, first tests if the query thread should anyway
be suspended for some reason; if not, then puts the transaction and
the query thread to the lock wait state and inserts a waiting request
for a gap x-lock to the lock queue.
@return	DB_SUCCESS, DB_LOCK_WAIT, DB_DEADLOCK, or DB_QUE_THR_SUSPENDED */
UNIV_INTERN
dberr_t
lock_rec_insert_check_and_lock(
/*===========================*/
	ulint		flags,	/*!< in: if BTR_NO_LOCKING_FLAG bit is
				set, does nothing */
	const rec_t*	rec,	/*!< in: record after which to insert */
	buf_block_t*	block,	/*!< in/out: buffer block of rec */
	dict_index_t*	index,	/*!< in: index */
	que_thr_t*	thr,	/*!< in: query thread */
	mtr_t*		mtr,	/*!< in/out: mini-transaction */
	ibool*		inherit)/*!< out: set to TRUE if the new
				inserted record maybe should inherit
				LOCK_GAP type locks from the successor
				record */
	__attribute__((nonnull, warn_unused_result));
/*********************************************************************//**
Checks if locks of other transactions prevent an immediate modify (update,
delete mark, or delete unmark) of a clustered index record. If they do,
first tests if the query thread should anyway be suspended for some
reason; if not, then puts the transaction and the query thread to the
lock wait state and inserts a waiting request for a record x-lock to the
lock queue.
@return	DB_SUCCESS, DB_LOCK_WAIT, DB_DEADLOCK, or DB_QUE_THR_SUSPENDED */
UNIV_INTERN
dberr_t
lock_clust_rec_modify_check_and_lock(
/*=================================*/
	ulint			flags,	/*!< in: if BTR_NO_LOCKING_FLAG
					bit is set, does nothing */
	const buf_block_t*	block,	/*!< in: buffer block of rec */
	const rec_t*		rec,	/*!< in: record which should be
					modified */
	dict_index_t*		index,	/*!< in: clustered index */
	const ulint*		offsets,/*!< in: rec_get_offsets(rec, index) */
	que_thr_t*		thr)	/*!< in: query thread */
	__attribute__((warn_unused_result, nonnull));
/*********************************************************************//**
Checks if locks of other transactions prevent an immediate modify
(delete mark or delete unmark) of a secondary index record.
@return	DB_SUCCESS, DB_LOCK_WAIT, DB_DEADLOCK, or DB_QUE_THR_SUSPENDED */
UNIV_INTERN
dberr_t
lock_sec_rec_modify_check_and_lock(
/*===============================*/
	ulint		flags,	/*!< in: if BTR_NO_LOCKING_FLAG
				bit is set, does nothing */
	buf_block_t*	block,	/*!< in/out: buffer block of rec */
	const rec_t*	rec,	/*!< in: record which should be
				modified; NOTE: as this is a secondary
				index, we always have to modify the
				clustered index record first: see the
				comment below */
	dict_index_t*	index,	/*!< in: secondary index */
	que_thr_t*	thr,	/*!< in: query thread
				(can be NULL if BTR_NO_LOCKING_FLAG) */
	mtr_t*		mtr)	/*!< in/out: mini-transaction */
	__attribute__((warn_unused_result, nonnull(2,3,4,6)));
/*********************************************************************//**
Like lock_clust_rec_read_check_and_lock(), but reads a
secondary index record.
@return	DB_SUCCESS, DB_SUCCESS_LOCKED_REC, DB_LOCK_WAIT, DB_DEADLOCK,
or DB_QUE_THR_SUSPENDED */
UNIV_INTERN
dberr_t
lock_sec_rec_read_check_and_lock(
/*=============================*/
	ulint			flags,	/*!< in: if BTR_NO_LOCKING_FLAG
					bit is set, does nothing */
	const buf_block_t*	block,	/*!< in: buffer block of rec */
	const rec_t*		rec,	/*!< in: user record or page
					supremum record which should
					be read or passed over by a
					read cursor */
	dict_index_t*		index,	/*!< in: secondary index */
	const ulint*		offsets,/*!< in: rec_get_offsets(rec, index) */
	enum lock_mode		mode,	/*!< in: mode of the lock which
					the read cursor should set on
					records: LOCK_S or LOCK_X; the
					latter is possible in
					SELECT FOR UPDATE */
	ulint			gap_mode,/*!< in: LOCK_ORDINARY, LOCK_GAP, or
					LOCK_REC_NOT_GAP */
	que_thr_t*		thr);	/*!< in: query thread */
/*********************************************************************//**
Checks if locks of other transactions prevent an immediate read, or passing
over by a read cursor, of a clustered index record. If they do, first tests
if the query thread should anyway be suspended for some reason; if not, then
puts the transaction and the query thread to the lock wait state and inserts a
waiting request for a record lock to the lock queue. Sets the requested mode
lock on the record.
@return	DB_SUCCESS, DB_SUCCESS_LOCKED_REC, DB_LOCK_WAIT, DB_DEADLOCK,
or DB_QUE_THR_SUSPENDED */
UNIV_INTERN
dberr_t
lock_clust_rec_read_check_and_lock(
/*===============================*/
	ulint			flags,	/*!< in: if BTR_NO_LOCKING_FLAG
					bit is set, does nothing */
	const buf_block_t*	block,	/*!< in: buffer block of rec */
	const rec_t*		rec,	/*!< in: user record or page
					supremum record which should
					be read or passed over by a
					read cursor */
	dict_index_t*		index,	/*!< in: clustered index */
	const ulint*		offsets,/*!< in: rec_get_offsets(rec, index) */
	enum lock_mode		mode,	/*!< in: mode of the lock which
					the read cursor should set on
					records: LOCK_S or LOCK_X; the
					latter is possible in
					SELECT FOR UPDATE */
	ulint			gap_mode,/*!< in: LOCK_ORDINARY, LOCK_GAP, or
					LOCK_REC_NOT_GAP */
	que_thr_t*		thr);	/*!< in: query thread */
/*********************************************************************//**
Checks if locks of other transactions prevent an immediate read, or passing
over by a read cursor, of a clustered index record. If they do, first tests
if the query thread should anyway be suspended for some reason; if not, then
puts the transaction and the query thread to the lock wait state and inserts a
waiting request for a record lock to the lock queue. Sets the requested mode
lock on the record. This is an alternative version of
lock_clust_rec_read_check_and_lock() that does not require the parameter
"offsets".
@return	DB_SUCCESS, DB_LOCK_WAIT, DB_DEADLOCK, or DB_QUE_THR_SUSPENDED */
UNIV_INTERN
dberr_t
lock_clust_rec_read_check_and_lock_alt(
/*===================================*/
	ulint			flags,	/*!< in: if BTR_NO_LOCKING_FLAG
					bit is set, does nothing */
	const buf_block_t*	block,	/*!< in: buffer block of rec */
	const rec_t*		rec,	/*!< in: user record or page
					supremum record which should
					be read or passed over by a
					read cursor */
	dict_index_t*		index,	/*!< in: clustered index */
	enum lock_mode		mode,	/*!< in: mode of the lock which
					the read cursor should set on
					records: LOCK_S or LOCK_X; the
					latter is possible in
					SELECT FOR UPDATE */
	ulint			gap_mode,/*!< in: LOCK_ORDINARY, LOCK_GAP, or
					LOCK_REC_NOT_GAP */
	que_thr_t*		thr)	/*!< in: query thread */
	__attribute__((nonnull, warn_unused_result));
/*********************************************************************//**
Checks that a record is seen in a consistent read.
@return true if sees, or false if an earlier version of the record
should be retrieved */
UNIV_INTERN
bool
lock_clust_rec_cons_read_sees(
/*==========================*/
	const rec_t*	rec,	/*!< in: user record which should be read or
				passed over by a read cursor */
	dict_index_t*	index,	/*!< in: clustered index */
	const ulint*	offsets,/*!< in: rec_get_offsets(rec, index) */
	read_view_t*	view);	/*!< in: consistent read view */
/*********************************************************************//**
Checks that a non-clustered index record is seen in a consistent read.

NOTE that a non-clustered index page contains so little information on
its modifications that also in the case false, the present version of
rec may be the right, but we must check this from the clustered index
record.

@return true if certainly sees, or false if an earlier version of the
clustered index record might be needed */
UNIV_INTERN
bool
lock_sec_rec_cons_read_sees(
/*========================*/
	const rec_t*		rec,	/*!< in: user record which
					should be read or passed over
					by a read cursor */
	const read_view_t*	view)	/*!< in: consistent read view */
	__attribute__((nonnull, warn_unused_result));
/*********************************************************************//**
Locks the specified database table in the mode given. If the lock cannot
be granted immediately, the query thread is put to wait.
@return	DB_SUCCESS, DB_LOCK_WAIT, DB_DEADLOCK, or DB_QUE_THR_SUSPENDED */
UNIV_INTERN
dberr_t
lock_table(
/*=======*/
	ulint		flags,	/*!< in: if BTR_NO_LOCKING_FLAG bit is set,
				does nothing */
	dict_table_t*	table,	/*!< in/out: database table
				in dictionary cache */
	enum lock_mode	mode,	/*!< in: lock mode */
	que_thr_t*	thr)	/*!< in: query thread */
	__attribute__((nonnull, warn_unused_result));
/*********************************************************************//**
Creates a table IX lock object for a resurrected transaction. */
UNIV_INTERN
void
lock_table_ix_resurrect(
/*====================*/
	dict_table_t*	table,	/*!< in/out: table */
	trx_t*		trx);	/*!< in/out: transaction */
/*************************************************************//**
Removes a granted record lock of a transaction from the queue and grants
locks to other transactions waiting in the queue if they now are entitled
to a lock. */
UNIV_INTERN
void
lock_rec_unlock(
/*============*/
	trx_t*			trx,	/*!< in/out: transaction that has
					set a record lock */
	const buf_block_t*	block,	/*!< in: buffer block containing rec */
	const rec_t*		rec,	/*!< in: record */
	enum lock_mode		lock_mode);/*!< in: LOCK_S or LOCK_X */
/*********************************************************************//**
Releases a transaction's locks, and releases possible other transactions
waiting because of these locks. Change the state of the transaction to
TRX_STATE_COMMITTED_IN_MEMORY. */
UNIV_INTERN
void
lock_trx_release_locks(
/*===================*/
	trx_t*	trx);	/*!< in/out: transaction */
/*********************************************************************//**
Removes locks on a table to be dropped or truncated.
If remove_also_table_sx_locks is TRUE then table-level S and X locks are
also removed in addition to other table-level and record-level locks.
No lock, that is going to be removed, is allowed to be a wait lock. */
UNIV_INTERN
void
lock_remove_all_on_table(
/*=====================*/
	dict_table_t*	table,			/*!< in: table to be dropped
						or truncated */
	ibool		remove_also_table_sx_locks);/*!< in: also removes
						table S and X locks */

/*********************************************************************//**
Calculates the fold value of a page file address: used in inserting or
searching for a lock in the hash table.
@return	folded value */
UNIV_INLINE
ulint
lock_rec_fold(
/*==========*/
	ulint	space,	/*!< in: space */
	ulint	page_no)/*!< in: page number */
	__attribute__((const));
/*********************************************************************//**
Calculates the hash value of a page file address: used in inserting or
searching for a lock in the hash table.
@return	hashed value */
UNIV_INLINE
ulint
lock_rec_hash(
/*==========*/
	ulint	space,	/*!< in: space */
	ulint	page_no);/*!< in: page number */

/**********************************************************************//**
Looks for a set bit in a record lock bitmap. Returns ULINT_UNDEFINED,
if none found.
@return bit index == heap number of the record, or ULINT_UNDEFINED if
none found */
UNIV_INTERN
ulint
lock_rec_find_set_bit(
/*==================*/
	const lock_t*	lock);	/*!< in: record lock with at least one
				bit set */

/*********************************************************************//**
Gets the source table of an ALTER TABLE transaction.  The table must be
covered by an IX or IS table lock.
@return the source table of transaction, if it is covered by an IX or
IS table lock; dest if there is no source table, and NULL if the
transaction is locking more than two tables or an inconsistency is
found */
UNIV_INTERN
dict_table_t*
lock_get_src_table(
/*===============*/
	trx_t*		trx,	/*!< in: transaction */
	dict_table_t*	dest,	/*!< in: destination of ALTER TABLE */
	enum lock_mode*	mode);	/*!< out: lock mode of the source table */
/*********************************************************************//**
Determine if the given table is exclusively "owned" by the given
transaction, i.e., transaction holds LOCK_IX and possibly LOCK_AUTO_INC
on the table.
@return TRUE if table is only locked by trx, with LOCK_IX, and
possibly LOCK_AUTO_INC */
UNIV_INTERN
ibool
lock_is_table_exclusive(
/*====================*/
	const dict_table_t*	table,	/*!< in: table */
	const trx_t*		trx)	/*!< in: transaction */
	__attribute__((nonnull));
/*********************************************************************//**
Checks if a lock request lock1 has to wait for request lock2.
@return	TRUE if lock1 has to wait for lock2 to be removed */
UNIV_INTERN
ibool
lock_has_to_wait(
/*=============*/
	const lock_t*	lock1,	/*!< in: waiting lock */
	const lock_t*	lock2);	/*!< in: another lock; NOTE that it is
				assumed that this has a lock bit set
				on the same record as in lock1 if the
				locks are record locks */
/*********************************************************************//**
Reports that a transaction id is insensible, i.e., in the future. */
UNIV_INTERN
void
lock_report_trx_id_insanity(
/*========================*/
	trx_id_t	trx_id,		/*!< in: trx id */
	const rec_t*	rec,		/*!< in: user record */
	dict_index_t*	index,		/*!< in: index */
	const ulint*	offsets,	/*!< in: rec_get_offsets(rec, index) */
	trx_id_t	max_trx_id)	/*!< in: trx_sys_get_max_trx_id() */
	__attribute__((nonnull));
/*********************************************************************//**
Prints info of a table lock. */
UNIV_INTERN
void
lock_table_print(
/*=============*/
	FILE*		file,	/*!< in: file where to print */
	const lock_t*	lock);	/*!< in: table type lock */
/*********************************************************************//**
Prints info of a record lock. */
UNIV_INTERN
void
lock_rec_print(
/*===========*/
	FILE*		file,	/*!< in: file where to print */
	const lock_t*	lock);	/*!< in: record type lock */
/*********************************************************************//**
Prints info of locks for all transactions.
@return FALSE if not able to obtain lock mutex and exits without
printing info */
UNIV_INTERN
ibool
lock_print_info_summary(
/*====================*/
	FILE*	file,	/*!< in: file where to print */
	ibool   nowait)	/*!< in: whether to wait for the lock mutex */
	__attribute__((nonnull, warn_unused_result));
/*********************************************************************//**
Prints info of locks for each transaction. This function assumes that the
caller holds the lock mutex and more importantly it will release the lock
mutex on behalf of the caller. (This should be fixed in the future). */
UNIV_INTERN
void
lock_print_info_all_transactions(
/*=============================*/
	FILE*	file);	/*!< in: file where to print */
/*********************************************************************//**
Return approximate number or record locks (bits set in the bitmap) for
this transaction. Since delete-marked records may be removed, the
record count will not be precise.
The caller must be holding lock_sys->mutex. */
UNIV_INTERN
ulint
lock_number_of_rows_locked(
/*=======================*/
	const trx_lock_t*	trx_lock)	/*!< in: transaction locks */
	__attribute__((nonnull, warn_unused_result));

/*******************************************************************//**
Gets the type of a lock. Non-inline version for using outside of the
lock module.
@return	LOCK_TABLE or LOCK_REC */
UNIV_INTERN
ulint
lock_get_type(
/*==========*/
	const lock_t*	lock);	/*!< in: lock */

/*******************************************************************//**
Gets the id of the transaction owning a lock.
@return	transaction id */
UNIV_INTERN
trx_id_t
lock_get_trx_id(
/*============*/
	const lock_t*	lock);	/*!< in: lock */

/*******************************************************************//**
Gets the mode of a lock in a human readable string.
The string should not be free()'d or modified.
@return	lock mode */
UNIV_INTERN
const char*
lock_get_mode_str(
/*==============*/
	const lock_t*	lock);	/*!< in: lock */

/*******************************************************************//**
Gets the type of a lock in a human readable string.
The string should not be free()'d or modified.
@return	lock type */
UNIV_INTERN
const char*
lock_get_type_str(
/*==============*/
	const lock_t*	lock);	/*!< in: lock */

/*******************************************************************//**
Gets the id of the table on which the lock is.
@return	id of the table */
UNIV_INTERN
table_id_t
lock_get_table_id(
/*==============*/
	const lock_t*	lock);	/*!< in: lock */

/*******************************************************************//**
Gets the name of the table on which the lock is.
The string should not be free()'d or modified.
@return	name of the table */
UNIV_INTERN
const char*
lock_get_table_name(
/*================*/
	const lock_t*	lock);	/*!< in: lock */

/*******************************************************************//**
For a record lock, gets the index on which the lock is.
@return	index */
UNIV_INTERN
const dict_index_t*
lock_rec_get_index(
/*===============*/
	const lock_t*	lock);	/*!< in: lock */

/*******************************************************************//**
For a record lock, gets the name of the index on which the lock is.
The string should not be free()'d or modified.
@return	name of the index */
UNIV_INTERN
const char*
lock_rec_get_index_name(
/*====================*/
	const lock_t*	lock);	/*!< in: lock */

/*******************************************************************//**
For a record lock, gets the tablespace number on which the lock is.
@return	tablespace number */
UNIV_INTERN
ulint
lock_rec_get_space_id(
/*==================*/
	const lock_t*	lock);	/*!< in: lock */

/*******************************************************************//**
For a record lock, gets the page number on which the lock is.
@return	page number */
UNIV_INTERN
ulint
lock_rec_get_page_no(
/*=================*/
	const lock_t*	lock);	/*!< in: lock */
/*******************************************************************//**
Check if there are any locks (table or rec) against table.
@return	TRUE if locks exist */
UNIV_INTERN
ibool
lock_table_has_locks(
/*=================*/
	const dict_table_t*	table);	/*!< in: check if there are any locks
					held on records in this table or on the
					table itself */

/*********************************************************************//**
A thread which wakes up threads whose lock wait may have lasted too long.
@return	a dummy parameter */
extern "C" UNIV_INTERN
os_thread_ret_t
DECLARE_THREAD(lock_wait_timeout_thread)(
/*=====================================*/
	void*	arg);	/*!< in: a dummy parameter required by
			os_thread_create */

/********************************************************************//**
Releases a user OS thread waiting for a lock to be released, if the
thread is already suspended. */
UNIV_INTERN
void
lock_wait_release_thread_if_suspended(
/*==================================*/
	que_thr_t*	thr);	/*!< in: query thread associated with the
				user OS thread	 */

/***************************************************************//**
Puts a user OS thread to wait for a lock to be released. If an error
occurs during the wait trx->error_state associated with thr is
!= DB_SUCCESS when we return. DB_LOCK_WAIT_TIMEOUT and DB_DEADLOCK
are possible errors. DB_DEADLOCK is returned if selective deadlock
resolution chose this transaction as a victim. */
UNIV_INTERN
void
lock_wait_suspend_thread(
/*=====================*/
	que_thr_t*	thr);	/*!< in: query thread associated with the
				user OS thread */
/*********************************************************************//**
Unlocks AUTO_INC type locks that were possibly reserved by a trx. This
function should be called at the the end of an SQL statement, by the
connection thread that owns the transaction (trx->mysql_thd). */
UNIV_INTERN
void
lock_unlock_table_autoinc(
/*======================*/
	trx_t*	trx);			/*!< in/out: transaction */
/*********************************************************************//**
Check whether the transaction has already been rolled back because it
was selected as a deadlock victim, or if it has to wait then cancel
the wait lock.
@return DB_DEADLOCK, DB_LOCK_WAIT or DB_SUCCESS */
UNIV_INTERN
dberr_t
lock_trx_handle_wait(
/*=================*/
	trx_t*	trx)	/*!< in/out: trx lock state */
	__attribute__((nonnull));
/*********************************************************************//**
Get the number of locks on a table.
@return number of locks */
UNIV_INTERN
ulint
lock_table_get_n_locks(
/*===================*/
	const dict_table_t*	table)	/*!< in: table */
	__attribute__((nonnull));
#ifdef UNIV_DEBUG
/*********************************************************************//**
Checks that a transaction id is sensible, i.e., not in the future.
@return	true if ok */
UNIV_INTERN
bool
lock_check_trx_id_sanity(
/*=====================*/
	trx_id_t	trx_id,		/*!< in: trx id */
	const rec_t*	rec,		/*!< in: user record */
	dict_index_t*	index,		/*!< in: index */
	const ulint*	offsets)	/*!< in: rec_get_offsets(rec, index) */
	__attribute__((nonnull, warn_unused_result));
/*******************************************************************//**
Check if the transaction holds any locks on the sys tables
or its records.
@return	the strongest lock found on any sys table or 0 for none */
UNIV_INTERN
const lock_t*
lock_trx_has_sys_table_locks(
/*=========================*/
	const trx_t*	trx)	/*!< in: transaction to check */
	__attribute__((warn_unused_result));

/*******************************************************************//**
Check if the transaction holds an exclusive lock on a record.
@return	whether the locks are held */
UNIV_INTERN
bool
lock_trx_has_rec_x_lock(
/*====================*/
	const trx_t*		trx,	/*!< in: transaction to check */
	const dict_table_t*	table,	/*!< in: table to check */
	const buf_block_t*	block,	/*!< in: buffer block of the record */
	ulint			heap_no)/*!< in: record heap number */
	__attribute__((nonnull, warn_unused_result));
#endif /* UNIV_DEBUG */

/** Lock modes and types */
/* @{ */
#define LOCK_MODE_MASK	0xFUL	/*!< mask used to extract mode from the
				type_mode field in a lock */
/** Lock types */
/* @{ */
#define LOCK_TABLE	16	/*!< table lock */
#define	LOCK_REC	32	/*!< record lock */
#define LOCK_TYPE_MASK	0xF0UL	/*!< mask used to extract lock type from the
				type_mode field in a lock */
#if LOCK_MODE_MASK & LOCK_TYPE_MASK
# error "LOCK_MODE_MASK & LOCK_TYPE_MASK"
#endif

#define LOCK_WAIT	256	/*!< Waiting lock flag; when set, it
				means that the lock has not yet been
				granted, it is just waiting for its
				turn in the wait queue */
/* Precise modes */
#define LOCK_ORDINARY	0	/*!< this flag denotes an ordinary
				next-key lock in contrast to LOCK_GAP
				or LOCK_REC_NOT_GAP */
#define LOCK_GAP	512	/*!< when this bit is set, it means that the
				lock holds only on the gap before the record;
				for instance, an x-lock on the gap does not
				give permission to modify the record on which
				the bit is set; locks of this type are created
				when records are removed from the index chain
				of records */
#define LOCK_REC_NOT_GAP 1024	/*!< this bit means that the lock is only on
				the index record and does NOT block inserts
				to the gap before the index record; this is
				used in the case when we retrieve a record
				with a unique key, and is also used in
				locking plain SELECTs (not part of UPDATE
				or DELETE) when the user has set the READ
				COMMITTED isolation level */
#define LOCK_INSERT_INTENTION 2048 /*!< this bit is set when we place a waiting
				gap type record lock request in order to let
				an insert of an index record to wait until
				there are no conflicting locks by other
				transactions on the gap; note that this flag
				remains set when the waiting lock is granted,
				or if the lock is inherited to a neighboring
				record */
<<<<<<< HEAD
#define LOCK_CONV_BY_OTHER 4096 /*!< this bit is set when the lock is created
				by other transaction */
#if (LOCK_WAIT|LOCK_GAP|LOCK_REC_NOT_GAP|LOCK_INSERT_INTENTION|LOCK_CONV_BY_OTHER)&LOCK_TYPE_MASK
=======

#if (LOCK_WAIT|LOCK_GAP|LOCK_REC_NOT_GAP|LOCK_INSERT_INTENTION)&LOCK_MODE_MASK
# error
#endif
#if (LOCK_WAIT|LOCK_GAP|LOCK_REC_NOT_GAP|LOCK_INSERT_INTENTION)&LOCK_TYPE_MASK
>>>>>>> 1170a540
# error
#endif
/* @} */

/** Lock operation struct */
struct lock_op_t{
	dict_table_t*	table;	/*!< table to be locked */
	enum lock_mode	mode;	/*!< lock mode */
};

/** The lock system struct */
struct lock_sys_t{
	ib_mutex_t	mutex;			/*!< Mutex protecting the
						locks */
	hash_table_t*	rec_hash;		/*!< hash table of the record
						locks */
	ib_mutex_t	wait_mutex;		/*!< Mutex protecting the
						next two fields */
	srv_slot_t*	waiting_threads;	/*!< Array  of user threads
						suspended while waiting for
						locks within InnoDB, protected
						by the lock_sys->wait_mutex */
	srv_slot_t*	last_slot;		/*!< highest slot ever used
						in the waiting_threads array,
						protected by
						lock_sys->wait_mutex */
	ibool		rollback_complete;
						/*!< TRUE if rollback of all
						recovered transactions is
						complete. Protected by
						lock_sys->mutex */

	ulint		n_lock_max_wait_time;	/*!< Max wait time */

	os_event_t	timeout_event;		/*!< Set to the event that is
						created in the lock wait monitor
						thread. A value of 0 means the
						thread is not active */

	bool		timeout_thread_active;	/*!< True if the timeout thread
						is running */
};

/** The lock system */
extern lock_sys_t*	lock_sys;

/** Test if lock_sys->mutex can be acquired without waiting. */
#define lock_mutex_enter_nowait() mutex_enter_nowait(&lock_sys->mutex)

/** Test if lock_sys->mutex is owned. */
#define lock_mutex_own() mutex_own(&lock_sys->mutex)

/** Acquire the lock_sys->mutex. */
#define lock_mutex_enter() do {			\
	mutex_enter(&lock_sys->mutex);		\
} while (0)

/** Release the lock_sys->mutex. */
#define lock_mutex_exit() do {			\
	mutex_exit(&lock_sys->mutex);		\
} while (0)

/** Test if lock_sys->wait_mutex is owned. */
#define lock_wait_mutex_own() mutex_own(&lock_sys->wait_mutex)

/** Acquire the lock_sys->wait_mutex. */
#define lock_wait_mutex_enter() do {		\
	mutex_enter(&lock_sys->wait_mutex);	\
} while (0)

/** Release the lock_sys->wait_mutex. */
#define lock_wait_mutex_exit() do {		\
	mutex_exit(&lock_sys->wait_mutex);	\
} while (0)

#ifdef WITH_WSREP
/*********************************************************************//**
Cancels a waiting lock request and releases possible other transactions
waiting behind it. */
UNIV_INTERN
void
lock_cancel_waiting_and_release(
/*============================*/
	lock_t*	lock);	/*!< in/out: waiting lock request */
#endif /* WITH_WSREP */
#ifndef UNIV_NONINL
#include "lock0lock.ic"
#endif

#endif<|MERGE_RESOLUTION|>--- conflicted
+++ resolved
@@ -892,17 +892,11 @@
 				remains set when the waiting lock is granted,
 				or if the lock is inherited to a neighboring
 				record */
-<<<<<<< HEAD
-#define LOCK_CONV_BY_OTHER 4096 /*!< this bit is set when the lock is created
-				by other transaction */
-#if (LOCK_WAIT|LOCK_GAP|LOCK_REC_NOT_GAP|LOCK_INSERT_INTENTION|LOCK_CONV_BY_OTHER)&LOCK_TYPE_MASK
-=======
 
 #if (LOCK_WAIT|LOCK_GAP|LOCK_REC_NOT_GAP|LOCK_INSERT_INTENTION)&LOCK_MODE_MASK
 # error
 #endif
 #if (LOCK_WAIT|LOCK_GAP|LOCK_REC_NOT_GAP|LOCK_INSERT_INTENTION)&LOCK_TYPE_MASK
->>>>>>> 1170a540
 # error
 #endif
 /* @} */
