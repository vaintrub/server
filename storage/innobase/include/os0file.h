/***********************************************************************

Copyright (c) 1995, 2017, Oracle and/or its affiliates. All Rights Reserved.
Copyright (c) 2009, Percona Inc.
Copyright (c) 2013, 2021, MariaDB Corporation.

Portions of this file contain modifications contributed and copyrighted
by Percona Inc.. Those modifications are
gratefully acknowledged and are described briefly in the InnoDB
documentation. The contributions by Percona Inc. are incorporated with
their permission, and subject to the conditions contained in the file
COPYING.Percona.

This program is free software; you can redistribute it and/or modify it
under the terms of the GNU General Public License as published by the
Free Software Foundation; version 2 of the License.

This program is distributed in the hope that it will be useful, but
WITHOUT ANY WARRANTY; without even the implied warranty of
MERCHANTABILITY or FITNESS FOR A PARTICULAR PURPOSE. See the GNU General
Public License for more details.

You should have received a copy of the GNU General Public License along with
this program; if not, write to the Free Software Foundation, Inc.,
51 Franklin Street, Fifth Floor, Boston, MA 02110-1335 USA

***********************************************************************/

/**************************************************//**
@file include/os0file.h
The interface to the operating system file io

Created 10/21/1995 Heikki Tuuri
*******************************************************/

#ifndef os0file_h
#define os0file_h

#include "fsp0types.h"
#include "os0api.h"

#ifndef _WIN32
#include <dirent.h>
#include <sys/stat.h>
#include <time.h>
#endif /* !_WIN32 */

#include "my_counter.h"

/** File node of a tablespace or the log data space */
struct fil_node_t;
struct fil_space_t;

extern bool	os_has_said_disk_full;

/** File offset in bytes */
typedef ib_uint64_t os_offset_t;

#ifdef _WIN32

/** We define always WIN_ASYNC_IO, and check at run-time whether
the OS actually supports it: Win 95 does not, NT does. */
# define WIN_ASYNC_IO

/** Use unbuffered I/O */
# define UNIV_NON_BUFFERED_IO

/** File handle */
typedef HANDLE os_file_t;


#else /* _WIN32 */

/** File handle */
typedef int	os_file_t;

#endif /* _WIN32 */

static const os_file_t OS_FILE_CLOSED = IF_WIN(os_file_t(INVALID_HANDLE_VALUE),-1);

/** File descriptor with optional PERFORMANCE_SCHEMA instrumentation */
struct pfs_os_file_t
{
	/** Default constructor */
	pfs_os_file_t(os_file_t file = OS_FILE_CLOSED) : m_file(file)
#ifdef UNIV_PFS_IO
	, m_psi(NULL)
#endif
	{}

	/** The wrapped file handle */
	os_file_t   m_file;
#ifdef UNIV_PFS_IO
	/** PERFORMANCE_SCHEMA descriptor */
	struct PSI_file *m_psi;
#endif
	/** Implicit type conversion.
	@return the wrapped file handle */
	operator os_file_t() const { return m_file; }
	/** Assignment operator.
	@param[in]	file	file handle to be assigned */
	void operator=(os_file_t file) { m_file = file; }
};

/** The next value should be smaller or equal to the smallest sector size used
on any disk. A log block is required to be a portion of disk which is written
so that if the start and the end of a block get written to disk, then the
whole block gets written. This should be true even in most cases of a crash:
if this fails for a log block, then it is equivalent to a media failure in the
log. */

#define OS_FILE_LOG_BLOCK_SIZE		512U

/** Options for os_file_create_func @{ */
enum os_file_create_t {
	OS_FILE_OPEN = 51,		/*!< to open an existing file (if
					doesn't exist, error) */
	OS_FILE_CREATE,			/*!< to create new file (if
					exists, error) */
	OS_FILE_OVERWRITE,		/*!< to create a new file, if exists
					the overwrite old file */
	OS_FILE_OPEN_RAW,		/*!< to open a raw device or disk
					partition */
	OS_FILE_CREATE_PATH,		/*!< to create the directories */
	OS_FILE_OPEN_RETRY,		/*!< open with retry */

	/** Flags that can be combined with the above values. Please ensure
	that the above values stay below 128. */

	OS_FILE_ON_ERROR_NO_EXIT = 128,	/*!< do not exit on unknown errors */
	OS_FILE_ON_ERROR_SILENT = 256	/*!< don't print diagnostic messages to
					the log unless it is a fatal error,
					this flag is only used if
					ON_ERROR_NO_EXIT is set */
};

static const ulint OS_FILE_READ_ONLY = 333;
static const ulint OS_FILE_READ_WRITE = 444;

/** Used by MySQLBackup */
static const ulint OS_FILE_READ_ALLOW_DELETE = 555;

/* Options for file_create */
static const ulint OS_FILE_AIO = 61;
static const ulint OS_FILE_NORMAL = 62;
/* @} */

/** Types for file create @{ */
static const ulint OS_DATA_FILE = 100;
static const ulint OS_LOG_FILE = 101;
static const ulint OS_DATA_FILE_NO_O_DIRECT = 103;
/* @} */

/** Error codes from os_file_get_last_error @{ */
static const ulint OS_FILE_NAME_TOO_LONG = 36;
static const ulint OS_FILE_NOT_FOUND = 71;
static const ulint OS_FILE_DISK_FULL = 72;
static const ulint OS_FILE_ALREADY_EXISTS = 73;
static const ulint OS_FILE_PATH_ERROR = 74;

/** wait for OS aio resources to become available again */
static const ulint OS_FILE_AIO_RESOURCES_RESERVED = 75;

static const ulint OS_FILE_SHARING_VIOLATION = 76;
static const ulint OS_FILE_ERROR_NOT_SPECIFIED = 77;
static const ulint OS_FILE_INSUFFICIENT_RESOURCE = 78;
static const ulint OS_FILE_AIO_INTERRUPTED = 79;
static const ulint OS_FILE_OPERATION_ABORTED = 80;
static const ulint OS_FILE_ACCESS_VIOLATION = 81;
static const ulint OS_FILE_OPERATION_NOT_SUPPORTED = 125;
static const ulint OS_FILE_ERROR_MAX = 200;
/* @} */

/** Types for AIO operations @{ */

/** No transformations during read/write, write as is. */
#define IORequestRead		IORequest(IORequest::READ)
#define IORequestWrite		IORequest(IORequest::WRITE)
#define IORequestLogRead	IORequest(IORequest::LOG | IORequest::READ)
#define IORequestLogWrite	IORequest(IORequest::LOG | IORequest::WRITE)



/**
The IO Context that is passed down to the low level IO code */
class IORequest {
public:
	/** Flags passed in the request, they can be ORred together. */
	enum {
		READ = 1,
		WRITE = 2,

		/** Double write buffer recovery. */
		DBLWR_RECOVER = 4,

		/** Enumarations below can be ORed to READ/WRITE above*/

		/** Data file */
		DATA_FILE = 8,

		/** Log file request*/
		LOG = 16,

		/** Disable partial read warnings */
		DISABLE_PARTIAL_IO_WARNINGS = 32,

		/** Do not to wake i/o-handler threads, but the caller will do
		the waking explicitly later, in this way the caller can post
		several requests in a batch; NOTE that the batch must not be
		so big that it exhausts the slots in AIO arrays! NOTE that
		a simulated batch may introduce hidden chances of deadlocks,
		because I/Os are not actually handled until all
		have been posted: use with great caution! */
		DO_NOT_WAKE = 64,

		/** Ignore failed reads of non-existent pages */
		IGNORE_MISSING = 128,

		/** Use punch hole if available*/
		PUNCH_HOLE = 256,
	};

	/** Default constructor */
	IORequest()
		:
		m_bpage(NULL),
		m_fil_node(NULL),
		m_type(READ)
	{
		/* No op */
	}

	/**
	@param[in]	type		Request type, can be a value that is
					ORed from the above enum */
	explicit IORequest(ulint type)
		:
		m_bpage(NULL),
		m_fil_node(NULL),
		m_type(static_cast<uint16_t>(type))
	{
		if (!is_punch_hole_supported()) {
			clear_punch_hole();
		}
	}

	/**
	@param[in]	type		Request type, can be a value that is
					ORed from the above enum
	@param[in]	bpage		Page to be written */
	IORequest(ulint type, buf_page_t* bpage)
		:
		m_bpage(bpage),
		m_fil_node(NULL),
		m_type(static_cast<uint16_t>(type))
	{
		if (bpage && buf_page_should_punch_hole(bpage)) {
			set_punch_hole();
		}

		if (!is_punch_hole_supported()) {
			clear_punch_hole();
		}
	}

	/** Destructor */
	~IORequest() { }

	/** @return true if ignore missing flag is set */
	static bool ignore_missing(ulint type)
		MY_ATTRIBUTE((warn_unused_result))
	{
		return((type & IGNORE_MISSING) == IGNORE_MISSING);
	}

	/** @return true if it is a read request */
	bool is_read() const
		MY_ATTRIBUTE((warn_unused_result))
	{
		return((m_type & READ) == READ);
	}

	/** @return true if it is a write request */
	bool is_write() const
		MY_ATTRIBUTE((warn_unused_result))
	{
		return((m_type & WRITE) == WRITE);
	}

	/** @return true if it is a redo log write */
	bool is_log() const
		MY_ATTRIBUTE((warn_unused_result))
	{
		return((m_type & LOG) == LOG);
	}

	/** @return true if the simulated AIO thread should be woken up */
	bool is_wake() const
		MY_ATTRIBUTE((warn_unused_result))
	{
		return((m_type & DO_NOT_WAKE) == 0);
	}

	/** Clear the punch hole flag */
	void clear_punch_hole()
	{
		m_type &= ~PUNCH_HOLE;
	}

	/** @return true if partial read warning disabled */
	bool is_partial_io_warning_disabled() const
		MY_ATTRIBUTE((warn_unused_result))
	{
		return((m_type & DISABLE_PARTIAL_IO_WARNINGS)
		       == DISABLE_PARTIAL_IO_WARNINGS);
	}

	/** Disable partial read warnings */
	void disable_partial_io_warnings()
	{
		m_type |= DISABLE_PARTIAL_IO_WARNINGS;
	}

	/** @return true if missing files should be ignored */
	bool ignore_missing() const
		MY_ATTRIBUTE((warn_unused_result))
	{
		return(ignore_missing(m_type));
	}

	/** @return true if punch hole should be used */
	bool punch_hole() const
		MY_ATTRIBUTE((warn_unused_result))
	{
		return((m_type & PUNCH_HOLE) == PUNCH_HOLE);
	}

	/** @return true if the read should be validated */
	bool validate() const
		MY_ATTRIBUTE((warn_unused_result))
	{
		return(is_read() ^ is_write());
	}

	/** Set the punch hole flag */
	void set_punch_hole()
	{
		if (is_punch_hole_supported()) {
			m_type |= PUNCH_HOLE;
		}
	}

	/** Clear the do not wake flag */
	void clear_do_not_wake()
	{
		m_type &= ~DO_NOT_WAKE;
	}

	/** Set the pointer to file node for IO
	@param[in] node			File node */
	inline void set_fil_node(fil_node_t* node);

	bool operator==(const IORequest& rhs) const
	{
		return(m_type == rhs.m_type);
	}

	/** Note that the IO is for double write recovery. */
	void dblwr_recover()
	{
		m_type |= DBLWR_RECOVER;
	}

	/** @return true if the request is from the dblwr recovery */
	bool is_dblwr_recover() const
		MY_ATTRIBUTE((warn_unused_result))
	{
		return((m_type & DBLWR_RECOVER) == DBLWR_RECOVER);
	}

	/** @return true if punch hole is supported */
	static bool is_punch_hole_supported()
	{

		/* In this debugging mode, we act as if punch hole is supported,
		and then skip any calls to actually punch a hole here.
		In this way, Transparent Page Compression is still being tested. */
		DBUG_EXECUTE_IF("ignore_punch_hole",
			return(true);
		);

#if defined(HAVE_FALLOC_PUNCH_HOLE_AND_KEEP_SIZE) || defined(_WIN32)
		return(true);
#else
		return(false);
#endif /* HAVE_FALLOC_PUNCH_HOLE_AND_KEEP_SIZE || _WIN32 */
	}

	ulint get_trim_length(ulint write_length) const
	{
		return (m_bpage ?
			buf_page_get_trim_length(m_bpage, write_length)
			: 0);
	}

	inline bool should_punch_hole() const;

	/** Free storage space associated with a section of the file.
	@param[in]	fh		Open file handle
	@param[in]	off		Starting offset (SEEK_SET)
	@param[in]	len		Size of the hole
	@return DB_SUCCESS or error code */
	dberr_t punch_hole(os_file_t fh, os_offset_t off, ulint len);

private:
	/** Page to be written on write operation. */
	buf_page_t*		m_bpage;

	/** File node */
	fil_node_t*		m_fil_node;

	/** Request type bit flags */
	uint16_t		m_type;
};

/* @} */

/** Sparse file size information. */
struct os_file_size_t {
	/** Total size of file in bytes */
	os_offset_t	m_total_size;

	/** If it is a sparse file then this is the number of bytes
	actually allocated for the file. */
	os_offset_t	m_alloc_size;
};

/** Win NT does not allow more than 64 */
static const ulint OS_AIO_N_PENDING_IOS_PER_THREAD = 32;

/** Modes for aio operations @{ */
/** Normal asynchronous i/o not for ibuf pages or ibuf bitmap pages */
static const ulint OS_AIO_NORMAL = 21;

/**  Asynchronous i/o for ibuf pages or ibuf bitmap pages */
static const ulint OS_AIO_IBUF = 22;

/** Asynchronous i/o for the log */
static const ulint OS_AIO_LOG = 23;

/** Asynchronous i/o where the calling thread will itself wait for
the i/o to complete, doing also the job of the i/o-handler thread;
can be used for any pages, ibuf or non-ibuf.  This is used to save
CPU time, as we can do with fewer thread switches. Plain synchronous
I/O is not as good, because it must serialize the file seek and read
or write, causing a bottleneck for parallelism. */
static const ulint OS_AIO_SYNC = 24;
/* @} */

extern Atomic_counter<ulint> os_n_file_reads;
extern ulint	os_n_file_writes;
extern ulint	os_n_fsyncs;

/* File types for directory entry data type */

enum os_file_type_t {
	OS_FILE_TYPE_UNKNOWN = 0,
	OS_FILE_TYPE_FILE,			/* regular file */
	OS_FILE_TYPE_DIR,			/* directory */
	OS_FILE_TYPE_LINK,			/* symbolic link */
	OS_FILE_TYPE_BLOCK			/* block device */
};

/* Maximum path string length in bytes when referring to tables with in the
'./databasename/tablename.ibd' path format; we can allocate at least 2 buffers
of this size from the thread stack; that is why this should not be made much
bigger than 4000 bytes.  The maximum path length used by any storage engine
in the server must be at least this big. */

/* MySQL 5.7 my_global.h */
#ifndef FN_REFLEN_SE
#define FN_REFLEN_SE        4000
#endif

#define OS_FILE_MAX_PATH	4000
#if (FN_REFLEN_SE < OS_FILE_MAX_PATH)
# error "(FN_REFLEN_SE < OS_FILE_MAX_PATH)"
#endif

/** Struct used in fetching information of a file in a directory */
struct os_file_stat_t {
	char		name[OS_FILE_MAX_PATH];	/*!< path to a file */
	os_file_type_t	type;			/*!< file type */
	os_offset_t	size;			/*!< file size in bytes */
	os_offset_t	alloc_size;		/*!< Allocated size for
						sparse files in bytes */
	size_t		block_size;		/*!< Block size to use for IO
						in bytes*/
	time_t		ctime;			/*!< creation time */
	time_t		mtime;			/*!< modification time */
	time_t		atime;			/*!< access time */
	bool		rw_perm;		/*!< true if can be opened
						in read-write mode. Only valid
						if type == OS_FILE_TYPE_FILE */
};

/** Create a temporary file. This function is like tmpfile(3), but
the temporary file is created in the in the mysql server configuration
parameter (--tmpdir).
@return temporary file handle, or NULL on error */
FILE*
os_file_create_tmpfile();

/**
This function attempts to create a directory named pathname. The new directory
gets default permissions. On Unix, the permissions are (0770 & ~umask). If the
directory exists already, nothing is done and the call succeeds, unless the
fail_if_exists arguments is true.

@param[in]	pathname	directory name as null-terminated string
@param[in]	fail_if_exists	if true, pre-existing directory is treated
				as an error.
@return true if call succeeds, false on error */
bool
os_file_create_directory(
	const char*	pathname,
	bool		fail_if_exists);

/** NOTE! Use the corresponding macro os_file_create_simple(), not directly
this function!
A simple function to open or create a file.
@param[in]	name		name of the file or path as a null-terminated
				string
@param[in]	create_mode	create mode
@param[in]	access_type	OS_FILE_READ_ONLY or OS_FILE_READ_WRITE
@param[in]	read_only	if true read only mode checks are enforced
@param[out]	success		true if succeed, false if error
@return own: handle to the file, not defined if error, error number
	can be retrieved with os_file_get_last_error */
pfs_os_file_t
os_file_create_simple_func(
	const char*	name,
	ulint		create_mode,
	ulint		access_type,
	bool		read_only,
	bool*		success);

/** NOTE! Use the corresponding macro
os_file_create_simple_no_error_handling(), not directly this function!
A simple function to open or create a file.
@param[in]	name		name of the file or path as a null-terminated string
@param[in]	create_mode	create mode
@param[in]	access_type	OS_FILE_READ_ONLY, OS_FILE_READ_WRITE, or
				OS_FILE_READ_ALLOW_DELETE; the last option
				is used by a backup program reading the file
@param[in]	read_only	if true read only mode checks are enforced
@param[out]	success		true if succeeded
@return own: handle to the file, not defined if error, error number
	can be retrieved with os_file_get_last_error */
pfs_os_file_t
os_file_create_simple_no_error_handling_func(
	const char*	name,
	ulint		create_mode,
	ulint		access_type,
	bool		read_only,
	bool*		success)
	MY_ATTRIBUTE((warn_unused_result));

#ifdef  _WIN32
#define os_file_set_nocache(fd, file_name, operation_name) do{}while(0)
#else
/** Tries to disable OS caching on an opened file descriptor.
@param[in]	fd		file descriptor to alter
@param[in]	file_name	file name, used in the diagnostic message
@param[in]	name		"open" or "create"; used in the diagnostic
				message */
void
os_file_set_nocache(
/*================*/
	int	fd,		/*!< in: file descriptor to alter */
	const char*	file_name,
	const char*	operation_name);
#endif

/** NOTE! Use the corresponding macro os_file_create(), not directly
this function!
Opens an existing file or creates a new.
@param[in]	name		name of the file or path as a null-terminated
				string
@param[in]	create_mode	create mode
@param[in]	purpose		OS_FILE_AIO, if asynchronous, non-buffered I/O
				is desired, OS_FILE_NORMAL, if any normal file;
				NOTE that it also depends on type, os_aio_..
				and srv_.. variables whether we really use
				async I/O or unbuffered I/O: look in the
				function source code for the exact rules
@param[in]	type		OS_DATA_FILE or OS_LOG_FILE
@param[in]	read_only	if true read only mode checks are enforced
@param[in]	success		true if succeeded
@return own: handle to the file, not defined if error, error number
	can be retrieved with os_file_get_last_error */
pfs_os_file_t
os_file_create_func(
	const char*	name,
	ulint		create_mode,
	ulint		purpose,
	ulint		type,
	bool		read_only,
	bool*		success)
	MY_ATTRIBUTE((warn_unused_result));

/** Deletes a file. The file has to be closed before calling this.
@param[in]	name		file path as a null-terminated string
@return true if success */
bool
os_file_delete_func(const char* name);

/** Deletes a file if it exists. The file has to be closed before calling this.
@param[in]	name		file path as a null-terminated string
@param[out]	exist		indicate if file pre-exist
@return true if success */
bool
os_file_delete_if_exists_func(const char* name, bool* exist);

/** NOTE! Use the corresponding macro os_file_rename(), not directly
this function!
Renames a file (can also move it to another directory). It is safest that the
file is closed before calling this function.
@param[in]	oldpath		old file path as a null-terminated string
@param[in]	newpath		new file path
@return true if success */
bool
os_file_rename_func(const char* oldpath, const char* newpath);

/** NOTE! Use the corresponding macro os_file_close(), not directly this
function!
Closes a file handle. In case of error, error number can be retrieved with
os_file_get_last_error.
@param[in]	file		own: handle to a file
@return true if success */
bool
os_file_close_func(os_file_t file);

#ifdef UNIV_PFS_IO

/* Keys to register InnoDB I/O with performance schema */
extern mysql_pfs_key_t	innodb_data_file_key;
extern mysql_pfs_key_t	innodb_log_file_key;
extern mysql_pfs_key_t	innodb_temp_file_key;

/* Following four macros are instumentations to register
various file I/O operations with performance schema.
1) register_pfs_file_open_begin() and register_pfs_file_open_end() are
used to register file creation, opening, closing and renaming.
2) register_pfs_file_rename_begin() and  register_pfs_file_rename_end()
are used to register file renaming
2) register_pfs_file_io_begin() and register_pfs_file_io_end() are
used to register actual file read, write and flush
3) register_pfs_file_close_begin() and register_pfs_file_close_end()
are used to register file deletion operations*/
# define register_pfs_file_open_begin(state, locker, key, op, name,	\
				      src_file, src_line)		\
do {									\
	locker = PSI_FILE_CALL(get_thread_file_name_locker)(		\
		state, key, op, name, &locker);				\
	if (locker != NULL) {						\
		PSI_FILE_CALL(start_file_open_wait)(			\
			locker, src_file, src_line);			\
	}								\
} while (0)

# define register_pfs_file_open_end(locker, file, result)		\
do {									\
	if (locker != NULL) {						\
		file.m_psi = PSI_FILE_CALL(end_file_open_wait)(	\
			locker, result);				\
	}								\
} while (0)

# define register_pfs_file_rename_begin(state, locker, key, op, name,	\
				src_file, src_line)			\
	register_pfs_file_open_begin(state, locker, key, op, name,	\
					src_file, src_line)		\

# define register_pfs_file_rename_end(locker, result)			\
do {									\
	if (locker != NULL) {				\
		PSI_FILE_CALL(end_file_open_wait)(locker, result);	\
	}								\
} while (0)

# define register_pfs_file_close_begin(state, locker, key, op, name,	\
				      src_file, src_line)		\
do {									\
	locker = PSI_FILE_CALL(get_thread_file_name_locker)(		\
		state, key, op, name, &locker);				\
	if (locker != NULL) {						\
		PSI_FILE_CALL(start_file_close_wait)(			\
			locker, src_file, src_line);			\
	}								\
} while (0)

# define register_pfs_file_close_end(locker, result)			\
do {									\
	if (locker != NULL) {						\
		PSI_FILE_CALL(end_file_close_wait)(			\
			locker, result);				\
	}								\
} while (0)

# define register_pfs_file_io_begin(state, locker, file, count, op,	\
				    src_file, src_line)			\
do {									\
	locker = PSI_FILE_CALL(get_thread_file_stream_locker)(		\
		state, file.m_psi, op);					\
	if (locker != NULL) {						\
		PSI_FILE_CALL(start_file_wait)(				\
			locker, count, src_file, src_line);		\
	}								\
} while (0)

# define register_pfs_file_io_end(locker, count)			\
do {									\
	if (locker != NULL) {						\
		PSI_FILE_CALL(end_file_wait)(locker, count);		\
	}								\
} while (0)

/* Following macros/functions are file I/O APIs that would be performance
schema instrumented if "UNIV_PFS_IO" is defined. They would point to
wrapper functions with performance schema instrumentation in such case.

os_file_create
os_file_create_simple
os_file_create_simple_no_error_handling
os_file_close
os_file_rename
os_aio
os_file_read
os_file_read_no_error_handling
os_file_write

The wrapper functions have the prefix of "innodb_". */

# define os_file_create(key, name, create, purpose, type, read_only,	\
			success)					\
	pfs_os_file_create_func(key, name, create, purpose,	type,	\
		read_only, success, __FILE__, __LINE__)

# define os_file_create_simple(key, name, create, access,		\
		read_only, success)					\
	pfs_os_file_create_simple_func(key, name, create, access,	\
		read_only, success, __FILE__, __LINE__)

# define os_file_create_simple_no_error_handling(			\
	key, name, create_mode, access, read_only, success)		\
	pfs_os_file_create_simple_no_error_handling_func(		\
		key, name, create_mode, access,				\
		read_only, success, __FILE__, __LINE__)

# define os_file_close(file)						\
	pfs_os_file_close_func(file, __FILE__, __LINE__)

# define os_aio(type, mode, name, file, buf, offset,		\
	n, read_only, message1, message2)			\
	pfs_os_aio_func(type, mode, name, file, buf, offset,	\
		n, read_only, message1, message2,		\
			__FILE__, __LINE__)

# define os_file_read(type, file, buf, offset, n)			\
	pfs_os_file_read_func(type, file, buf, offset, n, __FILE__, __LINE__)

# define os_file_read_no_error_handling(type, file, buf, offset, n, o)	\
	pfs_os_file_read_no_error_handling_func(			\
		type, file, buf, offset, n, o, __FILE__, __LINE__)

# define os_file_write(type, name, file, buf, offset, n)	\
	pfs_os_file_write_func(type, name, file, buf, offset,	\
			       n, __FILE__, __LINE__)

# define os_file_flush(file)					\
	pfs_os_file_flush_func(file, __FILE__, __LINE__)

# define os_file_rename(key, oldpath, newpath)				\
	pfs_os_file_rename_func(key, oldpath, newpath, __FILE__, __LINE__)

# define os_file_delete(key, name)					\
	pfs_os_file_delete_func(key, name, __FILE__, __LINE__)

# define os_file_delete_if_exists(key, name, exist)			\
	pfs_os_file_delete_if_exists_func(key, name, exist, __FILE__, __LINE__)

/** NOTE! Please use the corresponding macro os_file_create_simple(),
not directly this function!
A performance schema instrumented wrapper function for
os_file_create_simple() which opens or creates a file.
@param[in]	key		Performance Schema Key
@param[in]	name		name of the file or path as a null-terminated
				string
@param[in]	create_mode	create mode
@param[in]	access_type	OS_FILE_READ_ONLY or OS_FILE_READ_WRITE
@param[in]	read_only	if true read only mode checks are enforced
@param[out]	success		true if succeeded
@param[in]	src_file	file name where func invoked
@param[in]	src_line	line where the func invoked
@return own: handle to the file, not defined if error, error number
	can be retrieved with os_file_get_last_error */
UNIV_INLINE
pfs_os_file_t
pfs_os_file_create_simple_func(
	mysql_pfs_key_t key,
	const char*	name,
	ulint		create_mode,
	ulint		access_type,
	bool		read_only,
	bool*		success,
	const char*	src_file,
	uint		src_line)
	MY_ATTRIBUTE((warn_unused_result));

/** NOTE! Please use the corresponding macro
os_file_create_simple_no_error_handling(), not directly this function!
A performance schema instrumented wrapper function for
os_file_create_simple_no_error_handling(). Add instrumentation to
monitor file creation/open.
@param[in]	key		Performance Schema Key
@param[in]	name		name of the file or path as a null-terminated
				string
@param[in]	create_mode	create mode
@param[in]	access_type	OS_FILE_READ_ONLY, OS_FILE_READ_WRITE, or
				OS_FILE_READ_ALLOW_DELETE; the last option is
				used by a backup program reading the file
@param[in]	read_only	if true read only mode checks are enforced
@param[out]	success		true if succeeded
@param[in]	src_file	file name where func invoked
@param[in]	src_line	line where the func invoked
@return own: handle to the file, not defined if error, error number
	can be retrieved with os_file_get_last_error */
UNIV_INLINE
pfs_os_file_t
pfs_os_file_create_simple_no_error_handling_func(
	mysql_pfs_key_t key,
	const char*	name,
	ulint		create_mode,
	ulint		access_type,
	bool		read_only,
	bool*		success,
	const char*	src_file,
	uint		src_line)
	MY_ATTRIBUTE((warn_unused_result));

/** NOTE! Please use the corresponding macro os_file_create(), not directly
this function!
A performance schema wrapper function for os_file_create().
Add instrumentation to monitor file creation/open.
@param[in]	key		Performance Schema Key
@param[in]	name		name of the file or path as a null-terminated
				string
@param[in]	create_mode	create mode
@param[in]	purpose		OS_FILE_AIO, if asynchronous, non-buffered I/O
				is desired, OS_FILE_NORMAL, if any normal file;
				NOTE that it also depends on type, os_aio_..
				and srv_.. variables whether we really use
				async I/O or unbuffered I/O: look in the
				function source code for the exact rules
@param[in]	read_only	if true read only mode checks are enforced
@param[out]	success		true if succeeded
@param[in]	src_file	file name where func invoked
@param[in]	src_line	line where the func invoked
@return own: handle to the file, not defined if error, error number
	can be retrieved with os_file_get_last_error */
UNIV_INLINE
pfs_os_file_t
pfs_os_file_create_func(
	mysql_pfs_key_t key,
	const char*	name,
	ulint		create_mode,
	ulint		purpose,
	ulint		type,
	bool		read_only,
	bool*		success,
	const char*	src_file,
	uint		src_line)
	MY_ATTRIBUTE((warn_unused_result));

/** NOTE! Please use the corresponding macro os_file_close(), not directly
this function!
A performance schema instrumented wrapper function for os_file_close().
@param[in]	file		handle to a file
@param[in]	src_file	file name where func invoked
@param[in]	src_line	line where the func invoked
@return true if success */
UNIV_INLINE
bool
pfs_os_file_close_func(
	pfs_os_file_t	file,
	const char*	src_file,
	uint		src_line);

/** NOTE! Please use the corresponding macro os_file_read(), not directly
this function!
This is the performance schema instrumented wrapper function for
os_file_read() which requests a synchronous read operation.
@param[in]	type		IO request context
@param[in]	file		Open file handle
@param[out]	buf		buffer where to read
@param[in]	offset		file offset where to read
@param[in]	n		number of bytes to read
@param[in]	src_file	file name where func invoked
@param[in]	src_line	line where the func invoked
@return DB_SUCCESS if request was successful */
UNIV_INLINE
dberr_t
pfs_os_file_read_func(
	const IORequest&	type,
	pfs_os_file_t		file,
	void*			buf,
	os_offset_t		offset,
	ulint			n,
	const char*		src_file,
	uint			src_line);

/** NOTE! Please use the corresponding macro os_file_read_no_error_handling(),
not directly this function!
This is the performance schema instrumented wrapper function for
os_file_read_no_error_handling_func() which requests a synchronous
read operation.
@param[in]	type		IO request context
@param[in]	file		Open file handle
@param[out]	buf		buffer where to read
@param[in]	offset		file offset where to read
@param[in]	n		number of bytes to read
@param[out]	o		number of bytes actually read
@param[in]	src_file	file name where func invoked
@param[in]	src_line	line where the func invoked
@return DB_SUCCESS if request was successful */
UNIV_INLINE
dberr_t
pfs_os_file_read_no_error_handling_func(
	const IORequest&	type,
	pfs_os_file_t		file,
	void*			buf,
	os_offset_t		offset,
	ulint			n,
	ulint*			o,
	const char*		src_file,
	uint			src_line);

/** NOTE! Please use the corresponding macro os_aio(), not directly this
function!
Performance schema wrapper function of os_aio() which requests
an asynchronous I/O operation.
@param[in,out]	type		IO request context
@param[in]	mode		IO mode
@param[in]	name		Name of the file or path as NUL terminated
				string
@param[in]	file		Open file handle
@param[out]	buf		buffer where to read
@param[in]	offset		file offset where to read
@param[in]	n		number of bytes to read
@param[in]	read_only	if true read only mode checks are enforced
@param[in,out]	m1		Message for the AIO handler, (can be used to
				identify a completed AIO operation); ignored
				if mode is OS_AIO_SYNC
@param[in,out]	m2		message for the AIO handler (can be used to
				identify a completed AIO operation); ignored
				if mode is OS_AIO_SYNC
@param[in]	src_file	file name where func invoked
@param[in]	src_line	line where the func invoked
@return DB_SUCCESS if request was queued successfully, FALSE if fail */
UNIV_INLINE
dberr_t
pfs_os_aio_func(
	IORequest&	type,
	ulint		mode,
	const char*	name,
	pfs_os_file_t	file,
	void*		buf,
	os_offset_t	offset,
	ulint		n,
	bool		read_only,
	fil_node_t*	m1,
	void*		m2,
	const char*	src_file,
	uint		src_line);

/** NOTE! Please use the corresponding macro os_file_write(), not directly
this function!
This is the performance schema instrumented wrapper function for
os_file_write() which requests a synchronous write operation.
@param[in]	type		IO request context
@param[in]	name		Name of the file or path as NUL terminated
				string
@param[in]	file		Open file handle
@param[out]	buf		buffer where to read
@param[in]	offset		file offset where to read
@param[in]	n		number of bytes to read
@param[in]	src_file	file name where func invoked
@param[in]	src_line	line where the func invoked
@return DB_SUCCESS if request was successful */
UNIV_INLINE
dberr_t
pfs_os_file_write_func(
	const IORequest&	type,
	const char*		name,
	pfs_os_file_t		file,
	const void*		buf,
	os_offset_t		offset,
	ulint			n,
	const char*		src_file,
	uint			src_line);

/** NOTE! Please use the corresponding macro os_file_flush(), not directly
this function!
This is the performance schema instrumented wrapper function for
os_file_flush() which flushes the write buffers of a given file to the disk.
Flushes the write buffers of a given file to the disk.
@param[in]	file		Open file handle
@param[in]	src_file	file name where func invoked
@param[in]	src_line	line where the func invoked
@return TRUE if success */
UNIV_INLINE
bool
pfs_os_file_flush_func(
	pfs_os_file_t	file,
	const char*	src_file,
	uint		src_line);

/** NOTE! Please use the corresponding macro os_file_rename(), not directly
this function!
This is the performance schema instrumented wrapper function for
os_file_rename()
@param[in]	key		Performance Schema Key
@param[in]	oldpath		old file path as a null-terminated string
@param[in]	newpath		new file path
@param[in]	src_file	file name where func invoked
@param[in]	src_line	line where the func invoked
@return true if success */
UNIV_INLINE
bool
pfs_os_file_rename_func(
	mysql_pfs_key_t	key,
	const char*	oldpath,
	const char*	newpath,
	const char*	src_file,
	uint		src_line);

/**
NOTE! Please use the corresponding macro os_file_delete(), not directly
this function!
This is the performance schema instrumented wrapper function for
os_file_delete()
@param[in]	key		Performance Schema Key
@param[in]	name		old file path as a null-terminated string
@param[in]	src_file	file name where func invoked
@param[in]	src_line	line where the func invoked
@return true if success */
UNIV_INLINE
bool
pfs_os_file_delete_func(
	mysql_pfs_key_t	key,
	const char*	name,
	const char*	src_file,
	uint		src_line);

/**
NOTE! Please use the corresponding macro os_file_delete_if_exists(), not
directly this function!
This is the performance schema instrumented wrapper function for
os_file_delete_if_exists()
@param[in]	key		Performance Schema Key
@param[in]	name		old file path as a null-terminated string
@param[in]	exist		indicate if file pre-exist
@param[in]	src_file	file name where func invoked
@param[in]	src_line	line where the func invoked
@return true if success */
UNIV_INLINE
bool
pfs_os_file_delete_if_exists_func(
	mysql_pfs_key_t	key,
	const char*	name,
	bool*		exist,
	const char*	src_file,
	uint		src_line);

#else /* UNIV_PFS_IO */

/* If UNIV_PFS_IO is not defined, these I/O APIs point
to original un-instrumented file I/O APIs */
# define os_file_create(key, name, create, purpose, type, read_only,	\
			success)					\
	os_file_create_func(name, create, purpose, type, read_only,	\
			success)

# define os_file_create_simple(key, name, create_mode, access,		\
		read_only, success)					\
	os_file_create_simple_func(name, create_mode, access,		\
		read_only, success)

# define os_file_create_simple_no_error_handling(			\
	key, name, create_mode, access, read_only, success)		\
	os_file_create_simple_no_error_handling_func(			\
		name, create_mode, access, read_only, success)

# define os_file_close(file)	os_file_close_func(file)

# define os_aio(type, mode, name, file, buf, offset,			\
	n, read_only, message1, message2)			\
	os_aio_func(type, mode, name, file, buf, offset,		\
		n, read_only, message1, message2)

# define os_file_read(type, file, buf, offset, n)			\
	os_file_read_func(type, file, buf, offset, n)

# define os_file_read_no_error_handling(type, file, buf, offset, n, o)	\
	os_file_read_no_error_handling_func(type, file, buf, offset, n, o)

# define os_file_write(type, name, file, buf, offset, n)	\
	os_file_write_func(type, name, file, buf, offset, n)

# define os_file_flush(file)	os_file_flush_func(file)

# define os_file_rename(key, oldpath, newpath)				\
	os_file_rename_func(oldpath, newpath)

# define os_file_delete(key, name)	os_file_delete_func(name)

# define os_file_delete_if_exists(key, name, exist)			\
	os_file_delete_if_exists_func(name, exist)

#endif	/* UNIV_PFS_IO */

/** Gets a file size.
@param[in]	file		handle to a file
@return file size if OK, else set m_total_size to ~0 and m_alloc_size
	to errno */
os_file_size_t
os_file_get_size(
	const char*	filename)
	MY_ATTRIBUTE((warn_unused_result));

/** Gets a file size.
@param[in]	file		handle to a file
@return file size, or (os_offset_t) -1 on failure */
os_offset_t
os_file_get_size(
	os_file_t	file)
	MY_ATTRIBUTE((warn_unused_result));

/** Extend a file.

On Windows, extending a file allocates blocks for the file,
unless the file is sparse.

On Unix, we will extend the file with ftruncate(), if
file needs to be sparse. Otherwise posix_fallocate() is used
when available, and if not, binary zeroes are added to the end
of file.

@param[in]	name	file name
@param[in]	file	file handle
@param[in]	size	desired file size
@param[in]	sparse	whether to create a sparse file (no preallocating)
@return	whether the operation succeeded */
bool
os_file_set_size(
	const char*	name,
	os_file_t	file,
	os_offset_t	size,
	bool		is_sparse = false)
	MY_ATTRIBUTE((warn_unused_result));

/** Truncates a file at its current position.
@param[in/out]	file	file to be truncated
@return true if success */
bool
os_file_set_eof(
	FILE*		file);	/*!< in: file to be truncated */

/** Truncate a file to a specified size in bytes.
@param[in]	pathname	file path
@param[in]	file		file to be truncated
@param[in]	size		size preserved in bytes
@param[in]	allow_shrink	whether to allow the file to become smaller
@return true if success */
bool
os_file_truncate(
	const char*	pathname,
	os_file_t	file,
	os_offset_t	size,
	bool		allow_shrink = false);

/** NOTE! Use the corresponding macro os_file_flush(), not directly this
function!
Flushes the write buffers of a given file to the disk.
@param[in]	file		handle to a file
@return true if success */
bool
os_file_flush_func(
	os_file_t	file);

/** Retrieves the last error number if an error occurs in a file io function.
The number should be retrieved before any other OS calls (because they may
overwrite the error number). If the number is not known to this program,
the OS error number + 100 is returned.
@param[in]	report		true if we want an error message printed
				for all errors
@return error number, or OS error number + 100 */
ulint
os_file_get_last_error(
	bool		report);

/** NOTE! Use the corresponding macro os_file_read(), not directly this
function!
Requests a synchronous read operation.
@param[in]	type		IO request context
@param[in]	file		Open file handle
@param[out]	buf		buffer where to read
@param[in]	offset		file offset where to read
@param[in]	n		number of bytes to read
@return DB_SUCCESS if request was successful */
dberr_t
os_file_read_func(
	const IORequest&	type,
	os_file_t		file,
	void*			buf,
	os_offset_t		offset,
	ulint			n)
	MY_ATTRIBUTE((warn_unused_result));

/** Rewind file to its start, read at most size - 1 bytes from it to str, and
NUL-terminate str. All errors are silently ignored. This function is
mostly meant to be used with temporary files.
@param[in,out]	file		file to read from
@param[in,out]	str		buffer where to read
@param[in]	size		size of buffer */
void
os_file_read_string(
	FILE*		file,
	char*		str,
	ulint		size);

/** NOTE! Use the corresponding macro os_file_read_no_error_handling(),
not directly this function!
Requests a synchronous positioned read operation. This function does not do
any error handling. In case of error it returns FALSE.
@param[in]	type		IO request context
@param[in]	file		Open file handle
@param[out]	buf		buffer where to read
@param[in]	offset		file offset where to read
@param[in]	n		number of bytes to read
@param[out]	o		number of bytes actually read
@return DB_SUCCESS or error code */
dberr_t
os_file_read_no_error_handling_func(
	const IORequest&	type,
	os_file_t		file,
	void*			buf,
	os_offset_t		offset,
	ulint			n,
	ulint*			o)
	MY_ATTRIBUTE((warn_unused_result));

/** NOTE! Use the corresponding macro os_file_write(), not directly this
function!
Requests a synchronous write operation.
@param[in]	type		IO request context
@param[in]	file		Open file handle
@param[out]	buf		buffer where to read
@param[in]	offset		file offset where to read
@param[in]	n		number of bytes to read
@return DB_SUCCESS if request was successful */
dberr_t
os_file_write_func(
	const IORequest&	type,
	const char*		name,
	os_file_t		file,
	const void*		buf,
	os_offset_t		offset,
	ulint			n)
	MY_ATTRIBUTE((warn_unused_result));

/** Check the existence and type of the given file.
@param[in]	path		pathname of the file
@param[out]	exists		true if file exists
@param[out]	type		type of the file (if it exists)
@return true if call succeeded */
bool
os_file_status(
	const char*	path,
	bool*		exists,
	os_file_type_t* type);

/** This function returns a new path name after replacing the basename
in an old path with a new basename.  The old_path is a full path
name including the extension.  The tablename is in the normal
form "databasename/tablename".  The new base name is found after
the forward slash.  Both input strings are null terminated.

This function allocates memory to be returned.  It is the callers
responsibility to free the return value after it is no longer needed.

@param[in]	old_path		pathname
@param[in]	new_name		new file name
@return own: new full pathname */
char*
os_file_make_new_pathname(
	const char*	old_path,
	const char*	new_name);

/** This function reduces a null-terminated full remote path name into
the path that is sent by MySQL for DATA DIRECTORY clause.  It replaces
the 'databasename/tablename.ibd' found at the end of the path with just
'tablename'.

Since the result is always smaller than the path sent in, no new memory
is allocated. The caller should allocate memory for the path sent in.
This function manipulates that path in place.

If the path format is not as expected, just return.  The result is used
to inform a SHOW CREATE TABLE command.
@param[in,out]	data_dir_path		Full path/data_dir_path */
void
os_file_make_data_dir_path(
	char*	data_dir_path);

/** Create all missing subdirectories along the given path.
@return DB_SUCCESS if OK, otherwise error code. */
dberr_t
os_file_create_subdirs_if_needed(
	const char*	path);

#ifdef UNIV_ENABLE_UNIT_TEST_GET_PARENT_DIR
/* Test the function os_file_get_parent_dir. */
void
unit_test_os_file_get_parent_dir();
#endif /* UNIV_ENABLE_UNIT_TEST_GET_PARENT_DIR */

/** Initializes the asynchronous io system. Creates one array each for ibuf
and log i/o. Also creates one array each for read and write where each
array is divided logically into n_read_segs and n_write_segs
respectively. The caller must create an i/o handler thread for each
segment in these arrays. This function also creates the sync array.
No i/o handler thread needs to be created for that
@param[in]	n_read_segs	number of reader threads
@param[in]	n_write_segs	number of writer threads
@param[in]	n_slots_sync	number of slots in the sync aio array */

bool
os_aio_init(
	ulint		n_read_segs,
	ulint		n_write_segs,
	ulint		n_slots_sync);

/**
Frees the asynchronous io system. */
void
os_aio_free();

/**
NOTE! Use the corresponding macro os_aio(), not directly this function!
Requests an asynchronous i/o operation.
@param[in,out]	type		IO request context
@param[in]	mode		IO mode
@param[in]	name		Name of the file or path as NUL terminated
				string
@param[in]	file		Open file handle
@param[out]	buf		buffer where to read
@param[in]	offset		file offset where to read
@param[in]	n		number of bytes to read
@param[in]	read_only	if true read only mode checks are enforced
@param[in,out]	m1		Message for the AIO handler, (can be used to
				identify a completed AIO operation); ignored
				if mode is OS_AIO_SYNC
@param[in,out]	m2		message for the AIO handler (can be used to
				identify a completed AIO operation); ignored
				if mode is OS_AIO_SYNC
@return DB_SUCCESS or error code */
dberr_t
os_aio_func(
	IORequest&	type,
	ulint		mode,
	const char*	name,
	pfs_os_file_t	file,
	void*		buf,
	os_offset_t	offset,
	ulint		n,
	bool		read_only,
	fil_node_t*	m1,
	void*		m2);

/** Wakes up all async i/o threads so that they know to exit themselves in
shutdown. */
void
os_aio_wake_all_threads_at_shutdown();

/** Waits until there are no pending writes in os_aio_write_array. There can
be other, synchronous, pending writes. */
void
os_aio_wait_until_no_pending_writes();

/** Wakes up simulated aio i/o-handler threads if they have something to do. */
void
os_aio_simulated_wake_handler_threads();

#ifdef _WIN32
/** This function can be called if one wants to post a batch of reads and
prefers an i/o-handler thread to handle them all at once later. You must
call os_aio_simulated_wake_handler_threads later to ensure the threads
are not left sleeping! */
void
os_aio_simulated_put_read_threads_to_sleep();
#else /* _WIN32 */
# define os_aio_simulated_put_read_threads_to_sleep()
#endif /* _WIN32 */

/** This is the generic AIO handler interface function.
Waits for an aio operation to complete. This function is used to wait the
for completed requests. The AIO array of pending requests is divided
into segments. The thread specifies which segment or slot it wants to wait
for. NOTE: this function will also take care of freeing the aio slot,
therefore no other thread is allowed to do the freeing!
@param[in]	segment		the number of the segment in the aio arrays to
				wait for; segment 0 is the ibuf I/O thread,
				segment 1 the log I/O thread, then follow the
				non-ibuf read threads, and as the last are the
				non-ibuf write threads; if this is
				ULINT_UNDEFINED, then it means that sync AIO
				is used, and this parameter is ignored
@param[out]	m1		the messages passed with the AIO request;
				note that also in the case where the AIO
				operation failed, these output parameters
				are valid and can be used to restart the
				operation, for example
@param[out]	m2		callback message
@param[out]	type		OS_FILE_WRITE or ..._READ
@return DB_SUCCESS or error code */
dberr_t
os_aio_handler(
	ulint		segment,
	fil_node_t**	m1,
	void**		m2,
	IORequest*	type);

/** Prints info of the aio arrays.
@param[in/out]	file		file where to print */
void
os_aio_print(FILE* file);

/** Refreshes the statistics used to print per-second averages. */
void
os_aio_refresh_stats();

/** Checks that all slots in the system have been freed, that is, there are
no pending io operations. */
bool
os_aio_all_slots_free();

#ifdef UNIV_DEBUG

/** Prints all pending IO
@param[in]	file	file where to print */
void
os_aio_print_pending_io(FILE* file);

#endif /* UNIV_DEBUG */

/** This function returns information about the specified file
@param[in]	path		pathname of the file
@param[in]	stat_info	information of a file in a directory
@param[in]	check_rw_perm	for testing whether the file can be opened
				in RW mode
@param[in]	read_only	if true read only mode checks are enforced
@return DB_SUCCESS if all OK */
dberr_t
os_file_get_status(
	const char*	path,
	os_file_stat_t* stat_info,
	bool		check_rw_perm,
	bool		read_only);

/** Creates a temporary file in the location specified by the parameter
path. If the path is NULL then it will be created on --tmpdir location.
This function is defined in ha_innodb.cc.
@param[in]	path	location for creating temporary file
@return temporary file descriptor, or < 0 on error */
os_file_t
innobase_mysql_tmpfile(
	const char*	path);

/** Set the file create umask
@param[in]	umask		The umask to use for file creation. */
void
os_file_set_umask(ulint umask);

#ifdef _WIN32

/**
Make file sparse, on Windows.

@param[in]	file  file handle
@param[in]	is_sparse if true, make file sparse,
			otherwise "unsparse" the file
@return true on success, false on error */
bool os_file_set_sparse_win32(os_file_t file, bool is_sparse = true);

/**
Changes file size on Windows

If file is extended, following happens  the bytes between
old and new EOF are zeros.

If file is sparse, "virtual" block is added at the end of
allocated area.

If file is normal, file system allocates storage.

@param[in]	pathname	file path
@param[in]	file		file handle
@param[in]	size		size to preserve in bytes
@return true if success */
bool
os_file_change_size_win32(
	const char*	pathname,
	os_file_t	file,
	os_offset_t	size);

#endif /*_WIN32 */

/** Free storage space associated with a section of the file.
@param[in]	fh		Open file handle
@param[in]	off		Starting offset (SEEK_SET)
@param[in]	len		Size of the hole
@return DB_SUCCESS or error code */
dberr_t
os_file_punch_hole(
	os_file_t	fh,
	os_offset_t	off,
	os_offset_t	len)
	MY_ATTRIBUTE((warn_unused_result));

/** Normalizes a directory path for the current OS:
On Windows, we convert '/' to '\', else we convert '\' to '/'.
@param[in,out] str A null-terminated directory and file path */
void os_normalize_path(char*	str);

/* Determine if a path is an absolute path or not.
@param[in]	OS directory or file path to evaluate
@retval true if an absolute path
@retval false if a relative path */
UNIV_INLINE
bool
is_absolute_path(
	const char*	path)
{
	if (path[0] == OS_PATH_SEPARATOR) {
		return(true);
	}

#ifdef _WIN32
	if (path[1] == ':' && path[2] == OS_PATH_SEPARATOR) {
		return(true);
	}
#endif /* _WIN32 */

	return(false);
}

<<<<<<< HEAD
#include "os0file.ic"
=======
/***********************************************************************//**
Try to get number of bytes per sector from file system.
@return	file block size */
UNIV_INTERN
ulint
os_file_get_block_size(
/*===================*/
	os_file_t	file,	/*!< in: handle to a file */
	const char*	name);	/*!< in: file name */

#include "os0file.inl"
>>>>>>> 41a163ac

#endif /* os0file_h */<|MERGE_RESOLUTION|>--- conflicted
+++ resolved
@@ -1566,20 +1566,6 @@
 	return(false);
 }
 
-<<<<<<< HEAD
-#include "os0file.ic"
-=======
-/***********************************************************************//**
-Try to get number of bytes per sector from file system.
-@return	file block size */
-UNIV_INTERN
-ulint
-os_file_get_block_size(
-/*===================*/
-	os_file_t	file,	/*!< in: handle to a file */
-	const char*	name);	/*!< in: file name */
-
 #include "os0file.inl"
->>>>>>> 41a163ac
 
 #endif /* os0file_h */