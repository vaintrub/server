/*****************************************************************************

Copyright (c) 1995, 2014, Oracle and/or its affiliates. All Rights Reserved.
Copyright (c) 2008, Google Inc.

Portions of this file contain modifications contributed and copyrighted by
Google, Inc. Those modifications are gratefully acknowledged and are described
briefly in the InnoDB documentation. The contributions by Google are
incorporated with their permission, and subject to the conditions contained in
the file COPYING.Google.

This program is free software; you can redistribute it and/or modify it under
the terms of the GNU General Public License as published by the Free Software
Foundation; version 2 of the License.

This program is distributed in the hope that it will be useful, but WITHOUT
ANY WARRANTY; without even the implied warranty of MERCHANTABILITY or FITNESS
FOR A PARTICULAR PURPOSE. See the GNU General Public License for more details.

You should have received a copy of the GNU General Public License along with
this program; if not, write to the Free Software Foundation, Inc.,
51 Franklin Street, Suite 500, Boston, MA 02110-1335 USA

*****************************************************************************/

/**************************************************//**
@file include/os0sync.h
The interface to the operating system
synchronization primitives.

Created 9/6/1995 Heikki Tuuri
*******************************************************/

#ifndef os0sync_h
#define os0sync_h

#include "univ.i"
#include "ut0lst.h"
#include "sync0types.h"

#ifdef __WIN__
/** Native event (slow)*/
typedef HANDLE			os_native_event_t;
/** Native mutex */
typedef CRITICAL_SECTION	fast_mutex_t;
/** Native condition variable. */
typedef CONDITION_VARIABLE	os_cond_t;
#else
/** Native mutex */
typedef pthread_mutex_t		fast_mutex_t;
/** Native condition variable */
typedef pthread_cond_t		os_cond_t;
#endif

/** Structure that includes Performance Schema Probe pfs_psi
in the os_fast_mutex structure if UNIV_PFS_MUTEX is defined */
struct os_fast_mutex_t {
	fast_mutex_t		mutex;	/*!< os_fast_mutex */
#ifdef UNIV_PFS_MUTEX
	struct PSI_mutex*	pfs_psi;/*!< The performance schema
					instrumentation hook */
#endif
};

/** Operating system event handle */
typedef struct os_event*	os_event_t;

/** An asynchronous signal sent between threads */
struct os_event {
#ifdef __WIN__
	HANDLE		handle;		/*!< kernel event object, slow,
					used on older Windows */
#endif
	os_fast_mutex_t	os_mutex;	/*!< this mutex protects the next
					fields */
	ibool		is_set;		/*!< this is TRUE when the event is
					in the signaled state, i.e., a thread
					does not stop if it tries to wait for
					this event */
	ib_int64_t	signal_count;	/*!< this is incremented each time
					the event becomes signaled */
	os_cond_t	cond_var;	/*!< condition variable is used in
					waiting for the event */
	UT_LIST_NODE_T(os_event_t) os_event_list;
					/*!< list of all created events */
};

/** Denotes an infinite delay for os_event_wait_time() */
#define OS_SYNC_INFINITE_TIME   ULINT_UNDEFINED

/** Return value of os_event_wait_time() when the time is exceeded */
#define OS_SYNC_TIME_EXCEEDED   1

/** Operating system mutex handle */
typedef struct os_mutex_t*	os_ib_mutex_t;

/** Mutex protecting counts and the event and OS 'slow' mutex lists */
extern os_ib_mutex_t	os_sync_mutex;

/** This is incremented by 1 in os_thread_create and decremented by 1 in
os_thread_exit */
extern ulint		os_thread_count;

extern ulint		os_event_count;
extern ulint		os_mutex_count;
extern ulint		os_fast_mutex_count;

/*********************************************************//**
Initializes global event and OS 'slow' mutex lists. */
UNIV_INTERN
void
os_sync_init(void);
/*==============*/
/*********************************************************//**
Frees created events and OS 'slow' mutexes. */
UNIV_INTERN
void
os_sync_free(void);
/*==============*/
/*********************************************************//**
Creates an event semaphore, i.e., a semaphore which may just have two states:
signaled and nonsignaled. The created event is manual reset: it must be reset
explicitly by calling sync_os_reset_event.
@return	the event handle */
UNIV_INTERN
os_event_t
os_event_create(void);
/*==================*/
/**********************************************************//**
Sets an event semaphore to the signaled state: lets waiting threads
proceed. */
UNIV_INTERN
void
os_event_set(
/*=========*/
	os_event_t	event);	/*!< in: event to set */
/**********************************************************//**
Resets an event semaphore to the nonsignaled state. Waiting threads will
stop to wait for the event.
The return value should be passed to os_even_wait_low() if it is desired
that this thread should not wait in case of an intervening call to
os_event_set() between this os_event_reset() and the
os_event_wait_low() call. See comments for os_event_wait_low(). */
UNIV_INTERN
ib_int64_t
os_event_reset(
/*===========*/
	os_event_t	event);	/*!< in: event to reset */
/**********************************************************//**
Frees an event object. */
UNIV_INTERN
void
os_event_free(
/*==========*/
	os_event_t	event);	/*!< in: event to free */

/**********************************************************//**
Waits for an event object until it is in the signaled state.

Typically, if the event has been signalled after the os_event_reset()
we'll return immediately because event->is_set == TRUE.
There are, however, situations (e.g.: sync_array code) where we may
lose this information. For example:

thread A calls os_event_reset()
thread B calls os_event_set()   [event->is_set == TRUE]
thread C calls os_event_reset() [event->is_set == FALSE]
thread A calls os_event_wait()  [infinite wait!]
thread C calls os_event_wait()  [infinite wait!]

Where such a scenario is possible, to avoid infinite wait, the
value returned by os_event_reset() should be passed in as
reset_sig_count. */
UNIV_INTERN
void
os_event_wait_low(
/*==============*/
	os_event_t	event,		/*!< in: event to wait */
	ib_int64_t	reset_sig_count);/*!< in: zero or the value
					returned by previous call of
					os_event_reset(). */

#define os_event_wait(event) os_event_wait_low(event, 0)
#define os_event_wait_time(event, t) os_event_wait_time_low(event, t, 0)

/**********************************************************//**
Waits for an event object until it is in the signaled state or
a timeout is exceeded. In Unix the timeout is always infinite.
@return 0 if success, OS_SYNC_TIME_EXCEEDED if timeout was exceeded */
UNIV_INTERN
ulint
os_event_wait_time_low(
/*===================*/
	os_event_t	event,			/*!< in: event to wait */
	ulint		time_in_usec,		/*!< in: timeout in
						microseconds, or
						OS_SYNC_INFINITE_TIME */
	ib_int64_t	reset_sig_count);	/*!< in: zero or the value
						returned by previous call of
						os_event_reset(). */
/*********************************************************//**
Creates an operating system mutex semaphore. Because these are slow, the
mutex semaphore of InnoDB itself (ib_mutex_t) should be used where possible.
@return	the mutex handle */
UNIV_INTERN
os_ib_mutex_t
os_mutex_create(void);
/*=================*/
/**********************************************************//**
Acquires ownership of a mutex semaphore. */
UNIV_INTERN
void
os_mutex_enter(
/*===========*/
	os_ib_mutex_t	mutex);	/*!< in: mutex to acquire */
/**********************************************************//**
Releases ownership of a mutex. */
UNIV_INTERN
void
os_mutex_exit(
/*==========*/
	os_ib_mutex_t	mutex);	/*!< in: mutex to release */
/**********************************************************//**
Frees an mutex object. */
UNIV_INTERN
void
os_mutex_free(
/*==========*/
	os_ib_mutex_t	mutex);	/*!< in: mutex to free */
/**********************************************************//**
Acquires ownership of a fast mutex. Currently in Windows this is the same
as os_fast_mutex_lock!
@return	0 if success, != 0 if was reserved by another thread */
UNIV_INLINE
ulint
os_fast_mutex_trylock(
/*==================*/
	os_fast_mutex_t*	fast_mutex);	/*!< in: mutex to acquire */

/**********************************************************************
Following os_fast_ mutex APIs would be performance schema instrumented:

os_fast_mutex_init
os_fast_mutex_lock
os_fast_mutex_unlock
os_fast_mutex_free

These mutex APIs will point to corresponding wrapper functions that contain
the performance schema instrumentation.

NOTE! The following macro should be used in mutex operation, not the
corresponding function. */

#ifdef UNIV_PFS_MUTEX
# define os_fast_mutex_init(K, M)			\
	pfs_os_fast_mutex_init(K, M)

# define os_fast_mutex_lock(M)				\
	pfs_os_fast_mutex_lock(M, __FILE__, __LINE__)

# define os_fast_mutex_unlock(M)	pfs_os_fast_mutex_unlock(M)

# define os_fast_mutex_free(M)		pfs_os_fast_mutex_free(M)

/*********************************************************//**
NOTE! Please use the corresponding macro os_fast_mutex_init(), not directly
this function!
A wrapper function for os_fast_mutex_init_func(). Initializes an operating
system fast mutex semaphore. */
UNIV_INLINE
void
pfs_os_fast_mutex_init(
/*===================*/
	PSI_mutex_key		key,		/*!< in: Performance Schema
						key */
	os_fast_mutex_t*	fast_mutex);	/*!< out: fast mutex */
/**********************************************************//**
NOTE! Please use the corresponding macro os_fast_mutex_free(), not directly
this function!
Wrapper function for pfs_os_fast_mutex_free(). Also destroys the performance
schema probes when freeing the mutex */
UNIV_INLINE
void
pfs_os_fast_mutex_free(
/*===================*/
	os_fast_mutex_t*	fast_mutex);	/*!< in/out: mutex to free */
/**********************************************************//**
NOTE! Please use the corresponding macro os_fast_mutex_lock, not directly
this function!
Wrapper function of os_fast_mutex_lock. Acquires ownership of a fast mutex. */
UNIV_INLINE
void
pfs_os_fast_mutex_lock(
/*===================*/
	os_fast_mutex_t*	fast_mutex,	/*!< in/out: mutex to acquire */
	const char*		file_name,	/*!< in: file name where
						 locked */
	ulint			line);		/*!< in: line where locked */
/**********************************************************//**
NOTE! Please use the corresponding macro os_fast_mutex_unlock, not directly
this function!
Wrapper function of os_fast_mutex_unlock. Releases ownership of a fast mutex. */
UNIV_INLINE
void
pfs_os_fast_mutex_unlock(
/*=====================*/
	os_fast_mutex_t*	fast_mutex);	/*!< in/out: mutex to release */

#else /* UNIV_PFS_MUTEX */

# define os_fast_mutex_init(K, M)			\
	os_fast_mutex_init_func(&((os_fast_mutex_t*)(M))->mutex)

# define os_fast_mutex_lock(M)				\
	os_fast_mutex_lock_func(&((os_fast_mutex_t*)(M))->mutex)

# define os_fast_mutex_unlock(M)			\
	os_fast_mutex_unlock_func(&((os_fast_mutex_t*)(M))->mutex)

# define os_fast_mutex_free(M)				\
	os_fast_mutex_free_func(&((os_fast_mutex_t*)(M))->mutex)
#endif /* UNIV_PFS_MUTEX */

/**********************************************************//**
Releases ownership of a fast mutex. */
UNIV_INTERN
void
os_fast_mutex_unlock_func(
/*======================*/
	fast_mutex_t*		fast_mutex);	/*!< in: mutex to release */
/*********************************************************//**
Initializes an operating system fast mutex semaphore. */
UNIV_INTERN
void
os_fast_mutex_init_func(
/*====================*/
	fast_mutex_t*		fast_mutex);	/*!< in: fast mutex */
/**********************************************************//**
Acquires ownership of a fast mutex. */
UNIV_INTERN
void
os_fast_mutex_lock_func(
/*====================*/
	fast_mutex_t*		fast_mutex);	/*!< in: mutex to acquire */
/**********************************************************//**
Frees an mutex object. */
UNIV_INTERN
void
os_fast_mutex_free_func(
/*====================*/
	fast_mutex_t*		fast_mutex);	/*!< in: mutex to free */

/**********************************************************//**
Atomic compare-and-swap and increment for InnoDB. */

#if defined(HAVE_IB_GCC_ATOMIC_BUILTINS)

# define HAVE_ATOMIC_BUILTINS

# ifdef HAVE_IB_GCC_ATOMIC_BUILTINS_BYTE
#  define HAVE_ATOMIC_BUILTINS_BYTE
# endif

# ifdef HAVE_IB_GCC_ATOMIC_BUILTINS_64
#  define HAVE_ATOMIC_BUILTINS_64
# endif

/**********************************************************//**
Returns true if swapped, ptr is pointer to target, old_val is value to
compare to, new_val is the value to swap in. */

# define os_compare_and_swap(ptr, old_val, new_val) \
	__sync_bool_compare_and_swap(ptr, old_val, new_val)

# define os_compare_and_swap_ulint(ptr, old_val, new_val) \
	os_compare_and_swap(ptr, old_val, new_val)

# define os_compare_and_swap_lint(ptr, old_val, new_val) \
	os_compare_and_swap(ptr, old_val, new_val)

#  define os_compare_and_swap_uint32(ptr, old_val, new_val) \
	os_compare_and_swap(ptr, old_val, new_val)

# ifdef HAVE_IB_ATOMIC_PTHREAD_T_GCC
#  define os_compare_and_swap_thread_id(ptr, old_val, new_val) \
	os_compare_and_swap(ptr, old_val, new_val)
#  define INNODB_RW_LOCKS_USE_ATOMICS
#  define IB_ATOMICS_STARTUP_MSG \
	"Mutexes and rw_locks use GCC atomic builtins"
# else /* HAVE_IB_ATOMIC_PTHREAD_T_GCC */
#  define IB_ATOMICS_STARTUP_MSG \
	"Mutexes use GCC atomic builtins, rw_locks do not"
# endif /* HAVE_IB_ATOMIC_PTHREAD_T_GCC */

/**********************************************************//**
Returns the resulting value, ptr is pointer to target, amount is the
amount of increment. */

# define os_atomic_increment(ptr, amount) \
	__sync_add_and_fetch(ptr, amount)

# define os_atomic_increment_lint(ptr, amount) \
	os_atomic_increment(ptr, amount)

# define os_atomic_increment_uint32(ptr, amount ) \
	os_atomic_increment(ptr, amount)

# define os_atomic_increment_ulint(ptr, amount) \
	os_atomic_increment(ptr, amount)

# define os_atomic_increment_uint64(ptr, amount) \
	os_atomic_increment(ptr, amount)

/* Returns the resulting value, ptr is pointer to target, amount is the
amount to decrement. */

# define os_atomic_decrement(ptr, amount) \
	__sync_sub_and_fetch(ptr, amount)

# define os_atomic_decrement_uint32(ptr, amount) \
	os_atomic_decrement(ptr, amount)

# define os_atomic_decrement_lint(ptr, amount) \
	os_atomic_decrement(ptr, amount)

# define os_atomic_decrement_ulint(ptr, amount) \
	os_atomic_decrement(ptr, amount)

# define os_atomic_decrement_uint64(ptr, amount) \
	os_atomic_decrement(ptr, amount)

/**********************************************************//**
Returns the old value of *ptr, atomically sets *ptr to new_val */

# define os_atomic_test_and_set_byte(ptr, new_val) \
	__sync_lock_test_and_set(ptr, (byte) new_val)

<<<<<<< HEAD
# define os_atomic_test_and_set_ulint(ptr, new_val) \
	__sync_lock_test_and_set(ptr, new_val)

=======
>>>>>>> 33656e04
# define os_atomic_lock_release_byte(ptr) \
	__sync_lock_release(ptr)

#elif defined(HAVE_IB_SOLARIS_ATOMICS)

# define HAVE_ATOMIC_BUILTINS
# define HAVE_ATOMIC_BUILTINS_BYTE
# define HAVE_ATOMIC_BUILTINS_64

/* If not compiling with GCC or GCC doesn't support the atomic
intrinsics and running on Solaris >= 10 use Solaris atomics */

# include <atomic.h>

/**********************************************************//**
Returns true if swapped, ptr is pointer to target, old_val is value to
compare to, new_val is the value to swap in. */

# define os_compare_and_swap_uint32(ptr, old_val, new_val) \
	(atomic_cas_32(ptr, old_val, new_val) == old_val)

# define os_compare_and_swap_ulint(ptr, old_val, new_val) \
	(atomic_cas_ulong(ptr, old_val, new_val) == old_val)

# define os_compare_and_swap_lint(ptr, old_val, new_val) \
	((lint) atomic_cas_ulong((ulong_t*) ptr, old_val, new_val) == old_val)

# ifdef HAVE_IB_ATOMIC_PTHREAD_T_SOLARIS
#  if SIZEOF_PTHREAD_T == 4
#   define os_compare_and_swap_thread_id(ptr, old_val, new_val) \
	((pthread_t) atomic_cas_32(ptr, old_val, new_val) == old_val)
#  elif SIZEOF_PTHREAD_T == 8
#   define os_compare_and_swap_thread_id(ptr, old_val, new_val) \
	((pthread_t) atomic_cas_64(ptr, old_val, new_val) == old_val)
#  else
#   error "SIZEOF_PTHREAD_T != 4 or 8"
#  endif /* SIZEOF_PTHREAD_T CHECK */
#  define INNODB_RW_LOCKS_USE_ATOMICS
#  define IB_ATOMICS_STARTUP_MSG \
	"Mutexes and rw_locks use Solaris atomic functions"
# else /* HAVE_IB_ATOMIC_PTHREAD_T_SOLARIS */
#  define IB_ATOMICS_STARTUP_MSG \
	"Mutexes use Solaris atomic functions, rw_locks do not"
# endif /* HAVE_IB_ATOMIC_PTHREAD_T_SOLARIS */

/**********************************************************//**
Returns the resulting value, ptr is pointer to target, amount is the
amount of increment. */

# define os_atomic_increment_uint32(ptr, amount) \
	atomic_add_32_nv(ptr, amount)

# define os_atomic_increment_ulint(ptr, amount) \
	atomic_add_long_nv(ptr, amount)

# define os_atomic_increment_lint(ptr, amount) \
	os_atomic_increment_ulint((ulong_t*) ptr, amount)

# define os_atomic_increment_uint64(ptr, amount) \
	atomic_add_64_nv(ptr, amount)

/* Returns the resulting value, ptr is pointer to target, amount is the
amount to decrement. */

# define os_atomic_decrement_uint32(ptr, amount) \
	os_atomic_increment_uint32(ptr, -(amount))

# define os_atomic_decrement_lint(ptr, amount) \
	os_atomic_increment_ulint((ulong_t*) ptr, -(amount))

# define os_atomic_decrement_ulint(ptr, amount) \
	os_atomic_increment_ulint(ptr, -(amount))

# define os_atomic_decrement_uint64(ptr, amount) \
	os_atomic_increment_uint64(ptr, -(amount))

/**********************************************************//**
Returns the old value of *ptr, atomically sets *ptr to new_val */

# define os_atomic_test_and_set_byte(ptr, new_val) \
	atomic_swap_uchar(ptr, new_val)

<<<<<<< HEAD
# define os_atomic_test_and_set_ulint(ptr, new_val) \
	atomic_swap_ulong(ptr, new_val)

=======
>>>>>>> 33656e04
# define os_atomic_lock_release_byte(ptr) \
	(void) atomic_swap_uchar(ptr, 0)

#elif defined(HAVE_WINDOWS_ATOMICS)

# define HAVE_ATOMIC_BUILTINS
# define HAVE_ATOMIC_BUILTINS_BYTE

# ifndef _WIN32
#  define HAVE_ATOMIC_BUILTINS_64
# endif

/**********************************************************//**
Atomic compare and exchange of signed integers (both 32 and 64 bit).
@return value found before the exchange.
If it is not equal to old_value the exchange did not happen. */
UNIV_INLINE
lint
win_cmp_and_xchg_lint(
/*==================*/
	volatile lint*	ptr,		/*!< in/out: source/destination */
	lint		new_val,	/*!< in: exchange value */
	lint		old_val);	/*!< in: value to compare to */

/**********************************************************//**
Atomic addition of signed integers.
@return Initial value of the variable pointed to by ptr */
UNIV_INLINE
lint
win_xchg_and_add(
/*=============*/
	volatile lint*	ptr,	/*!< in/out: address of destination */
	lint		val);	/*!< in: number to be added */

/**********************************************************//**
Atomic compare and exchange of unsigned integers.
@return value found before the exchange.
If it is not equal to old_value the exchange did not happen. */
UNIV_INLINE
ulint
win_cmp_and_xchg_ulint(
/*===================*/
	volatile ulint*	ptr,		/*!< in/out: source/destination */
	ulint		new_val,	/*!< in: exchange value */
	ulint		old_val);	/*!< in: value to compare to */

/**********************************************************//**
Atomic compare and exchange of 32 bit unsigned integers.
@return value found before the exchange.
If it is not equal to old_value the exchange did not happen. */
UNIV_INLINE
DWORD
win_cmp_and_xchg_dword(
/*===================*/
	volatile DWORD*	ptr,		/*!< in/out: source/destination */
	DWORD		new_val,	/*!< in: exchange value */
	DWORD		old_val);	/*!< in: value to compare to */

/**********************************************************//**
Returns true if swapped, ptr is pointer to target, old_val is value to
compare to, new_val is the value to swap in. */

# define os_compare_and_swap_uint32(ptr, old_val, new_val) \
	(InterlockedCompareExchange(reinterpret_cast<volatile long*>(ptr), \
				    new_val, old_val) == old_val)

# define os_compare_and_swap_ulint(ptr, old_val, new_val) \
	(win_cmp_and_xchg_ulint(ptr, new_val, old_val) == old_val)

# define os_compare_and_swap_lint(ptr, old_val, new_val) \
	(win_cmp_and_xchg_lint(ptr, new_val, old_val) == old_val)

/* windows thread objects can always be passed to windows atomic functions */
# define os_compare_and_swap_thread_id(ptr, old_val, new_val) \
	(win_cmp_and_xchg_dword(ptr, new_val, old_val) == old_val)

# define INNODB_RW_LOCKS_USE_ATOMICS
# define IB_ATOMICS_STARTUP_MSG \
	"Mutexes and rw_locks use Windows interlocked functions"

/**********************************************************//**
Returns the resulting value, ptr is pointer to target, amount is the
amount of increment. */

# define os_atomic_increment_lint(ptr, amount) \
	(win_xchg_and_add(ptr, amount) + amount)

# define os_atomic_increment_uint32(ptr, amount) \
	((ulint) InterlockedExchangeAdd((long*) ptr, amount))

# define os_atomic_increment_ulint(ptr, amount) \
	((ulint) (win_xchg_and_add((lint*) ptr, (lint) amount) + amount))

# define os_atomic_increment_uint64(ptr, amount)		\
	((ib_uint64_t) (InterlockedExchangeAdd64(		\
				(ib_int64_t*) ptr,		\
				(ib_int64_t) amount) + amount))

/**********************************************************//**
Returns the resulting value, ptr is pointer to target, amount is the
amount to decrement. There is no atomic substract function on Windows */

# define os_atomic_decrement_uint32(ptr, amount) \
	((ulint) InterlockedExchangeAdd((long*) ptr, (-amount)))

# define os_atomic_decrement_lint(ptr, amount) \
	(win_xchg_and_add(ptr, -(lint) amount) - amount)

# define os_atomic_decrement_ulint(ptr, amount) \
	((ulint) (win_xchg_and_add((lint*) ptr, -(lint) amount) - amount))

# define os_atomic_decrement_uint64(ptr, amount)		\
	((ib_uint64_t) (InterlockedExchangeAdd64(		\
				(ib_int64_t*) ptr,		\
				-(ib_int64_t) amount) - amount))

/**********************************************************//**
Returns the old value of *ptr, atomically sets *ptr to new_val.
InterlockedExchange() operates on LONG, and the LONG will be
clobbered */

# define os_atomic_test_and_set_byte(ptr, new_val) \
	((byte) InterlockedExchange(ptr, new_val))

# define os_atomic_test_and_set_ulong(ptr, new_val) \
	InterlockedExchange(ptr, new_val)

# define os_atomic_lock_release_byte(ptr) \
	(void) InterlockedExchange(ptr, 0)

#else
# define IB_ATOMICS_STARTUP_MSG \
	"Mutexes and rw_locks use InnoDB's own implementation"
#endif
#ifdef HAVE_ATOMIC_BUILTINS
#define os_atomic_inc_ulint(m,v,d)	os_atomic_increment_ulint(v, d)
#define os_atomic_dec_ulint(m,v,d)	os_atomic_decrement_ulint(v, d)
#else
#define os_atomic_inc_ulint(m,v,d)	os_atomic_inc_ulint_func(m, v, d)
#define os_atomic_dec_ulint(m,v,d)	os_atomic_dec_ulint_func(m, v, d)
#endif /* HAVE_ATOMIC_BUILTINS */

/**********************************************************//**
Following macros are used to update specified counter atomically
if HAVE_ATOMIC_BUILTINS defined. Otherwise, use mutex passed in
for synchronization */
#ifdef HAVE_ATOMIC_BUILTINS
#define os_increment_counter_by_amount(mutex, counter, amount)	\
	(void) os_atomic_increment_ulint(&counter, amount)

#define os_decrement_counter_by_amount(mutex, counter, amount)	\
	(void) os_atomic_increment_ulint(&counter, (-((lint) amount)))
#else
#define os_increment_counter_by_amount(mutex, counter, amount)	\
	do {							\
		mutex_enter(&(mutex));				\
		(counter) += (amount);				\
		mutex_exit(&(mutex));				\
	} while (0)

#define os_decrement_counter_by_amount(mutex, counter, amount)	\
	do {							\
		ut_a(counter >= amount);			\
		mutex_enter(&(mutex));				\
		(counter) -= (amount);				\
		mutex_exit(&(mutex));				\
	} while (0)
#endif  /* HAVE_ATOMIC_BUILTINS */

#define os_inc_counter(mutex, counter)				\
	os_increment_counter_by_amount(mutex, counter, 1)

#define os_dec_counter(mutex, counter)				\
	do {							\
		os_decrement_counter_by_amount(mutex, counter, 1);\
	} while (0);

/** barrier definitions for memory ordering */
#if defined __i386__ || defined __x86_64__ || defined _M_IX86 || defined _M_X64 || defined __WIN__
/* Performance regression was observed at some conditions for Intel
architecture. Disable memory barrier for Intel architecture for now. */
# define os_rmb do { } while(0)
# define os_wmb do { } while(0)
# define os_isync do { } while(0)
# define IB_MEMORY_BARRIER_STARTUP_MSG \
	"Memory barrier is not used"
#elif defined(HAVE_IB_GCC_ATOMIC_THREAD_FENCE)
# define HAVE_MEMORY_BARRIER
# define os_rmb	__atomic_thread_fence(__ATOMIC_ACQUIRE)
# define os_wmb	__atomic_thread_fence(__ATOMIC_RELEASE)
#ifdef __powerpc__
# define os_isync  __asm __volatile ("isync":::"memory")
#else
#define os_isync do { } while(0)
#endif

# define IB_MEMORY_BARRIER_STARTUP_MSG \
	"GCC builtin __atomic_thread_fence() is used for memory barrier"

#elif defined(HAVE_IB_GCC_SYNC_SYNCHRONISE)
# define HAVE_MEMORY_BARRIER
# define os_rmb	__sync_synchronize()
# define os_wmb	__sync_synchronize()
# define os_isync __sync_synchronize()
# define IB_MEMORY_BARRIER_STARTUP_MSG \
	"GCC builtin __sync_synchronize() is used for memory barrier"

#elif defined(HAVE_IB_MACHINE_BARRIER_SOLARIS)
# define HAVE_MEMORY_BARRIER
# include <mbarrier.h>
# define os_rmb	__machine_r_barrier()
# define os_wmb	__machine_w_barrier()
# define os_isync os_rmb; os_wmb
# define IB_MEMORY_BARRIER_STARTUP_MSG \
	"Solaris memory ordering functions are used for memory barrier"

#elif defined(HAVE_WINDOWS_MM_FENCE)
# define HAVE_MEMORY_BARRIER
# include <intrin.h>
# define os_rmb	_mm_lfence()
# define os_wmb	_mm_sfence()
# define os_isync os_rmb; os_wmb
# define IB_MEMORY_BARRIER_STARTUP_MSG \
	"_mm_lfence() and _mm_sfence() are used for memory barrier"

# define os_atomic_lock_release_byte(ptr) \
	(void) InterlockedExchange(ptr, 0)

#else
# define os_rmb do { } while(0)
# define os_wmb do { } while(0)
# define os_isync do { } while(0)
# define IB_MEMORY_BARRIER_STARTUP_MSG \
	"Memory barrier is not used"
#endif

#ifndef UNIV_NONINL
#include "os0sync.ic"
#endif

#endif<|MERGE_RESOLUTION|>--- conflicted
+++ resolved
@@ -435,12 +435,9 @@
 # define os_atomic_test_and_set_byte(ptr, new_val) \
 	__sync_lock_test_and_set(ptr, (byte) new_val)
 
-<<<<<<< HEAD
 # define os_atomic_test_and_set_ulint(ptr, new_val) \
 	__sync_lock_test_and_set(ptr, new_val)
 
-=======
->>>>>>> 33656e04
 # define os_atomic_lock_release_byte(ptr) \
 	__sync_lock_release(ptr)
 
@@ -523,12 +520,9 @@
 # define os_atomic_test_and_set_byte(ptr, new_val) \
 	atomic_swap_uchar(ptr, new_val)
 
-<<<<<<< HEAD
 # define os_atomic_test_and_set_ulint(ptr, new_val) \
 	atomic_swap_ulong(ptr, new_val)
 
-=======
->>>>>>> 33656e04
 # define os_atomic_lock_release_byte(ptr) \
 	(void) atomic_swap_uchar(ptr, 0)
 
