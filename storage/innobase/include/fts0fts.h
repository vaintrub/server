/*****************************************************************************

Copyright (c) 2011, 2018, Oracle and/or its affiliates. All Rights Reserved.
Copyright (c) 2016, 2019, MariaDB Corporation.

This program is free software; you can redistribute it and/or modify it under
the terms of the GNU General Public License as published by the Free Software
Foundation; version 2 of the License.

This program is distributed in the hope that it will be useful, but WITHOUT
ANY WARRANTY; without even the implied warranty of MERCHANTABILITY or FITNESS
FOR A PARTICULAR PURPOSE. See the GNU General Public License for more details.

You should have received a copy of the GNU General Public License along with
this program; if not, write to the Free Software Foundation, Inc.,
51 Franklin Street, Fifth Floor, Boston, MA 02110-1335 USA

*****************************************************************************/

/******************************************************************//**
@file include/fts0fts.h
Full text search header file

Created 2011/09/02 Sunny Bains
***********************************************************************/

#ifndef fts0fts_h
#define fts0fts_h

#include "data0type.h"
#include "data0types.h"
#include "mem0mem.h"
#include "rem0types.h"
#include "row0types.h"
#include "trx0types.h"
#include "ut0vec.h"
#include "ut0rbt.h"
#include "ut0wqueue.h"
#include "que0types.h"
#include "ft_global.h"
#include "mysql/plugin_ftparser.h"

/** "NULL" value of a document id. */
#define FTS_NULL_DOC_ID			0

/** FTS hidden column that is used to map to and from the row */
#define FTS_DOC_ID_COL_NAME		"FTS_DOC_ID"

/** The name of the index created by FTS */
#define FTS_DOC_ID_INDEX_NAME		"FTS_DOC_ID_INDEX"

#define FTS_DOC_ID_INDEX_NAME_LEN	16

/** Doc ID is a 8 byte value */
#define FTS_DOC_ID_LEN			8

/** The number of fields to sort when we build FT index with
FIC. Three fields are sort: (word, doc_id, position) */
#define FTS_NUM_FIELDS_SORT		3

/** Maximum number of rows in a table, smaller than which, we will
optimize using a 4 byte Doc ID for FIC merge sort to reduce sort size */
#define MAX_DOC_ID_OPT_VAL		1073741824

/** Document id type. */
typedef ib_id_t doc_id_t;

/** doc_id_t printf format */
#define FTS_DOC_ID_FORMAT	IB_ID_FMT

/** Convert document id to the InnoDB (BIG ENDIAN) storage format. */
#define fts_write_doc_id(d, s)	mach_write_to_8(d, s)

/** Read a document id to internal format. */
#define fts_read_doc_id(s)	mach_read_from_8(s)

/** Bind the doc id to a variable */
#define fts_bind_doc_id(i, n, v) pars_info_bind_int8_literal(i, n, v)

/** Defines for FTS query mode, they have the same values as
those defined in mysql file ft_global.h */
#define FTS_NL		0
#define FTS_BOOL	1
#define FTS_SORTED	2
#define FTS_EXPAND	4
#define FTS_NO_RANKING	8
#define FTS_PROXIMITY	16
#define FTS_PHRASE	32
#define FTS_OPT_RANKING	64

#define FTS_INDEX_TABLE_IND_NAME	"FTS_INDEX_TABLE_IND"

/** The number of FTS index partitions for a fulltext idnex */
#define FTS_NUM_AUX_INDEX		6

/** Threshold where our optimize thread automatically kicks in */
#define FTS_OPTIMIZE_THRESHOLD		10000000

/** Threshold to avoid exhausting of doc ids. Consecutive doc id difference
should not exceed FTS_DOC_ID_MAX_STEP */
#define FTS_DOC_ID_MAX_STEP		65535

/** Maximum possible Fulltext word length in bytes (assuming mbmaxlen=4) */
#define FTS_MAX_WORD_LEN		(HA_FT_MAXCHARLEN * 4)

/** Maximum possible Fulltext word length (in characters) */
#define FTS_MAX_WORD_LEN_IN_CHAR	HA_FT_MAXCHARLEN

/** Number of columns in FTS AUX Tables */
#define FTS_DELETED_TABLE_NUM_COLS	1
#define FTS_CONFIG_TABLE_NUM_COLS	2
#define FTS_AUX_INDEX_TABLE_NUM_COLS	5

/** DELETED_TABLE(doc_id BIGINT UNSIGNED) */
#define FTS_DELETED_TABLE_COL_LEN	8
/** CONFIG_TABLE(key CHAR(50), value CHAR(200)) */
#define FTS_CONFIG_TABLE_KEY_COL_LEN	50
#define FTS_CONFIG_TABLE_VALUE_COL_LEN	200

#define FTS_INDEX_FIRST_DOC_ID_LEN	8
#define FTS_INDEX_LAST_DOC_ID_LEN	8
#define FTS_INDEX_DOC_COUNT_LEN		4
/* BLOB COLUMN, 0 means VARIABLE SIZE */
#define FTS_INDEX_ILIST_LEN		0


/** Variable specifying the FTS parallel sort degree */
extern ulong		fts_sort_pll_degree;

/** Variable specifying the number of word to optimize for each optimize table
call */
extern ulong		fts_num_word_optimize;

/** Variable specifying whether we do additional FTS diagnostic printout
in the log */
extern char		fts_enable_diag_print;

/** FTS rank type, which will be between 0 .. 1 inclusive */
typedef float 		fts_rank_t;

/** Type of a row during a transaction. FTS_NOTHING means the row can be
forgotten from the FTS system's POV, FTS_INVALID is an internal value used
to mark invalid states.

NOTE: Do not change the order or value of these, fts_trx_row_get_new_state
depends on them being exactly as they are. */
enum fts_row_state {
	FTS_INSERT = 0,
	FTS_MODIFY,
	FTS_DELETE,
	FTS_NOTHING,
	FTS_INVALID
};

/** The FTS table types. */
enum fts_table_type_t {
	FTS_INDEX_TABLE,		/*!< FTS auxiliary table that is
					specific to a particular FTS index
					on a table */

	FTS_COMMON_TABLE		/*!< FTS auxiliary table that is common
					for all FTS index on a table */
};

struct fts_doc_t;
struct fts_cache_t;
struct fts_token_t;
struct fts_doc_ids_t;
struct fts_index_cache_t;


/** Initialize the "fts_table" for internal query into FTS auxiliary
tables */
#define FTS_INIT_FTS_TABLE(fts_table, m_suffix, m_type, m_table)\
do {								\
	(fts_table)->suffix = m_suffix;				\
        (fts_table)->type = m_type;				\
        (fts_table)->table_id = m_table->id;			\
        (fts_table)->table = m_table;				\
} while (0);

#define FTS_INIT_INDEX_TABLE(fts_table, m_suffix, m_type, m_index)\
do {								\
	(fts_table)->suffix = m_suffix;				\
        (fts_table)->type = m_type;				\
        (fts_table)->table_id = m_index->table->id;		\
        (fts_table)->table = m_index->table;			\
        (fts_table)->index_id = m_index->id;			\
} while (0);

/** Information about changes in a single transaction affecting
the FTS system. */
struct fts_trx_t {
	trx_t*		trx;		/*!< InnoDB transaction */

	ib_vector_t*	savepoints;	/*!< Active savepoints, must have at
					least one element, the implied
					savepoint */
	ib_vector_t*	last_stmt;	/*!< last_stmt */

	mem_heap_t*	heap;		/*!< heap */
};

/** Information required for transaction savepoint handling. */
struct fts_savepoint_t {
	char*		name;		/*!< First entry is always NULL, the
					default instance. Otherwise the name
					of the savepoint */

	ib_rbt_t*	tables;		/*!< Modified FTS tables */
};

/** Information about changed rows in a transaction for a single table. */
struct fts_trx_table_t {
	dict_table_t*	table;		/*!< table */

	fts_trx_t*	fts_trx;	/*!< link to parent */

	ib_rbt_t*	rows;		/*!< rows changed; indexed by doc-id,
					cells are fts_trx_row_t* */

	fts_doc_ids_t*	added_doc_ids;	/*!< list of added doc ids (NULL until
					the first addition) */

					/*!< for adding doc ids */
	que_t*		docs_added_graph;
};

/** Information about one changed row in a transaction. */
struct fts_trx_row_t {
	doc_id_t	doc_id;		/*!< Id of the ins/upd/del document */

	fts_row_state	state;		/*!< state of the row */

	ib_vector_t*	fts_indexes;	/*!< The indexes that are affected */
};

/** List of document ids that were added during a transaction. This
list is passed on to a background 'Add' thread and OPTIMIZE, so it
needs its own memory heap. */
struct fts_doc_ids_t {
	ib_vector_t*	doc_ids;	/*!< document ids (each element is
					of type doc_id_t). */

	ib_alloc_t*	self_heap;	/*!< Allocator used to create an
					instance of this type and the
					doc_ids vector */
};

/** An UTF-16 ro UTF-8 string. */
struct fts_string_t {
	byte*		f_str;		/*!< string, not necessary terminated in
					any way */
	ulint		f_len;		/*!< Length of the string in bytes */
	ulint		f_n_char;	/*!< Number of characters */
};

/** Query ranked doc ids. */
struct fts_ranking_t {
	doc_id_t	doc_id;		/*!< Document id */

	fts_rank_t	rank;		/*!< Rank is between 0 .. 1 */

	byte*		words;		/*!< this contains the words
					that were queried
					and found in this document */
	ulint		words_len;	/*!< words len */
};

/** Query result. */
struct fts_result_t {
	ib_rbt_node_t*	current;	/*!< Current element */

	ib_rbt_t*	rankings_by_id;	/*!< RB tree of type fts_ranking_t
					indexed by doc id */
	ib_rbt_t*	rankings_by_rank;/*!< RB tree of type fts_ranking_t
					indexed by rank */
};

/** This is used to generate the FTS auxiliary table name, we need the
table id and the index id to generate the column specific FTS auxiliary
table name. */
struct fts_table_t {
	fts_table_type_t
			type;		/*!< The auxiliary table type */

	table_id_t	table_id;	/*!< The table id */

	index_id_t	index_id;	/*!< The index id */

	const char*	suffix;		/*!< The suffix of the fts auxiliary
					table name, can be NULL, not used
					everywhere (yet) */
	const dict_table_t*
			table;		/*!< Parent table */
	CHARSET_INFO*	charset;	/*!< charset info if it is for FTS
					index auxiliary table */
};

/** The state of the FTS sub system. */
<<<<<<< HEAD
class fts_t {
public:
	/** fts_t constructor.
	@param[in]	table	table with FTS indexes
	@param[in,out]	heap	memory heap where 'this' is stored */
	fts_t(
		const dict_table_t*	table,
		mem_heap_t*		heap);

	/** fts_t destructor. */
	~fts_t();

	/** Mutex protecting bg_threads* and fts_add_wq. */
	ib_mutex_t	bg_threads_mutex;

	/** Number of background threads accessing this table. */
	ulint		bg_threads;

	/** Status bit regarding fts running state. TRUE if background
	threads running should stop themselves. */
	ulint		fts_status;

	/** Work queue for scheduling jobs for the FTS 'Add' thread, or NULL
	if the thread has not yet been created. Each work item is a
	fts_trx_doc_ids_t*. */
	ib_wqueue_t*	add_wq;

	/** FTS memory buffer for this table, or NULL if the table has no FTS
	index. */
	fts_cache_t*	cache;

	/** FTS doc id hidden column number in the CLUSTERED index. */
	ulint		doc_col;

	/** Vector of FTS indexes, this is mainly for caching purposes. */
	ib_vector_t*	indexes;

	/** Heap for fts_t allocation. */
	mem_heap_t*	fts_heap;
=======
struct fts_t {
					/*!< mutex protecting bg_threads* and
					fts_add_wq. */
	ib_mutex_t		bg_threads_mutex;

	/* Wheter the table was added to fts_optimize_wq();
	protected by bg_threads mutex */
	unsigned	in_queue:1;
	/* Whether the ADDED table record sync-ed after
	crash recovery; protected by bg_threads mutex */
	unsigned	added_synced:1;
	/* Whether the table hold dict_sys->mutex;
	protected by bg_threads mutex */
	unsigned	dict_locked:1;

	ib_wqueue_t*	add_wq;		/*!< Work queue for scheduling jobs
					for the FTS 'Add' thread, or NULL
					if the thread has not yet been
					created. Each work item is a
					fts_trx_doc_ids_t*. */

	fts_cache_t*	cache;		/*!< FTS memory buffer for this table,
					or NULL if the table has no FTS
					index. */

	ulint		doc_col;	/*!< FTS doc id hidden column number
					in the CLUSTERED index. */

	ib_vector_t*	indexes;	/*!< Vector of FTS indexes, this is
					mainly for caching purposes. */
	mem_heap_t*	fts_heap;	/*!< heap for fts_t allocation */
>>>>>>> 8a79fa0e
};

struct fts_stopword_t;

/** status bits for fts_stopword_t status field. */
#define STOPWORD_NOT_INIT               0x1
#define STOPWORD_OFF                    0x2
#define STOPWORD_FROM_DEFAULT           0x4
#define STOPWORD_USER_TABLE             0x8

extern const char*	fts_default_stopword[];

/** Variable specifying the maximum FTS cache size for each table */
extern ulong		fts_max_cache_size;

/** Variable specifying the total memory allocated for FTS cache */
extern ulong		fts_max_total_cache_size;

/** Variable specifying the FTS result cache limit for each query */
extern size_t		fts_result_cache_limit;

/** Variable specifying the maximum FTS max token size */
extern ulong		fts_max_token_size;

/** Variable specifying the minimum FTS max token size */
extern ulong		fts_min_token_size;

/** Whether the total memory used for FTS cache is exhausted, and we will
need a sync to free some memory */
extern bool		fts_need_sync;

#define	fts_que_graph_free(graph)			\
do {							\
	mutex_enter(&dict_sys->mutex);			\
	que_graph_free(graph);				\
	mutex_exit(&dict_sys->mutex);			\
} while (0)

/******************************************************************//**
Create a FTS cache. */
fts_cache_t*
fts_cache_create(
/*=============*/
	dict_table_t*	table);			/*!< table owns the FTS cache */

/******************************************************************//**
Create a FTS index cache.
@return Index Cache */
fts_index_cache_t*
fts_cache_index_cache_create(
/*=========================*/
	dict_table_t*	table,			/*!< in: table with FTS index */
	dict_index_t*	index);			/*!< in: FTS index */

/******************************************************************//**
Get the next available document id. This function creates a new
transaction to generate the document id.
@return DB_SUCCESS if OK */
dberr_t
fts_get_next_doc_id(
/*================*/
	const dict_table_t*	table,	/*!< in: table */
	doc_id_t*		doc_id);/*!< out: new document id */
/*********************************************************************//**
Update the next and last Doc ID in the CONFIG table to be the input
"doc_id" value (+ 1). We would do so after each FTS index build or
table truncate */
void
fts_update_next_doc_id(
/*===================*/
	trx_t*			trx,		/*!< in/out: transaction */
	const dict_table_t*	table,		/*!< in: table */
	doc_id_t		doc_id)		/*!< in: DOC ID to set */
	MY_ATTRIBUTE((nonnull(2)));

/******************************************************************//**
Create a new fts_doc_ids_t.
@return new fts_doc_ids_t. */
fts_doc_ids_t*
fts_doc_ids_create(void);
/*=====================*/

/** Free fts_doc_ids_t */
inline void fts_doc_ids_free(fts_doc_ids_t* doc_ids)
{
	mem_heap_free(static_cast<mem_heap_t*>(doc_ids->self_heap->arg));
}

/******************************************************************//**
Notify the FTS system about an operation on an FTS-indexed table. */
void
fts_trx_add_op(
/*===========*/
	trx_t*		trx,			/*!< in: InnoDB transaction */
	dict_table_t*	table,			/*!< in: table */
	doc_id_t	doc_id,			/*!< in: doc id */
	fts_row_state	state,			/*!< in: state of the row */
	ib_vector_t*	fts_indexes);		/*!< in: FTS indexes affected
						(NULL=all) */

/******************************************************************//**
Free an FTS trx. */
void
fts_trx_free(
/*=========*/
	fts_trx_t*	fts_trx);		/*!< in, own: FTS trx */

/******************************************************************//**
Creates the common ancillary tables needed for supporting an FTS index
on the given table. row_mysql_lock_data_dictionary must have been
called before this.
@return DB_SUCCESS or error code */
dberr_t
fts_create_common_tables(
/*=====================*/
	trx_t*		trx,			/*!< in: transaction handle */
	const dict_table_t*
			table,			/*!< in: table with one FTS
						index */
	const char*	name,			/*!< in: table name */
	bool		skip_doc_id_index)	/*!< in: Skip index on doc id */
	MY_ATTRIBUTE((warn_unused_result));
/******************************************************************//**
Wrapper function of fts_create_index_tables_low(), create auxiliary
tables for an FTS index
@return DB_SUCCESS or error code */
dberr_t
fts_create_index_tables(
/*====================*/
	trx_t*			trx,		/*!< in: transaction handle */
	const dict_index_t*	index)		/*!< in: the FTS index
						instance */
	MY_ATTRIBUTE((warn_unused_result));
/******************************************************************//**
Creates the column specific ancillary tables needed for supporting an
FTS index on the given table. row_mysql_lock_data_dictionary must have
been called before this.
@return DB_SUCCESS or error code */
dberr_t
fts_create_index_tables_low(
/*========================*/
	trx_t*		trx,			/*!< in: transaction handle */
	const dict_index_t*
			index,			/*!< in: the FTS index
						instance */
	const char*	table_name,		/*!< in: the table name */
	table_id_t	table_id)		/*!< in: the table id */
	MY_ATTRIBUTE((warn_unused_result));
/******************************************************************//**
Add the FTS document id hidden column. */
void
fts_add_doc_id_column(
/*==================*/
	dict_table_t*	table,	/*!< in/out: Table with FTS index */
	mem_heap_t*	heap);	/*!< in: temporary memory heap, or NULL */

/*********************************************************************//**
Drops the ancillary tables needed for supporting an FTS index on the
given table. row_mysql_lock_data_dictionary must have been called before
this.
@return DB_SUCCESS or error code */
dberr_t
fts_drop_tables(
/*============*/
	trx_t*		trx,			/*!< in: transaction */
	dict_table_t*	table);			/*!< in: table has the FTS
						index */
/******************************************************************//**
The given transaction is about to be committed; do whatever is necessary
from the FTS system's POV.
@return DB_SUCCESS or error code */
dberr_t
fts_commit(
/*=======*/
	trx_t*		trx)			/*!< in: transaction */
	MY_ATTRIBUTE((warn_unused_result));

/** FTS Query entry point.
@param[in]	trx		transaction
@param[in]	index		fts index to search
@param[in]	flags		FTS search mode
@param[in]	query_str	FTS query
@param[in]	query_len	FTS query string len in bytes
@param[in,out]	result		result doc ids
@return DB_SUCCESS if successful otherwise error code */
dberr_t
fts_query(
	trx_t*		trx,
	dict_index_t*	index,
	uint		flags,
	const byte*	query_str,
	ulint		query_len,
	fts_result_t**	result)
	MY_ATTRIBUTE((warn_unused_result));

/******************************************************************//**
Retrieve the FTS Relevance Ranking result for doc with doc_id
@return the relevance ranking value. */
float
fts_retrieve_ranking(
/*=================*/
	fts_result_t*	result,			/*!< in: FTS result structure */
	doc_id_t	doc_id);		/*!< in: the interested document
						doc_id */

/******************************************************************//**
FTS Query sort result, returned by fts_query() on fts_ranking_t::rank. */
void
fts_query_sort_result_on_rank(
/*==========================*/
	fts_result_t*	result);		/*!< out: result instance
						to sort.*/

/******************************************************************//**
FTS Query free result, returned by fts_query(). */
void
fts_query_free_result(
/*==================*/
	fts_result_t*	result);		/*!< in: result instance
						to free.*/

/******************************************************************//**
Extract the doc id from the FTS hidden column. */
doc_id_t
fts_get_doc_id_from_row(
/*====================*/
	dict_table_t*	table,			/*!< in: table */
	dtuple_t*	row);			/*!< in: row whose FTS doc id we
						want to extract.*/

/** Extract the doc id from the record that belongs to index.
@param[in]	table	table
@param[in]	rec	record contains FTS_DOC_ID
@param[in]	index	index of rec
@param[in]	heap	heap memory
@return doc id that was extracted from rec */
doc_id_t
fts_get_doc_id_from_rec(
        dict_table_t*           table,
        const rec_t*            rec,
        const dict_index_t*     index,
        mem_heap_t*             heap);

/** Add new fts doc id to the update vector.
@param[in]	table		the table that contains the FTS index.
@param[in,out]	ufield		the fts doc id field in the update vector.
				No new memory is allocated for this in this
				function.
@param[in,out]	next_doc_id	the fts doc id that has been added to the
				update vector.  If 0, a new fts doc id is
				automatically generated.  The memory provided
				for this argument will be used by the update
				vector. Ensure that the life time of this
				memory matches that of the update vector.
@return the fts doc id used in the update vector */
doc_id_t
fts_update_doc_id(
	dict_table_t*	table,
	upd_field_t*	ufield,
	doc_id_t*	next_doc_id);

/******************************************************************//**
FTS initialize. */
void
fts_startup(void);
/*==============*/

#if 0 // TODO: Enable this in WL#6608
/******************************************************************//**
<<<<<<< HEAD
Signal FTS threads to initiate shutdown. */
void
fts_start_shutdown(
/*===============*/
	dict_table_t*	table,			/*!< in: table with FTS
						indexes */
	fts_t*		fts);			/*!< in: fts instance to
						shutdown */

/******************************************************************//**
Wait for FTS threads to shutdown. */
void
fts_shutdown(
/*=========*/
	dict_table_t*	table,			/*!< in: table with FTS
						indexes */
	fts_t*		fts);			/*!< in: fts instance to
						shutdown */
#endif

/******************************************************************//**
=======
>>>>>>> 8a79fa0e
Create an instance of fts_t.
@return instance of fts_t */
fts_t*
fts_create(
/*=======*/
	dict_table_t*	table);			/*!< out: table with FTS
						indexes */

/**********************************************************************//**
Free the FTS resources. */
void
fts_free(
/*=====*/
	dict_table_t*   table);			/*!< in/out: table with
						FTS indexes */

/*********************************************************************//**
Run OPTIMIZE on the given table.
@return DB_SUCCESS if all OK */
dberr_t
fts_optimize_table(
/*===============*/
	dict_table_t*	table);			/*!< in: table to optimiza */

/**********************************************************************//**
Startup the optimize thread and create the work queue. */
void
fts_optimize_init(void);
/*====================*/

/****************************************************************//**
Drops index ancillary tables for a FTS index
@return DB_SUCCESS or error code */
dberr_t
fts_drop_index_tables(
/*==================*/
	trx_t*		trx,			/*!< in: transaction */
	dict_index_t*	index)			/*!< in: Index to drop */
	MY_ATTRIBUTE((warn_unused_result));

/** Add the table to add to the OPTIMIZER's list.
@param[in]	table	table to add */
void
fts_optimize_add_table(
	dict_table_t*	table);

/******************************************************************//**
Remove the table from the OPTIMIZER's list. We do wait for
acknowledgement from the consumer of the message. */
void
fts_optimize_remove_table(
/*======================*/
	dict_table_t*	table);			/*!< in: table to remove */

/** Shutdown fts optimize thread. */
void
fts_optimize_shutdown();

/** Send sync fts cache for the table.
@param[in]	table	table to sync */
void
fts_optimize_request_sync_table(
	dict_table_t*	table);

/**********************************************************************//**
Take a FTS savepoint. */
void
fts_savepoint_take(
/*===============*/
	trx_t*		trx,			/*!< in: transaction */
	fts_trx_t*	fts_trx,		/*!< in: fts transaction */
	const char*	name);			/*!< in: savepoint name */

/**********************************************************************//**
Refresh last statement savepoint. */
void
fts_savepoint_laststmt_refresh(
/*===========================*/
	trx_t*		trx);			/*!< in: transaction */

/**********************************************************************//**
Release the savepoint data identified by  name. */
void
fts_savepoint_release(
/*==================*/
	trx_t*		trx,			/*!< in: transaction */
	const char*	name);			/*!< in: savepoint name */

/** Clear cache.
@param[in,out]	cache	fts cache */
void
fts_cache_clear(
	fts_cache_t*	cache);

/*********************************************************************//**
Initialize things in cache. */
void
fts_cache_init(
/*===========*/
	fts_cache_t*	cache);			/*!< in: cache */

/*********************************************************************//**
Rollback to and including savepoint indentified by name. */
void
fts_savepoint_rollback(
/*===================*/
	trx_t*		trx,			/*!< in: transaction */
	const char*	name);			/*!< in: savepoint name */

/*********************************************************************//**
Rollback to and including savepoint indentified by name. */
void
fts_savepoint_rollback_last_stmt(
/*=============================*/
	trx_t*		trx);			/*!< in: transaction */

/***********************************************************************//**
Drop all orphaned FTS auxiliary tables, those that don't have a parent
table or FTS index defined on them. */
void
fts_drop_orphaned_tables(void);
/*==========================*/

/** Run SYNC on the table, i.e., write out data from the cache to the
FTS auxiliary INDEX table and clear the cache at the end.
@param[in,out]	table		fts table
@param[in]	wait		whether to wait for existing sync to finish
@return DB_SUCCESS on success, error code on failure. */
dberr_t fts_sync_table(dict_table_t* table, bool wait = true);

/****************************************************************//**
Free the query graph but check whether dict_sys->mutex is already
held */
void
fts_que_graph_free_check_lock(
/*==========================*/
	fts_table_t*		fts_table,	/*!< in: FTS table */
	const fts_index_cache_t*index_cache,	/*!< in: FTS index cache */
	que_t*			graph);		/*!< in: query graph */

/****************************************************************//**
Create an FTS index cache. */
CHARSET_INFO*
fts_index_get_charset(
/*==================*/
	dict_index_t*		index);		/*!< in: FTS index */

/*********************************************************************//**
Get the initial Doc ID by consulting the CONFIG table
@return initial Doc ID */
doc_id_t
fts_init_doc_id(
/*============*/
	const dict_table_t*		table);	/*!< in: table */

/* Get parent table name if it's a fts aux table
@param[in]	aux_table_name	aux table name
@param[in]	aux_table_len	aux table length
@return parent table name, or NULL */
char*
fts_get_parent_table_name(
	const char*	aux_table_name,
	ulint		aux_table_len);

/******************************************************************//**
compare two character string according to their charset. */
extern
int
innobase_fts_text_cmp(
/*==================*/
	const void*	cs,			/*!< in: Character set */
	const void*	p1,			/*!< in: key */
	const void*	p2);			/*!< in: node */

/******************************************************************//**
Makes all characters in a string lower case. */
extern
size_t
innobase_fts_casedn_str(
/*====================*/
        CHARSET_INFO*	cs,			/*!< in: Character set */
	char*		src,			/*!< in: string to put in
						lower case */
	size_t		src_len,		/*!< in: input string length */
	char*		dst,			/*!< in: buffer for result
						string */
	size_t		dst_len);		/*!< in: buffer size */


/******************************************************************//**
compare two character string according to their charset. */
extern
int
innobase_fts_text_cmp_prefix(
/*=========================*/
	const void*	cs,			/*!< in: Character set */
	const void*	p1,			/*!< in: key */
	const void*	p2);			/*!< in: node */

/*************************************************************//**
Get the next token from the given string and store it in *token. */
extern
ulint
innobase_mysql_fts_get_token(
/*=========================*/
	CHARSET_INFO*	charset,		/*!< in: Character set */
	const byte*	start,			/*!< in: start of text */
	const byte*	end,			/*!< in: one character past
						end of text */
	fts_string_t*	token);			/*!< out: token's text */

/*************************************************************//**
Get token char size by charset
@return the number of token char size */
ulint
fts_get_token_size(
/*===============*/
	const CHARSET_INFO*	cs,		/*!< in: Character set */
	const char*		token,		/*!< in: token */
	ulint			len);		/*!< in: token length */

/*************************************************************//**
FULLTEXT tokenizer internal in MYSQL_FTPARSER_SIMPLE_MODE
@return 0 if tokenize sucessfully */
int
fts_tokenize_document_internal(
/*===========================*/
	MYSQL_FTPARSER_PARAM*	param,	/*!< in: parser parameter */
	const char*			doc,	/*!< in: document to tokenize */
	int			len);	/*!< in: document length */

/*********************************************************************//**
Fetch COUNT(*) from specified table.
@return the number of rows in the table */
ulint
fts_get_rows_count(
/*===============*/
	fts_table_t*	fts_table);		/*!< in: fts table to read */

/*************************************************************//**
Get maximum Doc ID in a table if index "FTS_DOC_ID_INDEX" exists
@return max Doc ID or 0 if index "FTS_DOC_ID_INDEX" does not exist */
doc_id_t
fts_get_max_doc_id(
/*===============*/
	dict_table_t*	table);			/*!< in: user table */

/******************************************************************//**
Check whether user supplied stopword table exists and is of
the right format.
@return the stopword column charset if qualifies */
CHARSET_INFO*
fts_valid_stopword_table(
/*=====================*/
	const char*	stopword_table_name);	/*!< in: Stopword table
						name */
/****************************************************************//**
This function loads specified stopword into FTS cache
@return TRUE if success */
ibool
fts_load_stopword(
/*==============*/
	const dict_table_t*
			table,			/*!< in: Table with FTS */
	trx_t*		trx,			/*!< in: Transaction */
	const char*	global_stopword_table,	/*!< in: Global stopword table
						name */
	const char*	session_stopword_table,	/*!< in: Session stopword table
						name */
	ibool		stopword_is_on,		/*!< in: Whether stopword
						option is turned on/off */
	ibool		reload);		/*!< in: Whether it is during
						reload of FTS table */

/****************************************************************//**
Read the rows from the FTS index
@return DB_SUCCESS if OK */
dberr_t
fts_table_fetch_doc_ids(
/*====================*/
	trx_t*		trx,			/*!< in: transaction */
	fts_table_t*	fts_table,		/*!< in: aux table */
	fts_doc_ids_t*	doc_ids);		/*!< in: For collecting
						doc ids */
/****************************************************************//**
This function brings FTS index in sync when FTS index is first
used. There are documents that have not yet sync-ed to auxiliary
tables from last server abnormally shutdown, we will need to bring
such document into FTS cache before any further operations
@return TRUE if all OK */
ibool
fts_init_index(
/*===========*/
	dict_table_t*	table,			/*!< in: Table with FTS */
	ibool		has_cache_lock);	/*!< in: Whether we already
						have cache lock */
/*******************************************************************//**
Add a newly create index in FTS cache */
void
fts_add_index(
/*==========*/
	dict_index_t*	index,			/*!< FTS index to be added */
	dict_table_t*	table);			/*!< table */

/*******************************************************************//**
Drop auxiliary tables related to an FTS index
@return DB_SUCCESS or error number */
dberr_t
fts_drop_index(
/*===========*/
	dict_table_t*	table,	/*!< in: Table where indexes are dropped */
	dict_index_t*	index,	/*!< in: Index to be dropped */
	trx_t*		trx);	/*!< in: Transaction for the drop */

/****************************************************************//**
Rename auxiliary tables for all fts index for a table
@return DB_SUCCESS or error code */
dberr_t
fts_rename_aux_tables(
/*==================*/
	dict_table_t*	table,		/*!< in: user Table */
	const char*	new_name,	/*!< in: new table name */
	trx_t*		trx);		/*!< in: transaction */

/*******************************************************************//**
Check indexes in the fts->indexes is also present in index cache and
table->indexes list
@return TRUE if all indexes match */
ibool
fts_check_cached_index(
/*===================*/
	dict_table_t*	table);  /*!< in: Table where indexes are dropped */

/** Check if the all the auxillary tables associated with FTS index are in
consistent state. For now consistency is check only by ensuring
index->page_no != FIL_NULL
@param[out]	base_table	table has host fts index
@param[in,out]	trx		trx handler */
void
fts_check_corrupt(
	dict_table_t*	base_table,
	trx_t*		trx);

/** Fetch the document from tuple, tokenize the text data and
insert the text data into fts auxiliary table and
its cache. Moreover this tuple fields doesn't contain any information
about externally stored field. This tuple contains data directly
converted from mysql.
@param[in]     ftt     FTS transaction table
@param[in]     doc_id  doc id
@param[in]     tuple   tuple from where data can be retrieved
                       and tuple should be arranged in table
                       schema order. */
void
fts_add_doc_from_tuple(
	fts_trx_table_t*ftt,
	doc_id_t        doc_id,
	const dtuple_t* tuple);

/** Create an FTS trx.
@param[in,out] trx     InnoDB Transaction
@return FTS transaction. */
fts_trx_t*
fts_trx_create(
	trx_t*  trx);

#endif /*!< fts0fts.h */<|MERGE_RESOLUTION|>--- conflicted
+++ resolved
@@ -247,6 +247,13 @@
 					doc_ids vector */
 };
 
+// FIXME: Get rid of this if possible.
+/** Since MySQL's character set support for Unicode is woefully inadequate
+(it supports basic operations like isalpha etc. only for 8-bit characters),
+we have to implement our own. We use UTF-16 without surrogate processing
+as our in-memory format. This typedef is a single such character. */
+typedef unsigned short ib_uc_t;
+
 /** An UTF-16 ro UTF-8 string. */
 struct fts_string_t {
 	byte*		f_str;		/*!< string, not necessary terminated in
@@ -298,7 +305,6 @@
 };
 
 /** The state of the FTS sub system. */
-<<<<<<< HEAD
 class fts_t {
 public:
 	/** fts_t constructor.
@@ -314,12 +320,18 @@
 	/** Mutex protecting bg_threads* and fts_add_wq. */
 	ib_mutex_t	bg_threads_mutex;
 
+	/** Whether the table was added to fts_optimize_wq();
+	protected by bg_threads_mutex */
+	unsigned	in_queue:1;
+	/** Whether the ADDED table record sync-ed after
+	crash recovery; protected by bg_threads_mutex */
+	unsigned	added_synced:1;
+	/** Whether the table holds dict_sys->mutex;
+	protected by bg_threads_mutex */
+	unsigned	dict_locked:1;
+
 	/** Number of background threads accessing this table. */
 	ulint		bg_threads;
-
-	/** Status bit regarding fts running state. TRUE if background
-	threads running should stop themselves. */
-	ulint		fts_status;
 
 	/** Work queue for scheduling jobs for the FTS 'Add' thread, or NULL
 	if the thread has not yet been created. Each work item is a
@@ -338,39 +350,6 @@
 
 	/** Heap for fts_t allocation. */
 	mem_heap_t*	fts_heap;
-=======
-struct fts_t {
-					/*!< mutex protecting bg_threads* and
-					fts_add_wq. */
-	ib_mutex_t		bg_threads_mutex;
-
-	/* Wheter the table was added to fts_optimize_wq();
-	protected by bg_threads mutex */
-	unsigned	in_queue:1;
-	/* Whether the ADDED table record sync-ed after
-	crash recovery; protected by bg_threads mutex */
-	unsigned	added_synced:1;
-	/* Whether the table hold dict_sys->mutex;
-	protected by bg_threads mutex */
-	unsigned	dict_locked:1;
-
-	ib_wqueue_t*	add_wq;		/*!< Work queue for scheduling jobs
-					for the FTS 'Add' thread, or NULL
-					if the thread has not yet been
-					created. Each work item is a
-					fts_trx_doc_ids_t*. */
-
-	fts_cache_t*	cache;		/*!< FTS memory buffer for this table,
-					or NULL if the table has no FTS
-					index. */
-
-	ulint		doc_col;	/*!< FTS doc id hidden column number
-					in the CLUSTERED index. */
-
-	ib_vector_t*	indexes;	/*!< Vector of FTS indexes, this is
-					mainly for caching purposes. */
-	mem_heap_t*	fts_heap;	/*!< heap for fts_t allocation */
->>>>>>> 8a79fa0e
 };
 
 struct fts_stopword_t;
@@ -638,32 +617,7 @@
 fts_startup(void);
 /*==============*/
 
-#if 0 // TODO: Enable this in WL#6608
-/******************************************************************//**
-<<<<<<< HEAD
-Signal FTS threads to initiate shutdown. */
-void
-fts_start_shutdown(
-/*===============*/
-	dict_table_t*	table,			/*!< in: table with FTS
-						indexes */
-	fts_t*		fts);			/*!< in: fts instance to
-						shutdown */
-
-/******************************************************************//**
-Wait for FTS threads to shutdown. */
-void
-fts_shutdown(
-/*=========*/
-	dict_table_t*	table,			/*!< in: table with FTS
-						indexes */
-	fts_t*		fts);			/*!< in: fts instance to
-						shutdown */
-#endif
-
-/******************************************************************//**
-=======
->>>>>>> 8a79fa0e
+/******************************************************************//**
 Create an instance of fts_t.
 @return instance of fts_t */
 fts_t*
