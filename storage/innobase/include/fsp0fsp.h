/*****************************************************************************

Copyright (c) 1995, 2016, Oracle and/or its affiliates. All Rights Reserved.
Copyright (c) 2013, 2020, MariaDB Corporation.

This program is free software; you can redistribute it and/or modify it under
the terms of the GNU General Public License as published by the Free Software
Foundation; version 2 of the License.

This program is distributed in the hope that it will be useful, but WITHOUT
ANY WARRANTY; without even the implied warranty of MERCHANTABILITY or FITNESS
FOR A PARTICULAR PURPOSE. See the GNU General Public License for more details.

You should have received a copy of the GNU General Public License along with
this program; if not, write to the Free Software Foundation, Inc.,
51 Franklin Street, Fifth Floor, Boston, MA 02110-1335 USA

*****************************************************************************/

/**************************************************//**
@file include/fsp0fsp.h
File space management

Created 12/18/1995 Heikki Tuuri
*******************************************************/

#ifndef fsp0fsp_h
#define fsp0fsp_h

#include "fsp0types.h"

#ifndef UNIV_INNOCHECKSUM

#include "fut0lst.h"
#include "mtr0mtr.h"
#include "page0types.h"
#include "rem0types.h"
#include "ut0byte.h"

#endif /* !UNIV_INNOCHECKSUM */

/** @return the PAGE_SSIZE flags for the current innodb_page_size */
#define FSP_FLAGS_PAGE_SSIZE()						\
	((srv_page_size == UNIV_PAGE_SIZE_ORIG) ?			\
	 0U : (srv_page_size_shift - UNIV_ZIP_SIZE_SHIFT_MIN + 1)	\
	 << FSP_FLAGS_POS_PAGE_SSIZE)

/* @defgroup Compatibility macros for MariaDB 10.1.0 through 10.1.20;
see the table in fsp0types.h @{ */
/** Zero relative shift position of the PAGE_COMPRESSION field */
#define FSP_FLAGS_POS_PAGE_COMPRESSION_MARIADB101	\
	(FSP_FLAGS_POS_ATOMIC_BLOBS			\
	 + FSP_FLAGS_WIDTH_ATOMIC_BLOBS)
/** Zero relative shift position of the PAGE_COMPRESSION_LEVEL field */
#define FSP_FLAGS_POS_PAGE_COMPRESSION_LEVEL_MARIADB101	\
	(FSP_FLAGS_POS_PAGE_COMPRESSION_MARIADB101 + 1)
/** Zero relative shift position of the ATOMIC_WRITES field */
#define FSP_FLAGS_POS_ATOMIC_WRITES_MARIADB101		\
	(FSP_FLAGS_POS_PAGE_COMPRESSION_LEVEL_MARIADB101 + 4)
/** Zero relative shift position of the PAGE_SSIZE field */
#define FSP_FLAGS_POS_PAGE_SSIZE_MARIADB101		\
	(FSP_FLAGS_POS_ATOMIC_WRITES_MARIADB101 + 2)

/** Bit mask of the PAGE_COMPRESSION field */
#define FSP_FLAGS_MASK_PAGE_COMPRESSION_MARIADB101		\
	(1U << FSP_FLAGS_POS_PAGE_COMPRESSION_MARIADB101)
/** Bit mask of the PAGE_COMPRESSION_LEVEL field */
#define FSP_FLAGS_MASK_PAGE_COMPRESSION_LEVEL_MARIADB101	\
	(15U << FSP_FLAGS_POS_PAGE_COMPRESSION_LEVEL_MARIADB101)
/** Bit mask of the ATOMIC_WRITES field */
#define FSP_FLAGS_MASK_ATOMIC_WRITES_MARIADB101			\
	(3U << FSP_FLAGS_POS_ATOMIC_WRITES_MARIADB101)
/** Bit mask of the PAGE_SSIZE field */
#define FSP_FLAGS_MASK_PAGE_SSIZE_MARIADB101			\
	(15U << FSP_FLAGS_POS_PAGE_SSIZE_MARIADB101)

/** Return the value of the PAGE_COMPRESSION field */
#define FSP_FLAGS_GET_PAGE_COMPRESSION_MARIADB101(flags)	\
		((flags & FSP_FLAGS_MASK_PAGE_COMPRESSION_MARIADB101)	\
		>> FSP_FLAGS_POS_PAGE_COMPRESSION_MARIADB101)
/** Return the value of the PAGE_COMPRESSION_LEVEL field */
#define FSP_FLAGS_GET_PAGE_COMPRESSION_LEVEL_MARIADB101(flags)	\
		((flags & FSP_FLAGS_MASK_PAGE_COMPRESSION_LEVEL_MARIADB101) \
		>> FSP_FLAGS_POS_PAGE_COMPRESSION_LEVEL_MARIADB101)
/** Return the value of the PAGE_SSIZE field */
#define FSP_FLAGS_GET_PAGE_SSIZE_MARIADB101(flags)		\
		((flags & FSP_FLAGS_MASK_PAGE_SSIZE_MARIADB101)	\
		>> FSP_FLAGS_POS_PAGE_SSIZE_MARIADB101)

/* @} */

/* @defgroup Tablespace Header Constants (moved from fsp0fsp.c) @{ */

/** Offset of the space header within a file page */
#define FSP_HEADER_OFFSET	FIL_PAGE_DATA

/* The data structures in files are defined just as byte strings in C */
typedef	byte	fsp_header_t;
typedef	byte	xdes_t;

/*			SPACE HEADER
			============

File space header data structure: this data structure is contained in the
first page of a space. The space for this header is reserved in every extent
descriptor page, but used only in the first. */

/*-------------------------------------*/
#define FSP_SPACE_ID		0	/* space id */
#define FSP_NOT_USED		4	/* this field contained a value up to
					which we know that the modifications
					in the database have been flushed to
					the file space; not used now */
#define	FSP_SIZE		8	/* Current size of the space in
					pages */
#define	FSP_FREE_LIMIT		12	/* Minimum page number for which the
					free list has not been initialized:
					the pages >= this limit are, by
					definition, free; note that in a
					single-table tablespace where size
					< 64 pages, this number is 64, i.e.,
					we have initialized the space
					about the first extent, but have not
					physically allocated those pages to the
					file */
#define	FSP_SPACE_FLAGS		16	/* fsp_space_t.flags, similar to
					dict_table_t::flags */
#define	FSP_FRAG_N_USED		20	/* number of used pages in the
					FSP_FREE_FRAG list */
#define	FSP_FREE		24	/* list of free extents */
#define	FSP_FREE_FRAG		(24 + FLST_BASE_NODE_SIZE)
					/* list of partially free extents not
					belonging to any segment */
#define	FSP_FULL_FRAG		(24 + 2 * FLST_BASE_NODE_SIZE)
					/* list of full extents not belonging
					to any segment */
#define FSP_SEG_ID		(24 + 3 * FLST_BASE_NODE_SIZE)
					/* 8 bytes which give the first unused
					segment id */
#define FSP_SEG_INODES_FULL	(32 + 3 * FLST_BASE_NODE_SIZE)
					/* list of pages containing segment
					headers, where all the segment inode
					slots are reserved */
#define FSP_SEG_INODES_FREE	(32 + 4 * FLST_BASE_NODE_SIZE)
					/* list of pages containing segment
					headers, where not all the segment
					header slots are reserved */
/*-------------------------------------*/
/* File space header size */
#define	FSP_HEADER_SIZE		(32 + 5 * FLST_BASE_NODE_SIZE)

#define	FSP_FREE_ADD		4	/* this many free extents are added
					to the free list from above
					FSP_FREE_LIMIT at a time */
/* @} */

/* @defgroup File Segment Inode Constants (moved from fsp0fsp.c) @{ */

/*			FILE SEGMENT INODE
			==================

Segment inode which is created for each segment in a tablespace. NOTE: in
purge we assume that a segment having only one currently used page can be
freed in a few steps, so that the freeing cannot fill the file buffer with
bufferfixed file pages. */

typedef	byte	fseg_inode_t;

#define FSEG_INODE_PAGE_NODE	FSEG_PAGE_DATA
					/* the list node for linking
					segment inode pages */

#define FSEG_ARR_OFFSET		(FSEG_PAGE_DATA + FLST_NODE_SIZE)
/*-------------------------------------*/
#define	FSEG_ID			0	/* 8 bytes of segment id: if this is 0,
					it means that the header is unused */
#define FSEG_NOT_FULL_N_USED	8
					/* number of used segment pages in
					the FSEG_NOT_FULL list */
#define	FSEG_FREE		12
					/* list of free extents of this
					segment */
#define	FSEG_NOT_FULL		(12 + FLST_BASE_NODE_SIZE)
					/* list of partially free extents */
#define	FSEG_FULL		(12 + 2 * FLST_BASE_NODE_SIZE)
					/* list of full extents */
#define	FSEG_MAGIC_N		(12 + 3 * FLST_BASE_NODE_SIZE)
					/* magic number used in debugging */
#define	FSEG_FRAG_ARR		(16 + 3 * FLST_BASE_NODE_SIZE)
					/* array of individual pages
					belonging to this segment in fsp
					fragment extent lists */
#define FSEG_FRAG_ARR_N_SLOTS	(FSP_EXTENT_SIZE / 2)
					/* number of slots in the array for
					the fragment pages */
#define	FSEG_FRAG_SLOT_SIZE	4	/* a fragment page slot contains its
					page number within space, FIL_NULL
					means that the slot is not in use */
/*-------------------------------------*/
#define FSEG_INODE_SIZE					\
	(16 + 3 * FLST_BASE_NODE_SIZE			\
	 + FSEG_FRAG_ARR_N_SLOTS * FSEG_FRAG_SLOT_SIZE)

#define FSP_SEG_INODES_PER_PAGE(page_size)		\
	((page_size.physical() - FSEG_ARR_OFFSET - 10) / FSEG_INODE_SIZE)
				/* Number of segment inodes which fit on a
				single page */

#define FSEG_MAGIC_N_VALUE	97937874

#define	FSEG_FILLFACTOR		8	/* If this value is x, then if
					the number of unused but reserved
					pages in a segment is less than
					reserved pages * 1/x, and there are
					at least FSEG_FRAG_LIMIT used pages,
					then we allow a new empty extent to
					be added to the segment in
					fseg_alloc_free_page. Otherwise, we
					use unused pages of the segment. */

#define FSEG_FRAG_LIMIT		FSEG_FRAG_ARR_N_SLOTS
					/* If the segment has >= this many
					used pages, it may be expanded by
					allocating extents to the segment;
					until that only individual fragment
					pages are allocated from the space */

#define	FSEG_FREE_LIST_LIMIT	40	/* If the reserved size of a segment
					is at least this many extents, we
					allow extents to be put to the free
					list of the extent: at most
					FSEG_FREE_LIST_MAX_LEN many */
#define	FSEG_FREE_LIST_MAX_LEN	4
/* @} */

/* @defgroup Extent Descriptor Constants (moved from fsp0fsp.c) @{ */

/*			EXTENT DESCRIPTOR
			=================

File extent descriptor data structure: contains bits to tell which pages in
the extent are free and which contain old tuple version to clean. */

/*-------------------------------------*/
#define	XDES_ID			0	/* The identifier of the segment
					to which this extent belongs */
#define XDES_FLST_NODE		8	/* The list node data structure
					for the descriptors */
#define	XDES_STATE		(FLST_NODE_SIZE + 8)
					/* contains state information
					of the extent */
#define	XDES_BITMAP		(FLST_NODE_SIZE + 12)
					/* Descriptor bitmap of the pages
					in the extent */
/*-------------------------------------*/

#define	XDES_BITS_PER_PAGE	2	/* How many bits are there per page */
#define	XDES_FREE_BIT		0	/* Index of the bit which tells if
					the page is free */
#define	XDES_CLEAN_BIT		1	/* NOTE: currently not used!
					Index of the bit which tells if
					there are old versions of tuples
					on the page */
/* States of a descriptor */
#define	XDES_FREE		1	/* extent is in free list of space */
#define	XDES_FREE_FRAG		2	/* extent is in free fragment list of
					space */
#define	XDES_FULL_FRAG		3	/* extent is in full fragment list of
					space */
#define	XDES_FSEG		4	/* extent belongs to a segment */

/** File extent data structure size in bytes. */
#define	XDES_SIZE							\
	(XDES_BITMAP							\
	+ UT_BITS_IN_BYTES(FSP_EXTENT_SIZE * XDES_BITS_PER_PAGE))

/** File extent data structure size in bytes for MAX page size. */
#define	XDES_SIZE_MAX							\
	(XDES_BITMAP							\
	+ UT_BITS_IN_BYTES(FSP_EXTENT_SIZE_MAX * XDES_BITS_PER_PAGE))

/** File extent data structure size in bytes for MIN page size. */
#define	XDES_SIZE_MIN							\
	(XDES_BITMAP							\
	+ UT_BITS_IN_BYTES(FSP_EXTENT_SIZE_MIN * XDES_BITS_PER_PAGE))

/** Offset of the descriptor array on a descriptor page */
#define	XDES_ARR_OFFSET		(FSP_HEADER_OFFSET + FSP_HEADER_SIZE)

#ifndef UNIV_INNOCHECKSUM
/* @} */

/** Calculate the number of pages to extend a datafile.
We extend single-table tablespaces first one extent at a time,
but 4 at a time for bigger tablespaces. It is not enough to extend always
by one extent, because we need to add at least one extent to FSP_FREE.
A single extent descriptor page will track many extents. And the extent
that uses its extent descriptor page is put onto the FSP_FREE_FRAG list.
Extents that do not use their extent descriptor page are added to FSP_FREE.
The physical page size is used to determine how many extents are tracked
on one extent descriptor page. See xdes_calc_descriptor_page().
@param[in]	page_size	page_size of the datafile
@param[in]	size		current number of pages in the datafile
@return number of pages to extend the file. */
ulint
fsp_get_pages_to_extend_ibd(
	const page_size_t&	page_size,
	ulint			size);

/** Calculate the number of physical pages in an extent for this file.
@param[in]	page_size	page_size of the datafile
@return number of pages in an extent for this file. */
UNIV_INLINE
ulint
fsp_get_extent_size_in_pages(const page_size_t&	page_size)
{
	return (FSP_EXTENT_SIZE << srv_page_size_shift) / page_size.physical();
}

/**********************************************************************//**
Reads the space id from the first page of a tablespace.
@return space id, ULINT UNDEFINED if error */
ulint
fsp_header_get_space_id(
/*====================*/
	const page_t*	page);	/*!< in: first page of a tablespace */

/** Read a tablespace header field.
@param[in]	page	first page of a tablespace
@param[in]	field	the header field
@return the contents of the header field */
inline
ulint
fsp_header_get_field(const page_t* page, ulint field)
{
	return(mach_read_from_4(FSP_HEADER_OFFSET + field + page));
}

/** Read the flags from the tablespace header page.
@param[in]	page	first page of a tablespace
@return the contents of FSP_SPACE_FLAGS */
inline
ulint
fsp_header_get_flags(const page_t* page)
{
	return(fsp_header_get_field(page, FSP_SPACE_FLAGS));
}

/** Get the byte offset of encryption information in page 0.
@param[in]	ps	page size
@return	byte offset relative to FSP_HEADER_OFFSET */
inline MY_ATTRIBUTE((pure, warn_unused_result))
ulint
fsp_header_get_encryption_offset(const page_size_t& ps)
{
	return XDES_ARR_OFFSET + XDES_SIZE * ps.physical() / FSP_EXTENT_SIZE;
}

/** Check the encryption key from the first page of a tablespace.
@param[in]	fsp_flags	tablespace flags
@param[in]	page		first page of a tablespace
@return true if success */
bool
fsp_header_check_encryption_key(
	ulint			fsp_flags,
	page_t*			page);

/**********************************************************************//**
Writes the space id and flags to a tablespace header.  The flags contain
row type, physical/compressed page size, and logical/uncompressed page
size of the tablespace. */
void
fsp_header_init_fields(
/*===================*/
	page_t*	page,		/*!< in/out: first page in the space */
	ulint	space_id,	/*!< in: space id */
	ulint	flags);		/*!< in: tablespace flags (FSP_SPACE_FLAGS):
				0, or table->flags if newer than COMPACT */
/** Initialize a tablespace header.
@param[in,out]	space	tablespace
@param[in]	size	current size in blocks
@param[in,out]	mtr	mini-transaction */
void fsp_header_init(fil_space_t* space, ulint size, mtr_t* mtr)
	MY_ATTRIBUTE((nonnull));

/**********************************************************************//**
<<<<<<< HEAD
Creates a new segment.
=======
Increases the space size field of a space. */
void
fsp_header_inc_size(
/*================*/
	ulint	space_id,	/*!< in: space id */
	ulint	size_inc,	/*!< in: size increment in pages */
	mtr_t*	mtr);		/*!< in/out: mini-transaction */

/** Creates a new segment.
@param[in]	space		space id
@param[in]	byte_offset	byte offset of the created segment header
				on the page
@param[in,out]	mtr		mini-transaction
@param[in,out]	block		block where segment header is placed;
				If it is null then new page will be
				allocated and it will belong to
				the created segment
>>>>>>> 0eb38243
@return the block where the segment header is placed, x-latched, NULL
if could not create segment because of lack of space */
buf_block_t*
fseg_create(
<<<<<<< HEAD
	fil_space_t* space, /*!< in,out: tablespace */
	ulint	page,	/*!< in: page where the segment header is placed: if
			this is != 0, the page must belong to another segment,
			if this is 0, a new page will be allocated and it
			will belong to the created segment */
	ulint	byte_offset, /*!< in: byte offset of the created segment header
			on the page */
	mtr_t*	mtr,
   	bool	has_done_reservation = false); /*!< in: whether the caller
			has already done the reservation for the pages with
			fsp_reserve_free_extents (at least 2 extents: one for
			the inode and the other for the segment) then there is
			no need to do the check for this individual
			operation */
=======
	ulint		space,
	ulint		byte_offset,
	mtr_t*		mtr,
	buf_block_t*	block=NULL);

/** Creates a new segment.
@param[in]	space_id		space_id
@param[in]	byte_offset		byte offset of the created segment
					header on the page
@param[in]	has_done_reservation	TRUE if the caller has already
					done the reservation for the pages
					with fsp_reserve_free_externts
					(at least 2 extents: one for
					the inode and the other for the
					segment) then there is no need to do
					the check for this individual
					operation
@param[in,out]	mtr			mini-transaction
@param[in]	block			block where the segment header is
					placed. If it is null then new page
					will be allocated and it will belong
					to the created segment
@return the block where the segment header is placed, x-latched, NULL
if could not create segment because of lack of space */
buf_block_t*
fseg_create_general(
	ulint		space_id,
	ulint		byte_offset,
	ibool		has_done_reservation,
	mtr_t*		mtr,
	buf_block_t*	block);
>>>>>>> 0eb38243

/**********************************************************************//**
Calculates the number of pages reserved by a segment, and how many pages are
currently used.
@return number of reserved pages */
ulint
fseg_n_reserved_pages(
/*==================*/
	fseg_header_t*	header,	/*!< in: segment header */
	ulint*		used,	/*!< out: number of pages used (<= reserved) */
	mtr_t*		mtr);	/*!< in/out: mini-transaction */
/**********************************************************************//**
Allocates a single free page from a segment. This function implements
the intelligent allocation strategy which tries to minimize
file space fragmentation.
@param[in,out] seg_header segment header
@param[in] hint hint of which page would be desirable
@param[in] direction if the new page is needed because
				of an index page split, and records are
				inserted there in order, into which
				direction they go alphabetically: FSP_DOWN,
				FSP_UP, FSP_NO_DIR
@param[in,out] mtr mini-transaction
@return X-latched block, or NULL if no page could be allocated */
#define fseg_alloc_free_page(seg_header, hint, direction, mtr)		\
	fseg_alloc_free_page_general(seg_header, hint, direction,	\
				     FALSE, mtr, mtr)
/**********************************************************************//**
Allocates a single free page from a segment. This function implements
the intelligent allocation strategy which tries to minimize file space
fragmentation.
@retval NULL if no page could be allocated
@retval block, rw_lock_x_lock_count(&block->lock) == 1 if allocation succeeded
(init_mtr == mtr, or the page was not previously freed in mtr)
@retval block (not allocated or initialized) otherwise */
buf_block_t*
fseg_alloc_free_page_general(
/*=========================*/
	fseg_header_t*	seg_header,/*!< in/out: segment header */
	ulint		hint,	/*!< in: hint of which page would be
				desirable */
	byte		direction,/*!< in: if the new page is needed because
				of an index page split, and records are
				inserted there in order, into which
				direction they go alphabetically: FSP_DOWN,
				FSP_UP, FSP_NO_DIR */
	ibool		has_done_reservation, /*!< in: TRUE if the caller has
				already done the reservation for the page
				with fsp_reserve_free_extents, then there
				is no need to do the check for this individual
				page */
	mtr_t*		mtr,	/*!< in/out: mini-transaction */
	mtr_t*		init_mtr)/*!< in/out: mtr or another mini-transaction
				in which the page should be initialized.
				If init_mtr!=mtr, but the page is already
				latched in mtr, do not initialize the page. */
	MY_ATTRIBUTE((warn_unused_result, nonnull));

/** Reserves free pages from a tablespace. All mini-transactions which may
use several pages from the tablespace should call this function beforehand
and reserve enough free extents so that they certainly will be able
to do their operation, like a B-tree page split, fully. Reservations
must be released with function fil_space_t::release_free_extents()!

The alloc_type below has the following meaning: FSP_NORMAL means an
operation which will probably result in more space usage, like an
insert in a B-tree; FSP_UNDO means allocation to undo logs: if we are
deleting rows, then this allocation will in the long run result in
less space usage (after a purge); FSP_CLEANING means allocation done
in a physical record delete (like in a purge) or other cleaning operation
which will result in less space usage in the long run. We prefer the latter
two types of allocation: when space is scarce, FSP_NORMAL allocations
will not succeed, but the latter two allocations will succeed, if possible.
The purpose is to avoid dead end where the database is full but the
user cannot free any space because these freeing operations temporarily
reserve some space.

Single-table tablespaces whose size is < FSP_EXTENT_SIZE pages are a special
case. In this function we would liberally reserve several extents for
every page split or merge in a B-tree. But we do not want to waste disk space
if the table only occupies < FSP_EXTENT_SIZE pages. That is why we apply
different rules in that special case, just ensuring that there are n_pages
free pages available.

@param[out]	n_reserved	number of extents actually reserved; if we
				return true and the tablespace size is <
				FSP_EXTENT_SIZE pages, then this can be 0,
				otherwise it is n_ext
@param[in,out]	space		tablespace
@param[in]	n_ext		number of extents to reserve
@param[in]	alloc_type	page reservation type (FSP_BLOB, etc)
@param[in,out]	mtr		the mini transaction
@param[in]	n_pages		for small tablespaces (tablespace size is
				less than FSP_EXTENT_SIZE), number of free
				pages to reserve.
@return true if we were able to make the reservation */
bool
fsp_reserve_free_extents(
	ulint*		n_reserved,
	fil_space_t*	space,
	ulint		n_ext,
	fsp_reserve_t	alloc_type,
	mtr_t*		mtr,
	ulint		n_pages = 2);

/** Free a page in a file segment.
@param[in,out]	seg_header	file segment header
@param[in,out]	space		tablespace
@param[in]	offset		page number
@param[in,out]	mtr		mini-transaction */
void
fseg_free_page(
	fseg_header_t*	seg_header,
	fil_space_t*	space,
	ulint		offset,
	mtr_t*		mtr);
/** Determine whether a page is free.
@param[in,out]	space	tablespace
@param[in]	page	page number
@return whether the page is marked as free */
bool
fseg_page_is_free(fil_space_t* space, unsigned page)
	MY_ATTRIBUTE((nonnull, warn_unused_result));
/**********************************************************************//**
Frees part of a segment. This function can be used to free a segment
by repeatedly calling this function in different mini-transactions.
Doing the freeing in a single mini-transaction might result in
too big a mini-transaction.
@return whether the freeing was completed */
bool
fseg_free_step(
	fseg_header_t*	header,	/*!< in, own: segment header; NOTE: if the header
				resides on the first page of the frag list
				of the segment, this pointer becomes obsolete
				after the last freeing step */
	mtr_t*		mtr)	/*!< in/out: mini-transaction */
	MY_ATTRIBUTE((warn_unused_result));
/**********************************************************************//**
Frees part of a segment. Differs from fseg_free_step because this function
leaves the header page unfreed.
@return whether the freeing was completed, except for the header page */
bool
fseg_free_step_not_header(
	fseg_header_t*	header,	/*!< in: segment header which must reside on
				the first fragment page of the segment */
	mtr_t*		mtr)	/*!< in/out: mini-transaction */
	MY_ATTRIBUTE((warn_unused_result));

/** Reset the page type.
Data files created before MySQL 5.1.48 may contain garbage in FIL_PAGE_TYPE.
In MySQL 3.23.53, only undo log pages and index pages were tagged.
Any other pages were written with uninitialized bytes in FIL_PAGE_TYPE.
@param[in]	block	block with invalid FIL_PAGE_TYPE
@param[in]	type	expected page type
@param[in,out]	mtr	mini-transaction */
ATTRIBUTE_COLD
void fil_block_reset_type(const buf_block_t& block, ulint type, mtr_t* mtr);

/** Get the file page type.
@param[in]	page	file page
@return page type */
inline uint16_t fil_page_get_type(const byte* page)
{
	return mach_read_from_2(page + FIL_PAGE_TYPE);
}

/** Check (and if needed, reset) the page type.
Data files created before MySQL 5.1.48 may contain
garbage in the FIL_PAGE_TYPE field.
In MySQL 3.23.53, only undo log pages and index pages were tagged.
Any other pages were written with uninitialized bytes in FIL_PAGE_TYPE.
@param[in]	page_id	page number
@param[in,out]	page	page with possibly invalid FIL_PAGE_TYPE
@param[in]	type	expected page type
@param[in,out]	mtr	mini-transaction */
inline void
fil_block_check_type(
	const buf_block_t&	block,
	ulint			type,
	mtr_t*			mtr)
{
	if (UNIV_UNLIKELY(type != fil_page_get_type(block.frame))) {
		fil_block_reset_type(block, type, mtr);
	}
}

/** Checks if a page address is an extent descriptor page address.
@param[in]	page_id		page id
@param[in]	page_size	page size
@return TRUE if a descriptor page */
UNIV_INLINE
ibool
fsp_descr_page(
	const page_id_t		page_id,
	const page_size_t&	page_size);

/** Initialize a file page whose prior contents should be ignored.
@param[in,out]	block	buffer pool block */
void fsp_apply_init_file_page(buf_block_t* block);

/** Initialize a file page.
@param[in]	space	tablespace
@param[in,out]	block	file page
@param[in,out]	mtr	mini-transaction */
inline void fsp_init_file_page(
#ifdef UNIV_DEBUG
	const fil_space_t* space,
#endif
	buf_block_t* block, mtr_t* mtr)
{
	ut_d(space->modify_check(*mtr));
	ut_ad(space->id == block->page.id.space());
	fsp_apply_init_file_page(block);
	mlog_write_initial_log_record(block->frame, MLOG_INIT_FILE_PAGE2, mtr);
}

#ifndef UNIV_DEBUG
# define fsp_init_file_page(space, block, mtr) fsp_init_file_page(block, mtr)
#endif

#ifdef UNIV_BTR_PRINT
/*******************************************************************//**
Writes info of a segment. */
void
fseg_print(
/*=======*/
	fseg_header_t*	header, /*!< in: segment header */
	mtr_t*		mtr);	/*!< in/out: mini-transaction */
#endif /* UNIV_BTR_PRINT */

/** Convert FSP_SPACE_FLAGS from the buggy MariaDB 10.1.0..10.1.20 format.
@param[in]	flags	the contents of FSP_SPACE_FLAGS
@return	the flags corrected from the buggy MariaDB 10.1 format
@retval	ULINT_UNDEFINED	if the flags are not in the buggy 10.1 format */
MY_ATTRIBUTE((warn_unused_result, const))
UNIV_INLINE
ulint
fsp_flags_convert_from_101(ulint flags)
{
	DBUG_EXECUTE_IF("fsp_flags_is_valid_failure",
			return(ULINT_UNDEFINED););
	if (flags == 0) {
		return(flags);
	}

	if (flags >> 18) {
		/* The most significant FSP_SPACE_FLAGS bit that was ever set
		by MariaDB 10.1.0 to 10.1.20 was bit 17 (misplaced DATA_DIR flag).
		The flags must be less than 1<<18 in order to be valid. */
		return(ULINT_UNDEFINED);
	}

	if ((flags & (FSP_FLAGS_MASK_POST_ANTELOPE | FSP_FLAGS_MASK_ATOMIC_BLOBS))
	    == FSP_FLAGS_MASK_ATOMIC_BLOBS) {
		/* If the "atomic blobs" flag (indicating
		ROW_FORMAT=DYNAMIC or ROW_FORMAT=COMPRESSED) flag
		is set, then the "post Antelope" (ROW_FORMAT!=REDUNDANT) flag
		must also be set. */
		return(ULINT_UNDEFINED);
	}

	/* Bits 6..10 denote compression in MariaDB 10.1.0 to 10.1.20.
	They must be either 0b00000 or 0b00011 through 0b10011.
	In correct versions, these bits would be
	0bd0sss where d is the DATA_DIR flag (garbage bit) and
	sss is the PAGE_SSIZE (3, 4, 6, or 7).

	NOTE: MariaDB 10.1.0 to 10.1.20 can misinterpret
	uncompressed data files with innodb_page_size=4k or 64k as
	compressed innodb_page_size=16k files. Below is an exhaustive
	state space analysis.

	-0by1zzz: impossible (the bit 4 must be clean; see above)
	-0b101xx: DATA_DIR, innodb_page_size>4k: invalid (COMPRESSION_LEVEL>9)
	+0bx0011: innodb_page_size=4k:
	!!!	Misinterpreted as COMPRESSION_LEVEL=9 or 1, COMPRESSION=1.
	-0bx0010: impossible, because sss must be 0b011 or 0b1xx
	-0bx0001: impossible, because sss must be 0b011 or 0b1xx
	-0b10000: DATA_DIR, innodb_page_size=16:
	invalid (COMPRESSION_LEVEL=8 but COMPRESSION=0)
	+0b00111: no DATA_DIR, innodb_page_size=64k:
	!!!	Misinterpreted as COMPRESSION_LEVEL=3, COMPRESSION=1.
	-0b00101: impossible, because sss must be 0 for 16k, not 0b101
	-0b001x0: no DATA_DIR, innodb_page_size=32k or 8k:
	invalid (COMPRESSION_LEVEL=3 but COMPRESSION=0)
	+0b00000: innodb_page_size=16k (looks like COMPRESSION=0)
	???	Could actually be compressed; see PAGE_SSIZE below */
	const ulint level = FSP_FLAGS_GET_PAGE_COMPRESSION_LEVEL_MARIADB101(
		flags);
	if (FSP_FLAGS_GET_PAGE_COMPRESSION_MARIADB101(flags) != (level != 0)
	    || level > 9) {
		/* The compression flags are not in the buggy MariaDB
		10.1 format. */
		return(ULINT_UNDEFINED);
	}
	if (!(~flags & FSP_FLAGS_MASK_ATOMIC_WRITES_MARIADB101)) {
		/* The ATOMIC_WRITES flags cannot be 0b11.
		(The bits 11..12 should actually never be 0b11,
		because in MySQL they would be SHARED|TEMPORARY.) */
		return(ULINT_UNDEFINED);
	}

	/* Bits 13..16 are the wrong position for PAGE_SSIZE, and they
	should contain one of the values 3,4,6,7, that is, be of the form
	0b0011 or 0b01xx (except 0b0101).
	In correct versions, these bits should be 0bc0se
	where c is the MariaDB COMPRESSED flag
	and e is the MySQL 5.7 ENCRYPTION flag
	and s is the MySQL 8.0 SDI flag. MariaDB can only support s=0, e=0.

	Compressed innodb_page_size=16k tables with correct FSP_SPACE_FLAGS
	will be properly rejected by older MariaDB 10.1.x because they
	would read as PAGE_SSIZE>=8 which is not valid. */

	const ulint	ssize = FSP_FLAGS_GET_PAGE_SSIZE_MARIADB101(flags);
	if (ssize == 1 || ssize == 2 || ssize == 5 || ssize & 8) {
		/* the page_size is not between 4k and 64k;
		16k should be encoded as 0, not 5 */
		return(ULINT_UNDEFINED);
	}
	const ulint	zssize = FSP_FLAGS_GET_ZIP_SSIZE(flags);
	if (zssize == 0) {
		/* not ROW_FORMAT=COMPRESSED */
	} else if (zssize > (ssize ? ssize : 5)) {
		/* invalid KEY_BLOCK_SIZE */
		return(ULINT_UNDEFINED);
	} else if (~flags & (FSP_FLAGS_MASK_POST_ANTELOPE
			     | FSP_FLAGS_MASK_ATOMIC_BLOBS)) {
		/* both these flags should be set for
		ROW_FORMAT=COMPRESSED */
		return(ULINT_UNDEFINED);
	}

	flags = ((flags & 0x3f) | ssize << FSP_FLAGS_POS_PAGE_SSIZE
		 | FSP_FLAGS_GET_PAGE_COMPRESSION_MARIADB101(flags)
		 << FSP_FLAGS_POS_PAGE_COMPRESSION);
	ut_ad(fsp_flags_is_valid(flags, false));
	return(flags);
}

/** Compare tablespace flags.
@param[in]	expected	expected flags from dict_tf_to_fsp_flags()
@param[in]	actual		flags read from FSP_SPACE_FLAGS
@return whether the flags match */
MY_ATTRIBUTE((warn_unused_result))
UNIV_INLINE
bool
fsp_flags_match(ulint expected, ulint actual)
{
	expected &= ~FSP_FLAGS_MEM_MASK;
	ut_ad(fsp_flags_is_valid(expected, false));

	if (actual == expected) {
		return(true);
	}

	actual = fsp_flags_convert_from_101(actual);
	return(actual == expected);
}

/** Calculates the descriptor index within a descriptor page.
@param[in]	page_size	page size
@param[in]	offset		page offset
@return descriptor index */
UNIV_INLINE
ulint
xdes_calc_descriptor_index(
	const page_size_t&	page_size,
	ulint			offset);

/**********************************************************************//**
Gets a descriptor bit of a page.
@return TRUE if free */
UNIV_INLINE
ibool
xdes_get_bit(
/*=========*/
	const xdes_t*	descr,	/*!< in: descriptor */
	ulint		bit,	/*!< in: XDES_FREE_BIT or XDES_CLEAN_BIT */
	ulint		offset);/*!< in: page offset within extent:
				0 ... FSP_EXTENT_SIZE - 1 */

/** Calculates the page where the descriptor of a page resides.
@param[in]	page_size	page size
@param[in]	offset		page offset
@return descriptor page offset */
UNIV_INLINE
ulint
xdes_calc_descriptor_page(
	const page_size_t&	page_size,
	ulint			offset);

#endif /* UNIV_INNOCHECKSUM */

#include "fsp0fsp.ic"

#endif<|MERGE_RESOLUTION|>--- conflicted
+++ resolved
@@ -383,80 +383,18 @@
 void fsp_header_init(fil_space_t* space, ulint size, mtr_t* mtr)
 	MY_ATTRIBUTE((nonnull));
 
-/**********************************************************************//**
-<<<<<<< HEAD
-Creates a new segment.
-=======
-Increases the space size field of a space. */
-void
-fsp_header_inc_size(
-/*================*/
-	ulint	space_id,	/*!< in: space id */
-	ulint	size_inc,	/*!< in: size increment in pages */
-	mtr_t*	mtr);		/*!< in/out: mini-transaction */
-
-/** Creates a new segment.
-@param[in]	space		space id
-@param[in]	byte_offset	byte offset of the created segment header
-				on the page
-@param[in,out]	mtr		mini-transaction
-@param[in,out]	block		block where segment header is placed;
-				If it is null then new page will be
-				allocated and it will belong to
-				the created segment
->>>>>>> 0eb38243
-@return the block where the segment header is placed, x-latched, NULL
-if could not create segment because of lack of space */
+/** Create a new segment.
+@param space                tablespace
+@param byte_offset          byte offset of the created segment header
+@param mtr                  mini-transaction
+@param has_done_reservation whether fsp_reserve_free_extents() was invoked
+@param block                block where segment header is placed,
+                            or NULL to allocate an additional page for that
+@return the block where the segment header is placed, x-latched
+@retval NULL if could not create segment because of lack of space */
 buf_block_t*
-fseg_create(
-<<<<<<< HEAD
-	fil_space_t* space, /*!< in,out: tablespace */
-	ulint	page,	/*!< in: page where the segment header is placed: if
-			this is != 0, the page must belong to another segment,
-			if this is 0, a new page will be allocated and it
-			will belong to the created segment */
-	ulint	byte_offset, /*!< in: byte offset of the created segment header
-			on the page */
-	mtr_t*	mtr,
-   	bool	has_done_reservation = false); /*!< in: whether the caller
-			has already done the reservation for the pages with
-			fsp_reserve_free_extents (at least 2 extents: one for
-			the inode and the other for the segment) then there is
-			no need to do the check for this individual
-			operation */
-=======
-	ulint		space,
-	ulint		byte_offset,
-	mtr_t*		mtr,
-	buf_block_t*	block=NULL);
-
-/** Creates a new segment.
-@param[in]	space_id		space_id
-@param[in]	byte_offset		byte offset of the created segment
-					header on the page
-@param[in]	has_done_reservation	TRUE if the caller has already
-					done the reservation for the pages
-					with fsp_reserve_free_externts
-					(at least 2 extents: one for
-					the inode and the other for the
-					segment) then there is no need to do
-					the check for this individual
-					operation
-@param[in,out]	mtr			mini-transaction
-@param[in]	block			block where the segment header is
-					placed. If it is null then new page
-					will be allocated and it will belong
-					to the created segment
-@return the block where the segment header is placed, x-latched, NULL
-if could not create segment because of lack of space */
-buf_block_t*
-fseg_create_general(
-	ulint		space_id,
-	ulint		byte_offset,
-	ibool		has_done_reservation,
-	mtr_t*		mtr,
-	buf_block_t*	block);
->>>>>>> 0eb38243
+fseg_create(fil_space_t *space, ulint byte_offset, mtr_t *mtr,
+            bool has_done_reservation= false, buf_block_t *block= NULL);
 
 /**********************************************************************//**
 Calculates the number of pages reserved by a segment, and how many pages are
