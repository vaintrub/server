/*****************************************************************************

Copyright (c) 1994, 2016, Oracle and/or its affiliates. All Rights Reserved.
Copyright (c) 2017, 2018, MariaDB Corporation.

This program is free software; you can redistribute it and/or modify it under
the terms of the GNU General Public License as published by the Free Software
Foundation; version 2 of the License.

This program is distributed in the hope that it will be useful, but WITHOUT
ANY WARRANTY; without even the implied warranty of MERCHANTABILITY or FITNESS
FOR A PARTICULAR PURPOSE. See the GNU General Public License for more details.

You should have received a copy of the GNU General Public License along with
this program; if not, write to the Free Software Foundation, Inc.,
51 Franklin Street, Suite 500, Boston, MA 02110-1335 USA

*****************************************************************************/

/********************************************************************//**
@file include/rem0rec.h
Record manager

Created 5/30/1994 Heikki Tuuri
*************************************************************************/

#ifndef rem0rec_h
#define rem0rec_h

#ifndef UNIV_INNOCHECKSUM
#include "univ.i"
#include "data0data.h"
#include "rem0types.h"
#include "mtr0types.h"
#include "page0types.h"
#include "dict0dict.h"
#include "trx0types.h"
#endif /*! UNIV_INNOCHECKSUM */
#include <ostream>
#include <sstream>

/* Number of extra bytes in an old-style record,
in addition to the data and the offsets */
#define REC_N_OLD_EXTRA_BYTES	6
/* Number of extra bytes in a new-style record,
in addition to the data and the offsets */
#define REC_N_NEW_EXTRA_BYTES	5

<<<<<<< HEAD
=======
/** Record status values for ROW_FORMAT=COMPACT,DYNAMIC,COMPRESSED */
enum rec_comp_status_t {
	/** User record (PAGE_LEVEL=0, heap>=PAGE_HEAP_NO_USER_LOW) */
	REC_STATUS_ORDINARY = 0,
	/** Node pointer record (PAGE_LEVEL>=0, heap>=PAGE_HEAP_NO_USER_LOW) */
	REC_STATUS_NODE_PTR = 1,
	/** The page infimum pseudo-record (heap=PAGE_HEAP_NO_INFIMUM) */
	REC_STATUS_INFIMUM = 2,
	/** The page supremum pseudo-record (heap=PAGE_HEAP_NO_SUPREMUM) */
	REC_STATUS_SUPREMUM = 3,
	/** Clustered index record that has been inserted or updated
	after instant ADD COLUMN (more than dict_index_t::n_core_fields) */
	REC_STATUS_COLUMNS_ADDED = 4
};

/** The dtuple_t::info_bits of the metadata pseudo-record.
@see rec_is_metadata() */
static const byte REC_INFO_METADATA
	= REC_INFO_MIN_REC_FLAG | REC_STATUS_COLUMNS_ADDED;

>>>>>>> 4a246fec
#define REC_NEW_STATUS		3	/* This is single byte bit-field */
#define REC_NEW_STATUS_MASK	0x7UL
#define REC_NEW_STATUS_SHIFT	0

/* The following four constants are needed in page0zip.cc in order to
efficiently compress and decompress pages. */

/* The offset of heap_no in a compact record */
#define REC_NEW_HEAP_NO		4
/* The shift of heap_no in a compact record.
The status is stored in the low-order bits. */
#define	REC_HEAP_NO_SHIFT	3

/* Length of a B-tree node pointer, in bytes */
#define REC_NODE_PTR_SIZE	4

/** SQL null flag in a 1-byte offset of ROW_FORMAT=REDUNDANT records */
#define REC_1BYTE_SQL_NULL_MASK	0x80UL
/** SQL null flag in a 2-byte offset of ROW_FORMAT=REDUNDANT records */
#define REC_2BYTE_SQL_NULL_MASK	0x8000UL

/** In a 2-byte offset of ROW_FORMAT=REDUNDANT records, the second most
significant bit denotes that the tail of a field is stored off-page. */
#define REC_2BYTE_EXTERN_MASK	0x4000UL

#ifdef UNIV_DEBUG
/* Length of the rec_get_offsets() header */
# define REC_OFFS_HEADER_SIZE	4
#else /* UNIV_DEBUG */
/* Length of the rec_get_offsets() header */
# define REC_OFFS_HEADER_SIZE	2
#endif /* UNIV_DEBUG */

/* Number of elements that should be initially allocated for the
offsets[] array, first passed to rec_get_offsets() */
#define REC_OFFS_NORMAL_SIZE	OFFS_IN_REC_NORMAL_SIZE
#define REC_OFFS_SMALL_SIZE	10

/** Get the base address of offsets.  The extra_size is stored at
this position, and following positions hold the end offsets of
the fields. */
#define rec_offs_base(offsets) (offsets + REC_OFFS_HEADER_SIZE)

/** Compact flag ORed to the extra size returned by rec_get_offsets() */
const ulint REC_OFFS_COMPACT = ~(ulint(~0) >> 1);
/** SQL NULL flag in offsets returned by rec_get_offsets() */
const ulint REC_OFFS_SQL_NULL = REC_OFFS_COMPACT;
/** External flag in offsets returned by rec_get_offsets() */
const ulint REC_OFFS_EXTERNAL = REC_OFFS_COMPACT >> 1;

/** Default value flag in offsets returned by rec_get_offsets() */
const ulint REC_OFFS_DEFAULT = REC_OFFS_COMPACT >> 2;

const ulint REC_OFFS_DROP_COL = REC_OFFS_COMPACT >> 3;

const ulint REC_OFFS_DROP_SQL_NULL = REC_OFFS_COMPACT >> 4;

/** Mask for offsets returned by rec_get_offsets() */
const ulint REC_OFFS_MASK = REC_OFFS_DROP_SQL_NULL - 1;

#ifndef UNIV_INNOCHECKSUM
/******************************************************//**
The following function is used to get the pointer of the next chained record
on the same page.
@return pointer to the next chained record, or NULL if none */
UNIV_INLINE
const rec_t*
rec_get_next_ptr_const(
/*===================*/
	const rec_t*	rec,	/*!< in: physical record */
	ulint		comp)	/*!< in: nonzero=compact page format */
	MY_ATTRIBUTE((warn_unused_result));
/******************************************************//**
The following function is used to get the pointer of the next chained record
on the same page.
@return pointer to the next chained record, or NULL if none */
UNIV_INLINE
rec_t*
rec_get_next_ptr(
/*=============*/
	rec_t*	rec,	/*!< in: physical record */
	ulint	comp)	/*!< in: nonzero=compact page format */
	MY_ATTRIBUTE((warn_unused_result));
/******************************************************//**
The following function is used to get the offset of the
next chained record on the same page.
@return the page offset of the next chained record, or 0 if none */
UNIV_INLINE
ulint
rec_get_next_offs(
/*==============*/
	const rec_t*	rec,	/*!< in: physical record */
	ulint		comp)	/*!< in: nonzero=compact page format */
	MY_ATTRIBUTE((warn_unused_result));
/******************************************************//**
The following function is used to set the next record offset field
of an old-style record. */
UNIV_INLINE
void
rec_set_next_offs_old(
/*==================*/
	rec_t*	rec,	/*!< in: old-style physical record */
	ulint	next)	/*!< in: offset of the next record */
	MY_ATTRIBUTE((nonnull));
/******************************************************//**
The following function is used to set the next record offset field
of a new-style record. */
UNIV_INLINE
void
rec_set_next_offs_new(
/*==================*/
	rec_t*	rec,	/*!< in/out: new-style physical record */
	ulint	next)	/*!< in: offset of the next record */
	MY_ATTRIBUTE((nonnull));
/******************************************************//**
The following function is used to get the number of fields
in an old-style record.
@return number of data fields */
UNIV_INLINE
ulint
rec_get_n_fields_old(
/*=================*/
	const rec_t*	rec)	/*!< in: physical record */
	MY_ATTRIBUTE((warn_unused_result));
/******************************************************//**
The following function is used to get the number of fields
in a record.
@return number of data fields */
UNIV_INLINE
ulint
rec_get_n_fields(
/*=============*/
	const rec_t*		rec,	/*!< in: physical record */
	const dict_index_t*	index)	/*!< in: record descriptor */
	MY_ATTRIBUTE((warn_unused_result));

/** Confirms the n_fields of the entry is sane with comparing the other
record in the same page specified
@param[in]	index	index
@param[in]	rec	record of the same page
@param[in]	entry	index entry
@return	true if n_fields is sane */
UNIV_INLINE
bool
rec_n_fields_is_sane(
	dict_index_t*	index,
	const rec_t*	rec,
	const dtuple_t*	entry)
	MY_ATTRIBUTE((warn_unused_result));

/******************************************************//**
The following function is used to get the number of records owned by the
previous directory record.
@return number of owned records */
UNIV_INLINE
ulint
rec_get_n_owned_old(
/*================*/
	const rec_t*	rec)	/*!< in: old-style physical record */
	MY_ATTRIBUTE((warn_unused_result));
/******************************************************//**
The following function is used to set the number of owned records. */
UNIV_INLINE
void
rec_set_n_owned_old(
/*================*/
	rec_t*	rec,		/*!< in: old-style physical record */
	ulint	n_owned)	/*!< in: the number of owned */
	MY_ATTRIBUTE((nonnull));
/******************************************************//**
The following function is used to get the number of records owned by the
previous directory record.
@return number of owned records */
UNIV_INLINE
ulint
rec_get_n_owned_new(
/*================*/
	const rec_t*	rec)	/*!< in: new-style physical record */
	MY_ATTRIBUTE((warn_unused_result));
/******************************************************//**
The following function is used to set the number of owned records. */
UNIV_INLINE
void
rec_set_n_owned_new(
/*================*/
	rec_t*		rec,	/*!< in/out: new-style physical record */
	page_zip_des_t*	page_zip,/*!< in/out: compressed page, or NULL */
	ulint		n_owned)/*!< in: the number of owned */
	MY_ATTRIBUTE((nonnull(1)));
/******************************************************//**
The following function is used to retrieve the info bits of
a record.
@return info bits */
UNIV_INLINE
ulint
rec_get_info_bits(
/*==============*/
	const rec_t*	rec,	/*!< in: physical record */
	ulint		comp)	/*!< in: nonzero=compact page format */
	MY_ATTRIBUTE((warn_unused_result));
/******************************************************//**
The following function is used to set the info bits of a record. */
UNIV_INLINE
void
rec_set_info_bits_old(
/*==================*/
	rec_t*	rec,	/*!< in: old-style physical record */
	ulint	bits)	/*!< in: info bits */
	MY_ATTRIBUTE((nonnull));
/******************************************************//**
The following function is used to set the info bits of a record. */
UNIV_INLINE
void
rec_set_info_bits_new(
/*==================*/
	rec_t*	rec,	/*!< in/out: new-style physical record */
	ulint	bits)	/*!< in: info bits */
	MY_ATTRIBUTE((nonnull));

/** Determine the status bits of a non-REDUNDANT record.
@param[in]	rec	ROW_FORMAT=COMPACT,DYNAMIC,COMPRESSED record
@return status bits */
inline
rec_comp_status_t
rec_get_status(const rec_t* rec)
{
	byte bits = rec[-REC_NEW_STATUS] & REC_NEW_STATUS_MASK;
	ut_ad(bits <= REC_STATUS_INSTANT);
	return static_cast<rec_comp_status_t>(bits);
}

/** Set the status bits of a non-REDUNDANT record.
@param[in,out]	rec	ROW_FORMAT=COMPACT,DYNAMIC,COMPRESSED record
@param[in]	bits	status bits */
inline
void
rec_set_status(rec_t* rec, byte bits)
{
	ut_ad(bits <= REC_STATUS_INSTANT);
	rec[-REC_NEW_STATUS] = (rec[-REC_NEW_STATUS] & ~REC_NEW_STATUS_MASK)
		| bits;
}

/** Get the length of added field count in a REC_STATUS_INSTANT record.
@param[in]	n_add_field	number of added fields, minus one
@return	storage size of the field count, in bytes */
inline unsigned rec_get_n_add_field_len(ulint n_add_field)
{
	ut_ad(n_add_field < REC_MAX_N_FIELDS);
	return n_add_field < 0x80 ? 1 : 2;
}

/** Set the added field count in a REC_STATUS_INSTANT record.
@param[in,out]	header	variable header of a REC_STATUS_INSTANT record
@param[in]	n_add	number of added fields, minus 1
@return	record header before the number of added fields */
inline void rec_set_n_add_field(byte*& header, ulint n_add)
{
	ut_ad(n_add < REC_MAX_N_FIELDS);

	if (n_add < 0x80) {
		*header-- = byte(n_add);
	} else {
		*header-- = byte(n_add) | 0x80;
		*header-- = byte(n_add >> 7);
	}
}

/******************************************************//**
The following function is used to retrieve the info and status
bits of a record.  (Only compact records have status bits.)
@return info bits */
UNIV_INLINE
ulint
rec_get_info_and_status_bits(
/*=========================*/
	const rec_t*	rec,	/*!< in: physical record */
	ulint		comp)	/*!< in: nonzero=compact page format */
	MY_ATTRIBUTE((warn_unused_result));
/******************************************************//**
The following function is used to set the info and status
bits of a record.  (Only compact records have status bits.) */
UNIV_INLINE
void
rec_set_info_and_status_bits(
/*=========================*/
	rec_t*	rec,	/*!< in/out: compact physical record */
	ulint	bits)	/*!< in: info bits */
	MY_ATTRIBUTE((nonnull));

/******************************************************//**
The following function tells if record is delete marked.
@return nonzero if delete marked */
UNIV_INLINE
ulint
rec_get_deleted_flag(
/*=================*/
	const rec_t*	rec,	/*!< in: physical record */
	ulint		comp)	/*!< in: nonzero=compact page format */
	MY_ATTRIBUTE((warn_unused_result));
/******************************************************//**
The following function is used to set the deleted bit. */
UNIV_INLINE
void
rec_set_deleted_flag_old(
/*=====================*/
	rec_t*	rec,	/*!< in: old-style physical record */
	ulint	flag)	/*!< in: nonzero if delete marked */
	MY_ATTRIBUTE((nonnull));
/******************************************************//**
The following function is used to set the deleted bit. */
UNIV_INLINE
void
rec_set_deleted_flag_new(
/*=====================*/
	rec_t*		rec,	/*!< in/out: new-style physical record */
	page_zip_des_t*	page_zip,/*!< in/out: compressed page, or NULL */
	ulint		flag)	/*!< in: nonzero if delete marked */
	MY_ATTRIBUTE((nonnull(1)));
/******************************************************//**
The following function tells if a new-style record is a node pointer.
@return TRUE if node pointer */
UNIV_INLINE
bool
rec_get_node_ptr_flag(
/*==================*/
	const rec_t*	rec)	/*!< in: physical record */
	MY_ATTRIBUTE((warn_unused_result));
/******************************************************//**
The following function is used to get the order number
of an old-style record in the heap of the index page.
@return heap order number */
UNIV_INLINE
ulint
rec_get_heap_no_old(
/*================*/
	const rec_t*	rec)	/*!< in: physical record */
	MY_ATTRIBUTE((warn_unused_result));
/******************************************************//**
The following function is used to set the heap number
field in an old-style record. */
UNIV_INLINE
void
rec_set_heap_no_old(
/*================*/
	rec_t*	rec,	/*!< in: physical record */
	ulint	heap_no)/*!< in: the heap number */
	MY_ATTRIBUTE((nonnull));
/******************************************************//**
The following function is used to get the order number
of a new-style record in the heap of the index page.
@return heap order number */
UNIV_INLINE
ulint
rec_get_heap_no_new(
/*================*/
	const rec_t*	rec)	/*!< in: physical record */
	MY_ATTRIBUTE((warn_unused_result));
/******************************************************//**
The following function is used to set the heap number
field in a new-style record. */
UNIV_INLINE
void
rec_set_heap_no_new(
/*================*/
	rec_t*	rec,	/*!< in/out: physical record */
	ulint	heap_no)/*!< in: the heap number */
	MY_ATTRIBUTE((nonnull));
/******************************************************//**
The following function is used to test whether the data offsets
in the record are stored in one-byte or two-byte format.
@return TRUE if 1-byte form */
UNIV_INLINE
ibool
rec_get_1byte_offs_flag(
/*====================*/
	const rec_t*	rec)	/*!< in: physical record */
	MY_ATTRIBUTE((warn_unused_result));

/******************************************************//**
The following function is used to set the 1-byte offsets flag. */
UNIV_INLINE
void
rec_set_1byte_offs_flag(
/*====================*/
	rec_t*	rec,	/*!< in: physical record */
	ibool	flag)	/*!< in: TRUE if 1byte form */
	MY_ATTRIBUTE((nonnull));

/******************************************************//**
Returns the offset of nth field end if the record is stored in the 1-byte
offsets form. If the field is SQL null, the flag is ORed in the returned
value.
@return offset of the start of the field, SQL null flag ORed */
UNIV_INLINE
ulint
rec_1_get_field_end_info(
/*=====================*/
	const rec_t*	rec,	/*!< in: record */
	ulint		n)	/*!< in: field index */
	MY_ATTRIBUTE((warn_unused_result));

/******************************************************//**
Returns the offset of nth field end if the record is stored in the 2-byte
offsets form. If the field is SQL null, the flag is ORed in the returned
value.
@return offset of the start of the field, SQL null flag and extern
storage flag ORed */
UNIV_INLINE
ulint
rec_2_get_field_end_info(
/*=====================*/
	const rec_t*	rec,	/*!< in: record */
	ulint		n)	/*!< in: field index */
	MY_ATTRIBUTE((warn_unused_result));

/******************************************************//**
Returns nonzero if the field is stored off-page.
@retval 0 if the field is stored in-page
@retval REC_2BYTE_EXTERN_MASK if the field is stored externally */
UNIV_INLINE
ulint
rec_2_is_field_extern(
/*==================*/
	const rec_t*	rec,	/*!< in: record */
	ulint		n)	/*!< in: field index */
	MY_ATTRIBUTE((warn_unused_result));

/******************************************************//**
Determine how many of the first n columns in a compact
physical record are stored externally.
@return number of externally stored columns */
ulint
rec_get_n_extern_new(
/*=================*/
	const rec_t*		rec,	/*!< in: compact physical record */
	const dict_index_t*	index,	/*!< in: record descriptor */
	ulint			n)	/*!< in: number of columns to scan */
	MY_ATTRIBUTE((nonnull, warn_unused_result));

/** Determine the offsets to each field in an index record.
@param[in]	rec		physical record
@param[in]	index		the index that the record belongs to
@param[in,out]	offsets		array comprising offsets[0] allocated elements,
				or an array from rec_get_offsets(), or NULL
@param[in]	leaf		whether this is a leaf-page record
@param[in]	n_fields	maximum number of offsets to compute
				(ULINT_UNDEFINED to compute all offsets)
@param[in,out]	heap		memory heap
@return the new offsets */
ulint*
rec_get_offsets_func(
	const rec_t*		rec,
	const dict_index_t*	index,
	ulint*			offsets,
	bool			leaf,
	ulint			n_fields,
#ifdef UNIV_DEBUG
	const char*		file,	/*!< in: file name where called */
	unsigned		line,	/*!< in: line number where called */
#endif /* UNIV_DEBUG */
	mem_heap_t**		heap)	/*!< in/out: memory heap */
#ifdef UNIV_DEBUG
	MY_ATTRIBUTE((nonnull(1,2,6,8),warn_unused_result));
#else /* UNIV_DEBUG */
	MY_ATTRIBUTE((nonnull(1,2,6),warn_unused_result));
#endif /* UNIV_DEBUG */

#ifdef UNIV_DEBUG
# define rec_get_offsets(rec, index, offsets, leaf, n, heap)		\
	rec_get_offsets_func(rec,index,offsets,leaf,n,__FILE__,__LINE__,heap)
#else /* UNIV_DEBUG */
# define rec_get_offsets(rec, index, offsets, leaf, n, heap)		\
	rec_get_offsets_func(rec, index, offsets, leaf, n, heap)
#endif /* UNIV_DEBUG */

/******************************************************//**
The following function determines the offsets to each field
in the record.  It can reuse a previously allocated array. */
void
rec_get_offsets_reverse(
/*====================*/
	const byte*		extra,	/*!< in: the extra bytes of a
					compact record in reverse order,
					excluding the fixed-size
					REC_N_NEW_EXTRA_BYTES */
	const dict_index_t*	index,	/*!< in: record descriptor */
	ulint			node_ptr,/*!< in: nonzero=node pointer,
					0=leaf node */
	ulint*			offsets)/*!< in/out: array consisting of
					offsets[0] allocated elements */
	MY_ATTRIBUTE((nonnull));
#ifdef UNIV_DEBUG
/** Validate offsets returned by rec_get_offsets().
@param[in]	rec	record, or NULL
@param[in]	index	the index that the record belongs in, or NULL
@param[in,out]	offsets	the offsets of the record
@return true */
bool
rec_offs_validate(
	const rec_t*		rec,
	const dict_index_t*	index,
	const ulint*		offsets)
	MY_ATTRIBUTE((nonnull(3), warn_unused_result));
/** Update debug data in offsets, in order to tame rec_offs_validate().
@param[in]	rec	record
@param[in]	index	the index that the record belongs in
@param[in]	leaf	whether the record resides in a leaf page
@param[in,out]	offsets	offsets from rec_get_offsets() to adjust */
void
rec_offs_make_valid(
	const rec_t*		rec,
	const dict_index_t*	index,
	bool			leaf,
	ulint*			offsets)
	MY_ATTRIBUTE((nonnull));
#else
# define rec_offs_make_valid(rec, index, leaf, offsets)
#endif /* UNIV_DEBUG */

/************************************************************//**
The following function is used to get the offset to the nth
data field in an old-style record.
@return offset to the field */
ulint
rec_get_nth_field_offs_old(
/*=======================*/
	const rec_t*	rec,	/*!< in: record */
	ulint		n,	/*!< in: index of the field */
	ulint*		len)	/*!< out: length of the field; UNIV_SQL_NULL
				if SQL null */
	MY_ATTRIBUTE((nonnull));
#define rec_get_nth_field_old(rec, n, len) \
((rec) + rec_get_nth_field_offs_old(rec, n, len))
/************************************************************//**
Gets the physical size of an old-style field.
Also an SQL null may have a field of size > 0,
if the data type is of a fixed size.
@return field size in bytes */
UNIV_INLINE
ulint
rec_get_nth_field_size(
/*===================*/
	const rec_t*	rec,	/*!< in: record */
	ulint		n)	/*!< in: index of the field */
	MY_ATTRIBUTE((warn_unused_result));
/************************************************************//**
The following function is used to get an offset to the nth
data field in a record.
@return offset from the origin of rec */
UNIV_INLINE
ulint
rec_get_nth_field_offs(
/*===================*/
	const ulint*	offsets,/*!< in: array returned by rec_get_offsets() */
	ulint		n,	/*!< in: index of the field */
	ulint*		len)	/*!< out: length of the field; UNIV_SQL_NULL
				if SQL null */
	MY_ATTRIBUTE((nonnull));
#define rec_get_nth_field(rec, offsets, n, len) \
((rec) + rec_get_nth_field_offs(offsets, n, len))

/******************************************************//**
Determine if the offsets are for a record containing null BLOB pointers.
@return first field containing a null BLOB pointer, or NULL if none found */
UNIV_INLINE
const byte*
rec_offs_any_null_extern(
/*=====================*/
	const rec_t*	rec,		/*!< in: record */
	const ulint*	offsets)	/*!< in: rec_get_offsets(rec) */
	MY_ATTRIBUTE((warn_unused_result));

/******************************************************//**
Returns nonzero if the extern bit is set in nth field of rec.
@return nonzero if externally stored */
UNIV_INLINE
ulint
rec_offs_nth_extern_old(
/*================*/
	const rec_t*	rec,	/*!< in: record */
	ulint		    n	/*!< in: index of the field */)
	MY_ATTRIBUTE((warn_unused_result));

/** Mark the nth field as externally stored.
@param[in]	offsets		array returned by rec_get_offsets()
@param[in]	n		nth field */
void
rec_offs_make_nth_extern(
        ulint*		offsets,
        const ulint     n);

/** Determine the number of allocated elements for an array of offsets.
@param[in]	offsets		offsets after rec_offs_set_n_alloc()
@return number of elements */
inline
ulint
rec_offs_get_n_alloc(const ulint* offsets)
{
	ulint	n_alloc;
	ut_ad(offsets);
	n_alloc = offsets[0];
	ut_ad(n_alloc > REC_OFFS_HEADER_SIZE);
	UNIV_MEM_ASSERT_W(offsets, n_alloc * sizeof *offsets);
	return(n_alloc);
}

/** Determine the number of fields for which offsets have been initialized.
@param[in]	offsets	rec_get_offsets()
@return number of fields */
inline
ulint
rec_offs_n_fields(const ulint* offsets)
{
	ulint	n_fields;
	ut_ad(offsets);
	n_fields = offsets[1];
	ut_ad(n_fields > 0);
	ut_ad(n_fields <= REC_MAX_N_FIELDS);
	ut_ad(n_fields + REC_OFFS_HEADER_SIZE
	      <= rec_offs_get_n_alloc(offsets));
	return(n_fields);
}

/** Get a flag of a record field.
@param[in]	offsets	rec_get_offsets()
@param[in]	n	nth field
@param[in]	flag	flag to extract
@return	the flag of the record field */
inline
ulint
rec_offs_nth_flag(const ulint* offsets, ulint n, ulint flag)
{
	ut_ad(rec_offs_validate(NULL, NULL, offsets));
	ut_ad(n < rec_offs_n_fields(offsets));
	/* The DEFAULT, NULL, EXTERNAL flags are mutually exclusive. */
	ut_ad(ut_is_2pow(rec_offs_base(offsets)[1 + n]
			 & (REC_OFFS_DEFAULT
			    | REC_OFFS_SQL_NULL
			    | REC_OFFS_EXTERNAL)));
	return rec_offs_base(offsets)[1 + n] & flag;
}

/** Determine if a record field is missing
(should be replaced by dict_index_t::instant_field_value()).
@param[in]	offsets	rec_get_offsets()
@param[in]	n	nth field
@return	nonzero if default bit is set */
inline
ulint
rec_offs_nth_default(const ulint* offsets, ulint n)
{
	return rec_offs_nth_flag(offsets, n, REC_OFFS_DEFAULT);
}

/** Determine if a record field is SQL NULL
(should be replaced by dict_index_t::instant_field_value()).
@param[in]	offsets	rec_get_offsets()
@param[in]	n	nth field
@return	nonzero if SQL NULL set */
inline
ulint
rec_offs_nth_sql_null(const ulint* offsets, ulint n)
{
	return rec_offs_nth_flag(offsets, n, REC_OFFS_SQL_NULL);
}

inline
ulint
rec_offs_nth_drop_sql_null(const ulint* offsets, ulint n)
{
	return rec_offs_nth_flag(offsets, n, REC_OFFS_DROP_SQL_NULL);
}

inline
ulint
rec_offs_nth_drop_col(const ulint* offsets, ulint n)
{
	return rec_offs_nth_flag(offsets, n, REC_OFFS_DROP_COL);
}

/** Determine if a record field is stored off-page.
@param[in]	offsets	rec_get_offsets()
@param[in]	n	nth field
Returns nonzero if the extern bit is set in nth field of rec.
@return nonzero if externally stored */
inline
ulint
rec_offs_nth_extern(const ulint* offsets, ulint n)
{
	return rec_offs_nth_flag(offsets, n, REC_OFFS_EXTERNAL);
}

/** Get a global flag of a record.
@param[in]	offsets	rec_get_offsets()
@param[in]	flag	flag to extract
@return	the flag of the record field */
inline
ulint
rec_offs_any_flag(const ulint* offsets, ulint flag)
{
	ut_ad(rec_offs_validate(NULL, NULL, offsets));
	return *rec_offs_base(offsets) & flag;
}

/** Determine if the offsets are for a record containing off-page columns.
@param[in]	offsets	rec_get_offsets()
@return nonzero if any off-page columns exist */
inline bool rec_offs_any_extern(const ulint* offsets)
{
	return rec_offs_any_flag(offsets, REC_OFFS_EXTERNAL);
}

/** Determine if the offsets are for a record that is missing fields.
@param[in]	offsets	rec_get_offsets()
@return nonzero if any fields need to be replaced with
		dict_index_t::instant_field_value() */
inline
ulint
rec_offs_any_default(const ulint* offsets)
{
	return rec_offs_any_flag(offsets, REC_OFFS_DEFAULT);
}

/** Determine if the offsets are for other than ROW_FORMAT=REDUNDANT.
@param[in]	offsets	rec_get_offsets()
@return	nonzero	if ROW_FORMAT is COMPACT,DYNAMIC or COMPRESSED
@retval	0	if ROW_FORMAT=REDUNDANT */
inline
ulint
rec_offs_comp(const ulint* offsets)
{
	ut_ad(rec_offs_validate(NULL, NULL, offsets));
	return(*rec_offs_base(offsets) & REC_OFFS_COMPACT);
}

/** Determine if the record is the metadata pseudo-record
in the clustered index.
@param[in]	rec	leaf page record
@param[in]	index	index of the record
@return	whether the record is the metadata pseudo-record */
<<<<<<< HEAD
inline bool rec_is_default_row(const rec_t* rec, const dict_index_t* index)
{
	bool is = rec_get_info_bits(rec, dict_table_is_comp(index->table))
		& REC_INFO_MIN_REC_FLAG;
	ut_ad(!is || index->is_instant());
	ut_ad(!is || !dict_table_is_comp(index->table)
	      || rec_get_status(rec) == REC_STATUS_INSTANT);
	return is;
}

/** Determine if the record is the 'new metadata' pseudo-record
in the clustered index.
@param[in]	rec	leaf page record
@param[in]	index	index of the record
@return	whether the record is the 'new metadata' pseudo-record */
inline
bool
rec_is_new_default_row(const rec_t* rec, const dict_index_t* index)
=======
inline bool rec_is_metadata(const rec_t* rec, const dict_index_t* index)
>>>>>>> 4a246fec
{
	bool is = rec_get_info_bits(rec, dict_table_is_comp(index->table))
			& REC_INFO_MIN_REC_FLAG;
	is = is && rec_get_deleted_flag(rec, dict_table_is_comp(index->table));
	ut_ad(!is || index->is_instant());
	ut_ad(!is || !dict_table_is_comp(index->table)
	      || rec_get_status(rec) == REC_STATUS_INSTANT);
	return is;
}

/** Get the nth field from an index.
@param[in]	rec	index record
@param[in]	index	index
@param[in]	offsets	rec_get_offsets(rec, index)
@param[in]	n	field number
@param[out]	len	length of the field in bytes, or UNIV_SQL_NULL
@return a read-only copy of the index field */
inline
const byte*
rec_get_nth_def_field(
	const rec_t*		rec,
	const dict_index_t*	index,
	const ulint*		offsets,
	ulint			n,
	ulint*			len)
{
	ut_ad(rec_offs_validate(rec, index, offsets));
	if (!rec_offs_nth_default(offsets, n)) {
		return rec_get_nth_field(rec, offsets, n, len);
	}

	return index->instant_field_value(n - 1, len);
}

/** Get the nth field from an index.
@param[in]	rec	index record
@param[in]	index	index
@param[in]	offsets	rec_get_offsets(rec, index)
@param[in]	n	field number
@param[out]	len	length of the field in bytes, or UNIV_SQL_NULL
@return a read-only copy of the index field */
inline
const byte*
rec_get_nth_cfield(
	const rec_t*		rec,
	const dict_index_t*	index,
	const ulint*		offsets,
	ulint			n,
	ulint*			len)
{
	ut_ad(rec_offs_validate(rec, index, offsets));

	if (rec_offs_nth_drop_col(offsets, n)) {
		*len = index->fields[n].col->len;
		return field_ref_zero;
	}

	if (!rec_offs_nth_default(offsets, n)) {
		return rec_get_nth_field(rec, offsets, n, len);
	}
	return index->instant_field_value(n, len);
}

/******************************************************//**
Gets the physical size of a field.
@return length of field */
UNIV_INLINE
ulint
rec_offs_nth_size(
/*==============*/
	const ulint*	offsets,/*!< in: array returned by rec_get_offsets() */
	ulint		n)	/*!< in: nth field */
	MY_ATTRIBUTE((warn_unused_result));

/******************************************************//**
Returns the number of extern bits set in a record.
@return number of externally stored fields */
UNIV_INLINE
ulint
rec_offs_n_extern(
/*==============*/
	const ulint*	offsets)/*!< in: array returned by rec_get_offsets() */
	MY_ATTRIBUTE((warn_unused_result));
/***********************************************************//**
This is used to modify the value of an already existing field in a record.
The previous value must have exactly the same size as the new value. If len
is UNIV_SQL_NULL then the field is treated as an SQL null.
For records in ROW_FORMAT=COMPACT (new-style records), len must not be
UNIV_SQL_NULL unless the field already is SQL null. */
UNIV_INLINE
void
rec_set_nth_field(
/*==============*/
	rec_t*		rec,	/*!< in: record */
	const ulint*	offsets,/*!< in: array returned by rec_get_offsets() */
	ulint		n,	/*!< in: index number of the field */
	const void*	data,	/*!< in: pointer to the data if not SQL null */
	ulint		len)	/*!< in: length of the data or UNIV_SQL_NULL.
				If not SQL null, must have the same
				length as the previous value.
				If SQL null, previous value must be
				SQL null. */
	MY_ATTRIBUTE((nonnull(1,2)));
/**********************************************************//**
The following function returns the data size of an old-style physical
record, that is the sum of field lengths. SQL null fields
are counted as length 0 fields. The value returned by the function
is the distance from record origin to record end in bytes.
@return size */
UNIV_INLINE
ulint
rec_get_data_size_old(
/*==================*/
	const rec_t*	rec)	/*!< in: physical record */
	MY_ATTRIBUTE((warn_unused_result));
/**********************************************************//**
The following function sets the number of allocated elements
for an array of offsets. */
UNIV_INLINE
void
rec_offs_set_n_alloc(
/*=================*/
	ulint*	offsets,	/*!< out: array for rec_get_offsets(),
				must be allocated */
	ulint	n_alloc)	/*!< in: number of elements */
	MY_ATTRIBUTE((nonnull));
#define rec_offs_init(offsets) \
	rec_offs_set_n_alloc(offsets, (sizeof offsets) / sizeof *offsets)
/**********************************************************//**
The following function returns the data size of a physical
record, that is the sum of field lengths. SQL null fields
are counted as length 0 fields. The value returned by the function
is the distance from record origin to record end in bytes.
@return size */
UNIV_INLINE
ulint
rec_offs_data_size(
/*===============*/
	const ulint*	offsets)/*!< in: array returned by rec_get_offsets() */
	MY_ATTRIBUTE((warn_unused_result));
/**********************************************************//**
Returns the total size of record minus data size of record.
The value returned by the function is the distance from record
start to record origin in bytes.
@return size */
UNIV_INLINE
ulint
rec_offs_extra_size(
/*================*/
	const ulint*	offsets)/*!< in: array returned by rec_get_offsets() */
	MY_ATTRIBUTE((warn_unused_result));
/**********************************************************//**
Returns the total size of a physical record.
@return size */
UNIV_INLINE
ulint
rec_offs_size(
/*==========*/
	const ulint*	offsets)/*!< in: array returned by rec_get_offsets() */
	MY_ATTRIBUTE((warn_unused_result));
#ifdef UNIV_DEBUG
/**********************************************************//**
Returns a pointer to the start of the record.
@return pointer to start */
UNIV_INLINE
byte*
rec_get_start(
/*==========*/
	const rec_t*	rec,	/*!< in: pointer to record */
	const ulint*	offsets)/*!< in: array returned by rec_get_offsets() */
	MY_ATTRIBUTE((warn_unused_result));
/**********************************************************//**
Returns a pointer to the end of the record.
@return pointer to end */
UNIV_INLINE
byte*
rec_get_end(
/*========*/
	const rec_t*	rec,	/*!< in: pointer to record */
	const ulint*	offsets)/*!< in: array returned by rec_get_offsets() */
	MY_ATTRIBUTE((warn_unused_result));
#else /* UNIV_DEBUG */
# define rec_get_start(rec, offsets) ((rec) - rec_offs_extra_size(offsets))
# define rec_get_end(rec, offsets) ((rec) + rec_offs_data_size(offsets))
#endif /* UNIV_DEBUG */

/** Copy a physical record to a buffer.
@param[in]	buf	buffer
@param[in]	rec	physical record
@param[in]	offsets	array returned by rec_get_offsets()
@return pointer to the origin of the copy */
UNIV_INLINE
rec_t*
rec_copy(
	void*		buf,
	const rec_t*	rec,
	const ulint*	offsets);

/** Determine the size of a data tuple prefix in a temporary file.
@param[in]	index		clustered or secondary index
@param[in]	fields		data fields
@param[in]	n_fields	number of data fields
@param[out]	extra		record header size
@param[in]	status		REC_STATUS_ORDINARY or REC_STATUS_INSTANT
@return	total size, in bytes */
ulint
rec_get_converted_size_temp(
	const dict_index_t*	index,
	const dfield_t*		fields,
	ulint			n_fields,
	ulint*			extra,
	rec_comp_status_t	status = REC_STATUS_ORDINARY)
	MY_ATTRIBUTE((warn_unused_result, nonnull));

/** Determine the offset to each field in temporary file.
@param[in]	rec	temporary file record
@param[in]	index	index of that the record belongs to
@param[in,out]	offsets	offsets to the fields; in: rec_offs_n_fields(offsets)
@param[in]	n_core	number of core fields (index->n_core_fields)
@param[in]	def_val	default values for non-core fields
@param[in]	status	REC_STATUS_ORDINARY or REC_STATUS_INSTANT */
void
rec_init_offsets_temp(
	const rec_t*		rec,
	const dict_index_t*	index,
	ulint*			offsets,
	ulint			n_core,
	const dict_col_t::def_t*def_val,
	rec_comp_status_t	status = REC_STATUS_ORDINARY)
	MY_ATTRIBUTE((nonnull));
/** Determine the offset to each field in temporary file.
@param[in]	rec	temporary file record
@param[in]	index	index of that the record belongs to
@param[in,out]	offsets	offsets to the fields; in: rec_offs_n_fields(offsets)
*/
void
rec_init_offsets_temp(
	const rec_t*		rec,
	const dict_index_t*	index,
	ulint*			offsets)
	MY_ATTRIBUTE((nonnull));

/** Convert a data tuple prefix to the temporary file format.
@param[out]	rec		record in temporary file format
@param[in]	index		clustered or secondary index
@param[in]	fields		data fields
@param[in]	n_fields	number of data fields
@param[in]	status		REC_STATUS_ORDINARY or REC_STATUS_INSTANT */
void
rec_convert_dtuple_to_temp(
	rec_t*			rec,
	const dict_index_t*	index,
	const dfield_t*		fields,
	ulint			n_fields,
	rec_comp_status_t	status = REC_STATUS_ORDINARY)
	MY_ATTRIBUTE((nonnull));

/**************************************************************//**
Copies the first n fields of a physical record to a new physical record in
a buffer.
@return own: copied record */
rec_t*
rec_copy_prefix_to_buf(
/*===================*/
	const rec_t*		rec,		/*!< in: physical record */
	const dict_index_t*	index,		/*!< in: record descriptor */
	ulint			n_fields,	/*!< in: number of fields
						to copy */
	byte**			buf,		/*!< in/out: memory buffer
						for the copied prefix,
						or NULL */
	ulint*			buf_size)	/*!< in/out: buffer size */
	MY_ATTRIBUTE((nonnull));
/*********************************************************//**
Builds a physical record out of a data tuple and
stores it into the given buffer.
@return pointer to the origin of physical record */
rec_t*
rec_convert_dtuple_to_rec(
/*======================*/
	byte*			buf,	/*!< in: start address of the
					physical record */
	const dict_index_t*	index,	/*!< in: record descriptor */
	const dtuple_t*		dtuple,	/*!< in: data tuple */
	ulint			n_ext)	/*!< in: number of
					externally stored columns */
	MY_ATTRIBUTE((warn_unused_result));
/**********************************************************//**
Returns the extra size of an old-style physical record if we know its
data size and number of fields.
@return extra size */
UNIV_INLINE
ulint
rec_get_converted_extra_size(
/*=========================*/
	ulint	data_size,	/*!< in: data size */
	ulint	n_fields,	/*!< in: number of fields */
	ulint	n_ext)		/*!< in: number of externally stored columns */
	MY_ATTRIBUTE((const));
/**********************************************************//**
Determines the size of a data tuple prefix in ROW_FORMAT=COMPACT.
@return total size */
ulint
rec_get_converted_size_comp_prefix(
/*===============================*/
	const dict_index_t*	index,	/*!< in: record descriptor */
	const dfield_t*		fields,	/*!< in: array of data fields */
	ulint			n_fields,/*!< in: number of data fields */
	ulint*			extra)	/*!< out: extra size */
	MY_ATTRIBUTE((warn_unused_result, nonnull(1,2)));

/** Determines the size of a data tuple in ROW_FORMAT=COMPACT.
@param[in]	index		record descriptor. dict_table_is_comp()
				is assumed to hold, even if it doesn't
@param[in]	status		status bits of the record
@param[in]	fields		array of data fields
@param[in]	n_fields	number of data fields
@param[out]	extra		extra size
@param[in]	new_default_row	metadata with drop column info
@return total size */
ulint
rec_get_converted_size_comp(
	const dict_index_t*	index,
	rec_comp_status_t	status,
	const dfield_t*		fields,
	ulint			n_fields,
	ulint*			extra)
	MY_ATTRIBUTE((nonnull(1,3)));

/** Determines the size of a data tupel in ROW_FORMAT=COMPACT.
@param[in]	index		clustered index
@param[in]	fields		array of data fields
@param[in]	n_fields	number of data fields
@param[out]	extra		extra size
@return total size of metadata with drop column info. */
ulint
rec_get_def_converted_size_comp(
	const dict_index_t*	index,
	const dfield_t*		fields,
	ulint			n_fields,
	ulint*			extra);

ulint
rec_get_default_rec_converted_size(
	const dict_index_t*	clust_index,
	const dtuple_t*		dtuple,
	ulint*			ext);

/**********************************************************//**
The following function returns the size of a data tuple when converted to
a physical record.
@return size */
UNIV_INLINE
ulint
rec_get_converted_size(
/*===================*/
	dict_index_t*	index,	/*!< in: record descriptor */
	const dtuple_t*	dtuple,	/*!< in: data tuple */
	ulint		n_ext)	/*!< in: number of externally stored columns */
	MY_ATTRIBUTE((warn_unused_result, nonnull));
/** Copy the first n fields of a (copy of a) physical record to a data tuple.
The fields are copied into the memory heap.
@param[out]	tuple		data tuple
@param[in]	rec		index record, or a copy thereof
@param[in]	is_leaf		whether rec is a leaf page record
@param[in]	n_fields	number of fields to copy
@param[in,out]	heap		memory heap */
void
rec_copy_prefix_to_dtuple(
	dtuple_t*		tuple,
	const rec_t*		rec,
	const dict_index_t*	index,
	bool			is_leaf,
	ulint			n_fields,
	mem_heap_t*		heap)
	MY_ATTRIBUTE((nonnull));
/***************************************************************//**
Validates the consistency of a physical record.
@return TRUE if ok */
ibool
rec_validate(
/*=========*/
	const rec_t*	rec,	/*!< in: physical record */
	const ulint*	offsets)/*!< in: array returned by rec_get_offsets() */
	MY_ATTRIBUTE((nonnull));
/***************************************************************//**
Prints an old-style physical record. */
void
rec_print_old(
/*==========*/
	FILE*		file,	/*!< in: file where to print */
	const rec_t*	rec)	/*!< in: physical record */
	MY_ATTRIBUTE((nonnull));
/***************************************************************//**
Prints a spatial index record. */
void
rec_print_mbr_rec(
/*==========*/
	FILE*		file,	/*!< in: file where to print */
	const rec_t*	rec,	/*!< in: physical record */
	const ulint*	offsets)/*!< in: array returned by rec_get_offsets() */
	MY_ATTRIBUTE((nonnull));
/***************************************************************//**
Prints a physical record. */
void
rec_print_new(
/*==========*/
	FILE*		file,	/*!< in: file where to print */
	const rec_t*	rec,	/*!< in: physical record */
	const ulint*	offsets)/*!< in: array returned by rec_get_offsets() */
	MY_ATTRIBUTE((nonnull));
/***************************************************************//**
Prints a physical record. */
void
rec_print(
/*======*/
	FILE*			file,	/*!< in: file where to print */
	const rec_t*		rec,	/*!< in: physical record */
	const dict_index_t*	index)	/*!< in: record descriptor */
	MY_ATTRIBUTE((nonnull));

/** Pretty-print a record.
@param[in,out]	o	output stream
@param[in]	rec	physical record
@param[in]	info	rec_get_info_bits(rec)
@param[in]	offsets	rec_get_offsets(rec) */
void
rec_print(
	std::ostream&	o,
	const rec_t*	rec,
	ulint		info,
	const ulint*	offsets);

/** Wrapper for pretty-printing a record */
struct rec_index_print
{
	/** Constructor */
	rec_index_print(const rec_t* rec, const dict_index_t* index) :
		m_rec(rec), m_index(index)
	{}

	/** Record */
	const rec_t*		m_rec;
	/** Index */
	const dict_index_t*	m_index;
};

/** Display a record.
@param[in,out]	o	output stream
@param[in]	r	record to display
@return	the output stream */
std::ostream&
operator<<(std::ostream& o, const rec_index_print& r);

/** Wrapper for pretty-printing a record */
struct rec_offsets_print
{
	/** Constructor */
	rec_offsets_print(const rec_t* rec, const ulint* offsets) :
		m_rec(rec), m_offsets(offsets)
	{}

	/** Record */
	const rec_t*		m_rec;
	/** Offsets to each field */
	const ulint*		m_offsets;
};

/** Display a record.
@param[in,out]	o	output stream
@param[in]	r	record to display
@return	the output stream */
std::ostream&
operator<<(std::ostream& o, const rec_offsets_print& r);

# ifndef DBUG_OFF
/** Pretty-printer of records and tuples */
class rec_printer : public std::ostringstream {
public:
	/** Construct a pretty-printed record.
	@param rec	record with header
	@param offsets	rec_get_offsets(rec, ...) */
	rec_printer(const rec_t* rec, const ulint* offsets)
		:
		std::ostringstream ()
	{
		rec_print(*this, rec,
			  rec_get_info_bits(rec, rec_offs_comp(offsets)),
			  offsets);
	}

	/** Construct a pretty-printed record.
	@param rec record, possibly lacking header
	@param info rec_get_info_bits(rec)
	@param offsets rec_get_offsets(rec, ...) */
	rec_printer(const rec_t* rec, ulint info, const ulint* offsets)
		:
		std::ostringstream ()
	{
		rec_print(*this, rec, info, offsets);
	}

	/** Construct a pretty-printed tuple.
	@param tuple	data tuple */
	rec_printer(const dtuple_t* tuple)
		:
		std::ostringstream ()
	{
		dtuple_print(*this, tuple);
	}

	/** Construct a pretty-printed tuple.
	@param field	array of data tuple fields
	@param n	number of fields */
	rec_printer(const dfield_t* field, ulint n)
		:
		std::ostringstream ()
	{
		dfield_print(*this, field, n);
	}

	/** Destructor */
	virtual ~rec_printer() {}

private:
	/** Copy constructor */
	rec_printer(const rec_printer& other);
	/** Assignment operator */
	rec_printer& operator=(const rec_printer& other);
};
# endif /* !DBUG_OFF */

# ifdef UNIV_DEBUG
/** Read the DB_TRX_ID of a clustered index record.
@param[in]	rec	clustered index record
@param[in]	index	clustered index
@return the value of DB_TRX_ID */
trx_id_t
rec_get_trx_id(
	const rec_t*		rec,
	const dict_index_t*	index)
	MY_ATTRIBUTE((nonnull, warn_unused_result));
# endif /* UNIV_DEBUG */

/* Maximum lengths for the data in a physical record if the offsets
are given in one byte (resp. two byte) format. */
#define REC_1BYTE_OFFS_LIMIT	0x7FUL
#define REC_2BYTE_OFFS_LIMIT	0x7FFFUL

/* The data size of record must not be larger than this on
REDUNDANT row format because we reserve two upmost bits in a
two byte offset for special purposes */
#define REDUNDANT_REC_MAX_DATA_SIZE    (16383)

/* The data size of record must be smaller than this on
COMPRESSED row format because we reserve two upmost bits in a
two byte offset for special purposes */
#define COMPRESSED_REC_MAX_DATA_SIZE   (16384)

#ifdef WITH_WSREP
int wsrep_rec_get_foreign_key(
	byte 		*buf,     /* out: extracted key */
	ulint 		*buf_len, /* in/out: length of buf */
	const rec_t*	rec,	  /* in: physical record */
	dict_index_t*	index_for,  /* in: index for foreign table */
	dict_index_t*	index_ref,  /* in: index for referenced table */
	ibool		new_protocol); /* in: protocol > 1 */
#endif /* WITH_WSREP */

#include "rem0rec.ic"

#endif /* !UNIV_INNOCHECKSUM */
#endif /* rem0rec_h */<|MERGE_RESOLUTION|>--- conflicted
+++ resolved
@@ -46,29 +46,6 @@
 in addition to the data and the offsets */
 #define REC_N_NEW_EXTRA_BYTES	5
 
-<<<<<<< HEAD
-=======
-/** Record status values for ROW_FORMAT=COMPACT,DYNAMIC,COMPRESSED */
-enum rec_comp_status_t {
-	/** User record (PAGE_LEVEL=0, heap>=PAGE_HEAP_NO_USER_LOW) */
-	REC_STATUS_ORDINARY = 0,
-	/** Node pointer record (PAGE_LEVEL>=0, heap>=PAGE_HEAP_NO_USER_LOW) */
-	REC_STATUS_NODE_PTR = 1,
-	/** The page infimum pseudo-record (heap=PAGE_HEAP_NO_INFIMUM) */
-	REC_STATUS_INFIMUM = 2,
-	/** The page supremum pseudo-record (heap=PAGE_HEAP_NO_SUPREMUM) */
-	REC_STATUS_SUPREMUM = 3,
-	/** Clustered index record that has been inserted or updated
-	after instant ADD COLUMN (more than dict_index_t::n_core_fields) */
-	REC_STATUS_COLUMNS_ADDED = 4
-};
-
-/** The dtuple_t::info_bits of the metadata pseudo-record.
-@see rec_is_metadata() */
-static const byte REC_INFO_METADATA
-	= REC_INFO_MIN_REC_FLAG | REC_STATUS_COLUMNS_ADDED;
-
->>>>>>> 4a246fec
 #define REC_NEW_STATUS		3	/* This is single byte bit-field */
 #define REC_NEW_STATUS_MASK	0x7UL
 #define REC_NEW_STATUS_SHIFT	0
@@ -806,12 +783,11 @@
 }
 
 /** Determine if the record is the metadata pseudo-record
-in the clustered index.
+in the clustered index for instant ADD COLUMN or ALTER TABLE.
 @param[in]	rec	leaf page record
 @param[in]	index	index of the record
 @return	whether the record is the metadata pseudo-record */
-<<<<<<< HEAD
-inline bool rec_is_default_row(const rec_t* rec, const dict_index_t* index)
+inline bool rec_is_metadata(const rec_t* rec, const dict_index_t* index)
 {
 	bool is = rec_get_info_bits(rec, dict_table_is_comp(index->table))
 		& REC_INFO_MIN_REC_FLAG;
@@ -821,25 +797,28 @@
 	return is;
 }
 
-/** Determine if the record is the 'new metadata' pseudo-record
-in the clustered index.
+/** Determine if the record is the metadata pseudo-record
+in the clustered index for instant ALTER TABLE (not plain ADD COLUMN).
 @param[in]	rec	leaf page record
 @param[in]	index	index of the record
-@return	whether the record is the 'new metadata' pseudo-record */
-inline
-bool
-rec_is_new_default_row(const rec_t* rec, const dict_index_t* index)
-=======
-inline bool rec_is_metadata(const rec_t* rec, const dict_index_t* index)
->>>>>>> 4a246fec
-{
-	bool is = rec_get_info_bits(rec, dict_table_is_comp(index->table))
-			& REC_INFO_MIN_REC_FLAG;
-	is = is && rec_get_deleted_flag(rec, dict_table_is_comp(index->table));
-	ut_ad(!is || index->is_instant());
-	ut_ad(!is || !dict_table_is_comp(index->table)
-	      || rec_get_status(rec) == REC_STATUS_INSTANT);
+@return	whether the record is the ALTER TABLE metadata pseudo-record */
+inline bool rec_is_alter_metadata(const rec_t* rec, const dict_index_t* index)
+{
+	bool is = !(~rec_get_info_bits(rec, dict_table_is_comp(index->table))
+		    & (REC_INFO_MIN_REC_FLAG | REC_INFO_DELETED_FLAG));
+	ut_ad(!is || rec_is_metadata(rec, index));
 	return is;
+}
+
+/** Determine if a record is delete-marked (not a metadata pseudo-record).
+@param[in]	rec	record
+@param[in]	comp	nonzero if ROW_FORMAT!=REDUNDANT
+@return	whether the record is a delete-marked user record */
+inline bool rec_is_delete_marked(const rec_t* rec, ulint comp)
+{
+	return (rec_get_info_bits(rec, comp)
+		& (REC_INFO_MIN_REC_FLAG | REC_INFO_DELETED_FLAG))
+		== REC_INFO_DELETED_FLAG;
 }
 
 /** Get the nth field from an index.
@@ -1150,7 +1129,6 @@
 @param[in]	fields		array of data fields
 @param[in]	n_fields	number of data fields
 @param[out]	extra		extra size
-@param[in]	new_default_row	metadata with drop column info
 @return total size */
 ulint
 rec_get_converted_size_comp(
@@ -1161,21 +1139,8 @@
 	ulint*			extra)
 	MY_ATTRIBUTE((nonnull(1,3)));
 
-/** Determines the size of a data tupel in ROW_FORMAT=COMPACT.
-@param[in]	index		clustered index
-@param[in]	fields		array of data fields
-@param[in]	n_fields	number of data fields
-@param[out]	extra		extra size
-@return total size of metadata with drop column info. */
-ulint
-rec_get_def_converted_size_comp(
-	const dict_index_t*	index,
-	const dfield_t*		fields,
-	ulint			n_fields,
-	ulint*			extra);
-
-ulint
-rec_get_default_rec_converted_size(
+ulint
+rec_get_metadata_converted_size(
 	const dict_index_t*	clust_index,
 	const dtuple_t*		dtuple,
 	ulint*			ext);
