/*****************************************************************************

Copyright (c) 1994, 2016, Oracle and/or its affiliates. All Rights Reserved.
Copyright (c) 2017, 2020, MariaDB Corporation.

This program is free software; you can redistribute it and/or modify it under
the terms of the GNU General Public License as published by the Free Software
Foundation; version 2 of the License.

This program is distributed in the hope that it will be useful, but WITHOUT
ANY WARRANTY; without even the implied warranty of MERCHANTABILITY or FITNESS
FOR A PARTICULAR PURPOSE. See the GNU General Public License for more details.

You should have received a copy of the GNU General Public License along with
this program; if not, write to the Free Software Foundation, Inc.,
51 Franklin Street, Fifth Floor, Boston, MA 02110-1335 USA

*****************************************************************************/

/********************************************************************//**
@file include/rem0rec.h
Record manager

Created 5/30/1994 Heikki Tuuri
*************************************************************************/

#ifndef rem0rec_h
#define rem0rec_h

#ifndef UNIV_INNOCHECKSUM
#include "data0data.h"
#include "rem0types.h"
#include "mtr0types.h"
#include "page0types.h"
#include "dict0dict.h"
#include "trx0types.h"
#endif /*! UNIV_INNOCHECKSUM */
#include <ostream>
#include <sstream>

/* Number of extra bytes in an old-style record,
in addition to the data and the offsets */
#define REC_N_OLD_EXTRA_BYTES	6
/* Number of extra bytes in a new-style record,
in addition to the data and the offsets */
#define REC_N_NEW_EXTRA_BYTES	5

#define REC_NEW_STATUS		3	/* This is single byte bit-field */
#define REC_NEW_STATUS_MASK	0x7UL
#define REC_NEW_STATUS_SHIFT	0

/* The following four constants are needed in page0zip.cc in order to
efficiently compress and decompress pages. */

/* The offset of heap_no in a compact record */
#define REC_NEW_HEAP_NO		4
/* The shift of heap_no in a compact record.
The status is stored in the low-order bits. */
#define	REC_HEAP_NO_SHIFT	3

/* Length of a B-tree node pointer, in bytes */
#define REC_NODE_PTR_SIZE	4

#ifndef UNIV_INNOCHECKSUM
/** SQL null flag in a 1-byte offset of ROW_FORMAT=REDUNDANT records */
static const rec_offs REC_1BYTE_SQL_NULL_MASK= 0x80;
/** SQL null flag in a 2-byte offset of ROW_FORMAT=REDUNDANT records */
static const rec_offs REC_2BYTE_SQL_NULL_MASK= 0x8000;

/** In a 2-byte offset of ROW_FORMAT=REDUNDANT records, the second most
significant bit denotes that the tail of a field is stored off-page. */
static const rec_offs REC_2BYTE_EXTERN_MASK= 0x4000;

static const size_t RECORD_OFFSET= 2;
static const size_t INDEX_OFFSET=
    RECORD_OFFSET + sizeof(rec_t *) / sizeof(rec_offs);
#endif /* UNIV_INNOCHECKSUM */

/* Length of the rec_get_offsets() header */
static const size_t REC_OFFS_HEADER_SIZE=
#ifdef UNIV_DEBUG
#ifndef UNIV_INNOCHECKSUM
    sizeof(rec_t *) / sizeof(rec_offs) +
    sizeof(dict_index_t *) / sizeof(rec_offs) +
#endif /* UNIV_INNOCHECKSUM */
#endif /* UNIV_DEBUG */
    2;

/* Number of elements that should be initially allocated for the
offsets[] array, first passed to rec_get_offsets() */
static const size_t REC_OFFS_NORMAL_SIZE= 300;
static const size_t REC_OFFS_SMALL_SIZE= 18;
static const size_t REC_OFFS_SEC_INDEX_SIZE=
    /* PK max key parts */ 16 + /* sec idx max key parts */ 16 +
    /* child page number for non-leaf pages */ 1;

/** Get the base address of offsets.  The extra_size is stored at
this position, and following positions hold the end offsets of
the fields. */
#define rec_offs_base(offsets) (offsets + REC_OFFS_HEADER_SIZE)

#ifndef UNIV_INNOCHECKSUM
/* Offset consists of two parts: 2 upper bits is type and all other bits is
value */

/** Only 4 different values is possible! */
enum field_type_t
{
  /** normal field */
  STORED_IN_RECORD= 0 << 14,
  /** this field is stored off-page */
  STORED_OFFPAGE= 1 << 14,
  /** just an SQL NULL */
  SQL_NULL= 2 << 14,
  /** instantly added field */
  DEFAULT= 3 << 14,
};

/** without 2 upper bits */
static const rec_offs DATA_MASK= 0x3fff;
/** 2 upper bits */
static const rec_offs TYPE_MASK= ~DATA_MASK;
inline field_type_t get_type(rec_offs n)
{
  return static_cast<field_type_t>(n & TYPE_MASK);
}
inline void set_type(rec_offs &n, field_type_t type)
{
  n= (n & DATA_MASK) | static_cast<rec_offs>(type);
}
inline rec_offs get_value(rec_offs n) { return n & DATA_MASK; }
inline rec_offs combine(rec_offs value, field_type_t type)
{
  return get_value(value) | static_cast<rec_offs>(type);
}

/** Compact flag ORed to the extra size returned by rec_get_offsets() */
const rec_offs REC_OFFS_COMPACT= ~(rec_offs(~0) >> 1);
/** External flag in offsets returned by rec_get_offsets() */
const rec_offs REC_OFFS_EXTERNAL= REC_OFFS_COMPACT >> 1;
/** Default value flag in offsets returned by rec_get_offsets() */
const rec_offs REC_OFFS_DEFAULT= REC_OFFS_COMPACT >> 2;
const rec_offs REC_OFFS_MASK= REC_OFFS_DEFAULT - 1;
/******************************************************//**
The following function is used to get the pointer of the next chained record
on the same page.
@return pointer to the next chained record, or NULL if none */
UNIV_INLINE
const rec_t*
rec_get_next_ptr_const(
/*===================*/
	const rec_t*	rec,	/*!< in: physical record */
	ulint		comp)	/*!< in: nonzero=compact page format */
	MY_ATTRIBUTE((warn_unused_result));
/******************************************************//**
The following function is used to get the pointer of the next chained record
on the same page.
@return pointer to the next chained record, or NULL if none */
UNIV_INLINE
rec_t*
rec_get_next_ptr(
/*=============*/
	rec_t*	rec,	/*!< in: physical record */
	ulint	comp)	/*!< in: nonzero=compact page format */
	MY_ATTRIBUTE((warn_unused_result));
/******************************************************//**
The following function is used to get the offset of the
next chained record on the same page.
@return the page offset of the next chained record, or 0 if none */
UNIV_INLINE
ulint
rec_get_next_offs(
/*==============*/
	const rec_t*	rec,	/*!< in: physical record */
	ulint		comp)	/*!< in: nonzero=compact page format */
	MY_ATTRIBUTE((warn_unused_result));
/******************************************************//**
The following function is used to set the next record offset field
of an old-style record. */
UNIV_INLINE
void
rec_set_next_offs_old(
/*==================*/
	rec_t*	rec,	/*!< in: old-style physical record */
	ulint	next)	/*!< in: offset of the next record */
	MY_ATTRIBUTE((nonnull));
/******************************************************//**
The following function is used to set the next record offset field
of a new-style record. */
UNIV_INLINE
void
rec_set_next_offs_new(
/*==================*/
	rec_t*	rec,	/*!< in/out: new-style physical record */
	ulint	next)	/*!< in: offset of the next record */
	MY_ATTRIBUTE((nonnull));
/******************************************************//**
The following function is used to get the number of fields
in an old-style record.
@return number of data fields */
UNIV_INLINE
ulint
rec_get_n_fields_old(
/*=================*/
	const rec_t*	rec)	/*!< in: physical record */
	MY_ATTRIBUTE((warn_unused_result));
/******************************************************//**
The following function is used to get the number of fields
in a record.
@return number of data fields */
UNIV_INLINE
ulint
rec_get_n_fields(
/*=============*/
	const rec_t*		rec,	/*!< in: physical record */
	const dict_index_t*	index)	/*!< in: record descriptor */
	MY_ATTRIBUTE((warn_unused_result));

/** Confirms the n_fields of the entry is sane with comparing the other
record in the same page specified
@param[in]	index	index
@param[in]	rec	record of the same page
@param[in]	entry	index entry
@return	true if n_fields is sane */
UNIV_INLINE
bool
rec_n_fields_is_sane(
	dict_index_t*	index,
	const rec_t*	rec,
	const dtuple_t*	entry)
	MY_ATTRIBUTE((warn_unused_result));

/******************************************************//**
The following function is used to get the number of records owned by the
previous directory record.
@return number of owned records */
UNIV_INLINE
ulint
rec_get_n_owned_old(
/*================*/
	const rec_t*	rec)	/*!< in: old-style physical record */
	MY_ATTRIBUTE((warn_unused_result));
/******************************************************//**
The following function is used to set the number of owned records. */
UNIV_INLINE
void
rec_set_n_owned_old(
/*================*/
	rec_t*	rec,		/*!< in: old-style physical record */
	ulint	n_owned)	/*!< in: the number of owned */
	MY_ATTRIBUTE((nonnull));
/******************************************************//**
The following function is used to get the number of records owned by the
previous directory record.
@return number of owned records */
UNIV_INLINE
ulint
rec_get_n_owned_new(
/*================*/
	const rec_t*	rec)	/*!< in: new-style physical record */
	MY_ATTRIBUTE((warn_unused_result));
/******************************************************//**
The following function is used to set the number of owned records. */
UNIV_INLINE
void
rec_set_n_owned_new(
/*================*/
	rec_t*		rec,	/*!< in/out: new-style physical record */
	page_zip_des_t*	page_zip,/*!< in/out: compressed page, or NULL */
	ulint		n_owned)/*!< in: the number of owned */
	MY_ATTRIBUTE((nonnull(1)));
/******************************************************//**
The following function is used to retrieve the info bits of
a record.
@return info bits */
UNIV_INLINE
ulint
rec_get_info_bits(
/*==============*/
	const rec_t*	rec,	/*!< in: physical record */
	ulint		comp)	/*!< in: nonzero=compact page format */
	MY_ATTRIBUTE((warn_unused_result));
/******************************************************//**
The following function is used to set the info bits of a record. */
UNIV_INLINE
void
rec_set_info_bits_old(
/*==================*/
	rec_t*	rec,	/*!< in: old-style physical record */
	ulint	bits)	/*!< in: info bits */
	MY_ATTRIBUTE((nonnull));
/******************************************************//**
The following function is used to set the info bits of a record. */
UNIV_INLINE
void
rec_set_info_bits_new(
/*==================*/
	rec_t*	rec,	/*!< in/out: new-style physical record */
	ulint	bits)	/*!< in: info bits */
	MY_ATTRIBUTE((nonnull));

/** Determine the status bits of a non-REDUNDANT record.
@param[in]	rec	ROW_FORMAT=COMPACT,DYNAMIC,COMPRESSED record
@return status bits */
inline
rec_comp_status_t
rec_get_status(const rec_t* rec)
{
	byte bits = rec[-REC_NEW_STATUS] & REC_NEW_STATUS_MASK;
	ut_ad(bits <= REC_STATUS_INSTANT);
	return static_cast<rec_comp_status_t>(bits);
}

/** Set the status bits of a non-REDUNDANT record.
@param[in,out]	rec	ROW_FORMAT=COMPACT,DYNAMIC,COMPRESSED record
@param[in]	bits	status bits */
inline
void
rec_set_status(rec_t* rec, byte bits)
{
	ut_ad(bits <= REC_STATUS_INSTANT);
	rec[-REC_NEW_STATUS] = (rec[-REC_NEW_STATUS] & ~REC_NEW_STATUS_MASK)
		| bits;
}

/** Get the length of added field count in a REC_STATUS_INSTANT record.
@param[in]	n_add_field	number of added fields, minus one
@return	storage size of the field count, in bytes */
inline unsigned rec_get_n_add_field_len(ulint n_add_field)
{
	ut_ad(n_add_field < REC_MAX_N_FIELDS);
	return n_add_field < 0x80 ? 1 : 2;
}

/** Get the added field count in a REC_STATUS_INSTANT record.
@param[in,out]	header	variable header of a REC_STATUS_INSTANT record
@return	number of added fields */
inline unsigned rec_get_n_add_field(const byte*& header)
{
	unsigned n_fields_add = *--header;
	if (n_fields_add < 0x80) {
		ut_ad(rec_get_n_add_field_len(n_fields_add) == 1);
		return n_fields_add;
	}

	n_fields_add &= 0x7f;
	n_fields_add |= unsigned(*--header) << 7;
	ut_ad(n_fields_add < REC_MAX_N_FIELDS);
	ut_ad(rec_get_n_add_field_len(n_fields_add) == 2);
	return n_fields_add;
}

/** Set the added field count in a REC_STATUS_INSTANT record.
@param[in,out]	header	variable header of a REC_STATUS_INSTANT record
@param[in]	n_add	number of added fields, minus 1
@return	record header before the number of added fields */
inline void rec_set_n_add_field(byte*& header, ulint n_add)
{
	ut_ad(n_add < REC_MAX_N_FIELDS);

	if (n_add < 0x80) {
		*header-- = byte(n_add);
	} else {
		*header-- = byte(n_add) | 0x80;
		*header-- = byte(n_add >> 7);
	}
}

/******************************************************//**
The following function is used to retrieve the info and status
bits of a record.  (Only compact records have status bits.)
@return info bits */
UNIV_INLINE
ulint
rec_get_info_and_status_bits(
/*=========================*/
	const rec_t*	rec,	/*!< in: physical record */
	ulint		comp)	/*!< in: nonzero=compact page format */
	MY_ATTRIBUTE((warn_unused_result));
/******************************************************//**
The following function is used to set the info and status
bits of a record.  (Only compact records have status bits.) */
UNIV_INLINE
void
rec_set_info_and_status_bits(
/*=========================*/
	rec_t*	rec,	/*!< in/out: compact physical record */
	ulint	bits)	/*!< in: info bits */
	MY_ATTRIBUTE((nonnull));

/******************************************************//**
The following function tells if record is delete marked.
@return nonzero if delete marked */
UNIV_INLINE
ulint
rec_get_deleted_flag(
/*=================*/
	const rec_t*	rec,	/*!< in: physical record */
	ulint		comp)	/*!< in: nonzero=compact page format */
	MY_ATTRIBUTE((warn_unused_result));
/******************************************************//**
The following function is used to set the deleted bit. */
UNIV_INLINE
void
rec_set_deleted_flag_old(
/*=====================*/
	rec_t*	rec,	/*!< in: old-style physical record */
	ulint	flag)	/*!< in: nonzero if delete marked */
	MY_ATTRIBUTE((nonnull));
/******************************************************//**
The following function is used to set the deleted bit. */
UNIV_INLINE
void
rec_set_deleted_flag_new(
/*=====================*/
	rec_t*		rec,	/*!< in/out: new-style physical record */
	page_zip_des_t*	page_zip,/*!< in/out: compressed page, or NULL */
	ulint		flag)	/*!< in: nonzero if delete marked */
	MY_ATTRIBUTE((nonnull(1)));
/******************************************************//**
The following function tells if a new-style record is a node pointer.
@return TRUE if node pointer */
UNIV_INLINE
bool
rec_get_node_ptr_flag(
/*==================*/
	const rec_t*	rec)	/*!< in: physical record */
	MY_ATTRIBUTE((warn_unused_result));
/******************************************************//**
The following function is used to get the order number
of an old-style record in the heap of the index page.
@return heap order number */
UNIV_INLINE
ulint
rec_get_heap_no_old(
/*================*/
	const rec_t*	rec)	/*!< in: physical record */
	MY_ATTRIBUTE((warn_unused_result));
/******************************************************//**
The following function is used to set the heap number
field in an old-style record. */
UNIV_INLINE
void
rec_set_heap_no_old(
/*================*/
	rec_t*	rec,	/*!< in: physical record */
	ulint	heap_no)/*!< in: the heap number */
	MY_ATTRIBUTE((nonnull));
/******************************************************//**
The following function is used to get the order number
of a new-style record in the heap of the index page.
@return heap order number */
UNIV_INLINE
ulint
rec_get_heap_no_new(
/*================*/
	const rec_t*	rec)	/*!< in: physical record */
	MY_ATTRIBUTE((warn_unused_result));
/******************************************************//**
The following function is used to set the heap number
field in a new-style record. */
UNIV_INLINE
void
rec_set_heap_no_new(
/*================*/
	rec_t*	rec,	/*!< in/out: physical record */
	ulint	heap_no)/*!< in: the heap number */
	MY_ATTRIBUTE((nonnull));
/******************************************************//**
The following function is used to test whether the data offsets
in the record are stored in one-byte or two-byte format.
@return TRUE if 1-byte form */
UNIV_INLINE
ibool
rec_get_1byte_offs_flag(
/*====================*/
	const rec_t*	rec)	/*!< in: physical record */
	MY_ATTRIBUTE((warn_unused_result));

/******************************************************//**
The following function is used to set the 1-byte offsets flag. */
UNIV_INLINE
void
rec_set_1byte_offs_flag(
/*====================*/
	rec_t*	rec,	/*!< in: physical record */
	ibool	flag)	/*!< in: TRUE if 1byte form */
	MY_ATTRIBUTE((nonnull));

/******************************************************//**
Returns the offset of nth field end if the record is stored in the 1-byte
offsets form. If the field is SQL null, the flag is ORed in the returned
value.
@return offset of the start of the field, SQL null flag ORed */
UNIV_INLINE
uint8_t
rec_1_get_field_end_info(
/*=====================*/
	const rec_t*	rec,	/*!< in: record */
	ulint		n)	/*!< in: field index */
	MY_ATTRIBUTE((warn_unused_result));

/******************************************************//**
Returns the offset of nth field end if the record is stored in the 2-byte
offsets form. If the field is SQL null, the flag is ORed in the returned
value.
@return offset of the start of the field, SQL null flag and extern
storage flag ORed */
UNIV_INLINE
uint16_t
rec_2_get_field_end_info(
/*=====================*/
	const rec_t*	rec,	/*!< in: record */
	ulint		n)	/*!< in: field index */
	MY_ATTRIBUTE((warn_unused_result));

/******************************************************//**
Returns nonzero if the field is stored off-page.
@retval 0 if the field is stored in-page
@retval REC_2BYTE_EXTERN_MASK if the field is stored externally */
UNIV_INLINE
ulint
rec_2_is_field_extern(
/*==================*/
	const rec_t*	rec,	/*!< in: record */
	ulint		n)	/*!< in: field index */
	MY_ATTRIBUTE((warn_unused_result));

/******************************************************//**
Determine how many of the first n columns in a compact
physical record are stored externally.
@return number of externally stored columns */
ulint
rec_get_n_extern_new(
/*=================*/
	const rec_t*		rec,	/*!< in: compact physical record */
	const dict_index_t*	index,	/*!< in: record descriptor */
	ulint			n)	/*!< in: number of columns to scan */
	MY_ATTRIBUTE((nonnull, warn_unused_result));

/** Determine the offsets to each field in an index record.
@param[in]	rec		physical record
@param[in]	index		the index that the record belongs to
@param[in,out]	offsets		array comprising offsets[0] allocated elements,
				or an array from rec_get_offsets(), or NULL
@param[in]	leaf		whether this is a leaf-page record
@param[in]	n_fields	maximum number of offsets to compute
				(ULINT_UNDEFINED to compute all offsets)
@param[in,out]	heap		memory heap
@return the new offsets */
rec_offs*
rec_get_offsets_func(
	const rec_t*		rec,
	const dict_index_t*	index,
	rec_offs*		offsets,
	bool			leaf,
	ulint			n_fields,
#ifdef UNIV_DEBUG
	const char*		file,	/*!< in: file name where called */
	unsigned		line,	/*!< in: line number where called */
#endif /* UNIV_DEBUG */
	mem_heap_t**		heap)	/*!< in/out: memory heap */
#ifdef UNIV_DEBUG
	MY_ATTRIBUTE((nonnull(1,2,6,8),warn_unused_result));
#else /* UNIV_DEBUG */
	MY_ATTRIBUTE((nonnull(1,2,6),warn_unused_result));
#endif /* UNIV_DEBUG */

#ifdef UNIV_DEBUG
# define rec_get_offsets(rec, index, offsets, leaf, n, heap)		\
	rec_get_offsets_func(rec,index,offsets,leaf,n,__FILE__,__LINE__,heap)
#else /* UNIV_DEBUG */
# define rec_get_offsets(rec, index, offsets, leaf, n, heap)		\
	rec_get_offsets_func(rec, index, offsets, leaf, n, heap)
#endif /* UNIV_DEBUG */

/******************************************************//**
The following function determines the offsets to each field
in the record.  It can reuse a previously allocated array. */
void
rec_get_offsets_reverse(
/*====================*/
	const byte*		extra,	/*!< in: the extra bytes of a
					compact record in reverse order,
					excluding the fixed-size
					REC_N_NEW_EXTRA_BYTES */
	const dict_index_t*	index,	/*!< in: record descriptor */
	ulint			node_ptr,/*!< in: nonzero=node pointer,
					0=leaf node */
	rec_offs*		offsets)/*!< in/out: array consisting of
					offsets[0] allocated elements */
	MY_ATTRIBUTE((nonnull));
#ifdef UNIV_DEBUG
/** Validate offsets returned by rec_get_offsets().
@param[in]	rec	record, or NULL
@param[in]	index	the index that the record belongs in, or NULL
@param[in,out]	offsets	the offsets of the record
@return true */
bool
rec_offs_validate(
	const rec_t*		rec,
	const dict_index_t*	index,
	const rec_offs*		offsets)
	MY_ATTRIBUTE((nonnull(3), warn_unused_result));
/** Update debug data in offsets, in order to tame rec_offs_validate().
@param[in]	rec	record
@param[in]	index	the index that the record belongs in
@param[in]	leaf	whether the record resides in a leaf page
@param[in,out]	offsets	offsets from rec_get_offsets() to adjust */
void
rec_offs_make_valid(
	const rec_t*		rec,
	const dict_index_t*	index,
	bool			leaf,
	rec_offs*		offsets)
	MY_ATTRIBUTE((nonnull));
#else
# define rec_offs_make_valid(rec, index, leaf, offsets)
#endif /* UNIV_DEBUG */

/************************************************************//**
The following function is used to get the offset to the nth
data field in an old-style record.
@return offset to the field */
ulint
rec_get_nth_field_offs_old(
/*=======================*/
	const rec_t*	rec,	/*!< in: record */
	ulint		n,	/*!< in: index of the field */
	ulint*		len)	/*!< out: length of the field; UNIV_SQL_NULL
				if SQL null */
	MY_ATTRIBUTE((nonnull));
#define rec_get_nth_field_old(rec, n, len) \
((rec) + rec_get_nth_field_offs_old(rec, n, len))
/************************************************************//**
Gets the physical size of an old-style field.
Also an SQL null may have a field of size > 0,
if the data type is of a fixed size.
@return field size in bytes */
UNIV_INLINE
ulint
rec_get_nth_field_size(
/*===================*/
	const rec_t*	rec,	/*!< in: record */
	ulint		n)	/*!< in: index of the field */
	MY_ATTRIBUTE((warn_unused_result));
/************************************************************//**
The following function is used to get an offset to the nth
data field in a record.
@return offset from the origin of rec */
UNIV_INLINE
rec_offs
rec_get_nth_field_offs(
/*===================*/
	const rec_offs*	offsets,/*!< in: array returned by rec_get_offsets() */
	ulint		n,	/*!< in: index of the field */
	ulint*		len)	/*!< out: length of the field; UNIV_SQL_NULL
				if SQL null */
	MY_ATTRIBUTE((nonnull));
#define rec_get_nth_field(rec, offsets, n, len) \
((rec) + rec_get_nth_field_offs(offsets, n, len))
/******************************************************//**
Determine if the offsets are for a record containing null BLOB pointers.
@return first field containing a null BLOB pointer, or NULL if none found */
UNIV_INLINE
const byte*
rec_offs_any_null_extern(
/*=====================*/
	const rec_t*	rec,		/*!< in: record */
	const rec_offs*	offsets)	/*!< in: rec_get_offsets(rec) */
	MY_ATTRIBUTE((warn_unused_result));

/** Mark the nth field as externally stored.
@param[in]	offsets		array returned by rec_get_offsets()
@param[in]	n		nth field */
void
rec_offs_make_nth_extern(
        rec_offs*	offsets,
        const ulint     n);

MY_ATTRIBUTE((nonnull))
/** Determine the number of allocated elements for an array of offsets.
@param[in]	offsets		offsets after rec_offs_set_n_alloc()
@return number of elements */
inline ulint rec_offs_get_n_alloc(const rec_offs *offsets)
{
  ut_ad(offsets);
  ulint n_alloc= offsets[0];
  ut_ad(n_alloc > REC_OFFS_HEADER_SIZE);
  MEM_CHECK_ADDRESSABLE(offsets, n_alloc * sizeof *offsets);
  return n_alloc;
}

/** Determine the number of fields for which offsets have been initialized.
@param[in]	offsets	rec_get_offsets()
@return number of fields */
inline
ulint
rec_offs_n_fields(const rec_offs* offsets)
{
	ulint	n_fields;
	ut_ad(offsets);
	n_fields = offsets[1];
	ut_ad(n_fields > 0);
	ut_ad(n_fields <= REC_MAX_N_FIELDS);
	ut_ad(n_fields + REC_OFFS_HEADER_SIZE
	      <= rec_offs_get_n_alloc(offsets));
	return(n_fields);
}

/** Get a flag of a record field.
@param[in]	offsets	rec_get_offsets()
@param[in]	n	nth field
@param[in]	flag	flag to extract
@return	type of the record field */
inline field_type_t rec_offs_nth_type(const rec_offs *offsets, ulint n)
{
  ut_ad(rec_offs_validate(NULL, NULL, offsets));
  ut_ad(n < rec_offs_n_fields(offsets));
  return get_type(rec_offs_base(offsets)[1 + n]);
}

/** Determine if a record field is missing
(should be replaced by dict_index_t::instant_field_value()).
@param[in]	offsets	rec_get_offsets()
@param[in]	n	nth field
@return	nonzero if default bit is set */
inline ulint rec_offs_nth_default(const rec_offs *offsets, ulint n)
{
  return rec_offs_nth_type(offsets, n) == DEFAULT;
}

/** Determine if a record field is SQL NULL
(should be replaced by dict_index_t::instant_field_value()).
@param[in]	offsets	rec_get_offsets()
@param[in]	n	nth field
@return	nonzero if SQL NULL set */
inline ulint rec_offs_nth_sql_null(const rec_offs *offsets, ulint n)
{
  return rec_offs_nth_type(offsets, n) == SQL_NULL;
}

/** Determine if a record field is stored off-page.
@param[in]	offsets	rec_get_offsets()
@param[in]	n	nth field
Returns nonzero if the extern bit is set in nth field of rec.
@return nonzero if externally stored */
inline ulint rec_offs_nth_extern(const rec_offs *offsets, ulint n)
{
  return rec_offs_nth_type(offsets, n) == STORED_OFFPAGE;
}

/** Get a global flag of a record.
@param[in]	offsets	rec_get_offsets()
@param[in]	flag	flag to extract
@return	the flag of the record field */
inline ulint rec_offs_any_flag(const rec_offs *offsets, ulint flag)
{
  ut_ad(rec_offs_validate(NULL, NULL, offsets));
  return *rec_offs_base(offsets) & flag;
}

/** Determine if the offsets are for a record containing off-page columns.
@param[in]	offsets	rec_get_offsets()
@return nonzero if any off-page columns exist */
inline bool rec_offs_any_extern(const rec_offs *offsets)
{
  return rec_offs_any_flag(offsets, REC_OFFS_EXTERNAL);
}

/** Determine if the offsets are for a record that is missing fields.
@param[in]	offsets	rec_get_offsets()
@return nonzero if any fields need to be replaced with
		dict_index_t::instant_field_value() */
inline ulint rec_offs_any_default(const rec_offs *offsets)
{
  return rec_offs_any_flag(offsets, REC_OFFS_DEFAULT);
}

/** Determine if the offsets are for other than ROW_FORMAT=REDUNDANT.
@param[in]	offsets	rec_get_offsets()
@return	nonzero	if ROW_FORMAT is COMPACT,DYNAMIC or COMPRESSED
@retval	0	if ROW_FORMAT=REDUNDANT */
inline ulint rec_offs_comp(const rec_offs *offsets)
{
  ut_ad(rec_offs_validate(NULL, NULL, offsets));
  return (*rec_offs_base(offsets) & REC_OFFS_COMPACT);
}

/** Determine if the record is the metadata pseudo-record
in the clustered index for instant ADD COLUMN or ALTER TABLE.
@param[in]	rec	leaf page record
@param[in]	comp	0 if ROW_FORMAT=REDUNDANT, else nonzero
@return	whether the record is the metadata pseudo-record */
inline bool rec_is_metadata(const rec_t* rec, ulint comp)
{
	bool is = !!(rec_get_info_bits(rec, comp) & REC_INFO_MIN_REC_FLAG);
	ut_ad(!is || !comp || rec_get_status(rec) == REC_STATUS_INSTANT);
	return is;
}

/** Determine if the record is the metadata pseudo-record
in the clustered index for instant ADD COLUMN or ALTER TABLE.
@param[in]	rec	leaf page record
@param[in]	index	index of the record
@return	whether the record is the metadata pseudo-record */
inline bool rec_is_metadata(const rec_t* rec, const dict_index_t& index)
{
	bool is = rec_is_metadata(rec, dict_table_is_comp(index.table));
	ut_ad(!is || index.is_instant());
	return is;
}

/** Determine if the record is the metadata pseudo-record
in the clustered index for instant ADD COLUMN (not other ALTER TABLE).
@param[in]	rec	leaf page record
@param[in]	comp	0 if ROW_FORMAT=REDUNDANT, else nonzero
@return	whether the record is the metadata pseudo-record */
inline bool rec_is_add_metadata(const rec_t* rec, ulint comp)
{
	bool is = rec_get_info_bits(rec, comp) == REC_INFO_MIN_REC_FLAG;
	ut_ad(!is || !comp || rec_get_status(rec) == REC_STATUS_INSTANT);
	return is;
}

/** Determine if the record is the metadata pseudo-record
in the clustered index for instant ADD COLUMN (not other ALTER TABLE).
@param[in]	rec	leaf page record
@param[in]	index	index of the record
@return	whether the record is the metadata pseudo-record */
inline bool rec_is_add_metadata(const rec_t* rec, const dict_index_t& index)
{
	bool is = rec_is_add_metadata(rec, dict_table_is_comp(index.table));
	ut_ad(!is || index.is_instant());
	return is;
}

/** Determine if the record is the metadata pseudo-record
in the clustered index for instant ALTER TABLE (not plain ADD COLUMN).
@param[in]	rec	leaf page record
@param[in]	comp	0 if ROW_FORMAT=REDUNDANT, else nonzero
@return	whether the record is the ALTER TABLE metadata pseudo-record */
inline bool rec_is_alter_metadata(const rec_t* rec, ulint comp)
{
	bool is = !(~rec_get_info_bits(rec, comp)
		    & (REC_INFO_MIN_REC_FLAG | REC_INFO_DELETED_FLAG));
	ut_ad(!is || rec_is_metadata(rec, comp));
	return is;
}

/** Determine if the record is the metadata pseudo-record
in the clustered index for instant ALTER TABLE (not plain ADD COLUMN).
@param[in]	rec	leaf page record
@param[in]	index	index of the record
@return	whether the record is the ALTER TABLE metadata pseudo-record */
inline bool rec_is_alter_metadata(const rec_t* rec, const dict_index_t& index)
{
	bool is = rec_is_alter_metadata(rec, dict_table_is_comp(index.table));
	ut_ad(!is || index.is_dummy || index.is_instant());
	return is;
}

/** Determine if a record is delete-marked (not a metadata pseudo-record).
@param[in]	rec	record
@param[in]	comp	nonzero if ROW_FORMAT!=REDUNDANT
@return	whether the record is a delete-marked user record */
inline bool rec_is_delete_marked(const rec_t* rec, ulint comp)
{
	return (rec_get_info_bits(rec, comp)
		& (REC_INFO_MIN_REC_FLAG | REC_INFO_DELETED_FLAG))
		== REC_INFO_DELETED_FLAG;
}

/** Get the nth field from an index.
@param[in]	rec	index record
@param[in]	index	index
@param[in]	offsets	rec_get_offsets(rec, index)
@param[in]	n	field number
@param[out]	len	length of the field in bytes, or UNIV_SQL_NULL
@return a read-only copy of the index field */
inline
const byte*
rec_get_nth_cfield(
	const rec_t*		rec,
	const dict_index_t*	index,
	const rec_offs*		offsets,
	ulint			n,
	ulint*			len)
{
	/* Because this function may be invoked by innobase_rec_to_mysql()
	for reporting a duplicate key during ALTER TABLE or
	CREATE UNIQUE INDEX, and in that case the rec omit the fixed-size
	header of 5 or 6 bytes, the check
	rec_offs_validate(rec, index, offsets) must be avoided here. */
	if (!rec_offs_nth_default(offsets, n)) {
		return rec_get_nth_field(rec, offsets, n, len);
	}
	return index->instant_field_value(n, len);
}

/******************************************************//**
Gets the physical size of a field.
@return length of field */
UNIV_INLINE
ulint
rec_offs_nth_size(
/*==============*/
	const rec_offs*	offsets,/*!< in: array returned by rec_get_offsets() */
	ulint		n)	/*!< in: nth field */
	MY_ATTRIBUTE((warn_unused_result));

/******************************************************//**
Returns the number of extern bits set in a record.
@return number of externally stored fields */
UNIV_INLINE
ulint
rec_offs_n_extern(
/*==============*/
	const rec_offs*	offsets)/*!< in: array returned by rec_get_offsets() */
	MY_ATTRIBUTE((warn_unused_result));
/***********************************************************//**
This is used to modify the value of an already existing field in a record.
The previous value must have exactly the same size as the new value. If len
is UNIV_SQL_NULL then the field is treated as an SQL null.
For records in ROW_FORMAT=COMPACT (new-style records), len must not be
UNIV_SQL_NULL unless the field already is SQL null. */
UNIV_INLINE
void
rec_set_nth_field(
/*==============*/
	rec_t*		rec,	/*!< in: record */
	const rec_offs*	offsets,/*!< in: array returned by rec_get_offsets() */
	ulint		n,	/*!< in: index number of the field */
	const void*	data,	/*!< in: pointer to the data if not SQL null */
	ulint		len)	/*!< in: length of the data or UNIV_SQL_NULL.
				If not SQL null, must have the same
				length as the previous value.
				If SQL null, previous value must be
				SQL null. */
	MY_ATTRIBUTE((nonnull(1,2)));
/**********************************************************//**
The following function returns the data size of an old-style physical
record, that is the sum of field lengths. SQL null fields
are counted as length 0 fields. The value returned by the function
is the distance from record origin to record end in bytes.
@return size */
UNIV_INLINE
ulint
rec_get_data_size_old(
/*==================*/
	const rec_t*	rec)	/*!< in: physical record */
	MY_ATTRIBUTE((warn_unused_result));
/**********************************************************//**
The following function sets the number of allocated elements
for an array of offsets. */
UNIV_INLINE
void
rec_offs_set_n_alloc(
/*=================*/
	rec_offs*offsets,	/*!< out: array for rec_get_offsets(),
				must be allocated */
	ulint	n_alloc)	/*!< in: number of elements */
	MY_ATTRIBUTE((nonnull));
#define rec_offs_init(offsets) \
	rec_offs_set_n_alloc(offsets, (sizeof offsets) / sizeof *offsets)
/**********************************************************//**
The following function returns the data size of a physical
record, that is the sum of field lengths. SQL null fields
are counted as length 0 fields. The value returned by the function
is the distance from record origin to record end in bytes.
@return size */
UNIV_INLINE
ulint
rec_offs_data_size(
/*===============*/
	const rec_offs*	offsets)/*!< in: array returned by rec_get_offsets() */
	MY_ATTRIBUTE((warn_unused_result));
/**********************************************************//**
Returns the total size of record minus data size of record.
The value returned by the function is the distance from record
start to record origin in bytes.
@return size */
UNIV_INLINE
ulint
rec_offs_extra_size(
/*================*/
	const rec_offs*	offsets)/*!< in: array returned by rec_get_offsets() */
	MY_ATTRIBUTE((warn_unused_result));
/**********************************************************//**
Returns the total size of a physical record.
@return size */
UNIV_INLINE
ulint
rec_offs_size(
/*==========*/
	const rec_offs*	offsets)/*!< in: array returned by rec_get_offsets() */
	MY_ATTRIBUTE((warn_unused_result));
#ifdef UNIV_DEBUG
/**********************************************************//**
Returns a pointer to the start of the record.
@return pointer to start */
UNIV_INLINE
byte*
rec_get_start(
/*==========*/
	const rec_t*	rec,	/*!< in: pointer to record */
	const rec_offs*	offsets)/*!< in: array returned by rec_get_offsets() */
	MY_ATTRIBUTE((warn_unused_result));
/**********************************************************//**
Returns a pointer to the end of the record.
@return pointer to end */
UNIV_INLINE
byte*
rec_get_end(
/*========*/
	const rec_t*	rec,	/*!< in: pointer to record */
	const rec_offs*	offsets)/*!< in: array returned by rec_get_offsets() */
	MY_ATTRIBUTE((warn_unused_result));
#else /* UNIV_DEBUG */
# define rec_get_start(rec, offsets) ((rec) - rec_offs_extra_size(offsets))
# define rec_get_end(rec, offsets) ((rec) + rec_offs_data_size(offsets))
#endif /* UNIV_DEBUG */

/** Copy a physical record to a buffer.
@param[in]	buf	buffer
@param[in]	rec	physical record
@param[in]	offsets	array returned by rec_get_offsets()
@return pointer to the origin of the copy */
UNIV_INLINE
rec_t*
rec_copy(
	void*		buf,
	const rec_t*	rec,
	const rec_offs*	offsets);

/** Determine the size of a data tuple prefix in a temporary file.
@param[in]	index		clustered or secondary index
@param[in]	fields		data fields
@param[in]	n_fields	number of data fields
@param[out]	extra		record header size
@param[in]	status		REC_STATUS_ORDINARY or REC_STATUS_INSTANT
@return	total size, in bytes */
template<bool redundant_temp>
ulint
rec_get_converted_size_temp(
	const dict_index_t*	index,
	const dfield_t*		fields,
	ulint			n_fields,
	ulint*			extra,
	rec_comp_status_t	status = REC_STATUS_ORDINARY)
	MY_ATTRIBUTE((warn_unused_result, nonnull));

/** Determine the offset to each field in temporary file.
@param[in]	rec	temporary file record
@param[in]	index	index of that the record belongs to
@param[in,out]	offsets	offsets to the fields; in: rec_offs_n_fields(offsets)
@param[in]	n_core	number of core fields (index->n_core_fields)
@param[in]	def_val	default values for non-core fields
@param[in]	status	REC_STATUS_ORDINARY or REC_STATUS_INSTANT */
void
rec_init_offsets_temp(
	const rec_t*		rec,
	const dict_index_t*	index,
	rec_offs*		offsets,
	ulint			n_core,
	const dict_col_t::def_t*def_val,
	rec_comp_status_t	status = REC_STATUS_ORDINARY)
	MY_ATTRIBUTE((nonnull(1,2,3)));
/** Determine the offset to each field in temporary file.
@param[in]	rec	temporary file record
@param[in]	index	index of that the record belongs to
@param[in,out]	offsets	offsets to the fields; in: rec_offs_n_fields(offsets)
*/
void
rec_init_offsets_temp(
	const rec_t*		rec,
	const dict_index_t*	index,
	rec_offs*		offsets)
	MY_ATTRIBUTE((nonnull));

/** Convert a data tuple prefix to the temporary file format.
@param[out]	rec		record in temporary file format
@param[in]	index		clustered or secondary index
@param[in]	fields		data fields
@param[in]	n_fields	number of data fields
<<<<<<< HEAD
@param[in]	status		REC_STATUS_ORDINARY or REC_STATUS_INSTANT */
=======
@param[in]	status		REC_STATUS_ORDINARY or REC_STATUS_COLUMNS_ADDED
*/
template<bool redundant_temp>
>>>>>>> eb7c5530
void
rec_convert_dtuple_to_temp(
	rec_t*			rec,
	const dict_index_t*	index,
	const dfield_t*		fields,
	ulint			n_fields,
	rec_comp_status_t	status = REC_STATUS_ORDINARY)
	MY_ATTRIBUTE((nonnull));

/**************************************************************//**
Copies the first n fields of a physical record to a new physical record in
a buffer.
@return own: copied record */
rec_t*
rec_copy_prefix_to_buf(
/*===================*/
	const rec_t*		rec,		/*!< in: physical record */
	const dict_index_t*	index,		/*!< in: record descriptor */
	ulint			n_fields,	/*!< in: number of fields
						to copy */
	byte**			buf,		/*!< in/out: memory buffer
						for the copied prefix,
						or NULL */
	ulint*			buf_size)	/*!< in/out: buffer size */
	MY_ATTRIBUTE((nonnull));
/*********************************************************//**
Builds a physical record out of a data tuple and
stores it into the given buffer.
@return pointer to the origin of physical record */
rec_t*
rec_convert_dtuple_to_rec(
/*======================*/
	byte*			buf,	/*!< in: start address of the
					physical record */
	const dict_index_t*	index,	/*!< in: record descriptor */
	const dtuple_t*		dtuple,	/*!< in: data tuple */
	ulint			n_ext)	/*!< in: number of
					externally stored columns */
	MY_ATTRIBUTE((warn_unused_result));
/**********************************************************//**
Returns the extra size of an old-style physical record if we know its
data size and number of fields.
@return extra size */
UNIV_INLINE
ulint
rec_get_converted_extra_size(
/*=========================*/
	ulint	data_size,	/*!< in: data size */
	ulint	n_fields,	/*!< in: number of fields */
	ulint	n_ext)		/*!< in: number of externally stored columns */
	MY_ATTRIBUTE((const));
/**********************************************************//**
Determines the size of a data tuple prefix in ROW_FORMAT=COMPACT.
@return total size */
ulint
rec_get_converted_size_comp_prefix(
/*===============================*/
	const dict_index_t*	index,	/*!< in: record descriptor */
	const dfield_t*		fields,	/*!< in: array of data fields */
	ulint			n_fields,/*!< in: number of data fields */
	ulint*			extra)	/*!< out: extra size */
	MY_ATTRIBUTE((warn_unused_result, nonnull(1,2)));

/** Determine the size of a record in ROW_FORMAT=COMPACT.
@param[in]	index		record descriptor. dict_table_is_comp()
				is assumed to hold, even if it doesn't
@param[in]	tuple		logical record
@param[out]	extra		extra size
@return total size */
ulint
rec_get_converted_size_comp(
	const dict_index_t*	index,
	const dtuple_t*		tuple,
	ulint*			extra)
	MY_ATTRIBUTE((nonnull(1,2)));

/**********************************************************//**
The following function returns the size of a data tuple when converted to
a physical record.
@return size */
UNIV_INLINE
ulint
rec_get_converted_size(
/*===================*/
	dict_index_t*	index,	/*!< in: record descriptor */
	const dtuple_t*	dtuple,	/*!< in: data tuple */
	ulint		n_ext)	/*!< in: number of externally stored columns */
	MY_ATTRIBUTE((warn_unused_result, nonnull));
/** Copy the first n fields of a (copy of a) physical record to a data tuple.
The fields are copied into the memory heap.
@param[out]	tuple		data tuple
@param[in]	rec		index record, or a copy thereof
@param[in]	is_leaf		whether rec is a leaf page record
@param[in]	n_fields	number of fields to copy
@param[in,out]	heap		memory heap */
void
rec_copy_prefix_to_dtuple(
	dtuple_t*		tuple,
	const rec_t*		rec,
	const dict_index_t*	index,
	bool			is_leaf,
	ulint			n_fields,
	mem_heap_t*		heap)
	MY_ATTRIBUTE((nonnull));
/***************************************************************//**
Validates the consistency of a physical record.
@return TRUE if ok */
ibool
rec_validate(
/*=========*/
	const rec_t*	rec,	/*!< in: physical record */
	const rec_offs*	offsets)/*!< in: array returned by rec_get_offsets() */
	MY_ATTRIBUTE((nonnull));
/***************************************************************//**
Prints an old-style physical record. */
void
rec_print_old(
/*==========*/
	FILE*		file,	/*!< in: file where to print */
	const rec_t*	rec)	/*!< in: physical record */
	MY_ATTRIBUTE((nonnull));
/***************************************************************//**
Prints a spatial index record. */
void
rec_print_mbr_rec(
/*==========*/
	FILE*		file,	/*!< in: file where to print */
	const rec_t*	rec,	/*!< in: physical record */
	const rec_offs*	offsets)/*!< in: array returned by rec_get_offsets() */
	MY_ATTRIBUTE((nonnull));
/***************************************************************//**
Prints a physical record. */
void
rec_print_new(
/*==========*/
	FILE*		file,	/*!< in: file where to print */
	const rec_t*	rec,	/*!< in: physical record */
	const rec_offs*	offsets)/*!< in: array returned by rec_get_offsets() */
	MY_ATTRIBUTE((nonnull));
/***************************************************************//**
Prints a physical record. */
void
rec_print(
/*======*/
	FILE*			file,	/*!< in: file where to print */
	const rec_t*		rec,	/*!< in: physical record */
	const dict_index_t*	index)	/*!< in: record descriptor */
	MY_ATTRIBUTE((nonnull));

/** Pretty-print a record.
@param[in,out]	o	output stream
@param[in]	rec	physical record
@param[in]	info	rec_get_info_bits(rec)
@param[in]	offsets	rec_get_offsets(rec) */
void
rec_print(
	std::ostream&	o,
	const rec_t*	rec,
	ulint		info,
	const rec_offs*	offsets);

/** Wrapper for pretty-printing a record */
struct rec_index_print
{
	/** Constructor */
	rec_index_print(const rec_t* rec, const dict_index_t* index) :
		m_rec(rec), m_index(index)
	{}

	/** Record */
	const rec_t*		m_rec;
	/** Index */
	const dict_index_t*	m_index;
};

/** Display a record.
@param[in,out]	o	output stream
@param[in]	r	record to display
@return	the output stream */
std::ostream&
operator<<(std::ostream& o, const rec_index_print& r);

/** Wrapper for pretty-printing a record */
struct rec_offsets_print
{
	/** Constructor */
	rec_offsets_print(const rec_t* rec, const rec_offs* offsets) :
		m_rec(rec), m_offsets(offsets)
	{}

	/** Record */
	const rec_t*		m_rec;
	/** Offsets to each field */
	const rec_offs*		m_offsets;
};

/** Display a record.
@param[in,out]	o	output stream
@param[in]	r	record to display
@return	the output stream */
ATTRIBUTE_COLD
std::ostream&
operator<<(std::ostream& o, const rec_offsets_print& r);

/** Pretty-printer of records and tuples */
class rec_printer : public std::ostringstream {
public:
	/** Construct a pretty-printed record.
	@param rec	record with header
	@param offsets	rec_get_offsets(rec, ...) */
	ATTRIBUTE_COLD
	rec_printer(const rec_t* rec, const rec_offs* offsets)
		:
		std::ostringstream ()
	{
		rec_print(*this, rec,
			  rec_get_info_bits(rec, rec_offs_comp(offsets)),
			  offsets);
	}

	/** Construct a pretty-printed record.
	@param rec record, possibly lacking header
	@param info rec_get_info_bits(rec)
	@param offsets rec_get_offsets(rec, ...) */
	ATTRIBUTE_COLD
	rec_printer(const rec_t* rec, ulint info, const rec_offs* offsets)
		:
		std::ostringstream ()
	{
		rec_print(*this, rec, info, offsets);
	}

	/** Construct a pretty-printed tuple.
	@param tuple	data tuple */
	ATTRIBUTE_COLD
	rec_printer(const dtuple_t* tuple)
		:
		std::ostringstream ()
	{
		dtuple_print(*this, tuple);
	}

	/** Construct a pretty-printed tuple.
	@param field	array of data tuple fields
	@param n	number of fields */
	ATTRIBUTE_COLD
	rec_printer(const dfield_t* field, ulint n)
		:
		std::ostringstream ()
	{
		dfield_print(*this, field, n);
	}

	/** Destructor */
	~rec_printer() override {}

private:
	/** Copy constructor */
	rec_printer(const rec_printer& other);
	/** Assignment operator */
	rec_printer& operator=(const rec_printer& other);
};


# ifdef UNIV_DEBUG
/** Read the DB_TRX_ID of a clustered index record.
@param[in]	rec	clustered index record
@param[in]	index	clustered index
@return the value of DB_TRX_ID */
trx_id_t
rec_get_trx_id(
	const rec_t*		rec,
	const dict_index_t*	index)
	MY_ATTRIBUTE((nonnull, warn_unused_result));
# endif /* UNIV_DEBUG */

/* Maximum lengths for the data in a physical record if the offsets
are given in one byte (resp. two byte) format. */
#define REC_1BYTE_OFFS_LIMIT	0x7FUL
#define REC_2BYTE_OFFS_LIMIT	0x7FFFUL

/* The data size of record must not be larger than this on
REDUNDANT row format because we reserve two upmost bits in a
two byte offset for special purposes */
#define REDUNDANT_REC_MAX_DATA_SIZE    (16383)

/* The data size of record must be smaller than this on
COMPRESSED row format because we reserve two upmost bits in a
two byte offset for special purposes */
#define COMPRESSED_REC_MAX_DATA_SIZE   (16384)

#ifdef WITH_WSREP
int wsrep_rec_get_foreign_key(
	byte 		*buf,     /* out: extracted key */
	ulint 		*buf_len, /* in/out: length of buf */
	const rec_t*	rec,	  /* in: physical record */
	dict_index_t*	index_for,  /* in: index for foreign table */
	dict_index_t*	index_ref,  /* in: index for referenced table */
	ibool		new_protocol); /* in: protocol > 1 */
#endif /* WITH_WSREP */

#include "rem0rec.ic"

#endif /* !UNIV_INNOCHECKSUM */
#endif /* rem0rec_h */<|MERGE_RESOLUTION|>--- conflicted
+++ resolved
@@ -1,7 +1,7 @@
 /*****************************************************************************
 
 Copyright (c) 1994, 2016, Oracle and/or its affiliates. All Rights Reserved.
-Copyright (c) 2017, 2020, MariaDB Corporation.
+Copyright (c) 2017, 2021, MariaDB Corporation.
 
 This program is free software; you can redistribute it and/or modify it under
 the terms of the GNU General Public License as published by the Free Software
@@ -1034,6 +1034,7 @@
 	const rec_offs*	offsets);
 
 /** Determine the size of a data tuple prefix in a temporary file.
+@tparam redundant_temp whether to use the ROW_FORMAT=REDUNDANT format
 @param[in]	index		clustered or secondary index
 @param[in]	fields		data fields
 @param[in]	n_fields	number of data fields
@@ -1079,17 +1080,13 @@
 	MY_ATTRIBUTE((nonnull));
 
 /** Convert a data tuple prefix to the temporary file format.
+@tparam redundant_temp whether to use the ROW_FORMAT=REDUNDANT format
 @param[out]	rec		record in temporary file format
 @param[in]	index		clustered or secondary index
 @param[in]	fields		data fields
 @param[in]	n_fields	number of data fields
-<<<<<<< HEAD
 @param[in]	status		REC_STATUS_ORDINARY or REC_STATUS_INSTANT */
-=======
-@param[in]	status		REC_STATUS_ORDINARY or REC_STATUS_COLUMNS_ADDED
-*/
 template<bool redundant_temp>
->>>>>>> eb7c5530
 void
 rec_convert_dtuple_to_temp(
 	rec_t*			rec,
