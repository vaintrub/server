/*****************************************************************************

Copyright (c) 2006, 2016, Oracle and/or its affiliates. All Rights Reserved.
Copyright (c) 2018, 2020, MariaDB Corporation.

This program is free software; you can redistribute it and/or modify it under
the terms of the GNU General Public License as published by the Free Software
Foundation; version 2 of the License.

This program is distributed in the hope that it will be useful, but WITHOUT
ANY WARRANTY; without even the implied warranty of MERCHANTABILITY or FITNESS
FOR A PARTICULAR PURPOSE. See the GNU General Public License for more details.

You should have received a copy of the GNU General Public License along with
this program; if not, write to the Free Software Foundation, Inc.,
51 Franklin Street, Fifth Floor, Boston, MA 02110-1335 USA

*****************************************************************************/

/**************************************************//**
@file include/buf0buddy.h
Binary buddy allocator for compressed pages

Created December 2006 by Marko Makela
*******************************************************/

#ifndef buf0buddy_h
#define buf0buddy_h

#include "buf0types.h"

/**
@param[in]	block size in bytes
@return index of buf_pool.zip_free[], or BUF_BUDDY_SIZES */
inline
ulint
buf_buddy_get_slot(ulint size)
{
	ulint	i;
	ulint	s;

	ut_ad(ut_is_2pow(size));
	ut_ad(size >= UNIV_ZIP_SIZE_MIN);
	ut_ad(size <= srv_page_size);

	for (i = 0, s = BUF_BUDDY_LOW; s < size; i++, s <<= 1) {
	}
	ut_ad(i <= BUF_BUDDY_SIZES);
	return i;
}

/** Allocate a ROW_FORMAT=COMPRESSED block.
@param i      index of buf_pool.zip_free[] or BUF_BUDDY_SIZES
@param lru    assigned to true if buf_pool.mutex was temporarily released
@return allocated block, never NULL */
byte *buf_buddy_alloc_low(ulint i, bool *lru) MY_ATTRIBUTE((malloc));

/** Allocate a ROW_FORMAT=COMPRESSED block.
@param size   compressed page size in bytes
@param lru    assigned to true if buf_pool.mutex was temporarily released
@return allocated block, never NULL */
inline byte *buf_buddy_alloc(ulint size, bool *lru= nullptr)
{
  return buf_buddy_alloc_low(buf_buddy_get_slot(size), lru);
}

/** Deallocate a block.
@param[in]	buf	block to be freed, must not be pointed to
			by the buffer pool
@param[in]	i	index of buf_pool.zip_free[], or BUF_BUDDY_SIZES */
void buf_buddy_free_low(void* buf, ulint i);

/** Deallocate a block.
@param[in]	buf	block to be freed, must not be pointed to
			by the buffer pool
@param[in]	size	block size in bytes */
inline void buf_buddy_free(void* buf, ulint size)
{
	buf_buddy_free_low(buf, buf_buddy_get_slot(size));
}

/** Try to reallocate a block.
@param[in]	buf		block to be reallocated, must be pointed
to by the buffer pool
@param[in]	size		block size, up to srv_page_size
@retval false	if failed because of no free blocks. */
<<<<<<< HEAD
bool buf_buddy_realloc(void* buf, ulint size);

/** Combine all pairs of free buddies. */
void buf_buddy_condense_free();
=======
bool
buf_buddy_realloc(
	buf_pool_t*	buf_pool,
	void*		buf,
	ulint		size);

/** Combine all pairs of free buddies.
@param[in]	buf_pool	buffer pool instance */
void
buf_buddy_condense_free(
	buf_pool_t*	buf_pool);

#include "buf0buddy.inl"
>>>>>>> c04a203a

#endif /* buf0buddy_h */<|MERGE_RESOLUTION|>--- conflicted
+++ resolved
@@ -84,25 +84,8 @@
 to by the buffer pool
 @param[in]	size		block size, up to srv_page_size
 @retval false	if failed because of no free blocks. */
-<<<<<<< HEAD
 bool buf_buddy_realloc(void* buf, ulint size);
 
 /** Combine all pairs of free buddies. */
 void buf_buddy_condense_free();
-=======
-bool
-buf_buddy_realloc(
-	buf_pool_t*	buf_pool,
-	void*		buf,
-	ulint		size);
-
-/** Combine all pairs of free buddies.
-@param[in]	buf_pool	buffer pool instance */
-void
-buf_buddy_condense_free(
-	buf_pool_t*	buf_pool);
-
-#include "buf0buddy.inl"
->>>>>>> c04a203a
-
 #endif /* buf0buddy_h */