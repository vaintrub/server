/*****************************************************************************

Copyright (c) 1995, 2017, Oracle and/or its affiliates. All Rights Reserved.
Copyright (c) 2013, 2020, MariaDB Corporation.

This program is free software; you can redistribute it and/or modify it under
the terms of the GNU General Public License as published by the Free Software
Foundation; version 2 of the License.

This program is distributed in the hope that it will be useful, but WITHOUT
ANY WARRANTY; without even the implied warranty of MERCHANTABILITY or FITNESS
FOR A PARTICULAR PURPOSE. See the GNU General Public License for more details.

You should have received a copy of the GNU General Public License along with
this program; if not, write to the Free Software Foundation, Inc.,
51 Franklin Street, Fifth Floor, Boston, MA 02110-1335 USA

*****************************************************************************/

/**************************************************//**
@file include/fil0fil.h
The low-level file system

Created 10/25/1995 Heikki Tuuri
*******************************************************/

#ifndef fil0fil_h
#define fil0fil_h

#include "fsp0types.h"

#ifndef UNIV_INNOCHECKSUM

#include "log0recv.h"
#include "dict0types.h"
#include "ilist.h"
#ifdef UNIV_LINUX
# include <set>
#endif

struct unflushed_spaces_tag_t;
struct rotation_list_tag_t;

// Forward declaration
extern my_bool srv_use_doublewrite_buf;
extern struct buf_dblwr_t* buf_dblwr;
class page_id_t;

/** Structure containing encryption specification */
struct fil_space_crypt_t;

/** File types */
enum fil_type_t {
	/** temporary tablespace (temporary undo log or tables) */
	FIL_TYPE_TEMPORARY,
	/** a tablespace that is being imported (no logging until finished) */
	FIL_TYPE_IMPORT,
	/** persistent tablespace (for system, undo log or tables) */
	FIL_TYPE_TABLESPACE,
	/** redo log covering changes to files of FIL_TYPE_TABLESPACE */
	FIL_TYPE_LOG
};

/** Check if fil_type is any of FIL_TYPE_TEMPORARY, FIL_TYPE_IMPORT
or FIL_TYPE_TABLESPACE.
@param[in]	type	variable of type fil_type_t
@return true if any of FIL_TYPE_TEMPORARY, FIL_TYPE_IMPORT
or FIL_TYPE_TABLESPACE */
inline
bool
fil_type_is_data(
	fil_type_t	type)
{
	return(type == FIL_TYPE_TEMPORARY
	       || type == FIL_TYPE_IMPORT
	       || type == FIL_TYPE_TABLESPACE);
}

struct fil_node_t;

#endif

/** Tablespace or log data space */
#ifndef UNIV_INNOCHECKSUM
struct fil_space_t : ilist_node<unflushed_spaces_tag_t>,
                     ilist_node<rotation_list_tag_t>
#else
struct fil_space_t
#endif
{
#ifndef UNIV_INNOCHECKSUM
	ulint		id;	/*!< space id */
	hash_node_t	hash;	/*!< hash chain node */
	char*		name;	/*!< Tablespace name */
	lsn_t		max_lsn;
				/*!< LSN of the most recent
				fil_names_write_if_was_clean().
				Reset to 0 by fil_names_clear().
				Protected by log_sys.mutex.
				If and only if this is nonzero, the
				tablespace will be in named_spaces. */
	/** Log sequence number of the latest MLOG_INDEX_LOAD record
	that was found while parsing the redo log */
	lsn_t		enable_lsn;
<<<<<<< HEAD
	/** set when an .ibd file is about to be deleted,
	or an undo tablespace is about to be truncated.
	When this is set following new ops are not allowed:
	* read IO request
	* ibuf merge
	* file flush
	Note that we can still possibly have new write operations
	because we don't check this flag when doing flush batches. */
	bool		stop_new_ops;
=======
>>>>>>> a7dd7c89
	/** whether undo tablespace truncation is in progress */
	bool		is_being_truncated;
#ifdef UNIV_DEBUG
	/** reference count for operations who want to skip redo log in the
	file space in order to make modify_check() pass. */
	Atomic_counter<ulint> redo_skipped_count;
#endif
	fil_type_t	purpose;/*!< purpose */
	UT_LIST_BASE_NODE_T(fil_node_t) chain;
				/*!< base node for the file chain */
	ulint		size;	/*!< tablespace file size in pages;
				0 if not known yet */
	ulint		size_in_header;
				/* FSP_SIZE in the tablespace header;
				0 if not known yet */
	ulint		free_len;
				/*!< length of the FSP_FREE list */
	ulint		free_limit;
				/*!< contents of FSP_FREE_LIMIT */
	ulint		recv_size;
				/*!< recovered tablespace size in pages;
				0 if no size change was read from the redo log,
				or if the size change was implemented */
  /** the committed size of the tablespace in pages */
  Atomic_relaxed<ulint> committed_size;
	ulint		n_reserved_extents;
				/*!< number of reserved free extents for
				ongoing operations like B-tree page split */
	ulint		n_pending_flushes; /*!< this is positive when flushing
				the tablespace to disk; dropping of the
				tablespace is forbidden if this is positive */
<<<<<<< HEAD
	/** Number of pending buffer pool operations accessing the tablespace
	without holding a table lock or dict_sys.latch S-latch
	that would prevent the table (and tablespace) from being
	dropped. An example is change buffer merge.
	The tablespace cannot be dropped while this is nonzero,
	or while fil_node_t::n_pending is nonzero.
	Protected by fil_system.mutex and std::atomic. */
	std::atomic<ulint>		n_pending_ops;
=======
private:
  /** Number of pending buffer pool operations accessing the
  tablespace without holding a table lock or dict_operation_lock
  S-latch that would prevent the table (and tablespace) from being
  dropped. An example is change buffer merge.

  The tablespace cannot be dropped while this is nonzero, or while
  fil_node_t::n_pending is nonzero.

  The most significant bit contains the STOP_NEW_OPS flag.

  Protected by my_atomic. */
  uint32_t n_pending_ops;

  /** Flag in n_pending_ops that indicates that the tablespace is being
  deleted, and no further operations should be performed */
  static const uint32_t STOP_NEW_OPS= 1U << 31;
public:
>>>>>>> a7dd7c89
	/** Number of pending block read or write operations
	(when a write is imminent or a read has recently completed).
	The tablespace object cannot be freed while this is nonzero,
	but it can be detached from fil_system.
	Note that fil_node_t::n_pending tracks actual pending I/O requests.
	Protected by fil_system.mutex and std::atomic. */
	std::atomic<ulint>		n_pending_ios;
	rw_lock_t	latch;	/*!< latch protecting the file space storage
				allocation */
	UT_LIST_NODE_T(fil_space_t) named_spaces;
				/*!< list of spaces for which MLOG_FILE_NAME
				records have been issued */
	UT_LIST_NODE_T(fil_space_t) space_list;
				/*!< list of all spaces */

	/** MariaDB encryption data */
	fil_space_crypt_t* crypt_data;

	/** Checks that this tablespace in a list of unflushed tablespaces. */
	bool is_in_unflushed_spaces;

	/** Checks that this tablespace needs key rotation. */
	bool is_in_rotation_list;

	/** True if the device this filespace is on supports atomic writes */
	bool		atomic_write_supported;

	/** True if file system storing this tablespace supports
	punch hole */
	bool		punch_hole;

	ulint		magic_n;/*!< FIL_SPACE_MAGIC_N */

  /** Clamp a page number for batched I/O, such as read-ahead.
  @param offset   page number limit
  @return offset clamped to the tablespace size */
  ulint max_page_number_for_io(ulint offset) const
  {
    const ulint limit= committed_size;
    return limit > offset ? offset : limit;
  }

	/** @return whether doublewrite buffering is needed */
	bool use_doublewrite() const
	{
		return !atomic_write_supported
			&& srv_use_doublewrite_buf && buf_dblwr;
	}

	/** Append a file to the chain of files of a space.
	@param[in]	name		file name of a file that is not open
	@param[in]	handle		file handle, or OS_FILE_CLOSED
	@param[in]	size		file size in entire database pages
	@param[in]	is_raw		whether this is a raw device
	@param[in]	atomic_write	true if atomic write could be enabled
	@param[in]	max_pages	maximum number of pages in file,
	or ULINT_MAX for unlimited
	@return file object */
	fil_node_t* add(const char* name, pfs_os_file_t handle,
			ulint size, bool is_raw, bool atomic_write,
			ulint max_pages = ULINT_MAX);
#ifdef UNIV_DEBUG
	/** Assert that the mini-transaction is compatible with
	updating an allocation bitmap page.
	@param[in]	mtr	mini-transaction */
	void modify_check(const mtr_t& mtr) const;
#endif /* UNIV_DEBUG */

	/** Try to reserve free extents.
	@param[in]	n_free_now	current number of free extents
	@param[in]	n_to_reserve	number of extents to reserve
	@return	whether the reservation succeeded */
	bool reserve_free_extents(ulint n_free_now, ulint n_to_reserve)
	{
		ut_ad(rw_lock_own(&latch, RW_LOCK_X));
		if (n_reserved_extents + n_to_reserve > n_free_now) {
			return false;
		}

		n_reserved_extents += n_to_reserve;
		return true;
	}

	/** Release the reserved free extents.
	@param[in]	n_reserved	number of reserved extents */
	void release_free_extents(ulint n_reserved)
	{
		if (!n_reserved) return;
		ut_ad(rw_lock_own(&latch, RW_LOCK_X));
		ut_a(n_reserved_extents >= n_reserved);
		n_reserved_extents -= n_reserved;
	}

	/** Rename a file.
	@param[in]	name	table name after renaming
	@param[in]	path	tablespace file name after renaming
	@param[in]	log	whether to write redo log
	@param[in]	replace	whether to ignore the existence of path
	@return	error code
	@retval	DB_SUCCESS	on success */
	dberr_t rename(const char* name, const char* path, bool log,
		       bool replace = false);

	/** Note that the tablespace has been imported.
	Initially, purpose=FIL_TYPE_IMPORT so that no redo log is
	written while the space ID is being updated in each page. */
	inline void set_imported();

	/** @return whether the storage device is rotational (HDD, not SSD) */
	inline bool is_rotational() const;

	/** Open each file. Only invoked on fil_system.temp_space.
	@return whether all files were opened */
	bool open();
	/** Close each file. Only invoked on fil_system.temp_space. */
	void close();

<<<<<<< HEAD
	/** Acquire a tablespace reference. */
	void acquire() { n_pending_ops++; }
	/** Release a tablespace reference.
	@return whether this was the last reference */
	bool release() { auto n= n_pending_ops--; ut_ad(n); return n == 1; }
	/** @return whether references are being held */
	bool referenced() const { return n_pending_ops; }

	/** Acquire a tablespace reference for I/O. */
	void acquire_for_io() { n_pending_ios++; }
	/** Release a tablespace reference for I/O. */
	void release_for_io() { ut_ad(pending_io()); n_pending_ios--; }
	/** @return whether I/O is pending */
	bool pending_io() const { return n_pending_ios; }
#endif /* !UNIV_INNOCHECKSUM */
	/** FSP_SPACE_FLAGS and FSP_FLAGS_MEM_ flags;
	check fsp0types.h to more info about flags. */
	ulint		flags;

	/** Determine if full_crc32 is used for a data file
	@param[in]	flags	tablespace flags (FSP_FLAGS)
	@return whether the full_crc32 algorithm is active */
	static bool full_crc32(ulint flags) {
		return flags & FSP_FLAGS_FCRC32_MASK_MARKER;
	}
	/** @return whether innodb_checksum_algorithm=full_crc32 is active */
	bool full_crc32() const { return full_crc32(flags); }
	/** Determine the logical page size.
	@param	flags	tablespace flags (FSP_FLAGS)
	@return the logical page size
	@retval 0 if the flags are invalid */
	static unsigned logical_size(ulint flags) {

		ulint page_ssize = 0;

		if (full_crc32(flags)) {
			page_ssize = FSP_FLAGS_FCRC32_GET_PAGE_SSIZE(flags);
		} else {
			page_ssize = FSP_FLAGS_GET_PAGE_SSIZE(flags);
		}

		switch (page_ssize) {
		case 3: return 4096;
		case 4: return 8192;
		case 5:
		{ ut_ad(full_crc32(flags)); return 16384; }
		case 0:
		{ ut_ad(!full_crc32(flags)); return 16384; }
		case 6: return 32768;
		case 7: return 65536;
		default: return 0;
		}
	}
	/** Determine the ROW_FORMAT=COMPRESSED page size.
	@param	flags	tablespace flags (FSP_FLAGS)
	@return the ROW_FORMAT=COMPRESSED page size
	@retval 0	if ROW_FORMAT=COMPRESSED is not used */
	static unsigned zip_size(ulint flags) {

		if (full_crc32(flags)) {
			return 0;
		}

		ulint zip_ssize = FSP_FLAGS_GET_ZIP_SSIZE(flags);
		return zip_ssize
			? (UNIV_ZIP_SIZE_MIN >> 1) << zip_ssize : 0;
	}
	/** Determine the physical page size.
	@param	flags	tablespace flags (FSP_FLAGS)
	@return the physical page size */
	static unsigned physical_size(ulint flags) {

		if (full_crc32(flags)) {
			return logical_size(flags);
		}

		ulint zip_ssize = FSP_FLAGS_GET_ZIP_SSIZE(flags);
		return zip_ssize
			? (UNIV_ZIP_SIZE_MIN >> 1) << zip_ssize
			: unsigned(srv_page_size);
	}
	/** @return the ROW_FORMAT=COMPRESSED page size
	@retval 0	if ROW_FORMAT=COMPRESSED is not used */
	unsigned zip_size() const { return zip_size(flags); }
	/** @return the physical page size */
	unsigned physical_size() const { return physical_size(flags); }
	/** Check whether the compression enabled in tablespace.
	@param[in]	flags	tablespace flags */
	static bool is_compressed(ulint flags) {

		if (full_crc32(flags)) {
			ulint algo = FSP_FLAGS_FCRC32_GET_COMPRESSED_ALGO(
				flags);
			DBUG_ASSERT(algo <= PAGE_ALGORITHM_LAST);
			return algo > 0;
		}

		return FSP_FLAGS_HAS_PAGE_COMPRESSION(flags);
	}
	/** @return whether the compression enabled for the tablespace. */
	bool is_compressed() const { return is_compressed(flags); }

	/** Get the compression algorithm for full crc32 format.
	@param[in]	flags	tablespace flags
	@return algorithm type of tablespace */
	static ulint get_compression_algo(ulint flags)
	{
		return full_crc32(flags)
			? FSP_FLAGS_FCRC32_GET_COMPRESSED_ALGO(flags)
			: 0;
	}
	/** @return the page_compressed algorithm
	@retval 0 if not page_compressed */
	ulint get_compression_algo() const {
		return fil_space_t::get_compression_algo(flags);
	}
	/** Determine if the page_compressed page contains an extra byte
	for exact compressed stream length
	@param[in]	flags	tablespace flags
	@return	whether the extra byte is needed */
	static bool full_crc32_page_compressed_len(ulint flags)
	{
		DBUG_ASSERT(full_crc32(flags));
		switch (get_compression_algo(flags)) {
		case PAGE_LZ4_ALGORITHM:
		case PAGE_LZO_ALGORITHM:
		case PAGE_SNAPPY_ALGORITHM:
			return true;
		}
		return false;
	}

	/** Whether the full checksum matches with non full checksum flags.
	@param[in]	flags		flags present
	@param[in]	expected	expected flags
	@return true if it is equivalent */
	static bool is_flags_full_crc32_equal(ulint flags, ulint expected)
	{
		ut_ad(full_crc32(flags));
		ulint page_ssize = FSP_FLAGS_FCRC32_GET_PAGE_SSIZE(flags);

		if (full_crc32(expected)) {
			/* The data file may have been created with a
			different innodb_compression_algorithm. But
			we only support one innodb_page_size for all files. */
			return page_ssize
				== FSP_FLAGS_FCRC32_GET_PAGE_SSIZE(expected);
		}

		ulint space_page_ssize = FSP_FLAGS_GET_PAGE_SSIZE(expected);

		if (page_ssize == 5) {
			if (space_page_ssize) {
				return false;
			}
		} else if (space_page_ssize != page_ssize) {
			return false;
		}

		return true;
	}
	/** Whether old tablespace flags match full_crc32 flags.
	@param[in]	flags		flags present
	@param[in]	expected	expected flags
	@return true if it is equivalent */
	static bool is_flags_non_full_crc32_equal(ulint flags, ulint expected)
	{
		ut_ad(!full_crc32(flags));

		if (!full_crc32(expected)) {
			return false;
		}

		ulint page_ssize = FSP_FLAGS_GET_PAGE_SSIZE(flags);
		ulint space_page_ssize = FSP_FLAGS_FCRC32_GET_PAGE_SSIZE(
			expected);

		if (page_ssize) {
			if (space_page_ssize != 5) {
				return false;
			}
		} else if (space_page_ssize != page_ssize) {
			return false;
		}

		return true;
	}
	/** Whether both fsp flags are equivalent */
	static bool is_flags_equal(ulint flags, ulint expected)
	{
		if (!((flags ^ expected) & ~(1U << FSP_FLAGS_POS_RESERVED))) {
			return true;
		}

		return full_crc32(flags)
			? is_flags_full_crc32_equal(flags, expected)
			: is_flags_non_full_crc32_equal(flags, expected);
	}
	/** Validate the tablespace flags for full crc32 format.
	@param[in]	flags	the content of FSP_SPACE_FLAGS
	@return whether the flags are correct in full crc32 format */
	static bool is_fcrc32_valid_flags(ulint flags)
	{
		ut_ad(flags & FSP_FLAGS_FCRC32_MASK_MARKER);
		const ulint page_ssize = physical_size(flags);
		if (page_ssize < 3 || page_ssize & 8) {
			return false;
		}

		flags >>= FSP_FLAGS_FCRC32_POS_COMPRESSED_ALGO;

		return flags <= PAGE_ALGORITHM_LAST;
	}
	/** Validate the tablespace flags.
	@param[in]	flags	content of FSP_SPACE_FLAGS
	@param[in]	is_ibd	whether this is an .ibd file
				(not system tablespace)
	@return whether the flags are correct. */
	static bool is_valid_flags(ulint flags, bool is_ibd)
	{
		DBUG_EXECUTE_IF("fsp_flags_is_valid_failure",
				return false;);

		if (full_crc32(flags)) {
			return is_fcrc32_valid_flags(flags);
		}

		if (flags == 0) {
			return true;
		}

		if (flags & ~FSP_FLAGS_MASK) {
			return false;
		}

		if ((flags & (FSP_FLAGS_MASK_POST_ANTELOPE
			      | FSP_FLAGS_MASK_ATOMIC_BLOBS))
		    == FSP_FLAGS_MASK_ATOMIC_BLOBS) {
			/* If the "atomic blobs" flag (indicating
			ROW_FORMAT=DYNAMIC or ROW_FORMAT=COMPRESSED) flag
			is set, then the "post Antelope"
			(ROW_FORMAT!=REDUNDANT) flag must also be set. */
			return false;
		}

		/* Bits 10..14 should be 0b0000d where d is the DATA_DIR flag
		of MySQL 5.6 and MariaDB 10.0, which we ignore.
		In the buggy FSP_SPACE_FLAGS written by MariaDB 10.1.0 to 10.1.20,
		bits 10..14 would be nonzero 0bsssaa where sss is
		nonzero PAGE_SSIZE (3, 4, 6, or 7)
		and aa is ATOMIC_WRITES (not 0b11). */
		if (FSP_FLAGS_GET_RESERVED(flags) & ~1U) {
			return false;
		}

		const ulint	ssize = FSP_FLAGS_GET_PAGE_SSIZE(flags);
		if (ssize == 1 || ssize == 2 || ssize == 5 || ssize & 8) {
			/* the page_size is not between 4k and 64k;
			16k should be encoded as 0, not 5 */
			return false;
		}

		const ulint     zssize = FSP_FLAGS_GET_ZIP_SSIZE(flags);
		if (zssize == 0) {
			/* not ROW_FORMAT=COMPRESSED */
		} else if (zssize > (ssize ? ssize : 5)) {
			/* Invalid KEY_BLOCK_SIZE */
			return false;
		} else if (~flags & (FSP_FLAGS_MASK_POST_ANTELOPE
				     | FSP_FLAGS_MASK_ATOMIC_BLOBS)) {
			/* both these flags should be set for
			ROW_FORMAT=COMPRESSED */
			return false;
		}

		/* The flags do look valid. But, avoid misinterpreting
		buggy MariaDB 10.1 format flags for
		PAGE_COMPRESSED=1 PAGE_COMPRESSION_LEVEL={0,2,3}
		as valid-looking PAGE_SSIZE if this is known to be
		an .ibd file and we are using the default innodb_page_size=16k. */
		return(ssize == 0 || !is_ibd
		       || srv_page_size != UNIV_PAGE_SIZE_ORIG);
	}
=======
  /** @return whether the tablespace is about to be dropped or is referenced */
  uint32_t is_stopping_or_referenced()
  {
    return my_atomic_load32(&n_pending_ops);
  }

  /** @return whether the tablespace is about to be dropped or is referenced */
  uint32_t is_stopping_or_referenced() const
  {
    return const_cast<fil_space_t*>(this)->is_stopping_or_referenced();
  }

  /** @return whether the tablespace is about to be dropped */
  bool is_stopping() const
  {
    return is_stopping_or_referenced() & STOP_NEW_OPS;
  }

  /** @return number of references being held */
  uint32_t referenced() const
  {
    return is_stopping_or_referenced() & ~STOP_NEW_OPS;
  }

  /** Note that operations on the tablespace must stop or can resume */
  void set_stopping(bool stopping)
  {
    /* Note: starting with 10.4 this should be std::atomic::fetch_xor() */
    uint32_t n= stopping ? 0 : STOP_NEW_OPS;
    while (!my_atomic_cas32_strong_explicit(&n_pending_ops, &n,
                                            n ^ STOP_NEW_OPS,
                                            MY_MEMORY_ORDER_ACQUIRE,
                                            MY_MEMORY_ORDER_RELAXED))
      ut_ad(!(n & STOP_NEW_OPS) == stopping);
  }

  MY_ATTRIBUTE((warn_unused_result))
  /** @return whether a tablespace reference was successfully acquired */
  bool acquire()
  {
    uint32_t n= 0;
    while (!my_atomic_cas32_strong_explicit(&n_pending_ops, &n, n + 1,
                                            MY_MEMORY_ORDER_ACQUIRE,
                                            MY_MEMORY_ORDER_RELAXED))
      if (UNIV_UNLIKELY(n & STOP_NEW_OPS))
        return false;
    return true;
  }
  /** Release a tablespace reference.
  @return whether this was the last reference */
  bool release()
  {
    uint32_t n= my_atomic_add32(&n_pending_ops, uint32_t(-1));
    ut_ad(n & ~STOP_NEW_OPS);
    return (n & ~STOP_NEW_OPS) == 1;
  }

  /** Acquire a tablespace reference for I/O. */
  void acquire_for_io() { my_atomic_addlint(&n_pending_ios, 1); }
  /** Release a tablespace reference for I/O. */
  void release_for_io()
  {
    ut_d(ulint n=) my_atomic_addlint(&n_pending_ios, ulint(-1));
    ut_ad(n);
  }
  /** @return whether I/O is pending */
  bool pending_io() { return my_atomic_loadlint(&n_pending_ios); }
  /** @return whether I/O is pending */
  bool pending_io() const
  {
    return const_cast<fil_space_t*>(this)->pending_io();
  }
>>>>>>> a7dd7c89
};

#ifndef UNIV_INNOCHECKSUM
/** Value of fil_space_t::magic_n */
#define	FIL_SPACE_MAGIC_N	89472

/** File node of a tablespace or the log data space */
struct fil_node_t {
	/** tablespace containing this file */
	fil_space_t*	space;
	/** file name; protected by fil_system.mutex and log_sys.mutex. */
	char*		name;
	/** file handle (valid if is_open) */
	pfs_os_file_t	handle;
	/** whether the file actually is a raw device or disk partition */
	bool		is_raw_disk;
	/** whether the file is on non-rotational media (SSD) */
	bool		on_ssd;
	/** size of the file in database pages (0 if not known yet);
	the possible last incomplete megabyte may be ignored
	if space->id == 0 */
	ulint		size;
	/** initial size of the file in database pages;
	FIL_IBD_FILE_INITIAL_SIZE by default */
	ulint		init_size;
	/** maximum size of the file in database pages (0 if unlimited) */
	ulint		max_size;
	/** count of pending i/o's; is_open must be true if nonzero */
	ulint		n_pending;
	/** count of pending flushes; is_open must be true if nonzero */
	ulint		n_pending_flushes;
	/** whether the file is currently being extended */
	bool		being_extended;
	/** whether this file had writes after lasy fsync() */
	bool		needs_flush;
	/** link to other files in this tablespace */
	UT_LIST_NODE_T(fil_node_t) chain;
	/** link to the fil_system.LRU list (keeping track of open files) */
	UT_LIST_NODE_T(fil_node_t) LRU;

	/** whether this file could use atomic write (data file) */
	bool		atomic_write;

	/** Filesystem block size */
	ulint		block_size;

	/** FIL_NODE_MAGIC_N */
	ulint		magic_n;

	/** @return whether this file is open */
	bool is_open() const
	{
		return(handle != OS_FILE_CLOSED);
	}

	/** Read the first page of a data file.
	@param[in]	first	whether this is the very first read
	@return	whether the page was found valid */
	bool read_page0(bool first);

	/** Determine some file metadata when creating or reading the file.
	@param	file	the file that is being created, or OS_FILE_CLOSED */
	void find_metadata(os_file_t file = OS_FILE_CLOSED
#ifdef UNIV_LINUX
			   , struct stat* statbuf = NULL
#endif
			   );

	/** Close the file handle. */
	void close();
};

/** Value of fil_node_t::magic_n */
#define	FIL_NODE_MAGIC_N	89389

inline void fil_space_t::set_imported()
{
	ut_ad(purpose == FIL_TYPE_IMPORT);
	purpose = FIL_TYPE_TABLESPACE;
	UT_LIST_GET_FIRST(chain)->find_metadata();
}

inline bool fil_space_t::is_rotational() const
{
	for (const fil_node_t* node = UT_LIST_GET_FIRST(chain);
	     node != NULL; node = UT_LIST_GET_NEXT(chain, node)) {
		if (!node->on_ssd) {
			return true;
		}
	}
	return false;
}

/** Common InnoDB file extensions */
enum ib_extention {
	NO_EXT = 0,
	IBD = 1,
	ISL = 2,
	CFG = 3
};
extern const char* dot_ext[];
#define DOT_IBD dot_ext[IBD]
#define DOT_ISL dot_ext[ISL]
#define DOT_CFG dot_ext[CFG]

/** When mysqld is run, the default directory "." is the mysqld datadir,
but in the MySQL Embedded Server Library and mysqlbackup it is not the default
directory, and we must set the base file path explicitly */
extern const char*	fil_path_to_mysql_datadir;

/* Space address data type; this is intended to be used when
addresses accurate to a byte are stored in file pages. If the page part
of the address is FIL_NULL, the address is considered undefined. */

typedef	byte	fil_faddr_t;	/*!< 'type' definition in C: an address
				stored in a file page is a string of bytes */
#else
# include "univ.i"
#endif /* !UNIV_INNOCHECKSUM */

/** Initial size of a single-table tablespace in pages */
#define FIL_IBD_FILE_INITIAL_SIZE	4U

/** 'null' (undefined) page offset in the context of file spaces */
#define	FIL_NULL	ULINT32_UNDEFINED


#define FIL_ADDR_PAGE	0U	/* first in address is the page offset */
#define	FIL_ADDR_BYTE	4U	/* then comes 2-byte byte offset within page*/
#define	FIL_ADDR_SIZE	6U	/* address size is 6 bytes */

/** File space address */
struct fil_addr_t {
	ulint	page;		/*!< page number within a space */
	ulint	boffset;	/*!< byte offset within the page */
};

/** The byte offsets on a file page for various variables @{ */
#define FIL_PAGE_SPACE_OR_CHKSUM 0	/*!< in < MySQL-4.0.14 space id the
					page belongs to (== 0) but in later
					versions the 'new' checksum of the
					page */
#define FIL_PAGE_OFFSET		4U	/*!< page offset inside space */
#define FIL_PAGE_PREV		8U	/*!< if there is a 'natural'
					predecessor of the page, its
					offset.  Otherwise FIL_NULL.
					This field is not set on BLOB
					pages, which are stored as a
					singly-linked list.  See also
					FIL_PAGE_NEXT. */
#define FIL_PAGE_NEXT		12U	/*!< if there is a 'natural' successor
					of the page, its offset.
					Otherwise FIL_NULL.
					B-tree index pages
					(FIL_PAGE_TYPE contains FIL_PAGE_INDEX)
					on the same PAGE_LEVEL are maintained
					as a doubly linked list via
					FIL_PAGE_PREV and FIL_PAGE_NEXT
					in the collation order of the
					smallest user record on each page. */
#define FIL_PAGE_LSN		16U	/*!< lsn of the end of the newest
					modification log record to the page */
#define	FIL_PAGE_TYPE		24U	/*!< file page type: FIL_PAGE_INDEX,...,
					2 bytes.

					The contents of this field can only
					be trusted in the following case:
					if the page is an uncompressed
					B-tree index page, then it is
					guaranteed that the value is
					FIL_PAGE_INDEX.
					The opposite does not hold.

					In tablespaces created by
					MySQL/InnoDB 5.1.7 or later, the
					contents of this field is valid
					for all uncompressed pages. */

/** For the first page in a system tablespace data file(ibdata*, not *.ibd):
the file has been flushed to disk at least up to this lsn
For other pages: 32-bit key version used to encrypt the page + 32-bit checksum
or 64 bites of zero if no encryption */
#define FIL_PAGE_FILE_FLUSH_LSN_OR_KEY_VERSION 26U

/** This overloads FIL_PAGE_FILE_FLUSH_LSN for RTREE Split Sequence Number */
#define	FIL_RTREE_SPLIT_SEQ_NUM	FIL_PAGE_FILE_FLUSH_LSN_OR_KEY_VERSION

/** Start of the page_compressed content */
#define FIL_PAGE_COMP_ALGO	FIL_PAGE_FILE_FLUSH_LSN_OR_KEY_VERSION

/** starting from 4.1.x this contains the space id of the page */
#define FIL_PAGE_ARCH_LOG_NO_OR_SPACE_ID  34U

#define FIL_PAGE_SPACE_ID  FIL_PAGE_ARCH_LOG_NO_OR_SPACE_ID

#define FIL_PAGE_DATA		38U	/*!< start of the data on the page */

/** 32-bit key version used to encrypt the page in full_crc32 format.
For non-encrypted page, it contains 0. */
#define FIL_PAGE_FCRC32_KEY_VERSION	0

/** page_compressed without innodb_checksum_algorithm=full_crc32 @{ */
/** Number of bytes used to store actual payload data size on
page_compressed pages when not using full_crc32. */
#define FIL_PAGE_COMP_SIZE		0

/** Number of bytes for FIL_PAGE_COMP_SIZE */
#define FIL_PAGE_COMP_METADATA_LEN		2

/** Number of bytes used to store actual compression method
for encrypted tables when not using full_crc32. */
#define FIL_PAGE_ENCRYPT_COMP_ALGO		2

/** Extra header size for encrypted page_compressed pages when
not using full_crc32 */
#define FIL_PAGE_ENCRYPT_COMP_METADATA_LEN	4
/* @} */

/** File page trailer @{ */
#define FIL_PAGE_END_LSN_OLD_CHKSUM 8	/*!< the low 4 bytes of this are used
					to store the page checksum, the
					last 4 bytes should be identical
					to the last 4 bytes of FIL_PAGE_LSN */
#define FIL_PAGE_DATA_END	8	/*!< size of the page trailer */

/** Store the last 4 bytes of FIL_PAGE_LSN */
#define FIL_PAGE_FCRC32_END_LSN 8

/** Store crc32 checksum at the end of the page */
#define FIL_PAGE_FCRC32_CHECKSUM	4
/* @} */

/** File page types (values of FIL_PAGE_TYPE) @{ */
/** page_compressed, encrypted=YES (not used for full_crc32) */
#define FIL_PAGE_PAGE_COMPRESSED_ENCRYPTED 37401
/** page_compressed (not used for full_crc32) */
#define FIL_PAGE_PAGE_COMPRESSED 34354  /*!< page compressed page */
#define FIL_PAGE_INDEX		17855	/*!< B-tree node */
#define FIL_PAGE_RTREE		17854	/*!< R-tree node (SPATIAL INDEX) */
#define FIL_PAGE_UNDO_LOG	2	/*!< Undo log page */
#define FIL_PAGE_INODE		3	/*!< Index node */
#define FIL_PAGE_IBUF_FREE_LIST	4	/*!< Insert buffer free list */
/* File page types introduced in MySQL/InnoDB 5.1.7 */
#define FIL_PAGE_TYPE_ALLOCATED	0	/*!< Freshly allocated page */
#define FIL_PAGE_IBUF_BITMAP	5	/*!< Insert buffer bitmap */
#define FIL_PAGE_TYPE_SYS	6	/*!< System page */
#define FIL_PAGE_TYPE_TRX_SYS	7	/*!< Transaction system data */
#define FIL_PAGE_TYPE_FSP_HDR	8	/*!< File space header */
#define FIL_PAGE_TYPE_XDES	9	/*!< Extent descriptor page */
#define FIL_PAGE_TYPE_BLOB	10	/*!< Uncompressed BLOB page */
#define FIL_PAGE_TYPE_ZBLOB	11	/*!< First compressed BLOB page */
#define FIL_PAGE_TYPE_ZBLOB2	12	/*!< Subsequent compressed BLOB page */
#define FIL_PAGE_TYPE_UNKNOWN	13	/*!< In old tablespaces, garbage
					in FIL_PAGE_TYPE is replaced with this
					value when flushing pages. */

/* File page types introduced in MySQL 5.7, not supported in MariaDB */
//#define FIL_PAGE_COMPRESSED	14
//#define FIL_PAGE_ENCRYPTED	15
//#define FIL_PAGE_COMPRESSED_AND_ENCRYPTED 16
//#define FIL_PAGE_ENCRYPTED_RTREE 17
/** Clustered index root page after instant ADD COLUMN */
#define FIL_PAGE_TYPE_INSTANT	18

/** Used by i_s.cc to index into the text description.
Note: FIL_PAGE_TYPE_INSTANT maps to the same as FIL_PAGE_INDEX. */
#define FIL_PAGE_TYPE_LAST	FIL_PAGE_TYPE_UNKNOWN
					/*!< Last page type */
/** Set in FIL_PAGE_TYPE if for full_crc32 pages in page_compressed format.
If the flag is set, then the following holds for the remaining bits
of FIL_PAGE_TYPE:
Bits 0..7 will contain the compressed page size in bytes.
Bits 8..14 are reserved and must be 0. */
#define FIL_PAGE_COMPRESS_FCRC32_MARKER	15
/* @} */

/** @return whether the page type is B-tree or R-tree index */
inline bool fil_page_type_is_index(ulint page_type)
{
	switch (page_type) {
	case FIL_PAGE_TYPE_INSTANT:
	case FIL_PAGE_INDEX:
	case FIL_PAGE_RTREE:
		return(true);
	}
	return(false);
}

/** Check whether the page is index page (either regular Btree index or Rtree
index */
#define fil_page_index_page_check(page)                         \
        fil_page_type_is_index(fil_page_get_type(page))

/** Enum values for encryption table option */
enum fil_encryption_t {
	/** Encrypted if innodb_encrypt_tables=ON (srv_encrypt_tables) */
	FIL_ENCRYPTION_DEFAULT,
	/** Encrypted */
	FIL_ENCRYPTION_ON,
	/** Not encrypted */
	FIL_ENCRYPTION_OFF
};

#ifndef UNIV_INNOCHECKSUM

/** The number of fsyncs done to the log */
extern ulint	fil_n_log_flushes;

/** Number of pending redo log flushes */
extern ulint	fil_n_pending_log_flushes;
/** Number of pending tablespace flushes */
extern ulint	fil_n_pending_tablespace_flushes;

/** Look up a tablespace.
The caller should hold an InnoDB table lock or a MDL that prevents
the tablespace from being dropped during the operation,
or the caller should be in single-threaded crash recovery mode
(no user connections that could drop tablespaces).
If this is not the case, fil_space_acquire() and fil_space_t::release()
should be used instead.
@param[in]	id	tablespace ID
@return tablespace, or NULL if not found */
fil_space_t*
fil_space_get(
	ulint	id)
	MY_ATTRIBUTE((warn_unused_result));

/** The tablespace memory cache; also the totality of logs (the log
data space) is stored here; below we talk about tablespaces, but also
the ib_logfiles form a 'space' and it is handled here */
struct fil_system_t {
  /**
    Constructor.

    Some members may require late initialisation, thus we just mark object as
    uninitialised. Real initialisation happens in create().
  */
  fil_system_t(): m_initialised(false)
  {
    UT_LIST_INIT(LRU, &fil_node_t::LRU);
    UT_LIST_INIT(space_list, &fil_space_t::space_list);
    UT_LIST_INIT(named_spaces, &fil_space_t::named_spaces);
  }

  bool is_initialised() const { return m_initialised; }

  /**
    Create the file system interface at database start.

    @param[in] hash_size	hash table size
  */
  void create(ulint hash_size);

  /** Close the file system interface at shutdown */
  void close();

private:
  bool m_initialised;
#ifdef UNIV_LINUX
  /** available block devices that reside on non-rotational storage */
  std::vector<dev_t> ssd;
public:
  /** @return whether a file system device is on non-rotational storage */
  bool is_ssd(dev_t dev) const
  {
    /* Linux seems to allow up to 15 partitions per block device.
    If the detected ssd carries "partition number 0" (it is the whole device),
    compare the candidate file system number without the partition number. */
    for (const auto s : ssd)
      if (dev == s || (dev & ~15U) == s)
        return true;
    return false;
  }
#endif
public:
	ib_mutex_t	mutex;		/*!< The mutex protecting the cache */
	fil_space_t*	sys_space;	/*!< The innodb_system tablespace */
	fil_space_t*	temp_space;	/*!< The innodb_temporary tablespace */
	hash_table_t*	spaces;		/*!< The hash table of spaces in the
					system; they are hashed on the space
					id */
	UT_LIST_BASE_NODE_T(fil_node_t) LRU;
					/*!< base node for the LRU list of the
					most recently used open files with no
					pending i/o's; if we start an i/o on
					the file, we first remove it from this
					list, and return it to the start of
					the list when the i/o ends;
					log files and the system tablespace are
					not put to this list: they are opened
					after the startup, and kept open until
					shutdown */
	sized_ilist<fil_space_t, unflushed_spaces_tag_t> unflushed_spaces;
					/*!< list of those
					tablespaces whose files contain
					unflushed writes; those spaces have
					at least one file node where
					needs_flush == true */
	ulint		n_open;		/*!< number of files currently open */
	ulint		max_assigned_id;/*!< maximum space id in the existing
					tables, or assigned during the time
					mysqld has been up; at an InnoDB
					startup we scan the data dictionary
					and set here the maximum of the
					space id's of the tables there */
	UT_LIST_BASE_NODE_T(fil_space_t) space_list;
					/*!< list of all file spaces */
	UT_LIST_BASE_NODE_T(fil_space_t) named_spaces;
					/*!< list of all file spaces
					for which a MLOG_FILE_NAME
					record has been written since
					the latest redo log checkpoint.
					Protected only by log_sys.mutex. */
	ilist<fil_space_t, rotation_list_tag_t> rotation_list;
					/*!< list of all file spaces needing
					key rotation.*/

	bool		space_id_reuse_warned;
					/*!< whether fil_space_create()
					has issued a warning about
					potential space_id reuse */

	/** Trigger a call to fil_node_t::read_page0()
	@param[in]	id	tablespace identifier
	@return	tablespace
	@retval	NULL	if the tablespace does not exist or cannot be read */
	fil_space_t* read_page0(ulint id);

  /** Return the next tablespace from rotation_list.
  @param space   previous tablespace (NULL to start from the start)
  @param recheck whether the removal condition needs to be rechecked after
  the encryption parameters were changed
  @param encrypt expected state of innodb_encrypt_tables
  @return the next tablespace to process (n_pending_ops incremented)
  @retval NULL if this was the last */
  inline fil_space_t* keyrotate_next(fil_space_t *space, bool recheck,
                                     bool encrypt);
};

/** The tablespace memory cache. */
extern fil_system_t	fil_system;

#include "fil0crypt.h"

/** Create a space memory object and put it to the fil_system hash table.
Error messages are issued to the server log.
@param[in]	name		tablespace name
@param[in]	id		tablespace identifier
@param[in]	flags		tablespace flags
@param[in]	purpose		tablespace purpose
@param[in,out]	crypt_data	encryption information
@param[in]	mode		encryption mode
@return pointer to created tablespace, to be filled in with fil_space_t::add()
@retval NULL on failure (such as when the same tablespace exists) */
fil_space_t*
fil_space_create(
	const char*		name,
	ulint			id,
	ulint			flags,
	fil_type_t		purpose,
	fil_space_crypt_t*	crypt_data,
	fil_encryption_t	mode = FIL_ENCRYPTION_DEFAULT)
	MY_ATTRIBUTE((warn_unused_result));

/*******************************************************************//**
Assigns a new space id for a new single-table tablespace. This works simply by
incrementing the global counter. If 4 billion id's is not enough, we may need
to recycle id's.
@return true if assigned, false if not */
bool
fil_assign_new_space_id(
/*====================*/
	ulint*	space_id);	/*!< in/out: space id */

/** Frees a space object from the tablespace memory cache.
Closes the files in the chain but does not delete them.
There must not be any pending i/o's or flushes on the files.
@param[in]	id		tablespace identifier
@param[in]	x_latched	whether the caller holds X-mode space->latch
@return true if success */
bool
fil_space_free(
	ulint		id,
	bool		x_latched);

/** Set the recovered size of a tablespace in pages.
@param id	tablespace ID
@param size	recovered size in pages */
UNIV_INTERN
void
fil_space_set_recv_size(ulint id, ulint size);
/*******************************************************************//**
Returns the size of the space in pages. The tablespace must be cached in the
memory cache.
@return space size, 0 if space not found */
ulint
fil_space_get_size(
/*===============*/
	ulint	id);	/*!< in: space id */
/*******************************************************************//**
Returns the flags of the space. The tablespace must be cached
in the memory cache.
@return flags, ULINT_UNDEFINED if space not found */
ulint
fil_space_get_flags(
/*================*/
	ulint	id);	/*!< in: space id */

/*******************************************************************//**
Opens all log files and system tablespace data files. They stay open until the
database server shutdown. This should be called at a server startup after the
space objects for the log and the system tablespace have been created. The
purpose of this operation is to make sure we never run out of file descriptors
if we need to read from the insert buffer or to write to the log. */
void
fil_open_log_and_system_tablespace_files(void);
/*==========================================*/
/*******************************************************************//**
Closes all open files. There must not be any pending i/o's or not flushed
modifications in the files. */
void
fil_close_all_files(void);
/*=====================*/
/*******************************************************************//**
Closes the redo log files. There must not be any pending i/o's or not
flushed modifications in the files. */
void
fil_close_log_files(
/*================*/
	bool	free);	/*!< in: whether to free the memory object */
/*******************************************************************//**
Sets the max tablespace id counter if the given number is bigger than the
previous value. */
void
fil_set_max_space_id_if_bigger(
/*===========================*/
	ulint	max_id);/*!< in: maximum known id */

/** Write the flushed LSN to the page header of the first page in the
system tablespace.
@param[in]	lsn	flushed LSN
@return DB_SUCCESS or error number */
dberr_t
fil_write_flushed_lsn(
	lsn_t	lsn)
MY_ATTRIBUTE((warn_unused_result));

/** Acquire a tablespace when it could be dropped concurrently.
Used by background threads that do not necessarily hold proper locks
for concurrency control.
@param[in]	id	tablespace ID
@param[in]	silent	whether to silently ignore missing tablespaces
@return	the tablespace
@retval	NULL if missing or being deleted */
fil_space_t* fil_space_acquire_low(ulint id, bool silent)
	MY_ATTRIBUTE((warn_unused_result));

/** Acquire a tablespace when it could be dropped concurrently.
Used by background threads that do not necessarily hold proper locks
for concurrency control.
@param[in]	id	tablespace ID
@return	the tablespace
@retval	NULL if missing or being deleted or truncated */
inline
fil_space_t*
fil_space_acquire(ulint id)
{
	return (fil_space_acquire_low(id, false));
}

/** Acquire a tablespace that may not exist.
Used by background threads that do not necessarily hold proper locks
for concurrency control.
@param[in]	id	tablespace ID
@return	the tablespace
@retval	NULL if missing or being deleted */
inline
fil_space_t*
fil_space_acquire_silent(ulint id)
{
	return (fil_space_acquire_low(id, true));
}

/** Acquire a tablespace for reading or writing a block,
when it could be dropped concurrently.
@param[in]	id	tablespace ID
@return	the tablespace
@retval	NULL if missing */
fil_space_t*
fil_space_acquire_for_io(ulint id);

/** Replay a file rename operation if possible.
@param[in]	space_id	tablespace identifier
@param[in]	first_page_no	first page number in the file
@param[in]	name		old file name
@param[in]	new_name	new file name
@return	whether the operation was successfully applied
(the name did not exist, or new_name did not exist and
name was successfully renamed to new_name)  */
bool
fil_op_replay_rename(
	ulint		space_id,
	ulint		first_page_no,
	const char*	name,
	const char*	new_name)
	MY_ATTRIBUTE((warn_unused_result));

/** Determine whether a table can be accessed in operations that are
not (necessarily) protected by meta-data locks.
(Rollback would generally be protected, but rollback of
FOREIGN KEY CASCADE/SET NULL is not protected by meta-data locks
but only by InnoDB table locks, which may be broken by
lock_remove_all_on_table().)
@param[in]	table	persistent table
checked @return whether the table is accessible */
bool fil_table_accessible(const dict_table_t* table)
	MY_ATTRIBUTE((warn_unused_result, nonnull));

/** Delete a tablespace and associated .ibd file.
@param[in]	id		tablespace identifier
@param[in]	if_exists	whether to ignore missing tablespace
@return	DB_SUCCESS or error */
dberr_t fil_delete_tablespace(ulint id, bool if_exists= false);

/** Prepare to truncate an undo tablespace.
@param[in]	space_id	undo tablespace id
@return	the tablespace
@retval	NULL if the tablespace does not exist */
fil_space_t* fil_truncate_prepare(ulint space_id);

/** Write log about an undo tablespace truncate operation. */
void fil_truncate_log(fil_space_t* space, ulint size, mtr_t* mtr)
	MY_ATTRIBUTE((nonnull));

/*******************************************************************//**
Closes a single-table tablespace. The tablespace must be cached in the
memory cache. Free all pages used by the tablespace.
@return DB_SUCCESS or error */
dberr_t
fil_close_tablespace(
/*=================*/
	trx_t*	trx,	/*!< in/out: Transaction covering the close */
	ulint	id);	/*!< in: space id */

/*******************************************************************//**
Allocates and builds a file name from a path, a table or tablespace name
and a suffix. The string must be freed by caller with ut_free().
@param[in] path NULL or the direcory path or the full path and filename.
@param[in] name NULL if path is full, or Table/Tablespace name
@param[in] suffix NULL or the file extention to use.
@return own: file name */
char*
fil_make_filepath(
	const char*	path,
	const char*	name,
	ib_extention	suffix,
	bool		strip_name);

/** Create a tablespace file.
@param[in]	space_id	Tablespace ID
@param[in]	name		Tablespace name in dbname/tablename format.
@param[in]	path		Path and filename of the datafile to create.
@param[in]	flags		Tablespace flags
@param[in]	size		Initial size of the tablespace file in pages,
must be >= FIL_IBD_FILE_INITIAL_SIZE
@param[in]	mode		MariaDB encryption mode
@param[in]	key_id		MariaDB encryption key_id
@param[out]	err		DB_SUCCESS or error code
@return	the created tablespace
@retval	NULL	on error */
fil_space_t*
fil_ibd_create(
	ulint		space_id,
	const char*	name,
	const char*	path,
	ulint		flags,
	ulint		size,
	fil_encryption_t mode,
	uint32_t	key_id,
	dberr_t*	err)
	MY_ATTRIBUTE((nonnull(2,8), warn_unused_result));

/** Try to adjust FSP_SPACE_FLAGS if they differ from the expectations.
(Typically when upgrading from MariaDB 10.1.0..10.1.20.)
@param[in,out]	space		tablespace
@param[in]	flags		desired tablespace flags */
void fsp_flags_try_adjust(fil_space_t* space, ulint flags);

/********************************************************************//**
Tries to open a single-table tablespace and optionally checks the space id is
right in it. If does not succeed, prints an error message to the .err log. This
function is used to open a tablespace when we start up mysqld, and also in
IMPORT TABLESPACE.
NOTE that we assume this operation is used either at the database startup
or under the protection of the dictionary mutex, so that two users cannot
race here. This operation does not leave the file associated with the
tablespace open, but closes it after we have looked at the space id in it.

If the validate boolean is set, we read the first page of the file and
check that the space id in the file is what we expect. We assume that
this function runs much faster if no check is made, since accessing the
file inode probably is much faster (the OS caches them) than accessing
the first page of the file.  This boolean may be initially false, but if
a remote tablespace is found it will be changed to true.

If the fix_dict boolean is set, then it is safe to use an internal SQL
statement to update the dictionary tables if they are incorrect.

@param[in]	validate	true if we should validate the tablespace
@param[in]	fix_dict	true if the dictionary is available to be fixed
@param[in]	purpose		FIL_TYPE_TABLESPACE or FIL_TYPE_TEMPORARY
@param[in]	id		tablespace ID
@param[in]	flags		expected FSP_SPACE_FLAGS
@param[in]	tablename	table name
If file-per-table, it is the table name in the databasename/tablename format
@param[in]	path_in		expected filepath, usually read from dictionary
@param[out]	err		DB_SUCCESS or error code
@return	tablespace
@retval	NULL	if the tablespace could not be opened */
fil_space_t*
fil_ibd_open(
	bool			validate,
	bool			fix_dict,
	fil_type_t		purpose,
	ulint			id,
	ulint			flags,
	const table_name_t&	tablename,
	const char*		path_in,
	dberr_t*		err = NULL)
	MY_ATTRIBUTE((warn_unused_result));

enum fil_load_status {
	/** The tablespace file(s) were found and valid. */
	FIL_LOAD_OK,
	/** The name no longer matches space_id */
	FIL_LOAD_ID_CHANGED,
	/** The file(s) were not found */
	FIL_LOAD_NOT_FOUND,
	/** The file(s) were not valid */
	FIL_LOAD_INVALID
};

/** Open a single-file tablespace and add it to the InnoDB data structures.
@param[in]	space_id	tablespace ID
@param[in]	filename	path/to/databasename/tablename.ibd
@param[out]	space		the tablespace, or NULL on error
@return status of the operation */
enum fil_load_status
fil_ibd_load(
	ulint		space_id,
	const char*	filename,
	fil_space_t*&	space)
	MY_ATTRIBUTE((warn_unused_result));


/***********************************************************************//**
A fault-tolerant function that tries to read the next file name in the
directory. We retry 100 times if os_file_readdir_next_file() returns -1. The
idea is to read as much good data as we can and jump over bad data.
@return 0 if ok, -1 if error even after the retries, 1 if at the end
of the directory */
int
fil_file_readdir_next_file(
/*=======================*/
	dberr_t*	err,	/*!< out: this is set to DB_ERROR if an error
				was encountered, otherwise not changed */
	const char*	dirname,/*!< in: directory name or path */
	os_file_dir_t	dir,	/*!< in: directory stream */
	os_file_stat_t*	info);	/*!< in/out: buffer where the
				info is returned */
/** Determine if a matching tablespace exists in the InnoDB tablespace
memory cache. Note that if we have not done a crash recovery at the database
startup, there may be many tablespaces which are not yet in the memory cache.
@param[in]	id		Tablespace ID
@param[in]	name		Tablespace name used in fil_space_create().
@param[in]	table_flags	table flags
@return the tablespace
@retval	NULL	if no matching tablespace exists in the memory cache */
fil_space_t*
fil_space_for_table_exists_in_mem(
	ulint		id,
	const char*	name,
	ulint		table_flags);

/** Try to extend a tablespace if it is smaller than the specified size.
@param[in,out]	space	tablespace
@param[in]	size	desired size in pages
@return whether the tablespace is at least as big as requested */
bool
fil_space_extend(
	fil_space_t*	space,
	ulint		size);

/** Reads or writes data. This operation could be asynchronous (aio).

@param[in]	type		IO context
@param[in]	sync		true if synchronous aio is desired
@param[in]	page_id		page id
@param[in]	zip_size	ROW_FORMAT=COMPRESSED page size, or 0
@param[in]	byte_offset	remainder of offset in bytes; in aio this
				must be divisible by the OS block size
@param[in]	len		how many bytes to read or write; this must
				not cross a file boundary; in aio this must
				be a block size multiple
@param[in,out]	buf		buffer where to store read data or from where
				to write; in aio this must be appropriately
				aligned
@param[in]	message		message for aio handler if non-sync aio
				used, else ignored
@param[in]	ignore_missing_space true=ignore missing space during read
@return DB_SUCCESS, or DB_TABLESPACE_DELETED
if we are trying to do i/o on a tablespace which does not exist */
dberr_t
fil_io(
	const IORequest&	type,
	bool			sync,
	const page_id_t		page_id,
	ulint			zip_size,
	ulint			byte_offset,
	ulint			len,
	void*			buf,
	void*			message,
	bool			ignore_missing_space = false);

/**********************************************************************//**
Waits for an aio operation to complete. This function is used to write the
handler for completed requests. The aio array of pending requests is divided
into segments (see os0file.cc for more info). The thread specifies which
segment it wants to wait for. */
void
fil_aio_wait(
/*=========*/
	ulint	segment);	/*!< in: the number of the segment in the aio
				array to wait for */
/**********************************************************************//**
Flushes to disk possible writes cached by the OS. If the space does not exist
or is being dropped, does not do anything. */
void
fil_flush(
/*======*/
	ulint	space_id);	/*!< in: file space id (this can be a group of
				log files or a tablespace of the database) */
/** Flush a tablespace.
@param[in,out]	space	tablespace to flush */
void
fil_flush(fil_space_t* space);

/** Flush to disk the writes in file spaces of the given type
possibly cached by the OS.
@param[in]	purpose	FIL_TYPE_TABLESPACE or FIL_TYPE_LOG */
void
fil_flush_file_spaces(
	fil_type_t	purpose);
/******************************************************************//**
Checks the consistency of the tablespace cache.
@return true if ok */
bool
fil_validate(void);
/*==============*/
/********************************************************************//**
Returns true if file address is undefined.
@return true if undefined */
bool
fil_addr_is_null(
/*=============*/
	fil_addr_t	addr);	/*!< in: address */
/********************************************************************//**
Get the predecessor of a file page.
@return FIL_PAGE_PREV */
ulint
fil_page_get_prev(
/*==============*/
	const byte*	page);	/*!< in: file page */
/********************************************************************//**
Get the successor of a file page.
@return FIL_PAGE_NEXT */
ulint
fil_page_get_next(
/*==============*/
	const byte*	page);	/*!< in: file page */
/*********************************************************************//**
Sets the file page type. */
void
fil_page_set_type(
/*==============*/
	byte*	page,	/*!< in/out: file page */
	ulint	type);	/*!< in: type */

/********************************************************************//**
Delete the tablespace file and any related files like .cfg.
This should not be called for temporary tables. */
void
fil_delete_file(
/*============*/
	const char*	path);	/*!< in: filepath of the ibd tablespace */

/********************************************************************//**
Looks for a pre-existing fil_space_t with the given tablespace ID
and, if found, returns the name and filepath in newly allocated buffers that the caller must free.
@param[in] space_id The tablespace ID to search for.
@param[out] name Name of the tablespace found.
@param[out] fileapth The filepath of the first datafile for thtablespace found.
@return true if tablespace is found, false if not. */
bool
fil_space_read_name_and_filepath(
	ulint	space_id,
	char**	name,
	char**	filepath);

/** Convert a file name to a tablespace name.
@param[in]	filename	directory/databasename/tablename.ibd
@return database/tablename string, to be freed with ut_free() */
char*
fil_path_to_space_name(
	const char*	filename);

/** Generate redo log for swapping two .ibd files
@param[in]	old_table	old table
@param[in]	new_table	new table
@param[in]	tmp_name	temporary table name
@param[in,out]	mtr		mini-transaction
@return innodb error code */
dberr_t
fil_mtr_rename_log(
	const dict_table_t*	old_table,
	const dict_table_t*	new_table,
	const char*		tmp_name,
	mtr_t*			mtr)
	MY_ATTRIBUTE((nonnull, warn_unused_result));

/** Acquire the fil_system mutex. */
#define fil_system_enter()	mutex_enter(&fil_system.mutex)
/** Release the fil_system mutex. */
#define fil_system_exit()	mutex_exit(&fil_system.mutex)

/*******************************************************************//**
Returns the table space by a given id, NULL if not found. */
fil_space_t*
fil_space_get_by_id(
/*================*/
	ulint	id);	/*!< in: space id */

/** Note that a non-predefined persistent tablespace has been modified
by redo log.
@param[in,out]	space	tablespace */
void
fil_names_dirty(
	fil_space_t*	space);

/** Write MLOG_FILE_NAME records when a non-predefined persistent
tablespace was modified for the first time since the latest
fil_names_clear().
@param[in,out]	space	tablespace
@param[in,out]	mtr	mini-transaction */
void
fil_names_dirty_and_write(
	fil_space_t*	space,
	mtr_t*		mtr);

/** Write MLOG_FILE_NAME records if a persistent tablespace was modified
for the first time since the latest fil_names_clear().
@param[in,out]	space	tablespace
@param[in,out]	mtr	mini-transaction
@return whether any MLOG_FILE_NAME record was written */
inline MY_ATTRIBUTE((warn_unused_result))
bool
fil_names_write_if_was_clean(
	fil_space_t*	space,
	mtr_t*		mtr)
{
	ut_ad(log_mutex_own());

	if (space == NULL) {
		return(false);
	}

	const bool	was_clean = space->max_lsn == 0;
	ut_ad(space->max_lsn <= log_sys.lsn);
	space->max_lsn = log_sys.lsn;

	if (was_clean) {
		fil_names_dirty_and_write(space, mtr);
	}

	return(was_clean);
}

/** During crash recovery, open a tablespace if it had not been opened
yet, to get valid size and flags.
@param[in,out]	space	tablespace */
inline void fil_space_open_if_needed(fil_space_t* space)
{
	ut_d(extern volatile bool recv_recovery_on);
	ut_ad(recv_recovery_on);

	if (space->size == 0) {
		/* Initially, size and flags will be set to 0,
		until the files are opened for the first time.
		fil_space_get_size() will open the file
		and adjust the size and flags. */
		ut_d(ulint size	=) fil_space_get_size(space->id);
		ut_ad(size == space->size);
	}
}

/** On a log checkpoint, reset fil_names_dirty_and_write() flags
and write out MLOG_FILE_NAME and MLOG_CHECKPOINT if needed.
@param[in]	lsn		checkpoint LSN
@param[in]	do_write	whether to always write MLOG_CHECKPOINT
@return whether anything was written to the redo log
@retval false	if no flags were set and nothing written
@retval true	if anything was written to the redo log */
bool
fil_names_clear(
	lsn_t	lsn,
	bool	do_write);

#ifdef UNIV_ENABLE_UNIT_TEST_MAKE_FILEPATH
void test_make_filepath();
#endif /* UNIV_ENABLE_UNIT_TEST_MAKE_FILEPATH */

/** Determine the block size of the data file.
@param[in]	space		tablespace
@param[in]	offset		page number
@return	block size */
UNIV_INTERN
ulint
fil_space_get_block_size(const fil_space_t* space, unsigned offset);

#include "fil0fil.ic"
#endif /* UNIV_INNOCHECKSUM */

#endif /* fil0fil_h */<|MERGE_RESOLUTION|>--- conflicted
+++ resolved
@@ -102,18 +102,6 @@
 	/** Log sequence number of the latest MLOG_INDEX_LOAD record
 	that was found while parsing the redo log */
 	lsn_t		enable_lsn;
-<<<<<<< HEAD
-	/** set when an .ibd file is about to be deleted,
-	or an undo tablespace is about to be truncated.
-	When this is set following new ops are not allowed:
-	* read IO request
-	* ibuf merge
-	* file flush
-	Note that we can still possibly have new write operations
-	because we don't check this flag when doing flush batches. */
-	bool		stop_new_ops;
-=======
->>>>>>> a7dd7c89
 	/** whether undo tablespace truncation is in progress */
 	bool		is_being_truncated;
 #ifdef UNIV_DEBUG
@@ -145,16 +133,6 @@
 	ulint		n_pending_flushes; /*!< this is positive when flushing
 				the tablespace to disk; dropping of the
 				tablespace is forbidden if this is positive */
-<<<<<<< HEAD
-	/** Number of pending buffer pool operations accessing the tablespace
-	without holding a table lock or dict_sys.latch S-latch
-	that would prevent the table (and tablespace) from being
-	dropped. An example is change buffer merge.
-	The tablespace cannot be dropped while this is nonzero,
-	or while fil_node_t::n_pending is nonzero.
-	Protected by fil_system.mutex and std::atomic. */
-	std::atomic<ulint>		n_pending_ops;
-=======
 private:
   /** Number of pending buffer pool operations accessing the
   tablespace without holding a table lock or dict_operation_lock
@@ -164,16 +142,13 @@
   The tablespace cannot be dropped while this is nonzero, or while
   fil_node_t::n_pending is nonzero.
 
-  The most significant bit contains the STOP_NEW_OPS flag.
-
-  Protected by my_atomic. */
-  uint32_t n_pending_ops;
+  The most significant bit contains the STOP_NEW_OPS flag. */
+  Atomic_relaxed<size_t> n_pending_ops;
 
   /** Flag in n_pending_ops that indicates that the tablespace is being
   deleted, and no further operations should be performed */
-  static const uint32_t STOP_NEW_OPS= 1U << 31;
+  static const size_t STOP_NEW_OPS= ~(~size_t(0) >> 1);
 public:
->>>>>>> a7dd7c89
 	/** Number of pending block read or write operations
 	(when a write is imminent or a read has recently completed).
 	The tablespace object cannot be freed while this is nonzero,
@@ -291,21 +266,45 @@
 	/** Close each file. Only invoked on fil_system.temp_space. */
 	void close();
 
-<<<<<<< HEAD
-	/** Acquire a tablespace reference. */
-	void acquire() { n_pending_ops++; }
-	/** Release a tablespace reference.
-	@return whether this was the last reference */
-	bool release() { auto n= n_pending_ops--; ut_ad(n); return n == 1; }
-	/** @return whether references are being held */
-	bool referenced() const { return n_pending_ops; }
-
-	/** Acquire a tablespace reference for I/O. */
-	void acquire_for_io() { n_pending_ios++; }
-	/** Release a tablespace reference for I/O. */
-	void release_for_io() { ut_ad(pending_io()); n_pending_ios--; }
-	/** @return whether I/O is pending */
-	bool pending_io() const { return n_pending_ios; }
+  /** @return whether the tablespace is about to be dropped */
+  bool is_stopping() const { return n_pending_ops & STOP_NEW_OPS; }
+
+  /** @return number of references being held */
+  size_t referenced() const { return n_pending_ops & ~STOP_NEW_OPS; }
+
+  /** Note that operations on the tablespace must stop or can resume */
+  void set_stopping(bool stopping)
+  {
+    ut_d(auto n=) n_pending_ops.fetch_xor(STOP_NEW_OPS);
+    ut_ad(!(n & STOP_NEW_OPS) == stopping);
+  }
+
+  MY_ATTRIBUTE((warn_unused_result))
+  /** @return whether a tablespace reference was successfully acquired */
+  bool acquire()
+  {
+    size_t n= 0;
+    while (!n_pending_ops.compare_exchange_strong(n, n + 1,
+                                                  std::memory_order_acquire,
+                                                  std::memory_order_relaxed))
+      if (UNIV_UNLIKELY(n & STOP_NEW_OPS))
+        return false;
+    return true;
+  }
+  /** Release a tablespace reference.
+  @return whether this was the last reference */
+  bool release()
+  {
+    auto n= n_pending_ops.fetch_sub(1);
+    ut_ad(n & ~STOP_NEW_OPS);
+    return (n & ~STOP_NEW_OPS) == 1;
+  }
+  /** Acquire a tablespace reference for I/O. */
+  void acquire_for_io() { n_pending_ios++; }
+  /** Release a tablespace reference for I/O. */
+  void release_for_io() { ut_d(auto n=) n_pending_ios--; ut_ad(n); }
+  /** @return whether I/O is pending */
+  bool pending_io() const { return n_pending_ios; }
 #endif /* !UNIV_INNOCHECKSUM */
 	/** FSP_SPACE_FLAGS and FSP_FLAGS_MEM_ flags;
 	check fsp0types.h to more info about flags. */
@@ -575,80 +574,6 @@
 		return(ssize == 0 || !is_ibd
 		       || srv_page_size != UNIV_PAGE_SIZE_ORIG);
 	}
-=======
-  /** @return whether the tablespace is about to be dropped or is referenced */
-  uint32_t is_stopping_or_referenced()
-  {
-    return my_atomic_load32(&n_pending_ops);
-  }
-
-  /** @return whether the tablespace is about to be dropped or is referenced */
-  uint32_t is_stopping_or_referenced() const
-  {
-    return const_cast<fil_space_t*>(this)->is_stopping_or_referenced();
-  }
-
-  /** @return whether the tablespace is about to be dropped */
-  bool is_stopping() const
-  {
-    return is_stopping_or_referenced() & STOP_NEW_OPS;
-  }
-
-  /** @return number of references being held */
-  uint32_t referenced() const
-  {
-    return is_stopping_or_referenced() & ~STOP_NEW_OPS;
-  }
-
-  /** Note that operations on the tablespace must stop or can resume */
-  void set_stopping(bool stopping)
-  {
-    /* Note: starting with 10.4 this should be std::atomic::fetch_xor() */
-    uint32_t n= stopping ? 0 : STOP_NEW_OPS;
-    while (!my_atomic_cas32_strong_explicit(&n_pending_ops, &n,
-                                            n ^ STOP_NEW_OPS,
-                                            MY_MEMORY_ORDER_ACQUIRE,
-                                            MY_MEMORY_ORDER_RELAXED))
-      ut_ad(!(n & STOP_NEW_OPS) == stopping);
-  }
-
-  MY_ATTRIBUTE((warn_unused_result))
-  /** @return whether a tablespace reference was successfully acquired */
-  bool acquire()
-  {
-    uint32_t n= 0;
-    while (!my_atomic_cas32_strong_explicit(&n_pending_ops, &n, n + 1,
-                                            MY_MEMORY_ORDER_ACQUIRE,
-                                            MY_MEMORY_ORDER_RELAXED))
-      if (UNIV_UNLIKELY(n & STOP_NEW_OPS))
-        return false;
-    return true;
-  }
-  /** Release a tablespace reference.
-  @return whether this was the last reference */
-  bool release()
-  {
-    uint32_t n= my_atomic_add32(&n_pending_ops, uint32_t(-1));
-    ut_ad(n & ~STOP_NEW_OPS);
-    return (n & ~STOP_NEW_OPS) == 1;
-  }
-
-  /** Acquire a tablespace reference for I/O. */
-  void acquire_for_io() { my_atomic_addlint(&n_pending_ios, 1); }
-  /** Release a tablespace reference for I/O. */
-  void release_for_io()
-  {
-    ut_d(ulint n=) my_atomic_addlint(&n_pending_ios, ulint(-1));
-    ut_ad(n);
-  }
-  /** @return whether I/O is pending */
-  bool pending_io() { return my_atomic_loadlint(&n_pending_ios); }
-  /** @return whether I/O is pending */
-  bool pending_io() const
-  {
-    return const_cast<fil_space_t*>(this)->pending_io();
-  }
->>>>>>> a7dd7c89
 };
 
 #ifndef UNIV_INNOCHECKSUM
