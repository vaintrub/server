/*****************************************************************************

Copyright (c) 2013, 2018, Oracle and/or its affiliates. All Rights Reserved.
Copyright (c) 2017, 2019, MariaDB Corporation.

This program is free software; you can redistribute it and/or modify it under
the terms of the GNU General Public License as published by the Free Software
Foundation; version 2 of the License.

This program is distributed in the hope that it will be useful, but WITHOUT
ANY WARRANTY; without even the implied warranty of MERCHANTABILITY or FITNESS
FOR A PARTICULAR PURPOSE. See the GNU General Public License for more details.

You should have received a copy of the GNU General Public License along with
this program; if not, write to the Free Software Foundation, Inc.,
51 Franklin Street, Fifth Floor, Boston, MA 02110-1335 USA

*****************************************************************************/

/**************************************************//**
@file row/row0trunc.cc
TRUNCATE implementation

Created 2013-04-12 Sunny Bains
*******************************************************/

#include "row0trunc.h"
#include "btr0sea.h"
#include "pars0pars.h"
#include "btr0pcur.h"
#include "dict0crea.h"
#include "dict0stats.h"
#include "dict0stats_bg.h"
#include "lock0lock.h"
#include "fts0fts.h"
#include "ibuf0ibuf.h"
#include "os0file.h"
#include "que0que.h"
#include "trx0undo.h"

/* FIXME: For temporary tables, use a simple approach of btr_free()
and btr_create() of each index tree. */

/* FIXME: For persistent tables, remove this code in MDEV-11655
and use a combination of the transactional DDL log to make atomic the
low-level operations ha_innobase::delete_table(), ha_innobase::create(). */

bool	truncate_t::s_fix_up_active = false;
truncate_t::tables_t		truncate_t::s_tables;
truncate_t::truncated_tables_t	truncate_t::s_truncated_tables;

/**
Iterator over the the raw records in an index, doesn't support MVCC. */
class IndexIterator {

public:
	/**
	Iterate over an indexes records
	@param index		index to iterate over */
	explicit IndexIterator(dict_index_t* index)
		:
		m_index(index)
	{
		/* Do nothing */
	}

	/**
	Search for key. Position the cursor on a record GE key.
	@return DB_SUCCESS or error code. */
	dberr_t search(dtuple_t& key, bool noredo)
	{
		mtr_start(&m_mtr);

		if (noredo) {
			mtr_set_log_mode(&m_mtr, MTR_LOG_NO_REDO);
		}

		btr_pcur_open_on_user_rec(
			m_index,
			&key,
			PAGE_CUR_GE,
			BTR_MODIFY_LEAF,
			&m_pcur, &m_mtr);

		return(DB_SUCCESS);
	}

	/**
	Iterate over all the records
	@return DB_SUCCESS or error code */
	template <typename Callback>
	dberr_t for_each(Callback& callback)
	{
		dberr_t	err = DB_SUCCESS;

		for (;;) {

			if (!btr_pcur_is_on_user_rec(&m_pcur)
			    || !callback.match(&m_pcur)) {

				/* The end of of the index has been reached. */
				err = DB_END_OF_INDEX;
				break;
			}

			rec_t*	rec = btr_pcur_get_rec(&m_pcur);

			if (!rec_get_deleted_flag(rec, FALSE)) {

				err = callback(&m_mtr, &m_pcur);

				if (err != DB_SUCCESS) {
					break;
				}
			}

			btr_pcur_move_to_next_user_rec(&m_pcur, &m_mtr);
		}

		btr_pcur_close(&m_pcur);
		mtr_commit(&m_mtr);

		return(err == DB_END_OF_INDEX ? DB_SUCCESS : err);
	}

private:
	// Disable copying
	IndexIterator(const IndexIterator&);
	IndexIterator& operator=(const IndexIterator&);

private:
	mtr_t		m_mtr;
	btr_pcur_t	m_pcur;
	dict_index_t*	m_index;
};

/** SysIndex table iterator, iterate over records for a table. */
class SysIndexIterator {

public:
	/**
	Iterate over all the records that match the table id.
	@return DB_SUCCESS or error code */
	template <typename Callback>
	dberr_t for_each(Callback& callback) const
	{
		dict_index_t*	sys_index;
		byte		buf[DTUPLE_EST_ALLOC(1)];
		dtuple_t*	tuple =
			dtuple_create_from_mem(buf, sizeof(buf), 1, 0);
		dfield_t*	dfield = dtuple_get_nth_field(tuple, 0);

		dfield_set_data(
			dfield,
			callback.table_id(),
			sizeof(*callback.table_id()));

		sys_index = dict_table_get_first_index(dict_sys->sys_indexes);

		dict_index_copy_types(tuple, sys_index, 1);

		IndexIterator	iterator(sys_index);

		/* Search on the table id and position the cursor
		on GE table_id. */
		iterator.search(*tuple, callback.get_logging_status());

		return(iterator.for_each(callback));
	}
};

/** Generic callback abstract class. */
class Callback
{

public:
	/**
	Constructor
	@param	table_id		id of the table being operated.
	@param	noredo			if true turn off logging. */
	Callback(table_id_t table_id, bool noredo)
		:
		m_id(),
		m_noredo(noredo)
	{
		/* Convert to storage byte order. */
		mach_write_to_8(&m_id, table_id);
	}

	/**
	Destructor */
	virtual ~Callback()
	{
		/* Do nothing */
	}

	/**
	@param pcur		persistent cursor used for iteration
	@return true if the table id column matches. */
	bool match(btr_pcur_t* pcur) const
	{
		ulint		len;
		const byte*	field;
		rec_t*		rec = btr_pcur_get_rec(pcur);

		field = rec_get_nth_field_old(
			rec, DICT_FLD__SYS_INDEXES__TABLE_ID, &len);

		ut_ad(len == 8);

		return(memcmp(&m_id, field, len) == 0);
	}

	/**
	@return pointer to table id storage format buffer */
	const table_id_t* table_id() const
	{
		return(&m_id);
	}

	/**
	@return	return if logging needs to be turned off. */
	bool get_logging_status() const
	{
		return(m_noredo);
	}

protected:
	// Disably copying
	Callback(const Callback&);
	Callback& operator=(const Callback&);

protected:
	/** Table id in storage format */
	table_id_t		m_id;

	/** Turn off logging. */
	const bool		m_noredo;
};

/**
Scan to find out truncate log file from the given directory path.

@param dir_path		look for log directory in following path.
@param log_files	cache to hold truncate log file name found.
@return DB_SUCCESS or error code. */
dberr_t
TruncateLogParser::scan(
	const char*		dir_path,
	trunc_log_files_t&	log_files)
{
	os_file_dir_t	dir;
	os_file_stat_t	fileinfo;
	dberr_t		err = DB_SUCCESS;
	const ulint	dir_len = strlen(dir_path);

	/* Scan and look out for the truncate log files. */
	dir = os_file_opendir(dir_path, true);
	if (dir == NULL) {
		return(DB_IO_ERROR);
	}

	while (fil_file_readdir_next_file(
			&err, dir_path, dir, &fileinfo) == 0) {

		const size_t nm_len = strlen(fileinfo.name);

		if (fileinfo.type == OS_FILE_TYPE_FILE
		    && nm_len > sizeof "ib_trunc.log"
		    && (0 == strncmp(fileinfo.name + nm_len
				     - ((sizeof "trunc.log") - 1),
				     "trunc.log", (sizeof "trunc.log") - 1))
		    && (0 == strncmp(fileinfo.name, "ib_", 3))) {

			if (fileinfo.size == 0) {
				/* Truncate log not written. Remove the file. */
				os_file_delete(
					innodb_log_file_key, fileinfo.name);
				continue;
			}

			/* Construct file name by appending directory path */
			ulint	sz = dir_len + 22 + 22 + sizeof "ib_trunc.log";
			char*	log_file_name = UT_NEW_ARRAY_NOKEY(char, sz);
			if (log_file_name == NULL) {
				err = DB_OUT_OF_MEMORY;
				break;
			}

			memcpy(log_file_name, dir_path, dir_len);
			char* e = log_file_name + dir_len;
			if (e[-1] != OS_PATH_SEPARATOR) {
				*e++ = OS_PATH_SEPARATOR;
			}
			strcpy(e, fileinfo.name);
			log_files.push_back(log_file_name);
		}
	}

	os_file_closedir(dir);

	return(err);
}

/**
Parse the log file and populate table to truncate information.
(Add this table to truncate information to central vector that is then
 used by truncate fix-up routine to fix-up truncate action of the table.)

@param	log_file_name	log file to parse
@return DB_SUCCESS or error code. */
dberr_t
TruncateLogParser::parse(
	const char*	log_file_name)
{
	dberr_t		err = DB_SUCCESS;
	truncate_t*	truncate = NULL;

	/* Open the file and read magic-number to findout if truncate action
	was completed. */
	bool		ret;
	os_file_t	handle = os_file_create_simple(
		innodb_log_file_key, log_file_name,
		OS_FILE_OPEN, OS_FILE_READ_ONLY, srv_read_only_mode, &ret);
	if (!ret) {
		ib::error() << "Error opening truncate log file: "
			<< log_file_name;
		return(DB_IO_ERROR);
	}

	ulint	sz = srv_page_size;
	void*	buf = ut_zalloc_nokey(sz + srv_page_size);
	if (buf == 0) {
		os_file_close(handle);
		return(DB_OUT_OF_MEMORY);
	}

	IORequest	request(IORequest::READ);

	/* Align the memory for file i/o if we might have O_DIRECT set*/
	byte*	log_buf = static_cast<byte*>(ut_align(buf, srv_page_size));

	do {
		err = os_file_read(request, handle, log_buf, 0, sz);

		if (err != DB_SUCCESS) {
			os_file_close(handle);
			break;
		}

		if (mach_read_from_4(log_buf) == 32743712) {

			/* Truncate action completed. Avoid parsing the file. */
			os_file_close(handle);

			os_file_delete(innodb_log_file_key, log_file_name);
			break;
		}

		if (truncate == NULL) {
			truncate = UT_NEW_NOKEY(truncate_t(log_file_name));
			if (truncate == NULL) {
				os_file_close(handle);
				err = DB_OUT_OF_MEMORY;
				break;
			}
		}

		err = truncate->parse(log_buf + 4, log_buf + sz - 4);

		if (err != DB_SUCCESS) {

			ut_ad(err == DB_FAIL);

			ut_free(buf);
			buf = 0;

			sz *= 2;

			buf = ut_zalloc_nokey(sz + srv_page_size);

			if (buf == 0) {
				os_file_close(handle);
				err = DB_OUT_OF_MEMORY;
				UT_DELETE(truncate);
				truncate = NULL;
				break;
			}

			log_buf = static_cast<byte*>(
				ut_align(buf, srv_page_size));
		}
	} while (err != DB_SUCCESS);

	ut_free(buf);

	if (err == DB_SUCCESS && truncate != NULL) {
		truncate_t::add(truncate);
		os_file_close(handle);
	}

	return(err);
}

/**
Scan and Parse truncate log files.

@param dir_path		look for log directory in following path
@return DB_SUCCESS or error code. */
dberr_t
TruncateLogParser::scan_and_parse(
	const char*	dir_path)
{
	dberr_t			err;
	trunc_log_files_t	log_files;

	/* Scan and trace all the truncate log files. */
	err = TruncateLogParser::scan(dir_path, log_files);

	/* Parse truncate lof files if scan was successful. */
	if (err == DB_SUCCESS) {

		for (ulint i = 0;
		     i < log_files.size() && err == DB_SUCCESS;
		     i++) {
			err = TruncateLogParser::parse(log_files[i]);
		}
	}

	trunc_log_files_t::const_iterator end = log_files.end();
	for (trunc_log_files_t::const_iterator it = log_files.begin();
	     it != end;
	     ++it) {
		if (*it != NULL) {
			UT_DELETE_ARRAY(*it);
		}
	}
	log_files.clear();

	return(err);
}

/** Callback to drop indexes during TRUNCATE */
class DropIndex : public Callback {

public:
	/**
	Constructor

	@param[in,out]	table	Table to truncate
	@param[in,out]	trx	dictionary transaction
	@param[in]	noredo	whether to disable redo logging */
	DropIndex(dict_table_t* table, trx_t* trx, bool noredo)
		: Callback(table->id, noredo), m_trx(trx), m_table(table) {}

	/**
	@param mtr	mini-transaction covering the read
	@param pcur	persistent cursor used for reading
	@return DB_SUCCESS or error code */
	dberr_t operator()(mtr_t* mtr, btr_pcur_t* pcur) const;

private:
	/** dictionary transaction */
	trx_t* const		m_trx;
	/** Table to be truncated */
	dict_table_t* const	m_table;
};

/** Callback to create the indexes during TRUNCATE */
class CreateIndex : public Callback {

public:
	/**
	Constructor

	@param[in,out]	table	Table to truncate
	@param[in]	noredo	whether to disable redo logging */
	CreateIndex(dict_table_t* table, bool noredo)
		:
		Callback(table->id, noredo),
		m_table(table)
	{
		/* No op */
	}

	/**
	Create the new index and update the root page number in the
	SysIndex table.

	@param mtr	mini-transaction covering the read
	@param pcur	persistent cursor used for reading
	@return DB_SUCCESS or error code */
	dberr_t operator()(mtr_t* mtr, btr_pcur_t* pcur) const;

private:
	// Disably copying
	CreateIndex(const CreateIndex&);
	CreateIndex& operator=(const CreateIndex&);

private:
	/** Table to be truncated */
	dict_table_t*		m_table;
};

/** Check for presence of table-id in SYS_XXXX tables. */
class TableLocator : public Callback {

public:
	/**
	Constructor
	@param table_id	table_id to look for */
	explicit TableLocator(table_id_t table_id)
		:
		Callback(table_id, false),
		m_table_found()
	{
		/* No op */
	}

	/**
	@return true if table is found */
	bool is_table_found() const
	{
		return(m_table_found);
	}

	/**
	Look for table-id in SYS_XXXX tables without loading the table.

	@param pcur	persistent cursor used for reading
	@return DB_SUCCESS */
	dberr_t operator()(mtr_t*, btr_pcur_t*)
	{
		m_table_found = true;
		return(DB_SUCCESS);
	}

private:
	/** Set to true if table is present */
	bool			m_table_found;
};

/**
Drop an index in the table.

@param mtr	mini-transaction covering the read
@param pcur	persistent cursor used for reading
@return DB_SUCCESS or error code */
dberr_t
DropIndex::operator()(mtr_t* mtr, btr_pcur_t* pcur) const
{
	rec_t*	rec = btr_pcur_get_rec(pcur);

	bool	freed = dict_drop_index_tree(rec, pcur, m_trx, mtr);

#ifdef UNIV_DEBUG
	{
		ulint		len;
		const byte*	field;
		ulint		index_type;

		field = rec_get_nth_field_old(
			btr_pcur_get_rec(pcur), DICT_FLD__SYS_INDEXES__TYPE,
			&len);
		ut_ad(len == 4);

		index_type = mach_read_from_4(field);

		if (index_type & DICT_CLUSTERED) {
			/* Clustered index */
			DBUG_EXECUTE_IF("ib_trunc_crash_on_drop_of_clust_index",
					log_buffer_flush_to_disk();
					os_thread_sleep(2000000);
					DBUG_SUICIDE(););
		} else if (index_type & DICT_UNIQUE) {
			/* Unique index */
			DBUG_EXECUTE_IF("ib_trunc_crash_on_drop_of_uniq_index",
					log_buffer_flush_to_disk();
					os_thread_sleep(2000000);
					DBUG_SUICIDE(););
		} else if (index_type == 0) {
			/* Secondary index */
			DBUG_EXECUTE_IF("ib_trunc_crash_on_drop_of_sec_index",
					log_buffer_flush_to_disk();
					os_thread_sleep(2000000);
					DBUG_SUICIDE(););
		}
	}
#endif /* UNIV_DEBUG */

	DBUG_EXECUTE_IF("ib_err_trunc_drop_index", return DB_ERROR;);

	if (freed) {

		/* We will need to commit and restart the
		mini-transaction in order to avoid deadlocks.
		The dict_drop_index_tree() call has freed
		a page in this mini-transaction, and the rest
		of this loop could latch another index page.*/
		const mtr_log_t log_mode = mtr->get_log_mode();
		mtr_commit(mtr);

		mtr_start(mtr);
		mtr->set_log_mode(log_mode);

		btr_pcur_restore_position(BTR_MODIFY_LEAF, pcur, mtr);
	} else {
		if (!m_table->space) {
			return DB_ERROR;
		}
	}

	return(DB_SUCCESS);
}

/**
Create the new index and update the root page number in the
SysIndex table.

@param mtr	mini-transaction covering the read
@param pcur	persistent cursor used for reading
@return DB_SUCCESS or error code */
dberr_t
CreateIndex::operator()(mtr_t* mtr, btr_pcur_t* pcur) const
{
	ulint	root_page_no;

	root_page_no = dict_recreate_index_tree(m_table, pcur, mtr);

#ifdef UNIV_DEBUG
	{
		ulint		len;
		const byte*	field;
		ulint		index_type;

		field = rec_get_nth_field_old(
			btr_pcur_get_rec(pcur), DICT_FLD__SYS_INDEXES__TYPE,
			&len);
		ut_ad(len == 4);

		index_type = mach_read_from_4(field);

		if (index_type & DICT_CLUSTERED) {
			/* Clustered index */
			DBUG_EXECUTE_IF(
				"ib_trunc_crash_on_create_of_clust_index",
				log_buffer_flush_to_disk();
				os_thread_sleep(2000000);
				DBUG_SUICIDE(););
		} else if (index_type & DICT_UNIQUE) {
			/* Unique index */
			DBUG_EXECUTE_IF(
				"ib_trunc_crash_on_create_of_uniq_index",
				log_buffer_flush_to_disk();
				os_thread_sleep(2000000);
				DBUG_SUICIDE(););
		} else if (index_type == 0) {
			/* Secondary index */
			DBUG_EXECUTE_IF(
				"ib_trunc_crash_on_create_of_sec_index",
				log_buffer_flush_to_disk();
				os_thread_sleep(2000000);
				DBUG_SUICIDE(););
		}
	}
#endif /* UNIV_DEBUG */

	DBUG_EXECUTE_IF("ib_err_trunc_create_index", return DB_ERROR;);

	if (root_page_no != FIL_NULL) {
		ulint   len;
		byte*   data = rec_get_nth_field_old(
			btr_pcur_get_rec(pcur),
			DICT_FLD__SYS_INDEXES__PAGE_NO, &len);
		ut_ad(len == 4);
		mlog_write_ulint(data, root_page_no, MLOG_4BYTES, mtr);

		/* We will need to commit and restart the
		mini-transaction in order to avoid deadlocks.
		The dict_create_index_tree() call has allocated
		a page in this mini-transaction, and the rest of
		this loop could latch another index page. */
		mtr_commit(mtr);

		mtr_start(mtr);

		btr_pcur_restore_position(BTR_MODIFY_LEAF, pcur, mtr);

	} else {
		if (!m_table->space) {
			return(DB_ERROR);
		}
	}

	return(DB_SUCCESS);
}

/**
<<<<<<< HEAD
=======
Look for table-id in SYS_XXXX tables without loading the table.

@param mtr	mini-transaction covering the read
@param pcur	persistent cursor used for reading
@return DB_SUCCESS */
dberr_t
TableLocator::operator()(mtr_t* mtr, btr_pcur_t* pcur)
{
	m_table_found = true;

	return(DB_SUCCESS);
}

/**
Rollback the transaction and release the index locks.
Drop indexes if table is corrupted so that drop/create
sequence works as expected.

@param table			table to truncate
@param trx			transaction covering the TRUNCATE
@param new_id			new table id that was suppose to get assigned
				to the table if truncate executed successfully.
@param has_internal_doc_id	indicate existence of fts index
@param no_redo			if true, turn-off redo logging
@param corrupted		table corrupted status
@param unlock_index		if true then unlock indexes before action */
static
void
row_truncate_rollback(
	dict_table_t*	table,
	trx_t*		trx,
	table_id_t	new_id,
	bool		has_internal_doc_id,
	bool		no_redo,
	bool		corrupted,
	bool		unlock_index)
{
	if (unlock_index) {
		dict_table_x_unlock_indexes(table);
	}

	trx->error_state = DB_SUCCESS;

	trx_rollback_to_savepoint(trx, NULL);

	trx->error_state = DB_SUCCESS;

	if (corrupted && !dict_table_is_temporary(table)) {

		/* Cleanup action to ensure we don't left over stale entries
		if we are marking table as corrupted. This will ensure
		it can be recovered using drop/create sequence. */
		dict_table_x_lock_indexes(table);

		DropIndex       dropIndex(table, trx, no_redo);

		SysIndexIterator().for_each(dropIndex);

		dict_table_x_unlock_indexes(table);

		for (dict_index_t* index = UT_LIST_GET_FIRST(table->indexes);
		     index != NULL;
		     index = UT_LIST_GET_NEXT(indexes, index)) {

			dict_set_corrupted(index, trx, "TRUNCATE TABLE");
		}

		if (has_internal_doc_id) {

			ut_ad(!trx_is_started(trx));

			table_id_t      id = table->id;

			table->id = new_id;

			fts_drop_tables(trx, table);

			table->id = id;

			ut_ad(trx_is_started(trx));

			trx_commit_for_mysql(trx);
		}

	} else if (corrupted && dict_table_is_temporary(table)) {

		dict_table_x_lock_indexes(table);

		for (dict_index_t* index = UT_LIST_GET_FIRST(table->indexes);
		     index != NULL;
		     index = UT_LIST_GET_NEXT(indexes, index)) {

			dict_drop_index_tree_in_mem(index, index->page);

			index->page = FIL_NULL;
		}

		dict_table_x_unlock_indexes(table);
	}

	table->corrupted = corrupted;
}

/**
Finish the TRUNCATE operations for both commit and rollback.

@param table		table being truncated
@param trx		transaction covering the truncate
@param fsp_flags	tablespace flags
@param logger		table to truncate information logger
@param err		status of truncate operation

@return DB_SUCCESS or error code */
static MY_ATTRIBUTE((warn_unused_result))
dberr_t
row_truncate_complete(
	dict_table_t*		table,
	trx_t*			trx,
	ulint			fsp_flags,
	TruncateLogger*		&logger,
	dberr_t			err)
{
	bool	is_file_per_table = dict_table_is_file_per_table(table);

	/* Add the table back to FTS optimize background thread. */
	if (table->fts) {
		fts_optimize_add_table(table);
	}

	row_mysql_unlock_data_dictionary(trx);

	DEBUG_SYNC_C("ib_trunc_table_trunc_completing");

	if (!dict_table_is_temporary(table)) {

		DBUG_EXECUTE_IF("ib_trunc_crash_before_log_removal",
				log_buffer_flush_to_disk();
				os_thread_sleep(500000);
				DBUG_SUICIDE(););

		/* Note: We don't log-checkpoint instead we have written
		a special REDO log record MLOG_TRUNCATE that is used to
		avoid applying REDO records before truncate for crash
		that happens post successful truncate completion. */

		if (logger != NULL) {
			logger->done();
			UT_DELETE(logger);
			logger = NULL;
		}
	}

	/* If non-temp file-per-table tablespace... */
	if (is_file_per_table
	    && !dict_table_is_temporary(table)
	    && fsp_flags != ULINT_UNDEFINED) {

		/* This function will reset back the stop_new_ops
		and is_being_truncated so that fil-ops can re-start. */
		dberr_t err2 = truncate_t::truncate(
			table->space,
			table->data_dir_path,
			table->name.m_name, fsp_flags, false);

		if (err2 != DB_SUCCESS) {
			return(err2);
		}
	}

	if (err == DB_SUCCESS) {
		dict_stats_update(table, DICT_STATS_EMPTY_TABLE);
	}

	trx->op_info = "";

	/* For temporary tables or if there was an error, we need to reset
	the dict operation flags. */
	trx->ddl = false;
	trx->dict_operation = TRX_DICT_OP_NONE;

	ut_ad(!trx_is_started(trx));

	srv_wake_master_thread();

	DBUG_EXECUTE_IF("ib_trunc_crash_after_truncate_done",
			DBUG_SUICIDE(););

	return(err);
}

/**
Handle FTS truncate issues.
@param table		table being truncated
@param new_id		new id for the table
@param trx		transaction covering the truncate
@return DB_SUCCESS or error code. */
static MY_ATTRIBUTE((warn_unused_result))
dberr_t
row_truncate_fts(
	dict_table_t*	table,
	table_id_t	new_id,
	trx_t*		trx)
{
	dict_table_t	fts_table;

	fts_table.id = new_id;
	fts_table.name = table->name;
	fts_table.flags2 = table->flags2;
	fts_table.flags = table->flags;
	fts_table.space = table->space;

	/* table->data_dir_path is used for FTS AUX table
	creation. */
	if (DICT_TF_HAS_DATA_DIR(table->flags)
	    && table->data_dir_path == NULL) {
		dict_get_and_save_data_dir_path(table, true);
		ut_ad(table->data_dir_path != NULL);
	}

	fts_table.data_dir_path = table->data_dir_path;

	dberr_t		err;

	err = fts_create_common_tables(
		trx, &fts_table, table->name.m_name, TRUE);

	for (ulint i = 0;
	     i < ib_vector_size(table->fts->indexes) && err == DB_SUCCESS;
	     i++) {

		dict_index_t*	fts_index;

		fts_index = static_cast<dict_index_t*>(
			ib_vector_getp(table->fts->indexes, i));

		err = fts_create_index_tables_low(
			trx, fts_index, table->name.m_name, new_id);
	}

	DBUG_EXECUTE_IF("ib_err_trunc_during_fts_trunc",
			err = DB_ERROR;);

	if (err != DB_SUCCESS) {

		trx->error_state = DB_SUCCESS;
		trx_rollback_to_savepoint(trx, NULL);
		trx->error_state = DB_SUCCESS;

		ib::error() << "Unable to truncate FTS index for table "
			<< table->name;
	} else {

		ut_ad(trx_is_started(trx));
	}

	return(err);
}

/**
>>>>>>> b80df9eb
Update system table to reflect new table id.
@param old_table_id		old table id
@param new_table_id		new table id
@param reserve_dict_mutex	if TRUE, acquire/release
				dict_sys->mutex around call to pars_sql.
@param trx			transaction
@return error code or DB_SUCCESS */
static MY_ATTRIBUTE((warn_unused_result))
dberr_t
row_truncate_update_table_id(
	table_id_t	old_table_id,
	table_id_t	new_table_id,
	ibool		reserve_dict_mutex,
	trx_t*		trx)
{
	pars_info_t*	info	= NULL;
	dberr_t		err	= DB_SUCCESS;

	/* Scan the SYS_XXXX table and update to reflect new table-id. */
	info = pars_info_create();
	pars_info_add_ull_literal(info, "old_id", old_table_id);
	pars_info_add_ull_literal(info, "new_id", new_table_id);

	err = que_eval_sql(
		info,
		"PROCEDURE RENUMBER_TABLE_ID_PROC () IS\n"
		"BEGIN\n"
		"UPDATE SYS_TABLES"
		" SET ID = :new_id\n"
		" WHERE ID = :old_id;\n"
		"UPDATE SYS_COLUMNS SET TABLE_ID = :new_id\n"
		" WHERE TABLE_ID = :old_id;\n"
		"UPDATE SYS_INDEXES"
		" SET TABLE_ID = :new_id\n"
		" WHERE TABLE_ID = :old_id;\n"
		"UPDATE SYS_VIRTUAL"
		" SET TABLE_ID = :new_id\n"
		" WHERE TABLE_ID = :old_id;\n"
		"END;\n", reserve_dict_mutex, trx);

	return(err);
}

/**
Get the table id to truncate.
@param truncate_t		old/new table id of table to truncate
@return table_id_t		table_id to use in SYS_XXXX table update. */
static MY_ATTRIBUTE((warn_unused_result))
table_id_t
row_truncate_get_trunc_table_id(
	const truncate_t&	truncate)
{
	TableLocator tableLocator(truncate.old_table_id());

	SysIndexIterator().for_each(tableLocator);

	return(tableLocator.is_table_found() ?
		truncate.old_table_id(): truncate.new_table_id());
}

/**
Update system table to reflect new table id and root page number.
@param truncate_t		old/new table id of table to truncate
				and updated root_page_no of indexes.
@param new_table_id		new table id
@param reserve_dict_mutex	if TRUE, acquire/release
				dict_sys->mutex around call to pars_sql.
@param mark_index_corrupted	if true, then mark index corrupted.
@return error code or DB_SUCCESS */
static MY_ATTRIBUTE((warn_unused_result))
dberr_t
row_truncate_update_sys_tables_during_fix_up(
	const truncate_t&	truncate,
	table_id_t		new_table_id,
	ibool			reserve_dict_mutex,
	bool			mark_index_corrupted)
{
	trx_t*		trx = trx_create();

	trx_set_dict_operation(trx, TRX_DICT_OP_TABLE);

	table_id_t	table_id = row_truncate_get_trunc_table_id(truncate);

	/* Step-1: Update the root-page-no */

	dberr_t	err;

	err = truncate.update_root_page_no(
		trx, table_id, reserve_dict_mutex, mark_index_corrupted);

	if (err != DB_SUCCESS) {
		return(err);
	}

	/* Step-2: Update table-id. */

	err = row_truncate_update_table_id(
		table_id, new_table_id, reserve_dict_mutex, trx);

	if (err == DB_SUCCESS) {
		dict_mutex_enter_for_mysql();

		/* Remove the table with old table_id from cache. */
		dict_table_t*	old_table = dict_table_open_on_id(
			table_id, true, DICT_TABLE_OP_NORMAL);

		if (old_table != NULL) {
			dict_table_close(old_table, true, false);
			dict_table_remove_from_cache(old_table);
		}

		/* Open table with new table_id and set table as
		corrupted if it has FTS index. */

		dict_table_t*	table = dict_table_open_on_id(
			new_table_id, true, DICT_TABLE_OP_NORMAL);
		ut_ad(table->id == new_table_id);

		bool	has_internal_doc_id =
			dict_table_has_fts_index(table)
			|| DICT_TF2_FLAG_IS_SET(
				table, DICT_TF2_FTS_HAS_DOC_ID);

		if (has_internal_doc_id) {
			trx->dict_operation_lock_mode = RW_X_LATCH;
			fts_check_corrupt(table, trx);
			trx->dict_operation_lock_mode = 0;
		}

		dict_table_close(table, true, false);
		dict_mutex_exit_for_mysql();
	}

	trx_commit_for_mysql(trx);
	trx_free(trx);

	return(err);
}

/********************************************************//**
Recreates table indexes by applying
TRUNCATE log record during recovery.
@return DB_SUCCESS or error code */
static
dberr_t
fil_recreate_table(
/*===============*/
	ulint		format_flags,	/*!< in: page format */
	const char*	name,		/*!< in: table name */
	truncate_t&	truncate)	/*!< in: The information of
					TRUNCATE log record */
{
	ut_ad(!truncate_t::s_fix_up_active);
	truncate_t::s_fix_up_active = true;

	/* Step-1: Scan for active indexes from REDO logs and drop
	all the indexes using low level function that take root_page_no
	and space-id. */
	truncate.drop_indexes(fil_system.sys_space);

	/* Step-2: Scan for active indexes and re-create them. */
	dberr_t err = truncate.create_indexes(
		name, fil_system.sys_space, format_flags);
	if (err != DB_SUCCESS) {
		ib::info() << "Recovery failed for TRUNCATE TABLE '"
			<< name << "' within the system tablespace";
	}

	truncate_t::s_fix_up_active = false;

	return(err);
}

/********************************************************//**
Recreates the tablespace and table indexes by applying
TRUNCATE log record during recovery.
@return DB_SUCCESS or error code */
static
dberr_t
fil_recreate_tablespace(
/*====================*/
	ulint		space_id,	/*!< in: space id */
	ulint		format_flags,	/*!< in: page format */
	ulint		flags,		/*!< in: tablespace flags */
	const char*	name,		/*!< in: table name */
	truncate_t&	truncate,	/*!< in: The information of
					TRUNCATE log record */
	lsn_t		recv_lsn)	/*!< in: the end LSN of
						the log record */
{
	dberr_t		err = DB_SUCCESS;
	mtr_t		mtr;

	ut_ad(!truncate_t::s_fix_up_active);
	truncate_t::s_fix_up_active = true;

	/* Step-1: Invalidate buffer pool pages belonging to the tablespace
	to re-create. */
	buf_LRU_flush_or_remove_pages(space_id, NULL);

	/* Remove all insert buffer entries for the tablespace */
	ibuf_delete_for_discarded_space(space_id);

	/* Step-2: truncate tablespace (reset the size back to original or
	default size) of tablespace. */
	err = truncate.truncate(
		space_id, truncate.get_dir_path(), name, flags, true);

	if (err != DB_SUCCESS) {

		ib::info() << "Cannot access .ibd file for table '"
			<< name << "' with tablespace " << space_id
			<< " while truncating";
		return(DB_ERROR);
	}

	fil_space_t* space = fil_space_acquire(space_id);
	if (!space) {
		ib::info() << "Missing .ibd file for table '" << name
			<< "' with tablespace " << space_id;
		return(DB_ERROR);
	}

	const page_size_t page_size(space->flags);

	/* Step-3: Initialize Header. */
	if (page_size.is_compressed()) {
		byte*	buf;
		page_t*	page;

		buf = static_cast<byte*>(
			ut_zalloc_nokey(3U << srv_page_size_shift));

		/* Align the memory for file i/o */
		page = static_cast<byte*>(ut_align(buf, srv_page_size));

		flags |= FSP_FLAGS_PAGE_SSIZE();

		fsp_header_init_fields(page, space_id, flags);

		mach_write_to_4(
			page + FIL_PAGE_ARCH_LOG_NO_OR_SPACE_ID, space_id);

		page_zip_des_t  page_zip;
		page_zip_set_size(&page_zip, page_size.physical());
		page_zip.data = page + srv_page_size;

#ifdef UNIV_DEBUG
		page_zip.m_start =
#endif /* UNIV_DEBUG */
		page_zip.m_end = page_zip.m_nonempty = page_zip.n_blobs = 0;
		buf_flush_init_for_writing(NULL, page, &page_zip, 0);

		err = fil_io(IORequestWrite, true, page_id_t(space_id, 0),
			     page_size, 0, page_size.physical(), page_zip.data,
			     NULL);

		ut_free(buf);

		if (err != DB_SUCCESS) {
			ib::info() << "Failed to clean header of the"
				" table '" << name << "' with tablespace "
				<< space_id;
			goto func_exit;
		}
	}

	mtr_start(&mtr);
	/* Don't log the operation while fixing up table truncate operation
	as crash at this level can still be sustained with recovery restarting
	from last checkpoint. */
	mtr_set_log_mode(&mtr, MTR_LOG_NO_REDO);

	/* Initialize the first extent descriptor page and
	the second bitmap page for the new tablespace. */
	fsp_header_init(space, FIL_IBD_FILE_INITIAL_SIZE, &mtr);
	mtr_commit(&mtr);

	/* Step-4: Re-Create Indexes to newly re-created tablespace.
	This operation will restore tablespace back to what it was
	when it was created during CREATE TABLE. */
	err = truncate.create_indexes(name, space, format_flags);
	if (err != DB_SUCCESS) {
		goto func_exit;
	}

	/* Step-5: Write new created pages into ibd file handle and
	flush it to disk for the tablespace, in case i/o-handler thread
	deletes the bitmap page from buffer. */
	mtr_start(&mtr);

	mtr_set_log_mode(&mtr, MTR_LOG_NO_REDO);

	for (ulint page_no = 0;
	     page_no < UT_LIST_GET_FIRST(space->chain)->size; ++page_no) {

		const page_id_t	cur_page_id(space_id, page_no);

		buf_block_t*	block = buf_page_get(cur_page_id, page_size,
						     RW_X_LATCH, &mtr);

		byte*	page = buf_block_get_frame(block);

		if (!FSP_FLAGS_GET_ZIP_SSIZE(flags)) {
			ut_ad(!page_size.is_compressed());

			buf_flush_init_for_writing(
				block, page, NULL, recv_lsn);

			err = fil_io(IORequestWrite, true, cur_page_id,
				     page_size, 0, srv_page_size, page, NULL);
		} else {
			ut_ad(page_size.is_compressed());

			/* We don't want to rewrite empty pages. */

			if (fil_page_get_type(page) != 0) {
				page_zip_des_t*  page_zip =
					buf_block_get_page_zip(block);

				buf_flush_init_for_writing(
					block, page, page_zip, recv_lsn);

<<<<<<< HEAD
				err = fil_io(IORequestWrite, true,
					     cur_page_id,
					     page_size, 0,
					     page_size.physical(),
					     page_zip->data, NULL);
			} else {
#ifdef UNIV_DEBUG
				const byte*	data = block->page.zip.data;
=======
		DropIndex	dropIndex(table, trx, no_redo);

		err = SysIndexIterator().for_each(dropIndex);

		if (err != DB_SUCCESS) {

			row_truncate_rollback(
				table, trx, new_id, has_internal_doc_id,
				no_redo, true, true);

			return(row_truncate_complete(
				table, trx, fsp_flags, logger, err));
		}
	} else {
		/* For temporary tables we don't have entries in SYSTEM TABLES*/
		ut_ad(fsp_is_system_temporary(table->space));
		for (dict_index_t* index = UT_LIST_GET_FIRST(table->indexes);
		     index != NULL;
		     index = UT_LIST_GET_NEXT(indexes, index)) {
>>>>>>> b80df9eb

				/* Make sure that the page is really empty */
				for (ulint i = 0;
				     i < page_size.physical();
				     ++i) {

					ut_a(data[i] == 0);
				}
#endif /* UNIV_DEBUG */
			}
		}

		if (err != DB_SUCCESS) {
			ib::info() << "Cannot write page " << page_no
				<< " into a .ibd file for table '"
				<< name << "' with tablespace " << space_id;
		}
	}

	mtr_commit(&mtr);

	truncate_t::s_fix_up_active = false;
func_exit:
	space->release();
	return(err);
}

/**
Fix the table truncate by applying information parsed from TRUNCATE log.
Fix-up includes re-creating table (drop and re-create indexes)
@return	error code or DB_SUCCESS */
dberr_t
truncate_t::fixup_tables_in_system_tablespace()
{
	dberr_t	err = DB_SUCCESS;

	/* Using the info cached during REDO log scan phase fix the
	table truncate. */

	for (tables_t::iterator it = s_tables.begin();
	     it != s_tables.end();) {

		if ((*it)->m_space_id == TRX_SYS_SPACE) {
			/* Step-1: Drop and re-create indexes. */
			ib::info() << "Completing truncate for table with "
				"id (" << (*it)->m_old_table_id << ") "
				"residing in the system tablespace.";

			err = fil_recreate_table(
				(*it)->m_format_flags,
				(*it)->m_tablename,
				**it);

			/* Step-2: Update the SYS_XXXX tables to reflect
			this new table_id and root_page_no. */
			table_id_t	new_id;

			dict_hdr_get_new_id(&new_id, NULL, NULL, NULL, true);

			err = row_truncate_update_sys_tables_during_fix_up(
				**it, new_id, TRUE,
				(err == DB_SUCCESS) ? false : true);

			if (err != DB_SUCCESS) {
				break;
			}

			os_file_delete(
				innodb_log_file_key, (*it)->m_log_file_name);
			UT_DELETE(*it);
			it = s_tables.erase(it);
		} else {
			++it;
		}
	}

	/* Also clear the map used to track tablespace truncated. */
	s_truncated_tables.clear();

	return(err);
}

/**
Fix the table truncate by applying information parsed from TRUNCATE log.
Fix-up includes re-creating tablespace.
@return	error code or DB_SUCCESS */
dberr_t
truncate_t::fixup_tables_in_non_system_tablespace()
{
	dberr_t	err = DB_SUCCESS;

	/* Using the info cached during REDO log scan phase fix the
	table truncate. */
	tables_t::iterator end = s_tables.end();

	for (tables_t::iterator it = s_tables.begin(); it != end; ++it) {

		/* All tables in the system tablespace have already been
		done and erased from this list. */
		ut_a((*it)->m_space_id != TRX_SYS_SPACE);

		/* Drop tablespace, drop indexes and re-create indexes. */

		ib::info() << "Completing truncate for table with "
			"id (" << (*it)->m_old_table_id << ") "
			"residing in file-per-table tablespace with "
			"id (" << (*it)->m_space_id << ")";

		fil_space_t* space = fil_space_get((*it)->m_space_id);

		if (!space) {
			/* Create the database directory for name,
			if it does not exist yet */
			fil_create_directory_for_tablename(
				(*it)->m_tablename);

			space = fil_ibd_create((*it)->m_space_id,
					       (*it)->m_tablename,
					       (*it)->m_dir_path,
					       (*it)->m_tablespace_flags,
					       FIL_IBD_FILE_INITIAL_SIZE,
					       (*it)->m_encryption,
					       (*it)->m_key_id, &err);
			if (!space) {
				/* If checkpoint is not yet done
				and table is dropped and then we might
				still have REDO entries for this table
				which are INVALID. Ignore them. */
				ib::warn() << "Failed to create"
					" tablespace for "
					   << (*it)->m_space_id
					   << " space-id";
				err = DB_ERROR;
				break;
			}
		}

		err = fil_recreate_tablespace(
			(*it)->m_space_id,
			(*it)->m_format_flags,
			(*it)->m_tablespace_flags,
			(*it)->m_tablename,
			**it, log_get_lsn());

		/* Step-2: Update the SYS_XXXX tables to reflect new
		table-id and root_page_no. */
		table_id_t	new_id;

		dict_hdr_get_new_id(&new_id, NULL, NULL, NULL, true);

		err = row_truncate_update_sys_tables_during_fix_up(
			**it, new_id, TRUE, (err == DB_SUCCESS) ? false : true);

		if (err != DB_SUCCESS) {
			break;
		}
	}

	if (err == DB_SUCCESS && s_tables.size() > 0) {

		log_make_checkpoint();
	}

	for (ulint i = 0; i < s_tables.size(); ++i) {
		os_file_delete(
			innodb_log_file_key, s_tables[i]->m_log_file_name);
		UT_DELETE(s_tables[i]);
	}

	s_tables.clear();

	return(err);
}

/**
Constructor

@param old_table_id	old table id assigned to table before truncate
@param new_table_id	new table id that will be assigned to table
			after truncate
@param dir_path		directory path */

truncate_t::truncate_t(
	table_id_t	old_table_id,
	table_id_t	new_table_id,
	const char*	dir_path)
	:
	m_space_id(),
	m_old_table_id(old_table_id),
	m_new_table_id(new_table_id),
	m_dir_path(),
	m_tablename(),
	m_tablespace_flags(),
	m_format_flags(),
	m_indexes(),
	m_log_lsn(),
	m_log_file_name(),
	/* JAN: TODO: Encryption */
	m_encryption(FIL_ENCRYPTION_DEFAULT),
	m_key_id(FIL_DEFAULT_ENCRYPTION_KEY)
{
	if (dir_path != NULL) {
		m_dir_path = mem_strdup(dir_path);
	}
}

/**
Consturctor

@param log_file_name	parse the log file during recovery to populate
			information related to table to truncate */
truncate_t::truncate_t(
	const char*	log_file_name)
	:
	m_space_id(),
	m_old_table_id(),
	m_new_table_id(),
	m_dir_path(),
	m_tablename(),
	m_tablespace_flags(),
	m_format_flags(),
	m_indexes(),
	m_log_lsn(),
	m_log_file_name(),
	/* JAN: TODO: Encryption */
	m_encryption(FIL_ENCRYPTION_DEFAULT),
	m_key_id(FIL_DEFAULT_ENCRYPTION_KEY)

{
	m_log_file_name = mem_strdup(log_file_name);
	if (m_log_file_name == NULL) {
		ib::fatal() << "Failed creating truncate_t; out of memory";
	}
}

/** Constructor */

truncate_t::index_t::index_t()
	:
	m_id(),
	m_type(),
	m_root_page_no(FIL_NULL),
	m_new_root_page_no(FIL_NULL),
	m_n_fields(),
	m_trx_id_pos(ULINT_UNDEFINED),
	m_fields()
{
	/* Do nothing */
}

/** Destructor */

truncate_t::~truncate_t()
{
	if (m_dir_path != NULL) {
		ut_free(m_dir_path);
		m_dir_path = NULL;
	}

	if (m_tablename != NULL) {
		ut_free(m_tablename);
		m_tablename = NULL;
	}

	if (m_log_file_name != NULL) {
		ut_free(m_log_file_name);
		m_log_file_name = NULL;
	}

	m_indexes.clear();
}

/**
@return number of indexes parsed from the log record */

size_t
truncate_t::indexes() const
{
	return(m_indexes.size());
}

/**
Update root page number in SYS_XXXX tables.

@param trx			transaction object
@param table_id			table id for which information needs to
				be updated.
@param reserve_dict_mutex	if TRUE, acquire/release
				dict_sys->mutex around call to pars_sql.
@param mark_index_corrupted	if true, then mark index corrupted.
@return DB_SUCCESS or error code */

dberr_t
truncate_t::update_root_page_no(
	trx_t*		trx,
	table_id_t	table_id,
	ibool		reserve_dict_mutex,
	bool		mark_index_corrupted) const
{
	indexes_t::const_iterator end = m_indexes.end();

	dberr_t	err = DB_SUCCESS;

	for (indexes_t::const_iterator it = m_indexes.begin();
	     it != end;
	     ++it) {

		pars_info_t*	info = pars_info_create();

		pars_info_add_int4_literal(
			info, "page_no", it->m_new_root_page_no);

		pars_info_add_ull_literal(info, "table_id", table_id);

		pars_info_add_ull_literal(
			info, "index_id",
			(mark_index_corrupted ? IB_ID_MAX : it->m_id));

		err = que_eval_sql(
			info,
			"PROCEDURE RENUMBER_IDX_PAGE_NO_PROC () IS\n"
			"BEGIN\n"
			"UPDATE SYS_INDEXES"
			" SET PAGE_NO = :page_no\n"
			" WHERE TABLE_ID = :table_id"
			" AND ID = :index_id;\n"
			"END;\n", reserve_dict_mutex, trx);

		if (err != DB_SUCCESS) {
			break;
		}
	}

	return(err);
}

/**
Check whether a tablespace was truncated during recovery
@param space_id	tablespace id to check
@return true if the tablespace was truncated */

bool
truncate_t::is_tablespace_truncated(ulint space_id)
{
	tables_t::iterator end = s_tables.end();

	for (tables_t::iterator it = s_tables.begin(); it != end; ++it) {

		if ((*it)->m_space_id == space_id) {

			return(true);
		}
	}

	return(false);
}

/** Was tablespace truncated (on crash before checkpoint).
If the MLOG_TRUNCATE redo-record is still available then tablespace
was truncated and checkpoint is yet to happen.
@param[in]	space_id	tablespace id to check.
@return true if tablespace is was truncated. */
bool
truncate_t::was_tablespace_truncated(ulint space_id)
{
	return(s_truncated_tables.find(space_id) != s_truncated_tables.end());
}

/** Get the lsn associated with space.
@param[in]	space_id	tablespace id to check.
@return associated lsn. */
lsn_t
truncate_t::get_truncated_tablespace_init_lsn(ulint space_id)
{
	ut_ad(was_tablespace_truncated(space_id));

	return(s_truncated_tables.find(space_id)->second);
}

/**
Parses log record during recovery
@param start_ptr	buffer containing log body to parse
@param end_ptr		buffer end

@return DB_SUCCESS or error code */

dberr_t
truncate_t::parse(
	byte*		start_ptr,
	const byte*	end_ptr)
{
	/* Parse lsn, space-id, format-flags and tablespace-flags. */
	if (end_ptr < start_ptr + (8 + 4 + 4 + 4)) {
		return(DB_FAIL);
	}

	m_log_lsn = mach_read_from_8(start_ptr);
	start_ptr += 8;

	m_space_id = mach_read_from_4(start_ptr);
	start_ptr += 4;

	m_format_flags = mach_read_from_4(start_ptr);
	start_ptr += 4;

	m_tablespace_flags = mach_read_from_4(start_ptr);
	start_ptr += 4;

	/* Parse table-name. */
	if (end_ptr < start_ptr + (2)) {
		return(DB_FAIL);
	}

	ulint n_tablename_len = mach_read_from_2(start_ptr);
	start_ptr += 2;

	if (n_tablename_len > 0) {
		if (end_ptr < start_ptr + n_tablename_len) {
			return(DB_FAIL);
		}
		m_tablename = mem_strdup(reinterpret_cast<char*>(start_ptr));
		ut_ad(m_tablename[n_tablename_len - 1] == 0);
		start_ptr += n_tablename_len;
	}


	/* Parse and read old/new table-id, number of indexes */
	if (end_ptr < start_ptr + (8 + 8 + 2 + 2)) {
		return(DB_FAIL);
	}

	ut_ad(m_indexes.empty());

	m_old_table_id = mach_read_from_8(start_ptr);
	start_ptr += 8;

	m_new_table_id = mach_read_from_8(start_ptr);
	start_ptr += 8;

	ulint n_indexes = mach_read_from_2(start_ptr);
	start_ptr += 2;

	/* Parse the remote directory from TRUNCATE log record */
	{
		ulint	n_tabledirpath_len = mach_read_from_2(start_ptr);
		start_ptr += 2;

		if (end_ptr < start_ptr + n_tabledirpath_len) {
			return(DB_FAIL);
		}

		if (n_tabledirpath_len > 0) {

			m_dir_path = mem_strdup(reinterpret_cast<char*>(start_ptr));
			ut_ad(m_dir_path[n_tabledirpath_len - 1] == 0);
			start_ptr += n_tabledirpath_len;
		}
	}

	/* Parse index ids and types from TRUNCATE log record */
	for (ulint i = 0; i < n_indexes; ++i) {
		index_t	index;

		if (end_ptr < start_ptr + (8 + 4 + 4 + 4)) {
			return(DB_FAIL);
		}

		index.m_id = mach_read_from_8(start_ptr);
		start_ptr += 8;

		index.m_type = mach_read_from_4(start_ptr);
		start_ptr += 4;

		index.m_root_page_no = mach_read_from_4(start_ptr);
		start_ptr += 4;

		index.m_trx_id_pos = mach_read_from_4(start_ptr);
		start_ptr += 4;

		if (!(index.m_type & DICT_FTS)) {
			m_indexes.push_back(index);
		}
	}

	ut_ad(!m_indexes.empty());

	if (FSP_FLAGS_GET_ZIP_SSIZE(m_tablespace_flags)) {

		/* Parse the number of index fields from TRUNCATE log record */
		for (ulint i = 0; i < m_indexes.size(); ++i) {

			if (end_ptr < start_ptr + (2 + 2)) {
				return(DB_FAIL);
			}

			m_indexes[i].m_n_fields = mach_read_from_2(start_ptr);
			start_ptr += 2;

			ulint	len = mach_read_from_2(start_ptr);
			start_ptr += 2;

			if (end_ptr < start_ptr + len) {
				return(DB_FAIL);
			}

			index_t&	index = m_indexes[i];

			/* Should be NUL terminated. */
			ut_ad((start_ptr)[len - 1] == 0);

			index_t::fields_t::iterator	end;

			end = index.m_fields.end();

			index.m_fields.insert(
				end, start_ptr, &(start_ptr)[len]);

			start_ptr += len;
		}
	}

	return(DB_SUCCESS);
}

/** Parse log record from REDO log file during recovery.
@param[in,out]	start_ptr	buffer containing log body to parse
@param[in]	end_ptr		buffer end
@param[in]	space_id	tablespace identifier
@return parsed upto or NULL. */
byte*
truncate_t::parse_redo_entry(
	byte*		start_ptr,
	const byte*	end_ptr,
	ulint		space_id)
{
	lsn_t	lsn;

	/* Parse space-id, lsn */
	if (end_ptr < (start_ptr + 8)) {
		return(NULL);
	}

	lsn = mach_read_from_8(start_ptr);
	start_ptr += 8;

	/* Tablespace can't exist in both state.
	(scheduled-for-truncate, was-truncated). */
	if (!is_tablespace_truncated(space_id)) {

		truncated_tables_t::iterator	it =
				s_truncated_tables.find(space_id);

		if (it == s_truncated_tables.end()) {
			s_truncated_tables.insert(
				std::pair<ulint, lsn_t>(space_id, lsn));
		} else {
			it->second = lsn;
		}
	}

	return(start_ptr);
}

/**
Set the truncate log values for a compressed table.
@param index	index from which recreate infoormation needs to be extracted
@return DB_SUCCESS or error code */

dberr_t
truncate_t::index_t::set(
	const dict_index_t* index)
{
	/* Get trx-id column position (set only for clustered index) */
	if (dict_index_is_clust(index)) {
		m_trx_id_pos = dict_index_get_sys_col_pos(index, DATA_TRX_ID);
		ut_ad(m_trx_id_pos > 0);
		ut_ad(m_trx_id_pos != ULINT_UNDEFINED);
	} else {
		m_trx_id_pos = 0;
	}

	/* Original logic set this field differently if page is not leaf.
	For truncate case this being first page to get created it is
	always a leaf page and so we don't need that condition here. */
	m_n_fields = dict_index_get_n_fields(index);

	/* See requirements of page_zip_fields_encode for size. */
	ulint	encoded_buf_size = (m_n_fields + 1) * 2;
	byte*	encoded_buf = UT_NEW_ARRAY_NOKEY(byte, encoded_buf_size);

	if (encoded_buf == NULL) {
		return(DB_OUT_OF_MEMORY);
	}

	ulint len = page_zip_fields_encode(
		m_n_fields, index, m_trx_id_pos, encoded_buf);
	ut_a(len <= encoded_buf_size);

	/* Append the encoded fields data. */
	m_fields.insert(m_fields.end(), &encoded_buf[0], &encoded_buf[len]);

	/* NUL terminate the encoded data */
	m_fields.push_back(0);

	UT_DELETE_ARRAY(encoded_buf);

	return(DB_SUCCESS);
}

/** Create an index for a table.
@param[in]	table_name		table name, for which to create
the index
@param[in]	space			tablespace
@param[in]	page_size		page size of the .ibd file
@param[in]	index_type		type of index to truncate
@param[in]	index_id		id of index to truncate
@param[in]	btr_redo_create_info	control info for ::btr_create()
@param[in,out]	mtr			mini-transaction covering the
create index
@return root page no or FIL_NULL on failure */
inline ulint
truncate_t::create_index(
	const char*		table_name,
	fil_space_t*		space,
	ulint			index_type,
	index_id_t		index_id,
	const btr_create_t&	btr_redo_create_info,
	mtr_t*			mtr) const
{
	ulint	root_page_no = btr_create(
		index_type, space, index_id,
		NULL, &btr_redo_create_info, mtr);

	if (root_page_no == FIL_NULL) {

		ib::info() << "innodb_force_recovery was set to "
			<< srv_force_recovery << ". Continuing crash recovery"
			" even though we failed to create index " << index_id
			<< " for compressed table '" << table_name << "' with"
			" file " << space->chain.start->name;
	}

	return(root_page_no);
}

/** Check if index has been modified since TRUNCATE log snapshot
was recorded.
@param[in]	space		tablespace
@param[in]	root_page_no	index root page number
@return true if modified else false */
inline
bool
truncate_t::is_index_modified_since_logged(
	const fil_space_t*	space,
	ulint			root_page_no) const
{
	dberr_t	err;
	mtr_t	mtr;

	mtr_start(&mtr);

	/* Root page could be in free state if truncate crashed after drop_index
	and page was not allocated for any other object. */
	buf_block_t* block= buf_page_get_gen(
		page_id_t(space->id, root_page_no), page_size_t(space->flags),
		RW_X_LATCH, NULL,
		BUF_GET_POSSIBLY_FREED, __FILE__, __LINE__, &mtr, &err);
	if (!block) return true;

	page_t* root = buf_block_get_frame(block);

#ifdef UNIV_DEBUG
	/* If the root page has been freed as part of truncate drop_index action
	and not yet allocated for any object still the pagelsn > snapshot lsn */
	if (block->page.file_page_was_freed) {
		ut_ad(mach_read_from_8(root + FIL_PAGE_LSN) > m_log_lsn);
	}
#endif /* UNIV_DEBUG */

	lsn_t page_lsn = mach_read_from_8(root + FIL_PAGE_LSN);

	mtr_commit(&mtr);

	if (page_lsn > m_log_lsn) {
		return(true);
	}

	return(false);
}

/** Drop indexes for a table.
@param[in,out] space		tablespace */
void truncate_t::drop_indexes(fil_space_t* space) const
{
	mtr_t           mtr;

	indexes_t::const_iterator       end = m_indexes.end();
	const page_size_t page_size(space->flags);

	for (indexes_t::const_iterator it = m_indexes.begin();
	     it != end;
	     ++it) {

		ulint root_page_no = it->m_root_page_no;

		if (is_index_modified_since_logged(space, root_page_no)) {
			/* Page has been modified since TRUNCATE log snapshot
			was recorded so not safe to drop the index. */
			continue;
		}

		mtr_start(&mtr);

		if (space->id != TRX_SYS_SPACE) {
			/* Do not log changes for single-table
			tablespaces, we are in recovery mode. */
			mtr_set_log_mode(&mtr, MTR_LOG_NO_REDO);
		}

		if (root_page_no != FIL_NULL) {
			const page_id_t	root_page_id(space->id, root_page_no);

			btr_free_if_exists(
				root_page_id, page_size, it->m_id, &mtr);
		}

		/* If tree is already freed then we might return immediately
		in which case we need to release the lock we have acquired
		on root_page. */
		mtr_commit(&mtr);
	}
}


/** Create the indexes for a table
@param[in]	table_name	table name, for which to create the indexes
@param[in,out]	space		tablespace
@param[in]	format_flags	page format flags
@return DB_SUCCESS or error code. */
inline dberr_t
truncate_t::create_indexes(
	const char*		table_name,
	fil_space_t*		space,
	ulint			format_flags)
{
	mtr_t           mtr;

	mtr_start(&mtr);

	if (space->id != TRX_SYS_SPACE) {
		/* Do not log changes for single-table tablespaces, we
		are in recovery mode. */
		mtr_set_log_mode(&mtr, MTR_LOG_NO_REDO);
	}

	/* Create all new index trees with table format, index ids, index
	types, number of index fields and index field information taken
	out from the TRUNCATE log record. */

	ulint   root_page_no = FIL_NULL;
	indexes_t::iterator       end = m_indexes.end();
	for (indexes_t::iterator it = m_indexes.begin();
	     it != end;
	     ++it) {

		btr_create_t    btr_redo_create_info(
			FSP_FLAGS_GET_ZIP_SSIZE(space->flags)
			? &it->m_fields[0] : NULL);

		btr_redo_create_info.format_flags = format_flags;

		if (FSP_FLAGS_GET_ZIP_SSIZE(space->flags)) {

			btr_redo_create_info.n_fields = it->m_n_fields;
			/* Skip the NUL appended field */
			btr_redo_create_info.field_len =
				it->m_fields.size() - 1;
			btr_redo_create_info.trx_id_pos = it->m_trx_id_pos;
		}

		root_page_no = create_index(
			table_name, space, it->m_type, it->m_id,
			btr_redo_create_info, &mtr);

		if (root_page_no == FIL_NULL) {
			break;
		}

		it->m_new_root_page_no = root_page_no;
	}

	mtr_commit(&mtr);

	return(root_page_no == FIL_NULL ? DB_ERROR : DB_SUCCESS);
}

/**
Write a TRUNCATE log record for fixing up table if truncate crashes.
@param start_ptr	buffer to write log record
@param end_ptr		buffer end
@param space_id		space id
@param tablename	the table name in the usual databasename/tablename
			format of InnoDB
@param flags		tablespace flags
@param format_flags	page format
@param lsn		lsn while logging
@return DB_SUCCESS or error code */

dberr_t
truncate_t::write(
	byte*		start_ptr,
	byte*		end_ptr,
	ulint		space_id,
	const char*	tablename,
	ulint		flags,
	ulint		format_flags,
	lsn_t		lsn) const
{
	if (end_ptr < start_ptr) {
		return(DB_FAIL);
	}

	/* LSN, Type, Space-ID, format-flag (also know as log_flag.
	Stored in page_no field), tablespace flags */
	if (end_ptr < (start_ptr + (8 + 4 + 4 + 4)))  {
		return(DB_FAIL);
	}

	mach_write_to_8(start_ptr, lsn);
	start_ptr += 8;

	mach_write_to_4(start_ptr, space_id);
	start_ptr += 4;

	mach_write_to_4(start_ptr, format_flags);
	start_ptr += 4;

	mach_write_to_4(start_ptr, flags);
	start_ptr += 4;

	/* Name of the table. */
	/* Include the NUL in the log record. */
	ulint len = strlen(tablename) + 1;
	if (end_ptr < (start_ptr + (len + 2))) {
		return(DB_FAIL);
	}

	mach_write_to_2(start_ptr, len);
	start_ptr += 2;

	memcpy(start_ptr, tablename, len - 1);
	start_ptr += len;

	DBUG_EXECUTE_IF("ib_trunc_crash_while_writing_redo_log",
			DBUG_SUICIDE(););

	/* Old/New Table-ID, Number of Indexes and Tablespace dir-path-name. */
	/* Write the remote directory of the table into mtr log */
	len = m_dir_path != NULL ? strlen(m_dir_path) + 1 : 0;
	if (end_ptr < (start_ptr + (len + 8 + 8 + 2 + 2))) {
		return(DB_FAIL);
	}

	/* Write out old-table-id. */
	mach_write_to_8(start_ptr, m_old_table_id);
	start_ptr += 8;

	/* Write out new-table-id. */
	mach_write_to_8(start_ptr, m_new_table_id);
	start_ptr += 8;

	/* Write out the number of indexes. */
	mach_write_to_2(start_ptr, m_indexes.size());
	start_ptr += 2;

	/* Write the length (NUL included) of the .ibd path. */
	mach_write_to_2(start_ptr, len);
	start_ptr += 2;

	if (m_dir_path != NULL) {
		memcpy(start_ptr, m_dir_path, len - 1);
		start_ptr += len;
	}

	/* Indexes information (id, type) */
	/* Write index ids, type, root-page-no into mtr log */
	for (ulint i = 0; i < m_indexes.size(); ++i) {

		if (end_ptr < (start_ptr + (8 + 4 + 4 + 4))) {
			return(DB_FAIL);
		}

		mach_write_to_8(start_ptr, m_indexes[i].m_id);
		start_ptr += 8;

		mach_write_to_4(start_ptr, m_indexes[i].m_type);
		start_ptr += 4;

		mach_write_to_4(start_ptr, m_indexes[i].m_root_page_no);
		start_ptr += 4;

		mach_write_to_4(start_ptr, m_indexes[i].m_trx_id_pos);
		start_ptr += 4;
	}

	/* If tablespace compressed then field info of each index. */
	if (FSP_FLAGS_GET_ZIP_SSIZE(flags)) {

		for (ulint i = 0; i < m_indexes.size(); ++i) {

			ulint len = m_indexes[i].m_fields.size();
			if (end_ptr < (start_ptr + (len + 2 + 2))) {
				return(DB_FAIL);
			}

			mach_write_to_2(
				start_ptr, m_indexes[i].m_n_fields);
			start_ptr += 2;

			mach_write_to_2(start_ptr, len);
			start_ptr += 2;

			const byte*	ptr = &m_indexes[i].m_fields[0];
			memcpy(start_ptr, ptr, len - 1);
			start_ptr += len;
		}
	}

	return(DB_SUCCESS);
}<|MERGE_RESOLUTION|>--- conflicted
+++ resolved
@@ -696,268 +696,6 @@
 }
 
 /**
-<<<<<<< HEAD
-=======
-Look for table-id in SYS_XXXX tables without loading the table.
-
-@param mtr	mini-transaction covering the read
-@param pcur	persistent cursor used for reading
-@return DB_SUCCESS */
-dberr_t
-TableLocator::operator()(mtr_t* mtr, btr_pcur_t* pcur)
-{
-	m_table_found = true;
-
-	return(DB_SUCCESS);
-}
-
-/**
-Rollback the transaction and release the index locks.
-Drop indexes if table is corrupted so that drop/create
-sequence works as expected.
-
-@param table			table to truncate
-@param trx			transaction covering the TRUNCATE
-@param new_id			new table id that was suppose to get assigned
-				to the table if truncate executed successfully.
-@param has_internal_doc_id	indicate existence of fts index
-@param no_redo			if true, turn-off redo logging
-@param corrupted		table corrupted status
-@param unlock_index		if true then unlock indexes before action */
-static
-void
-row_truncate_rollback(
-	dict_table_t*	table,
-	trx_t*		trx,
-	table_id_t	new_id,
-	bool		has_internal_doc_id,
-	bool		no_redo,
-	bool		corrupted,
-	bool		unlock_index)
-{
-	if (unlock_index) {
-		dict_table_x_unlock_indexes(table);
-	}
-
-	trx->error_state = DB_SUCCESS;
-
-	trx_rollback_to_savepoint(trx, NULL);
-
-	trx->error_state = DB_SUCCESS;
-
-	if (corrupted && !dict_table_is_temporary(table)) {
-
-		/* Cleanup action to ensure we don't left over stale entries
-		if we are marking table as corrupted. This will ensure
-		it can be recovered using drop/create sequence. */
-		dict_table_x_lock_indexes(table);
-
-		DropIndex       dropIndex(table, trx, no_redo);
-
-		SysIndexIterator().for_each(dropIndex);
-
-		dict_table_x_unlock_indexes(table);
-
-		for (dict_index_t* index = UT_LIST_GET_FIRST(table->indexes);
-		     index != NULL;
-		     index = UT_LIST_GET_NEXT(indexes, index)) {
-
-			dict_set_corrupted(index, trx, "TRUNCATE TABLE");
-		}
-
-		if (has_internal_doc_id) {
-
-			ut_ad(!trx_is_started(trx));
-
-			table_id_t      id = table->id;
-
-			table->id = new_id;
-
-			fts_drop_tables(trx, table);
-
-			table->id = id;
-
-			ut_ad(trx_is_started(trx));
-
-			trx_commit_for_mysql(trx);
-		}
-
-	} else if (corrupted && dict_table_is_temporary(table)) {
-
-		dict_table_x_lock_indexes(table);
-
-		for (dict_index_t* index = UT_LIST_GET_FIRST(table->indexes);
-		     index != NULL;
-		     index = UT_LIST_GET_NEXT(indexes, index)) {
-
-			dict_drop_index_tree_in_mem(index, index->page);
-
-			index->page = FIL_NULL;
-		}
-
-		dict_table_x_unlock_indexes(table);
-	}
-
-	table->corrupted = corrupted;
-}
-
-/**
-Finish the TRUNCATE operations for both commit and rollback.
-
-@param table		table being truncated
-@param trx		transaction covering the truncate
-@param fsp_flags	tablespace flags
-@param logger		table to truncate information logger
-@param err		status of truncate operation
-
-@return DB_SUCCESS or error code */
-static MY_ATTRIBUTE((warn_unused_result))
-dberr_t
-row_truncate_complete(
-	dict_table_t*		table,
-	trx_t*			trx,
-	ulint			fsp_flags,
-	TruncateLogger*		&logger,
-	dberr_t			err)
-{
-	bool	is_file_per_table = dict_table_is_file_per_table(table);
-
-	/* Add the table back to FTS optimize background thread. */
-	if (table->fts) {
-		fts_optimize_add_table(table);
-	}
-
-	row_mysql_unlock_data_dictionary(trx);
-
-	DEBUG_SYNC_C("ib_trunc_table_trunc_completing");
-
-	if (!dict_table_is_temporary(table)) {
-
-		DBUG_EXECUTE_IF("ib_trunc_crash_before_log_removal",
-				log_buffer_flush_to_disk();
-				os_thread_sleep(500000);
-				DBUG_SUICIDE(););
-
-		/* Note: We don't log-checkpoint instead we have written
-		a special REDO log record MLOG_TRUNCATE that is used to
-		avoid applying REDO records before truncate for crash
-		that happens post successful truncate completion. */
-
-		if (logger != NULL) {
-			logger->done();
-			UT_DELETE(logger);
-			logger = NULL;
-		}
-	}
-
-	/* If non-temp file-per-table tablespace... */
-	if (is_file_per_table
-	    && !dict_table_is_temporary(table)
-	    && fsp_flags != ULINT_UNDEFINED) {
-
-		/* This function will reset back the stop_new_ops
-		and is_being_truncated so that fil-ops can re-start. */
-		dberr_t err2 = truncate_t::truncate(
-			table->space,
-			table->data_dir_path,
-			table->name.m_name, fsp_flags, false);
-
-		if (err2 != DB_SUCCESS) {
-			return(err2);
-		}
-	}
-
-	if (err == DB_SUCCESS) {
-		dict_stats_update(table, DICT_STATS_EMPTY_TABLE);
-	}
-
-	trx->op_info = "";
-
-	/* For temporary tables or if there was an error, we need to reset
-	the dict operation flags. */
-	trx->ddl = false;
-	trx->dict_operation = TRX_DICT_OP_NONE;
-
-	ut_ad(!trx_is_started(trx));
-
-	srv_wake_master_thread();
-
-	DBUG_EXECUTE_IF("ib_trunc_crash_after_truncate_done",
-			DBUG_SUICIDE(););
-
-	return(err);
-}
-
-/**
-Handle FTS truncate issues.
-@param table		table being truncated
-@param new_id		new id for the table
-@param trx		transaction covering the truncate
-@return DB_SUCCESS or error code. */
-static MY_ATTRIBUTE((warn_unused_result))
-dberr_t
-row_truncate_fts(
-	dict_table_t*	table,
-	table_id_t	new_id,
-	trx_t*		trx)
-{
-	dict_table_t	fts_table;
-
-	fts_table.id = new_id;
-	fts_table.name = table->name;
-	fts_table.flags2 = table->flags2;
-	fts_table.flags = table->flags;
-	fts_table.space = table->space;
-
-	/* table->data_dir_path is used for FTS AUX table
-	creation. */
-	if (DICT_TF_HAS_DATA_DIR(table->flags)
-	    && table->data_dir_path == NULL) {
-		dict_get_and_save_data_dir_path(table, true);
-		ut_ad(table->data_dir_path != NULL);
-	}
-
-	fts_table.data_dir_path = table->data_dir_path;
-
-	dberr_t		err;
-
-	err = fts_create_common_tables(
-		trx, &fts_table, table->name.m_name, TRUE);
-
-	for (ulint i = 0;
-	     i < ib_vector_size(table->fts->indexes) && err == DB_SUCCESS;
-	     i++) {
-
-		dict_index_t*	fts_index;
-
-		fts_index = static_cast<dict_index_t*>(
-			ib_vector_getp(table->fts->indexes, i));
-
-		err = fts_create_index_tables_low(
-			trx, fts_index, table->name.m_name, new_id);
-	}
-
-	DBUG_EXECUTE_IF("ib_err_trunc_during_fts_trunc",
-			err = DB_ERROR;);
-
-	if (err != DB_SUCCESS) {
-
-		trx->error_state = DB_SUCCESS;
-		trx_rollback_to_savepoint(trx, NULL);
-		trx->error_state = DB_SUCCESS;
-
-		ib::error() << "Unable to truncate FTS index for table "
-			<< table->name;
-	} else {
-
-		ut_ad(trx_is_started(trx));
-	}
-
-	return(err);
-}
-
-/**
->>>>>>> b80df9eb
 Update system table to reflect new table id.
 @param old_table_id		old table id
 @param new_table_id		new table id
@@ -1281,7 +1019,6 @@
 				buf_flush_init_for_writing(
 					block, page, page_zip, recv_lsn);
 
-<<<<<<< HEAD
 				err = fil_io(IORequestWrite, true,
 					     cur_page_id,
 					     page_size, 0,
@@ -1290,27 +1027,6 @@
 			} else {
 #ifdef UNIV_DEBUG
 				const byte*	data = block->page.zip.data;
-=======
-		DropIndex	dropIndex(table, trx, no_redo);
-
-		err = SysIndexIterator().for_each(dropIndex);
-
-		if (err != DB_SUCCESS) {
-
-			row_truncate_rollback(
-				table, trx, new_id, has_internal_doc_id,
-				no_redo, true, true);
-
-			return(row_truncate_complete(
-				table, trx, fsp_flags, logger, err));
-		}
-	} else {
-		/* For temporary tables we don't have entries in SYSTEM TABLES*/
-		ut_ad(fsp_is_system_temporary(table->space));
-		for (dict_index_t* index = UT_LIST_GET_FIRST(table->indexes);
-		     index != NULL;
-		     index = UT_LIST_GET_NEXT(indexes, index)) {
->>>>>>> b80df9eb
 
 				/* Make sure that the page is really empty */
 				for (ulint i = 0;
