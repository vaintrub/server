--- conflicted
+++ resolved
@@ -1150,18 +1150,10 @@
 
 	node->start();
 
-<<<<<<< HEAD
 	if (!node->undo_recs.empty()) {
 		trx_purge_rec_t purge_rec = node->undo_recs.front();
 		node->undo_recs.pop();
 		node->roll_ptr = purge_rec.roll_ptr;
-=======
-	if (!(node->undo_recs == NULL || ib_vector_is_empty(node->undo_recs))) {
-		trx_purge_rec_t*purge_rec;
-
-		purge_rec = static_cast<trx_purge_rec_t*>(
-			ib_vector_pop(node->undo_recs));
->>>>>>> faf6d0ef
 
 		row_purge(node, purge_rec.undo_rec, thr);
 
