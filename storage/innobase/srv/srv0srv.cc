--- conflicted
+++ resolved
@@ -3,11 +3,7 @@
 Copyright (c) 1995, 2016, Oracle and/or its affiliates. All Rights Reserved.
 Copyright (c) 2008, 2009 Google Inc.
 Copyright (c) 2009, Percona Inc.
-<<<<<<< HEAD
-Copyright (c) 2013, 2016, MariaDB Corporation. All Rights Reserved.
-=======
 Copyright (c) 2013, 2016, MariaDB Corporation.
->>>>>>> c13b5011
 
 Portions of this file contain modifications contributed and copyrighted by
 Google, Inc. Those modifications are gratefully acknowledged and are described
