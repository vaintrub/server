--- conflicted
+++ resolved
@@ -3896,36 +3896,11 @@
 const byte*
 recv_dblwr_t::find_page(ulint space_id, ulint page_no)
 {
-<<<<<<< HEAD
-	std::vector<const byte*, ut_allocator<const byte*> > matches;
-	const byte*	result = 0;
-
-	for (const byte* page : pages) {
-		if (page_get_space_id(page) == space_id
-		    && page_get_page_no(page) == page_no) {
-			matches.push_back(page);
-		}
-	}
-
-	lsn_t max_lsn = 0;
-
-	for (const byte* page : matches) {
-		lsn_t page_lsn = mach_read_from_8(page + FIL_PAGE_LSN);
-
-		if (page_lsn > max_lsn) {
-			max_lsn = page_lsn;
-			result = page;
-		}
-	}
-
-	return(result);
-=======
   const byte *result= NULL;
   lsn_t max_lsn= 0;
 
-  for (list::const_iterator i = pages.begin(); i != pages.end(); ++i)
+  for (const byte *page : pages)
   {
-    const byte *page= *i;
     if (page_get_page_no(page) != page_no ||
         page_get_space_id(page) != space_id)
       continue;
@@ -3937,7 +3912,6 @@
   }
 
   return result;
->>>>>>> 5098d708
 }
 
 #ifndef DBUG_OFF
