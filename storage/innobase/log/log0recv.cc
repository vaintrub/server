/*****************************************************************************

Copyright (c) 1997, 2017, Oracle and/or its affiliates. All Rights Reserved.
Copyright (c) 2012, Facebook Inc.
Copyright (c) 2013, 2020, MariaDB Corporation.

This program is free software; you can redistribute it and/or modify it under
the terms of the GNU General Public License as published by the Free Software
Foundation; version 2 of the License.

This program is distributed in the hope that it will be useful, but WITHOUT
ANY WARRANTY; without even the implied warranty of MERCHANTABILITY or FITNESS
FOR A PARTICULAR PURPOSE. See the GNU General Public License for more details.

You should have received a copy of the GNU General Public License along with
this program; if not, write to the Free Software Foundation, Inc.,
51 Franklin Street, Fifth Floor, Boston, MA 02110-1335 USA

*****************************************************************************/

/**************************************************//**
@file log/log0recv.cc
Recovery

Created 9/20/1997 Heikki Tuuri
*******************************************************/

#include "univ.i"

#include <map>
#include <string>
#include <my_service_manager.h>

#include "log0recv.h"

#ifdef HAVE_MY_AES_H
#include <my_aes.h>
#endif

#include "log0crypt.h"
#include "mem0mem.h"
#include "buf0buf.h"
#include "buf0dblwr.h"
#include "buf0flu.h"
#include "mtr0mtr.h"
#include "mtr0log.h"
#include "page0page.h"
#include "page0cur.h"
#include "trx0undo.h"
#include "ibuf0ibuf.h"
#include "trx0undo.h"
#include "trx0rec.h"
#include "fil0fil.h"
#include "buf0rea.h"
#include "srv0srv.h"
#include "srv0start.h"
<<<<<<< HEAD
=======
#include "trx0roll.h"
#include "row0merge.h"
#include "fil0pagecompress.h"

/** Log records are stored in the hash table in chunks at most of this size;
this must be less than srv_page_size as it is stored in the buffer pool */
#define RECV_DATA_BLOCK_SIZE	(MEM_MAX_ALLOC_IN_BUF - sizeof(recv_data_t) - REDZONE_SIZE)
>>>>>>> 70d4500c

/** Read-ahead area in applying log records to file pages */
#define RECV_READ_AHEAD_AREA	32U

/** The recovery system */
recv_sys_t	recv_sys;
/** TRUE when recv_init_crash_recovery() has been called. */
bool	recv_needed_recovery;
#ifdef UNIV_DEBUG
/** TRUE if writing to the redo log (mtr_commit) is forbidden.
Protected by log_sys.mutex. */
bool	recv_no_log_write = false;
#endif /* UNIV_DEBUG */

/** TRUE if buf_page_is_corrupted() should check if the log sequence
number (FIL_PAGE_LSN) is in the future.  Initially FALSE, and set by
recv_recovery_from_checkpoint_start(). */
bool	recv_lsn_checks_on;

/** If the following is TRUE, the buffer pool file pages must be invalidated
after recovery and no ibuf operations are allowed; this becomes TRUE if
the log record hash table becomes too full, and log records must be merged
to file pages already before the recovery is finished: in this case no
ibuf operations are allowed, as they could modify the pages read in the
buffer pool before the pages have been recovered to the up-to-date state.

true means that recovery is running and no operations on the log file
are allowed yet: the variable name is misleading. */
bool	recv_no_ibuf_operations;

/** The maximum lsn we see for a page during the recovery process. If this
is bigger than the lsn we are able to scan up to, that is an indication that
the recovery failed and the database may be corrupt. */
static lsn_t	recv_max_page_lsn;

#ifdef UNIV_PFS_THREAD
mysql_pfs_key_t	recv_writer_thread_key;
#endif /* UNIV_PFS_THREAD */

/** Is recv_writer_thread active? */
bool	recv_writer_thread_active;

/** Stored physical log record with logical LSN (@see log_t::FORMAT_10_5) */
struct log_phys_t : public log_rec_t
{
  /** start LSN of the mini-transaction (not necessarily of this record) */
  const lsn_t start_lsn;
private:
  /** length  of the record, in bytes */
  uint16_t len;

  /** @return start of the log records */
  byte *begin() { return reinterpret_cast<byte*>(&len + 1); }
  /** @return end of the log records */
  byte *end() { byte *e= begin() + len; ut_ad(!*e); return e; }
public:
  /** @return start of the log records */
  const byte *begin() const { return const_cast<log_phys_t*>(this)->begin(); }
  /** @return end of the log records */
  const byte *end() const { return const_cast<log_phys_t*>(this)->end(); }

  /** Determine the allocated size of the object.
  @param len  length of recs, excluding terminating NUL byte
  @return the total allocation size */
  static size_t alloc_size(size_t len)
  {
    return len + 1 +
      reinterpret_cast<size_t>(reinterpret_cast<log_phys_t*>(0)->begin());
  }

  /** Constructor.
  @param start_lsn start LSN of the mini-transaction
  @param lsn  mtr_t::commit_lsn() of the mini-transaction
  @param recs the first log record for the page in the mini-transaction
  @param size length of recs, in bytes, excluding terminating NUL byte */
  log_phys_t(lsn_t start_lsn, lsn_t lsn, const byte *recs, size_t size) :
    log_rec_t(lsn), start_lsn(start_lsn), len(static_cast<uint16_t>(size))
  {
    ut_ad(start_lsn);
    ut_ad(start_lsn < lsn);
    ut_ad(len == size);
    reinterpret_cast<byte*>(memcpy(begin(), recs, size))[size]= 0;
  }

  /** Append a record to the log.
  @param recs  log to append
  @param size  size of the log, in bytes */
  void append(const byte *recs, size_t size)
  {
    ut_ad(start_lsn < lsn);
    reinterpret_cast<byte*>(memcpy(end(), recs, size))[size]= 0;
    len= static_cast<uint16_t>(len + size);
  }

  /** Apply an UNDO_APPEND record.
  @see mtr_t::undo_append()
  @param block   undo log page
  @param data    undo log record
  @param len     length of the undo log record
  @return whether the operation failed (inconcistency was noticed) */
  static bool undo_append(const buf_block_t &block, const byte *data,
                          size_t len)
  {
    ut_ad(len > 2);
    byte *free_p= my_assume_aligned<2>
      (TRX_UNDO_PAGE_HDR + TRX_UNDO_PAGE_FREE + block.frame);
    const uint16_t free= mach_read_from_2(free_p);
    if (UNIV_UNLIKELY(free < TRX_UNDO_PAGE_HDR + TRX_UNDO_PAGE_HDR_SIZE ||
                      free + len + 6 >= srv_page_size - FIL_PAGE_DATA_END))
    {
      ib::error() << "Not applying UNDO_APPEND due to corruption on "
                  << block.page.id();
      return true;
    }

    byte *p= block.frame + free;
    mach_write_to_2(free_p, free + 4 + len);
    memcpy(p, free_p, 2);
    p+= 2;
    memcpy(p, data, len);
    p+= len;
    mach_write_to_2(p, free);
    return false;
  }

  /** The status of apply() */
  enum apply_status {
    /** The page was not affected */
    APPLIED_NO= 0,
    /** The page was modified */
    APPLIED_YES,
    /** The page was modified, affecting the encryption parameters */
    APPLIED_TO_ENCRYPTION,
    /** The page was modified, affecting the tablespace header */
    APPLIED_TO_FSP_HEADER
  };

  /** Apply log to a page frame.
  @param[in,out] block         buffer block
  @param[in,out] last_offset   last byte offset, for same_page records
  @return whether any log was applied to the page */
  apply_status apply(const buf_block_t &block, uint16_t &last_offset) const
  {
    const byte * const recs= begin();
    byte *const frame= block.page.zip.ssize
      ? block.page.zip.data : block.frame;
    const size_t size= block.physical_size();
    apply_status applied= APPLIED_NO;

    for (const byte *l= recs;;)
    {
      const byte b= *l++;
      if (!b)
        return applied;
      ut_ad((b & 0x70) != RESERVED);
      size_t rlen= b & 0xf;
      if (!rlen)
      {
        const size_t lenlen= mlog_decode_varint_length(*l);
        const uint32_t addlen= mlog_decode_varint(l);
        ut_ad(addlen != MLOG_DECODE_ERROR);
        rlen= addlen + 15 - lenlen;
        l+= lenlen;
      }
      if (!(b & 0x80))
      {
        /* Skip the page identifier. It has already been validated. */
        size_t idlen= mlog_decode_varint_length(*l);
        ut_ad(idlen <= 5);
        ut_ad(idlen < rlen);
        ut_ad(mlog_decode_varint(l) == block.page.id().space());
        l+= idlen;
        rlen-= idlen;
        idlen= mlog_decode_varint_length(*l);
        ut_ad(idlen <= 5);
        ut_ad(idlen <= rlen);
        ut_ad(mlog_decode_varint(l) == block.page.id().page_no());
        l+= idlen;
        rlen-= idlen;
        last_offset= 0;
      }

      switch (b & 0x70) {
      case FREE_PAGE:
        ut_ad(last_offset == 0);
        goto next_not_same_page;
      case INIT_PAGE:
        if (UNIV_LIKELY(rlen == 0))
        {
          memset_aligned<UNIV_ZIP_SIZE_MIN>(frame, 0, size);
          mach_write_to_4(frame + FIL_PAGE_OFFSET, block.page.id().page_no());
          memset_aligned<8>(FIL_PAGE_PREV + frame, 0xff, 8);
          mach_write_to_4(frame + FIL_PAGE_SPACE_ID, block.page.id().space());
          last_offset= FIL_PAGE_TYPE;
      next_after_applying:
          if (applied == APPLIED_NO)
            applied= APPLIED_YES;
        }
        else
        {
      record_corrupted:
          if (!srv_force_recovery)
          {
            recv_sys.found_corrupt_log= true;
            return applied;
          }
      next_not_same_page:
          last_offset= 1; /* the next record must not be same_page  */
        }
      next:
        l+= rlen;
        continue;
      }

      ut_ad(mach_read_from_4(frame + FIL_PAGE_OFFSET) ==
            block.page.id().page_no());
      ut_ad(mach_read_from_4(frame + FIL_PAGE_SPACE_ID) ==
            block.page.id().space());
      ut_ad(last_offset <= 1 || last_offset > 8);
      ut_ad(last_offset <= size);

      switch (b & 0x70) {
      case OPTION:
        goto next;
      case EXTENDED:
        if (UNIV_UNLIKELY(block.page.id().page_no() < 3 ||
                          block.page.zip.ssize))
          goto record_corrupted;
        static_assert(INIT_ROW_FORMAT_REDUNDANT == 0, "compatiblity");
        static_assert(INIT_ROW_FORMAT_DYNAMIC == 1, "compatibility");
        if (UNIV_UNLIKELY(!rlen))
          goto record_corrupted;
        switch (const byte subtype= *l) {
          uint8_t ll;
          size_t prev_rec, hdr_size;
        default:
          goto record_corrupted;
        case INIT_ROW_FORMAT_REDUNDANT:
        case INIT_ROW_FORMAT_DYNAMIC:
          if (UNIV_UNLIKELY(rlen != 1))
            goto record_corrupted;
          page_create_low(&block, *l != INIT_ROW_FORMAT_REDUNDANT);
          break;
        case UNDO_INIT:
          if (UNIV_UNLIKELY(rlen != 1))
            goto record_corrupted;
          trx_undo_page_init(block);
          break;
        case UNDO_APPEND:
          if (UNIV_UNLIKELY(rlen <= 3))
            goto record_corrupted;
          if (undo_append(block, ++l, --rlen) && !srv_force_recovery)
          {
page_corrupted:
            ib::error() << "Set innodb_force_recovery=1 to ignore corruption.";
            recv_sys.found_corrupt_log= true;
            return applied;
          }
          break;
        case INSERT_HEAP_REDUNDANT:
        case INSERT_REUSE_REDUNDANT:
        case INSERT_HEAP_DYNAMIC:
        case INSERT_REUSE_DYNAMIC:
          if (UNIV_UNLIKELY(rlen < 2))
            goto record_corrupted;
          rlen--;
          ll= mlog_decode_varint_length(*++l);
          if (UNIV_UNLIKELY(ll > 3 || ll >= rlen))
            goto record_corrupted;
          prev_rec= mlog_decode_varint(l);
          ut_ad(prev_rec != MLOG_DECODE_ERROR);
          rlen-= ll;
          l+= ll;
          ll= mlog_decode_varint_length(*l);
          static_assert(INSERT_HEAP_REDUNDANT == 4, "compatibility");
          static_assert(INSERT_REUSE_REDUNDANT == 5, "compatibility");
          static_assert(INSERT_HEAP_DYNAMIC == 6, "compatibility");
          static_assert(INSERT_REUSE_DYNAMIC == 7, "compatibility");
          if (subtype & 2)
          {
            size_t shift= 0;
            if (subtype & 1)
            {
              if (UNIV_UNLIKELY(ll > 3 || ll >= rlen))
                goto record_corrupted;
              shift= mlog_decode_varint(l);
              ut_ad(shift != MLOG_DECODE_ERROR);
              rlen-= ll;
              l+= ll;
              ll= mlog_decode_varint_length(*l);
            }
            if (UNIV_UNLIKELY(ll > 3 || ll >= rlen))
              goto record_corrupted;
            size_t enc_hdr_l= mlog_decode_varint(l);
            ut_ad(enc_hdr_l != MLOG_DECODE_ERROR);
            rlen-= ll;
            l+= ll;
            ll= mlog_decode_varint_length(*l);
            if (UNIV_UNLIKELY(ll > 2 || ll >= rlen))
              goto record_corrupted;
            size_t hdr_c= mlog_decode_varint(l);
            ut_ad(hdr_c != MLOG_DECODE_ERROR);
            rlen-= ll;
            l+= ll;
            ll= mlog_decode_varint_length(*l);
            if (UNIV_UNLIKELY(ll > 3 || ll >= rlen))
              goto record_corrupted;
            size_t data_c= mlog_decode_varint(l);
            ut_ad(data_c != MLOG_DECODE_ERROR);
            rlen-= ll;
            l+= ll;
            if (page_apply_insert_dynamic(block, subtype & 1, prev_rec,
                                          shift, enc_hdr_l, hdr_c, data_c,
                                          l, rlen) && !srv_force_recovery)
              goto page_corrupted;
          }
          else
          {
            if (UNIV_UNLIKELY(ll > 2 || ll >= rlen))
              goto record_corrupted;
            size_t header= mlog_decode_varint(l);
            ut_ad(header != MLOG_DECODE_ERROR);
            rlen-= ll;
            l+= ll;
            ll= mlog_decode_varint_length(*l);
            if (UNIV_UNLIKELY(ll > 2 || ll >= rlen))
              goto record_corrupted;
            size_t hdr_c= mlog_decode_varint(l);
            ut_ad(hdr_c != MLOG_DECODE_ERROR);
            rlen-= ll;
            l+= ll;
            ll= mlog_decode_varint_length(*l);
            if (UNIV_UNLIKELY(ll > 2 || ll >= rlen))
              goto record_corrupted;
            size_t data_c= mlog_decode_varint(l);
            rlen-= ll;
            l+= ll;
            if (page_apply_insert_redundant(block, subtype & 1, prev_rec,
                                            header, hdr_c, data_c,
                                            l, rlen) && !srv_force_recovery)
              goto page_corrupted;
          }
          break;
        case DELETE_ROW_FORMAT_REDUNDANT:
          if (UNIV_UNLIKELY(rlen < 2 || rlen > 4))
            goto record_corrupted;
          rlen--;
          ll= mlog_decode_varint_length(*++l);
          if (UNIV_UNLIKELY(ll != rlen))
            goto record_corrupted;
          if (page_apply_delete_redundant(block, mlog_decode_varint(l)) &&
              !srv_force_recovery)
            goto page_corrupted;
          break;
        case DELETE_ROW_FORMAT_DYNAMIC:
          if (UNIV_UNLIKELY(rlen < 2))
            goto record_corrupted;
          rlen--;
          ll= mlog_decode_varint_length(*++l);
          if (UNIV_UNLIKELY(ll > 3 || ll >= rlen))
            goto record_corrupted;
          prev_rec= mlog_decode_varint(l);
          ut_ad(prev_rec != MLOG_DECODE_ERROR);
          rlen-= ll;
          l+= ll;
          ll= mlog_decode_varint_length(*l);
          if (UNIV_UNLIKELY(ll > 2 || ll >= rlen))
            goto record_corrupted;
          hdr_size= mlog_decode_varint(l);
          ut_ad(hdr_size != MLOG_DECODE_ERROR);
          rlen-= ll;
          l+= ll;
          ll= mlog_decode_varint_length(*l);
          if (UNIV_UNLIKELY(ll > 3 || ll != rlen))
            goto record_corrupted;
          if (page_apply_delete_dynamic(block, prev_rec, hdr_size,
                                        mlog_decode_varint(l)) &&
              !srv_force_recovery)
            goto page_corrupted;
          break;
        }
        last_offset= FIL_PAGE_TYPE;
        goto next_after_applying;
      case WRITE:
      case MEMSET:
      case MEMMOVE:
        if (UNIV_UNLIKELY(last_offset == 1))
          goto record_corrupted;
        const size_t olen= mlog_decode_varint_length(*l);
        if (UNIV_UNLIKELY(olen >= rlen) || UNIV_UNLIKELY(olen > 3))
          goto record_corrupted;
        const uint32_t offset= mlog_decode_varint(l);
        ut_ad(offset != MLOG_DECODE_ERROR);
        static_assert(FIL_PAGE_OFFSET == 4, "compatibility");
        if (UNIV_UNLIKELY(offset >= size))
          goto record_corrupted;
        if (UNIV_UNLIKELY(offset + last_offset < 8 ||
                          offset + last_offset >= size))
          goto record_corrupted;
        last_offset= static_cast<uint16_t>(last_offset + offset);
        l+= olen;
        rlen-= olen;
        size_t llen= rlen;
        if ((b & 0x70) == WRITE)
        {
          if (UNIV_UNLIKELY(rlen + last_offset > size))
            goto record_corrupted;
          memcpy(frame + last_offset, l, llen);
          if (UNIV_LIKELY(block.page.id().page_no()));
          else if (llen == 11 + MY_AES_BLOCK_SIZE &&
                   last_offset == FSP_HEADER_OFFSET + MAGIC_SZ +
                   fsp_header_get_encryption_offset(block.zip_size()))
            applied= APPLIED_TO_ENCRYPTION;
          else if (last_offset < FSP_HEADER_OFFSET + FSP_FREE + FLST_LEN + 4 &&
                   last_offset + llen >= FSP_HEADER_OFFSET + FSP_SIZE)
            applied= APPLIED_TO_FSP_HEADER;
        next_after_applying_write:
          ut_ad(llen + last_offset <= size);
          last_offset= static_cast<uint16_t>(last_offset + llen);
          goto next_after_applying;
        }
        llen= mlog_decode_varint_length(*l);
        if (UNIV_UNLIKELY(llen > rlen || llen > 3))
          goto record_corrupted;
        const uint32_t len= mlog_decode_varint(l);
        ut_ad(len != MLOG_DECODE_ERROR);
        if (UNIV_UNLIKELY(len + last_offset > size))
          goto record_corrupted;
        l+= llen;
        rlen-= llen;
        llen= len;
        if ((b & 0x70) == MEMSET)
        {
          ut_ad(rlen < llen);
          if (UNIV_UNLIKELY(rlen != 1))
          {
            size_t s;
            for (s= 0; s < llen; s+= rlen)
              memcpy(frame + last_offset + s, l, rlen);
            memcpy(frame + last_offset + s, l, llen - s);
          }
          else
          memset(frame + last_offset, *l, llen);
          goto next_after_applying_write;
        }
        const size_t slen= mlog_decode_varint_length(*l);
        if (UNIV_UNLIKELY(slen != rlen || slen > 3))
          goto record_corrupted;
        uint32_t s= mlog_decode_varint(l);
        ut_ad(slen != MLOG_DECODE_ERROR);
        if (s & 1)
          s= last_offset - (s >> 1) - 1;
        else
          s= last_offset + (s >> 1) + 1;
        if (UNIV_LIKELY(s >= 8 && s + llen <= size))
        {
          memmove(frame + last_offset, frame + s, llen);
          goto next_after_applying_write;
        }
      }
      goto record_corrupted;
    }
  }
};


/** Tablespace item during recovery */
struct file_name_t {
	/** Tablespace file name (FILE_MODIFY) */
	std::string	name;
	/** Tablespace object (NULL if not valid or not found) */
	fil_space_t*	space;

	/** Tablespace status. */
	enum fil_status {
		/** Normal tablespace */
		NORMAL,
		/** Deleted tablespace */
		DELETED,
		/** Missing tablespace */
		MISSING
	};

	/** Status of the tablespace */
	fil_status	status;

	/** FSP_SIZE of tablespace */
	ulint		size;

	/** Freed pages of tablespace */
	range_set	freed_ranges;

	/** Constructor */
	file_name_t(std::string name_, bool deleted)
		: name(std::move(name_)), space(NULL),
		status(deleted ? DELETED: NORMAL),
		size(0) {}

  /** Add the freed pages */
  void add_freed_page(uint32_t page_no) { freed_ranges.add_value(page_no); }

  /** Remove the freed pages */
  void remove_freed_page(uint32_t page_no)
  {
    if (freed_ranges.empty()) return;
    freed_ranges.remove_value(page_no);
  }
};

/** Map of dirty tablespaces during recovery */
typedef std::map<
	ulint,
	file_name_t,
	std::less<ulint>,
	ut_allocator<std::pair<const ulint, file_name_t> > >	recv_spaces_t;

static recv_spaces_t	recv_spaces;

/** Report an operation to create, delete, or rename a file during backup.
@param[in]	space_id	tablespace identifier
@param[in]	create		whether the file is being created
@param[in]	name		file name (not NUL-terminated)
@param[in]	len		length of name, in bytes
@param[in]	new_name	new file name (NULL if not rename)
@param[in]	new_len		length of new_name, in bytes (0 if NULL) */
void (*log_file_op)(ulint space_id, bool create,
		    const byte* name, ulint len,
		    const byte* new_name, ulint new_len);

/** Information about initializing page contents during redo log processing.
FIXME: Rely on recv_sys.pages! */
class mlog_init_t
{
public:
	/** A page initialization operation that was parsed from
	the redo log */
	struct init {
		/** log sequence number of the page initialization */
		lsn_t lsn;
		/** Whether btr_page_create() avoided a read of the page.

		At the end of the last recovery batch, mark_ibuf_exist()
		will mark pages for which this flag is set. */
		bool created;
	};

private:
	typedef std::map<const page_id_t, init,
			 std::less<const page_id_t>,
			 ut_allocator<std::pair<const page_id_t, init> > >
		map;
	/** Map of page initialization operations.
	FIXME: Merge this to recv_sys.pages! */
	map inits;
public:
	/** Record that a page will be initialized by the redo log.
	@param[in]	page_id		page identifier
	@param[in]	lsn		log sequence number
	@return whether the state was changed */
	bool add(const page_id_t page_id, lsn_t lsn)
	{
		ut_ad(mutex_own(&recv_sys.mutex));
		const init init = { lsn, false };
		std::pair<map::iterator, bool> p = inits.insert(
			map::value_type(page_id, init));
		ut_ad(!p.first->second.created);
		if (p.second) return true;
		if (p.first->second.lsn >= init.lsn) return false;
		p.first->second = init;
		return true;
	}

	/** Get the last stored lsn of the page id and its respective
	init/load operation.
	@param[in]	page_id	page id
	@param[in,out]	init	initialize log or load log
	@return the latest page initialization;
	not valid after releasing recv_sys.mutex. */
	init& last(page_id_t page_id)
	{
		ut_ad(mutex_own(&recv_sys.mutex));
		return inits.find(page_id)->second;
	}

	/** Determine if a page will be initialized or freed after a time.
	@param page_id      page identifier
	@param lsn          log sequence number
	@return whether page_id will be freed or initialized after lsn */
	bool will_avoid_read(page_id_t page_id, lsn_t lsn) const
	{
		ut_ad(mutex_own(&recv_sys.mutex));
		auto i= inits.find(page_id);
		return i != inits.end() && i->second.lsn > lsn;
	}

	/** At the end of each recovery batch, reset the 'created' flags. */
	void reset()
	{
		ut_ad(mutex_own(&recv_sys.mutex));
		ut_ad(recv_no_ibuf_operations);
		for (map::value_type& i : inits) {
			i.second.created = false;
		}
	}

	/** On the last recovery batch, mark whether there exist
	buffered changes for the pages that were initialized
	by buf_page_create() and still reside in the buffer pool.
	@param[in,out]	mtr	dummy mini-transaction */
	void mark_ibuf_exist(mtr_t& mtr)
	{
		ut_ad(mutex_own(&recv_sys.mutex));
		mtr.start();

		for (const map::value_type& i : inits) {
			if (!i.second.created) {
				continue;
			}
			if (buf_block_t* block = buf_page_get_low(
				    i.first, 0, RW_X_LATCH, nullptr,
				    BUF_GET_IF_IN_POOL, __FILE__, __LINE__,
				    &mtr, nullptr, false)) {
				if (UNIV_LIKELY_NULL(block->page.zip.data)) {
					switch (fil_page_get_type(
							block->page.zip.data)) {
					case FIL_PAGE_INDEX:
					case FIL_PAGE_RTREE:
						if (page_zip_decompress(
							    &block->page.zip,
							    block->frame,
							    true)) {
							break;
						}
						ib::error() << "corrupted "
							    << block->page.id();
					}
				}
				if (recv_no_ibuf_operations) {
					mtr.commit();
					mtr.start();
					continue;
				}
				mutex_exit(&recv_sys.mutex);
				block->page.ibuf_exist = ibuf_page_exists(
					block->page.id(), block->zip_size());
				mtr.commit();
				mtr.start();
				mutex_enter(&recv_sys.mutex);
			}
		}

		mtr.commit();
	}

	/** Clear the data structure */
	void clear() { inits.clear(); }
};

static mlog_init_t mlog_init;

/** Process a record that indicates that a tablespace is
being shrunk in size.
@param page_id	first page identifier that is not in the file
@param lsn	log sequence number of the shrink operation */
inline void recv_sys_t::trim(const page_id_t page_id, lsn_t lsn)
{
	DBUG_ENTER("recv_sys_t::trim");
	DBUG_LOG("ib_log",
		 "discarding log beyond end of tablespace "
		 << page_id << " before LSN " << lsn);
	ut_ad(mutex_own(&mutex));
	for (recv_sys_t::map::iterator p = pages.lower_bound(page_id);
	     p != pages.end() && p->first.space() == page_id.space();) {
		recv_sys_t::map::iterator r = p++;
		if (r->second.trim(lsn)) {
			pages.erase(r);
		}
	}
	if (fil_space_t* space = fil_space_get(page_id.space())) {
		ut_ad(UT_LIST_GET_LEN(space->chain) == 1);
		fil_node_t* file = UT_LIST_GET_FIRST(space->chain);
		ut_ad(file->is_open());
		os_file_truncate(file->name, file->handle,
				 os_offset_t{page_id.page_no()}
				 << srv_page_size_shift, true);
	}
	DBUG_VOID_RETURN;
}

void recv_sys_t::open_log_files_if_needed()
{
  if (!recv_sys.files.empty())
    return;

  for (auto &&path : get_existing_log_files_paths())
  {
    recv_sys.files.emplace_back(std::move(path));
    ut_a(recv_sys.files.back().open(true) == DB_SUCCESS);
  }
}

void recv_sys_t::read(os_offset_t total_offset, span<byte> buf)
{
  open_log_files_if_needed();

  size_t file_idx= static_cast<size_t>(total_offset / log_sys.log.file_size);
  os_offset_t offset= total_offset % log_sys.log.file_size;
  dberr_t err= recv_sys.files[file_idx].read(offset, buf);
  ut_a(err == DB_SUCCESS);
}

inline size_t recv_sys_t::files_size()
{
  open_log_files_if_needed();
  return files.size();
}

/** Process a file name from a FILE_* record.
@param[in,out]	name		file name
@param[in]	len		length of the file name
@param[in]	space_id	the tablespace ID
@param[in]	deleted		whether this is a FILE_DELETE record */
static
void
fil_name_process(char* name, ulint len, ulint space_id, bool deleted)
{
	if (srv_operation == SRV_OPERATION_BACKUP) {
		return;
	}

	ut_ad(srv_operation == SRV_OPERATION_NORMAL
	      || srv_operation == SRV_OPERATION_RESTORE
	      || srv_operation == SRV_OPERATION_RESTORE_EXPORT);

	/* We will also insert space=NULL into the map, so that
	further checks can ensure that a FILE_MODIFY record was
	scanned before applying any page records for the space_id. */

	os_normalize_path(name);
	const file_name_t fname(std::string(name, len), deleted);
	std::pair<recv_spaces_t::iterator,bool> p = recv_spaces.emplace(
		space_id, fname);
	ut_ad(p.first->first == space_id);

	file_name_t&	f = p.first->second;

	if (deleted) {
		/* Got FILE_DELETE */

		if (!p.second && f.status != file_name_t::DELETED) {
			f.status = file_name_t::DELETED;
			if (f.space != NULL) {
				fil_space_free(space_id, false);
				f.space = NULL;
			}
		}

		ut_ad(f.space == NULL);
	} else if (p.second // the first FILE_MODIFY or FILE_RENAME
		   || f.name != fname.name) {
		fil_space_t*	space;

		/* Check if the tablespace file exists and contains
		the space_id. If not, ignore the file after displaying
		a note. Abort if there are multiple files with the
		same space_id. */
		switch (fil_ibd_load(space_id, name, space)) {
		case FIL_LOAD_OK:
			ut_ad(space != NULL);

			if (f.space == NULL || f.space == space) {

				if (f.size && f.space == NULL) {
					fil_space_set_recv_size(space->id, f.size);
				}

				f.name = fname.name;
				f.space = space;
				f.status = file_name_t::NORMAL;
			} else {
				ib::error() << "Tablespace " << space_id
					<< " has been found in two places: '"
					<< f.name << "' and '" << name << "'."
					" You must delete one of them.";
				recv_sys.found_corrupt_fs = true;
			}
			break;

		case FIL_LOAD_ID_CHANGED:
			ut_ad(space == NULL);
			break;

		case FIL_LOAD_NOT_FOUND:
			/* No matching tablespace was found; maybe it
			was renamed, and we will find a subsequent
			FILE_* record. */
			ut_ad(space == NULL);

			if (srv_force_recovery) {
				/* Without innodb_force_recovery,
				missing tablespaces will only be
				reported in
				recv_init_crash_recovery_spaces().
				Enable some more diagnostics when
				forcing recovery. */

				ib::info()
					<< "At LSN: " << recv_sys.recovered_lsn
					<< ": unable to open file " << name
					<< " for tablespace " << space_id;
			}
			break;

		case FIL_LOAD_INVALID:
			ut_ad(space == NULL);
			if (srv_force_recovery == 0) {
				ib::warn() << "We do not continue the crash"
					" recovery, because the table may"
					" become corrupt if we cannot apply"
					" the log records in the InnoDB log to"
					" it. To fix the problem and start"
					" mysqld:";
				ib::info() << "1) If there is a permission"
					" problem in the file and mysqld"
					" cannot open the file, you should"
					" modify the permissions.";
				ib::info() << "2) If the tablespace is not"
					" needed, or you can restore an older"
					" version from a backup, then you can"
					" remove the .ibd file, and use"
					" --innodb_force_recovery=1 to force"
					" startup without this file.";
				ib::info() << "3) If the file system or the"
					" disk is broken, and you cannot"
					" remove the .ibd file, you can set"
					" --innodb_force_recovery.";
				recv_sys.found_corrupt_fs = true;
				break;
			}

			ib::info() << "innodb_force_recovery was set to "
				<< srv_force_recovery << ". Continuing crash"
				" recovery even though we cannot access the"
				" files for tablespace " << space_id << ".";
			break;
		}
	}
}

/** Clean up after recv_sys_t::create() */
void recv_sys_t::close()
{
	ut_ad(this == &recv_sys);
	ut_ad(!recv_writer_thread_active);

	if (is_initialised()) {
		dblwr.pages.clear();
		ut_d(mutex_enter(&mutex));
		clear();
		ut_d(mutex_exit(&mutex));

		if (flush_start) {
			os_event_destroy(flush_start);
		}

		if (flush_end) {
			os_event_destroy(flush_end);
		}

		if (buf) {
			ut_free_dodump(buf, RECV_PARSING_BUF_SIZE);
			buf = NULL;
		}

		last_stored_lsn = 0;
		mutex_free(&writer_mutex);
		mutex_free(&mutex);
	}

	recv_spaces.clear();
	mlog_init.clear();

	files.clear();
}

/******************************************************************//**
recv_writer thread tasked with flushing dirty pages from the buffer
pools.
@return a dummy parameter */
extern "C"
os_thread_ret_t
DECLARE_THREAD(recv_writer_thread)(
/*===============================*/
	void*	arg MY_ATTRIBUTE((unused)))
			/*!< in: a dummy parameter required by
			os_thread_create */
{
	my_thread_init();
	ut_ad(!srv_read_only_mode);

#ifdef UNIV_PFS_THREAD
	pfs_register_thread(recv_writer_thread_key);
#endif /* UNIV_PFS_THREAD */

#ifdef UNIV_DEBUG_THREAD_CREATION
	ib::info() << "recv_writer thread running, id "
		<< os_thread_pf(os_thread_get_curr_id());
#endif /* UNIV_DEBUG_THREAD_CREATION */

	while (srv_shutdown_state == SRV_SHUTDOWN_NONE) {

		/* Wait till we get a signal to clean the LRU list.
		Bounded by max wait time of 100ms. */
		int64_t      sig_count = os_event_reset(buf_flush_event);
		os_event_wait_time_low(buf_flush_event, 100000, sig_count);

		mutex_enter(&recv_sys.writer_mutex);

		if (!recv_recovery_is_on()) {
			mutex_exit(&recv_sys.writer_mutex);
			break;
		}

		/* Flush pages from end of LRU if required */
		os_event_reset(recv_sys.flush_end);
		recv_sys.flush_lru = true;
		os_event_set(recv_sys.flush_start);
		os_event_wait(recv_sys.flush_end);

		mutex_exit(&recv_sys.writer_mutex);
	}

	recv_writer_thread_active = false;

	my_thread_end();
	/* We count the number of threads in os_thread_exit().
	A created thread should always use that to exit and not
	use return() to exit. */
	os_thread_exit();

	OS_THREAD_DUMMY_RETURN;
}

/** Initialize the redo log recovery subsystem. */
void recv_sys_t::create()
{
	ut_ad(this == &recv_sys);
	ut_ad(!is_initialised());
	ut_ad(!flush_start);
	ut_ad(!flush_end);
	mutex_create(LATCH_ID_RECV_SYS, &mutex);
	mutex_create(LATCH_ID_RECV_WRITER, &writer_mutex);

	if (!srv_read_only_mode) {
		flush_start = os_event_create(0);
		flush_end = os_event_create(0);
	}

	flush_lru = true;
	apply_log_recs = false;
	apply_batch_on = false;

	buf = static_cast<byte*>(ut_malloc_dontdump(RECV_PARSING_BUF_SIZE,
						    PSI_INSTRUMENT_ME));
	len = 0;
	parse_start_lsn = 0;
	scanned_lsn = 0;
	scanned_checkpoint_no = 0;
	recovered_offset = 0;
	recovered_lsn = 0;
	found_corrupt_log = false;
	found_corrupt_fs = false;
	mlog_checkpoint_lsn = 0;

	progress_time = time(NULL);
	recv_max_page_lsn = 0;

	memset(truncated_undo_spaces, 0, sizeof truncated_undo_spaces);
	last_stored_lsn = 1;
	UT_LIST_INIT(blocks, &buf_block_t::unzip_LRU);
}

/** Clear a fully processed set of stored redo log records. */
inline void recv_sys_t::clear()
{
  ut_ad(mutex_own(&mutex));
  apply_log_recs= false;
  apply_batch_on= false;
  ut_ad(!after_apply || !UT_LIST_GET_LAST(blocks));
  pages.clear();

  for (buf_block_t *block= UT_LIST_GET_LAST(blocks); block; )
  {
    buf_block_t *prev_block= UT_LIST_GET_PREV(unzip_LRU, block);
    ut_ad(block->page.state() == BUF_BLOCK_MEMORY);
    UT_LIST_REMOVE(blocks, block);
    MEM_MAKE_ADDRESSABLE(block->frame, srv_page_size);
    buf_block_free(block);
    block= prev_block;
  }
}

/** Free most recovery data structures. */
void recv_sys_t::debug_free()
{
	ut_ad(this == &recv_sys);
	ut_ad(is_initialised());
	mutex_enter(&mutex);

	pages.clear();
	ut_free_dodump(buf, RECV_PARSING_BUF_SIZE);

	buf = NULL;

	/* wake page cleaner up to progress */
	if (!srv_read_only_mode) {
		ut_ad(!recv_recovery_is_on());
		ut_ad(!recv_writer_thread_active);
		os_event_reset(buf_flush_event);
		os_event_set(flush_start);
	}

	mutex_exit(&mutex);
}

inline void *recv_sys_t::alloc(size_t len)
{
  ut_ad(mutex_own(&mutex));
  ut_ad(len);
  ut_ad(len <= srv_page_size);

  buf_block_t *block= UT_LIST_GET_FIRST(blocks);
  if (UNIV_UNLIKELY(!block))
  {
create_block:
    block= buf_block_alloc();
    block->page.access_time= 1U << 16 |
      ut_calc_align<uint16_t>(static_cast<uint16_t>(len), ALIGNMENT);
    static_assert(ut_is_2pow(ALIGNMENT), "ALIGNMENT must be a power of 2");
    UT_LIST_ADD_FIRST(blocks, block);
    MEM_MAKE_ADDRESSABLE(block->frame, len);
    MEM_NOACCESS(block->frame + len, srv_page_size - len);
    return my_assume_aligned<ALIGNMENT>(block->frame);
  }

  size_t free_offset= static_cast<uint16_t>(block->page.access_time);
  ut_ad(!ut_2pow_remainder(free_offset, ALIGNMENT));
  if (UNIV_UNLIKELY(!free_offset))
  {
    ut_ad(srv_page_size == 65536);
    goto create_block;
  }
  ut_ad(free_offset <= srv_page_size);
  free_offset+= len;

  if (free_offset > srv_page_size)
    goto create_block;

  block->page.access_time= ((block->page.access_time >> 16) + 1) << 16 |
    ut_calc_align<uint16_t>(static_cast<uint16_t>(free_offset), ALIGNMENT);
  MEM_MAKE_ADDRESSABLE(block->frame + free_offset - len, len);
  return my_assume_aligned<ALIGNMENT>(block->frame + free_offset - len);
}


/** Free a redo log snippet.
@param data buffer returned by alloc() */
inline void recv_sys_t::free(const void *data)
{
  ut_ad(!ut_align_offset(data, ALIGNMENT));
  data= page_align(data);
  ut_ad(mutex_own(&mutex));

  /* MDEV-14481 FIXME: To prevent race condition with buf_pool.resize(),
  we must acquire and hold the buffer pool mutex here. */
  ut_ad(!buf_pool.resize_in_progress());

  auto *chunk= buf_pool.chunks;
  for (auto i= buf_pool.n_chunks; i--; chunk++)
  {
    if (data < chunk->blocks->frame)
      continue;
    const size_t offs= (reinterpret_cast<const byte*>(data) -
                        chunk->blocks->frame) >> srv_page_size_shift;
    if (offs >= chunk->size)
      continue;
    buf_block_t *block= &chunk->blocks[offs];
    ut_ad(block->frame == data);
    ut_ad(block->page.state() == BUF_BLOCK_MEMORY);
    ut_ad(static_cast<uint16_t>(block->page.access_time - 1) <
          srv_page_size);
    ut_ad(block->page.access_time >= 1U << 16);
    if (!((block->page.access_time -= 1U << 16) >> 16))
    {
      UT_LIST_REMOVE(blocks, block);
      MEM_MAKE_ADDRESSABLE(block->frame, srv_page_size);
      buf_block_free(block);
    }
    return;
  }
  ut_ad(0);
}


/** Read a log segment to log_sys.buf.
@param[in,out]	start_lsn	in: read area start,
out: the last read valid lsn
@param[in]	end_lsn		read area end
@return	whether no invalid blocks (e.g checksum mismatch) were found */
bool log_t::file::read_log_seg(lsn_t* start_lsn, lsn_t end_lsn)
{
	ulint	len;
	bool success = true;
	ut_ad(log_sys.mutex.is_owned());
	ut_ad(!(*start_lsn % OS_FILE_LOG_BLOCK_SIZE));
	ut_ad(!(end_lsn % OS_FILE_LOG_BLOCK_SIZE));
	byte* buf = log_sys.buf;
loop:
	lsn_t source_offset = calc_lsn_offset_old(*start_lsn);

	ut_a(end_lsn - *start_lsn <= ULINT_MAX);
	len = (ulint) (end_lsn - *start_lsn);

	ut_ad(len != 0);

	const bool at_eof = (source_offset % file_size) + len > file_size;
	if (at_eof) {
		/* If the above condition is true then len (which is ulint)
		is > the expression below, so the typecast is ok */
		len = ulint(file_size - (source_offset % file_size));
	}

	log_sys.n_log_ios++;

	ut_a((source_offset >> srv_page_size_shift) <= ULINT_MAX);

	recv_sys.read(source_offset, {buf, len});

	for (ulint l = 0; l < len; l += OS_FILE_LOG_BLOCK_SIZE,
		     buf += OS_FILE_LOG_BLOCK_SIZE,
		     (*start_lsn) += OS_FILE_LOG_BLOCK_SIZE) {
		const ulint block_number = log_block_get_hdr_no(buf);

		if (block_number != log_block_convert_lsn_to_no(*start_lsn)) {
			/* Garbage or an incompletely written log block.
			We will not report any error, because this can
			happen when InnoDB was killed while it was
			writing redo log. We simply treat this as an
			abrupt end of the redo log. */
fail:
			end_lsn = *start_lsn;
			success = false;
			break;
		}

		ulint crc = log_block_calc_checksum_crc32(buf);
		ulint cksum = log_block_get_checksum(buf);

		DBUG_EXECUTE_IF("log_intermittent_checksum_mismatch", {
				static int block_counter;
				if (block_counter++ == 0) {
					cksum = crc + 1;
				}
			});

		if (UNIV_UNLIKELY(crc != cksum)) {
			ib::error() << "Invalid log block checksum."
				    << " block: " << block_number
				    << " checkpoint no: "
				    << log_block_get_checkpoint_no(buf)
				    << " expected: " << crc
				    << " found: " << cksum;
			goto fail;
		}

		if (is_encrypted()
		    && !log_crypt(buf, *start_lsn,
				  OS_FILE_LOG_BLOCK_SIZE,
				  LOG_DECRYPT)) {
			goto fail;
		}

		ulint dl = log_block_get_data_len(buf);
		if (dl < LOG_BLOCK_HDR_SIZE
		    || (dl != OS_FILE_LOG_BLOCK_SIZE
			&& dl > log_sys.trailer_offset())) {
			recv_sys.found_corrupt_log = true;
			goto fail;
		}
	}

	if (recv_sys.report(time(NULL))) {
		ib::info() << "Read redo log up to LSN=" << *start_lsn;
		service_manager_extend_timeout(INNODB_EXTEND_TIMEOUT_INTERVAL,
			"Read redo log up to LSN=" LSN_PF,
			*start_lsn);
	}

	if (*start_lsn != end_lsn) {
		goto loop;
	}

	return(success);
}



/********************************************************//**
Copies a log segment from the most up-to-date log group to the other log
groups, so that they all contain the latest log data. Also writes the info
about the latest checkpoint to the groups, and inits the fields in the group
memory structs to up-to-date values. */
static
void
recv_synchronize_groups()
{
	const lsn_t recovered_lsn = recv_sys.recovered_lsn;

	/* Read the last recovered log block to the recovery system buffer:
	the block is always incomplete */

	lsn_t start_lsn = ut_uint64_align_down(recovered_lsn,
					       OS_FILE_LOG_BLOCK_SIZE);
	log_sys.log.read_log_seg(&start_lsn,
				 start_lsn + OS_FILE_LOG_BLOCK_SIZE);
	log_sys.log.set_fields(recovered_lsn);

	/* Copy the checkpoint info to the log; remember that we have
	incremented checkpoint_no by one, and the info will not be written
	over the max checkpoint info, thus making the preservation of max
	checkpoint info on disk certain */

	if (!srv_read_only_mode) {
		log_write_checkpoint_info(0);
		log_mutex_enter();
	}
}

/** Check the consistency of a log header block.
@param[in]	log header block
@return true if ok */
static
bool
recv_check_log_header_checksum(
	const byte*	buf)
{
	return(log_block_get_checksum(buf)
	       == log_block_calc_checksum_crc32(buf));
}

static bool redo_file_sizes_are_correct()
{
  auto paths= get_existing_log_files_paths();
  auto get_size= [](const std::string &path) {
    return os_file_get_size(path.c_str()).m_total_size;
  };
  os_offset_t size= get_size(paths[0]);

  auto it=
      std::find_if(paths.begin(), paths.end(), [&](const std::string &path) {
        return get_size(path) != size;
      });

  if (it == paths.end())
    return true;

  ib::error() << "Log file " << *it << " is of different size "
              << get_size(*it) << " bytes than other log files " << size
              << " bytes!";
  return false;
}

/** Calculate the checksum for a log block using the pre-10.2.2 algorithm. */
inline uint32_t log_block_calc_checksum_format_0(const byte *b)
{
  uint32_t sum= 1;
  const byte *const end= &b[512 - 4];

  for (uint32_t sh= 0; b < end; )
  {
    sum&= 0x7FFFFFFFUL;
    sum+= uint32_t{*b} << sh++;
    sum+= *b++;
    if (sh > 24)
      sh= 0;
  }

  return sum;
}

/** Determine if a redo log from before MariaDB 10.2.2 is clean.
@return error code
@retval DB_SUCCESS      if the redo log is clean
@retval DB_CORRUPTION   if the redo log is corrupted
@retval DB_ERROR        if the redo log is not empty */
ATTRIBUTE_COLD static dberr_t recv_log_recover_pre_10_2()
{
  uint64_t max_no= 0;
  byte *buf= log_sys.buf;

  ut_ad(log_sys.log.format == 0);

  if (!redo_file_sizes_are_correct())
    return DB_CORRUPTION;

  /** Offset of the first checkpoint checksum */
  constexpr uint CHECKSUM_1= 288;
  /** Offset of the second checkpoint checksum */
  constexpr uint CHECKSUM_2= CHECKSUM_1 + 4;
  /** the checkpoint LSN field */
  constexpr uint CHECKPOINT_LSN= 8;
  /** Most significant bits of the checkpoint offset */
  constexpr uint OFFS_HI= CHECKSUM_2 + 12;
  /** Least significant bits of the checkpoint offset */
  constexpr uint OFFS_LO= 16;

  lsn_t lsn= 0;

  for (ulint field= LOG_CHECKPOINT_1; field <= LOG_CHECKPOINT_2;
       field += LOG_CHECKPOINT_2 - LOG_CHECKPOINT_1)
  {
    log_sys.log.read(field, {buf, OS_FILE_LOG_BLOCK_SIZE});

    if (static_cast<uint32_t>(ut_fold_binary(buf, CHECKSUM_1)) !=
        mach_read_from_4(buf + CHECKSUM_1) ||
        static_cast<uint32_t>(ut_fold_binary(buf + CHECKPOINT_LSN,
                                             CHECKSUM_2 - CHECKPOINT_LSN)) !=
        mach_read_from_4(buf + CHECKSUM_2))
     {
       DBUG_LOG("ib_log", "invalid pre-10.2.2 checkpoint " << field);
       continue;
     }

    if (!log_crypt_101_read_checkpoint(buf))
    {
      ib::error() << "Decrypting checkpoint failed";
      continue;
    }

    const uint64_t checkpoint_no= mach_read_from_8(buf);

    DBUG_PRINT("ib_log", ("checkpoint " UINT64PF " at " LSN_PF " found",
                          checkpoint_no,
                          mach_read_from_8(buf + CHECKPOINT_LSN)));

    if (checkpoint_no >= max_no)
    {
      max_no= checkpoint_no;
      lsn= mach_read_from_8(buf + CHECKPOINT_LSN);
      log_sys.log.set_lsn(lsn);
      log_sys.log.set_lsn_offset(lsn_t{mach_read_from_4(buf + OFFS_HI)} << 32 |
                                 mach_read_from_4(buf + OFFS_LO));
    }
  }

  if (!lsn)
  {
    ib::error() << "Upgrade after a crash is not supported."
            " This redo log was created before MariaDB 10.2.2,"
            " and we did not find a valid checkpoint."
            " Please follow the instructions at"
            " https://mariadb.com/kb/en/library/upgrading/";
    return DB_ERROR;
  }

  log_sys.set_lsn(lsn);
  log_sys.set_flushed_lsn(lsn);
  const lsn_t source_offset= log_sys.log.calc_lsn_offset_old(lsn);

  static constexpr char NO_UPGRADE_RECOVERY_MSG[]=
    "Upgrade after a crash is not supported."
    " This redo log was created before MariaDB 10.2.2";

  recv_sys.read(source_offset & ~511, {buf, 512});

  if (log_block_calc_checksum_format_0(buf) != log_block_get_checksum(buf) &&
      !log_crypt_101_read_block(buf, lsn))
  {
    ib::error() << NO_UPGRADE_RECOVERY_MSG << ", and it appears corrupted.";
    return DB_CORRUPTION;
  }

  if (mach_read_from_2(buf + 4) == (source_offset & 511))
  {
    /* Mark the redo log for upgrading. */
    srv_log_file_size= 0;
    recv_sys.parse_start_lsn= recv_sys.recovered_lsn= recv_sys.scanned_lsn=
      recv_sys.mlog_checkpoint_lsn = lsn;
    log_sys.last_checkpoint_lsn= log_sys.next_checkpoint_lsn=
      log_sys.write_lsn= log_sys.current_flush_lsn= lsn;
    log_sys.next_checkpoint_no= 0;
    return DB_SUCCESS;
  }

  if (buf[20 + 32 * 9] == 2)
    ib::error() << "Cannot decrypt log for upgrading."
                   " The encrypted log was created before MariaDB 10.2.2.";
  else
    ib::error() << NO_UPGRADE_RECOVERY_MSG << ".";

  return DB_ERROR;
}

/** Calculate the offset of a log sequence number
in an old redo log file (during upgrade check).
@param[in]	lsn	log sequence number
@return byte offset within the log */
inline lsn_t log_t::file::calc_lsn_offset_old(lsn_t lsn) const
{
  const lsn_t size= capacity() * recv_sys.files_size();
  lsn_t l= lsn - this->lsn;
  if (longlong(l) < 0)
  {
    l= lsn_t(-longlong(l)) % size;
    l= size - l;
  }

  l+= lsn_offset - LOG_FILE_HDR_SIZE * (1 + lsn_offset / file_size);
  l%= size;
  return l + LOG_FILE_HDR_SIZE * (1 + l / (file_size - LOG_FILE_HDR_SIZE));
}

/** Determine if a redo log from MariaDB 10.2.2+, 10.3, or 10.4 is clean.
@return	error code
@retval	DB_SUCCESS	if the redo log is clean
@retval	DB_CORRUPTION	if the redo log is corrupted
@retval	DB_ERROR	if the redo log is not empty */
static dberr_t recv_log_recover_10_4()
{
	const lsn_t	lsn = log_sys.log.get_lsn();
	const lsn_t	source_offset =	log_sys.log.calc_lsn_offset_old(lsn);
	byte*		buf = log_sys.buf;

	if (!redo_file_sizes_are_correct()) {
		return DB_CORRUPTION;
	}

	recv_sys.read(source_offset & ~(OS_FILE_LOG_BLOCK_SIZE - 1),
		      {buf, OS_FILE_LOG_BLOCK_SIZE});

	ulint crc = log_block_calc_checksum_crc32(buf);
	ulint cksum = log_block_get_checksum(buf);

	if (UNIV_UNLIKELY(crc != cksum)) {
		ib::error() << "Invalid log block checksum."
			    << " block: "
			    << log_block_get_hdr_no(buf)
			    << " checkpoint no: "
			    << log_block_get_checkpoint_no(buf)
			    << " expected: " << crc
			    << " found: " << cksum;
		return DB_CORRUPTION;
	}

	if (log_sys.log.is_encrypted()
	    && !log_crypt(buf, lsn & ~511, 512, LOG_DECRYPT)) {
		return DB_ERROR;
	}

	/* On a clean shutdown, the redo log will be logically empty
	after the checkpoint lsn. */

	if (log_block_get_data_len(buf)
	    != (source_offset & (OS_FILE_LOG_BLOCK_SIZE - 1))) {
		return DB_ERROR;
	}

	/* Mark the redo log for upgrading. */
	srv_log_file_size = 0;
	recv_sys.parse_start_lsn = recv_sys.recovered_lsn
		= recv_sys.scanned_lsn
		= recv_sys.mlog_checkpoint_lsn = lsn;
	log_sys.set_lsn(lsn);
	log_sys.set_flushed_lsn(lsn);
	log_sys.last_checkpoint_lsn = log_sys.next_checkpoint_lsn
		= log_sys.write_lsn = log_sys.current_flush_lsn = lsn;
	log_sys.next_checkpoint_no = 0;
	return DB_SUCCESS;
}

/** Find the latest checkpoint in the log header.
@param[out]	max_field	LOG_CHECKPOINT_1 or LOG_CHECKPOINT_2
@return error code or DB_SUCCESS */
dberr_t
recv_find_max_checkpoint(ulint* max_field)
{
	ib_uint64_t	max_no;
	ib_uint64_t	checkpoint_no;
	ulint		field;
	byte*		buf;

	max_no = 0;
	*max_field = 0;

	buf = log_sys.checkpoint_buf;

	log_sys.log.read(0, {buf, OS_FILE_LOG_BLOCK_SIZE});
	/* Check the header page checksum. There was no
	checksum in the first redo log format (version 0). */
	log_sys.log.format = mach_read_from_4(buf + LOG_HEADER_FORMAT);
	log_sys.log.subformat = log_sys.log.format != log_t::FORMAT_3_23
		? mach_read_from_4(buf + LOG_HEADER_SUBFORMAT)
		: 0;
	if (log_sys.log.format != log_t::FORMAT_3_23
	    && !recv_check_log_header_checksum(buf)) {
		ib::error() << "Invalid redo log header checksum.";
		return(DB_CORRUPTION);
	}

	char creator[LOG_HEADER_CREATOR_END - LOG_HEADER_CREATOR + 1];

	memcpy(creator, buf + LOG_HEADER_CREATOR, sizeof creator);
	/* Ensure that the string is NUL-terminated. */
	creator[LOG_HEADER_CREATOR_END - LOG_HEADER_CREATOR] = 0;

	switch (log_sys.log.format) {
	case log_t::FORMAT_3_23:
		return recv_log_recover_pre_10_2();
	case log_t::FORMAT_10_2:
	case log_t::FORMAT_10_2 | log_t::FORMAT_ENCRYPTED:
	case log_t::FORMAT_10_3:
	case log_t::FORMAT_10_3 | log_t::FORMAT_ENCRYPTED:
	case log_t::FORMAT_10_4:
	case log_t::FORMAT_10_4 | log_t::FORMAT_ENCRYPTED:
	case log_t::FORMAT_10_5:
	case log_t::FORMAT_10_5 | log_t::FORMAT_ENCRYPTED:
		break;
	default:
		ib::error() << "Unsupported redo log format."
			" The redo log was created with " << creator << ".";
		return(DB_ERROR);
	}

	for (field = LOG_CHECKPOINT_1; field <= LOG_CHECKPOINT_2;
	     field += LOG_CHECKPOINT_2 - LOG_CHECKPOINT_1) {
		log_sys.log.read(field, {buf, OS_FILE_LOG_BLOCK_SIZE});

		const ulint crc32 = log_block_calc_checksum_crc32(buf);
		const ulint cksum = log_block_get_checksum(buf);

		if (crc32 != cksum) {
			DBUG_PRINT("ib_log",
				   ("invalid checkpoint,"
				    " at " ULINTPF
				    ", checksum " ULINTPFx
				    " expected " ULINTPFx,
				    field, cksum, crc32));
			continue;
		}

		if (log_sys.is_encrypted()
		    && !log_crypt_read_checkpoint_buf(buf)) {
			ib::error() << "Reading checkpoint"
				" encryption info failed.";
			continue;
		}

		checkpoint_no = mach_read_from_8(
			buf + LOG_CHECKPOINT_NO);

		DBUG_PRINT("ib_log",
			   ("checkpoint " UINT64PF " at " LSN_PF " found",
			    checkpoint_no, mach_read_from_8(
				    buf + LOG_CHECKPOINT_LSN)));

		if (checkpoint_no >= max_no) {
			*max_field = field;
			max_no = checkpoint_no;
			log_sys.log.set_lsn(mach_read_from_8(
				buf + LOG_CHECKPOINT_LSN));
			log_sys.log.set_lsn_offset(mach_read_from_8(
				buf + LOG_CHECKPOINT_OFFSET));
			log_sys.next_checkpoint_no = checkpoint_no;
		}
	}

	if (*max_field == 0) {
		/* Before 10.2.2, we could get here during database
		initialization if we created an LOG_FILE_NAME file that
		was filled with zeroes, and were killed. After
		10.2.2, we would reject such a file already earlier,
		when checking the file header. */
		ib::error() << "No valid checkpoint found"
			" (corrupted redo log)."
			" You can try --innodb-force-recovery=6"
			" as a last resort.";
		return(DB_ERROR);
	}

	switch (log_sys.log.format) {
	case log_t::FORMAT_10_5:
	case log_t::FORMAT_10_5 | log_t::FORMAT_ENCRYPTED:
		break;
	default:
		if (dberr_t err = recv_log_recover_10_4()) {
			ib::error()
				<< "Upgrade after a crash is not supported."
				" The redo log was created with " << creator
				<< (err == DB_ERROR
				    ? "." : ", and it appears corrupted.");
			return err;
		}
	}

	return(DB_SUCCESS);
}

/*******************************************************//**
Calculates the new value for lsn when more data is added to the log. */
static
lsn_t
recv_calc_lsn_on_data_add(
/*======================*/
	lsn_t		lsn,	/*!< in: old lsn */
	ib_uint64_t	len)	/*!< in: this many bytes of data is
				added, log block headers not included */
{
	unsigned frag_len = static_cast<unsigned>(lsn % OS_FILE_LOG_BLOCK_SIZE)
		- LOG_BLOCK_HDR_SIZE;
	unsigned payload_size = log_sys.payload_size();
	ut_ad(frag_len < payload_size);
	lsn_t lsn_len = len;
	lsn_len += (lsn_len + frag_len) / payload_size
		* (OS_FILE_LOG_BLOCK_SIZE - payload_size);

	return(lsn + lsn_len);
}

/** Trim old log records for a page.
@param start_lsn oldest log sequence number to preserve
@return whether all the log for the page was trimmed */
inline bool page_recv_t::trim(lsn_t start_lsn)
{
  while (log.head)
  {
    if (log.head->lsn >= start_lsn) return false;
    last_offset= 1; /* the next record must not be same_page */
    log_rec_t *next= log.head->next;
    recv_sys.free(log.head);
    log.head= next;
  }
  log.tail= nullptr;
  return true;
}


inline void page_recv_t::recs_t::clear()
{
  ut_ad(mutex_own(&recv_sys.mutex));
  for (const log_rec_t *l= head; l; )
  {
    const log_rec_t *next= l->next;
    recv_sys.free(l);
    l= next;
  }
  head= tail= nullptr;
}


/** Ignore any earlier redo log records for this page. */
inline void page_recv_t::will_not_read()
{
  ut_ad(state == RECV_NOT_PROCESSED || state == RECV_WILL_NOT_READ);
  state= RECV_WILL_NOT_READ;
  log.clear();
}


/** Register a redo log snippet for a page.
@param page_id  page identifier
@param start_lsn start LSN of the mini-transaction
@param lsn      @see mtr_t::commit_lsn()
@param recs     redo log snippet @see log_t::FORMAT_10_5
@param len      length of l, in bytes */
inline void recv_sys_t::add(const page_id_t page_id,
                            lsn_t start_lsn, lsn_t lsn, const byte *l,
                            size_t len)
{
  ut_ad(mutex_own(&mutex));
  std::pair<map::iterator, bool> p= pages.emplace(map::value_type
                                                  (page_id, page_recv_t()));
  page_recv_t& recs= p.first->second;
  ut_ad(p.second == recs.log.empty());

  switch (*l & 0x70) {
  case FREE_PAGE: case INIT_PAGE:
    recs.will_not_read();
    mlog_init.add(page_id, start_lsn); /* FIXME: remove this! */
    /* fall through */
  default:
    log_phys_t *tail= static_cast<log_phys_t*>(recs.log.last());
    if (!tail)
      break;
    if (tail->start_lsn != start_lsn)
      break;
    ut_ad(tail->lsn == lsn);
    buf_block_t *block= UT_LIST_GET_LAST(blocks);
    ut_ad(block);
    const size_t used= static_cast<uint16_t>(block->page.access_time - 1) + 1;
    ut_ad(used >= ALIGNMENT);
    const byte *end= const_cast<const log_phys_t*>(tail)->end();
    if (!((reinterpret_cast<size_t>(end + len) ^
           reinterpret_cast<size_t>(end)) & ~(ALIGNMENT - 1)))
    {
      /* Use already allocated 'padding' bytes */
append:
      MEM_MAKE_ADDRESSABLE(end + 1, len);
      /* Append to the preceding record for the page */
      tail->append(l, len);
      return;
    }
    if (end <= &block->frame[used - ALIGNMENT] || &block->frame[used] >= end)
      break; /* Not the last allocated record in the page */
    const size_t new_used= static_cast<size_t>(end - block->frame + len + 1);
    ut_ad(new_used > used);
    if (new_used > srv_page_size)
      break;
    block->page.access_time= (block->page.access_time & ~0U << 16) |
      ut_calc_align<uint16_t>(static_cast<uint16_t>(new_used), ALIGNMENT);
    goto append;
  }
  recs.log.append(new (alloc(log_phys_t::alloc_size(len)))
                  log_phys_t(start_lsn, lsn, l, len));
}

/** Store/remove the freed pages in fil_name_t of recv_spaces.
@param[in]	page_id		freed or init page_id
@param[in]	freed		TRUE if page is freed */
static void store_freed_or_init_rec(page_id_t page_id, bool freed)
{
  uint32_t space_id= page_id.space();
  uint32_t page_no= page_id.page_no();
  if (is_predefined_tablespace(space_id))
  {
    if (!srv_immediate_scrub_data_uncompressed)
      return;
    fil_space_t *space;
    if (space_id == TRX_SYS_SPACE)
      space= fil_system.sys_space;
    else
      space= fil_space_get(space_id);

    space->free_page(page_no, freed);
    return;
  }

  recv_spaces_t::iterator i= recv_spaces.lower_bound(space_id);
  if (i != recv_spaces.end() && i->first == space_id)
  {
    if (freed)
      i->second.add_freed_page(page_no);
    else
      i->second.remove_freed_page(page_no);
  }
}

/** Parse and register one mini-transaction in log_t::FORMAT_10_5.
@param checkpoint_lsn  the log sequence number of the latest checkpoint
@param store           whether to store the records
@param apply           whether to apply file-level log records
@return whether FILE_CHECKPOINT record was seen the first time,
or corruption was noticed */
bool recv_sys_t::parse(lsn_t checkpoint_lsn, store_t *store, bool apply)
{
  ut_ad(log_mutex_own());
  ut_ad(mutex_own(&mutex));
  ut_ad(parse_start_lsn);
  ut_ad(log_sys.is_physical());

  bool last_phase= (*store == STORE_IF_EXISTS);
  const byte *const end= buf + len;
loop:
  const byte *const log= buf + recovered_offset;
  const lsn_t start_lsn= recovered_lsn;

  /* Check that the entire mini-transaction is included within the buffer */
  const byte *l;
  uint32_t rlen;
  for (l= log; l < end; l+= rlen)
  {
    if (!*l)
      goto eom_found;
    if (UNIV_LIKELY((*l & 0x70) != RESERVED));
    else if (srv_force_recovery)
      ib::warn() << "Ignoring unknown log record at LSN " << recovered_lsn;
    else
    {
malformed:
      ib::error() << "Malformed log record;"
                     " set innodb_force_recovery=1 to ignore.";
corrupted:
      const size_t trailing_bytes= std::min<size_t>(100, size_t(end - l));
      ib::info() << "Dump from the start of the mini-transaction (LSN="
                 << start_lsn << ") to "
                 << trailing_bytes << " bytes after the record:";
      ut_print_buf(stderr, log, l - log + trailing_bytes);
      putc('\n', stderr);
      found_corrupt_log= true;
      return true;
    }
    rlen= *l++ & 0xf;
    if (l + (rlen ? rlen : 16) >= end)
      break;
    if (!rlen)
    {
      rlen= mlog_decode_varint_length(*l);
      if (l + rlen >= end)
        break;
      const uint32_t addlen= mlog_decode_varint(l);
      if (UNIV_UNLIKELY(addlen == MLOG_DECODE_ERROR))
      {
        ib::error() << "Corrupted record length";
        goto corrupted;
      }
      rlen= addlen + 15;
    }
  }

  /* Not the entire mini-transaction was present. */
  return false;

eom_found:
  ut_ad(!*l);
  ut_d(const byte *const el= l + 1);

  const lsn_t end_lsn= recv_calc_lsn_on_data_add(start_lsn, l + 1 - log);
  if (UNIV_UNLIKELY(end_lsn > scanned_lsn))
    /* The log record filled a log block, and we require that also the
    next log block should have been scanned in */
    return false;

  ut_d(std::set<page_id_t> freed);
#if 0 && defined UNIV_DEBUG /* MDEV-21727 FIXME: enable this */
  /* Pages that have been modified in this mini-transaction.
  If a mini-transaction writes INIT_PAGE for a page, it should not have
  written any log records for the page. Unfortunately, this does not
  hold for ROW_FORMAT=COMPRESSED pages, because page_zip_compress()
  can be invoked in a pessimistic operation, even after log has
  been written for other pages. */
  ut_d(std::set<page_id_t> modified);
#endif

  uint32_t space_id= 0, page_no= 0, last_offset= 0;
#if 1 /* MDEV-14425 FIXME: remove this */
  bool got_page_op= false;
#endif
  for (l= log; l < end; l+= rlen)
  {
    const byte *const recs= l;
    const byte b= *l++;

    if (!b)
      break;
    ut_ad(UNIV_LIKELY(b & 0x70) != RESERVED || srv_force_recovery);
    rlen= b & 0xf;
    ut_ad(l + rlen < end);
    ut_ad(rlen || l + 16 < end);
    if (!rlen)
    {
      const uint32_t lenlen= mlog_decode_varint_length(*l);
      ut_ad(l + lenlen < end);
      const uint32_t addlen= mlog_decode_varint(l);
      ut_ad(addlen != MLOG_DECODE_ERROR);
      rlen= addlen + 15 - lenlen;
      l+= lenlen;
    }
    ut_ad(l + rlen < end);
    uint32_t idlen;
    if ((b & 0x80) && got_page_op)
    {
      /* This record is for the same page as the previous one. */
      if (UNIV_UNLIKELY((b & 0x70) <= INIT_PAGE))
      {
record_corrupted:
        /* FREE_PAGE,INIT_PAGE cannot be with same_page flag */
        if (!srv_force_recovery)
          goto malformed;
        ib::warn() << "Ignoring malformed log record at LSN " << recovered_lsn;
        last_offset= 1; /* the next record must not be same_page  */
        continue;
      }
      goto same_page;
    }
    last_offset= 0;
    idlen= mlog_decode_varint_length(*l);
    if (UNIV_UNLIKELY(idlen > 5 || idlen >= rlen))
    {
page_id_corrupted:
      if (!srv_force_recovery)
      {
        ib::error() << "Corrupted page identifier at " << recovered_lsn
                    << "; set innodb_force_recovery=1 to ignore the record.";
        goto corrupted;
      }
      ib::warn() << "Ignoring corrupted page identifier at LSN "
                 << recovered_lsn;
      continue;
    }
    space_id= mlog_decode_varint(l);
    if (UNIV_UNLIKELY(space_id == MLOG_DECODE_ERROR))
      goto page_id_corrupted;
    l+= idlen;
    rlen-= idlen;
    idlen= mlog_decode_varint_length(*l);
    if (UNIV_UNLIKELY(idlen > 5 || idlen > rlen))
      goto page_id_corrupted;
    page_no= mlog_decode_varint(l);
    if (UNIV_UNLIKELY(page_no == MLOG_DECODE_ERROR))
      goto page_id_corrupted;
    l+= idlen;
    rlen-= idlen;
    got_page_op = !(b & 0x80);
    if (got_page_op && apply && !is_predefined_tablespace(space_id))
    {
      recv_spaces_t::iterator i= recv_spaces.lower_bound(space_id);
      if (i != recv_spaces.end() && i->first == space_id);
      else if (recovered_lsn < mlog_checkpoint_lsn)
        /* We have not seen all records between the checkpoint and
        FILE_CHECKPOINT. There should be a FILE_DELETE for this
        tablespace later. */
        recv_spaces.emplace_hint(i, space_id, file_name_t("", false));
      else
      {
        const page_id_t id(space_id, page_no);
        if (!srv_force_recovery)
        {
          ib::error() << "Missing FILE_DELETE or FILE_MODIFY for " << id
                      << " at " << recovered_lsn
                      << "; set innodb_force_recovery=1 to ignore the record.";
          goto corrupted;
        }
        ib::warn() << "Ignoring record for " << id << " at " << recovered_lsn;
        continue;
      }
    }
same_page:
    DBUG_PRINT("ib_log",
               ("scan " LSN_PF ": rec %x len %zu page %u:%u",
                recovered_lsn, b, static_cast<size_t>(l + rlen - recs),
                space_id, page_no));

    if (got_page_op)
    {
      const page_id_t id(space_id, page_no);
      ut_d(if ((b & 0x70) == INIT_PAGE) freed.erase(id));
      ut_ad(freed.find(id) == freed.end());
      switch (b & 0x70) {
      case FREE_PAGE:
        ut_ad(freed.emplace(id).second);
        last_offset= 1; /* the next record must not be same_page  */
        goto free_or_init_page;
      case INIT_PAGE:
        last_offset= FIL_PAGE_TYPE;
      free_or_init_page:
        store_freed_or_init_rec(id, (b & 0x70) == FREE_PAGE);
        if (UNIV_UNLIKELY(rlen != 0))
          goto record_corrupted;
        break;
      case EXTENDED:
        if (UNIV_UNLIKELY(!rlen))
          goto record_corrupted;
        if (rlen == 1 && *l == TRIM_PAGES)
        {
#if 0 /* For now, we can only truncate an undo log tablespace */
          if (UNIV_UNLIKELY(!space_id || !page_no))
            goto record_corrupted;
#else
          if (!srv_is_undo_tablespace(space_id) ||
              page_no != SRV_UNDO_TABLESPACE_SIZE_IN_PAGES)
            goto record_corrupted;
          static_assert(UT_ARR_SIZE(truncated_undo_spaces) ==
                        TRX_SYS_MAX_UNDO_SPACES, "compatibility");
          truncated_undo_spaces[space_id - srv_undo_space_id_start]=
            { recovered_lsn, page_no };
#endif
          last_offset= 1; /* the next record must not be same_page  */
          continue;
        }
        last_offset= FIL_PAGE_TYPE;
        break;
      case RESERVED:
      case OPTION:
        continue;
      case WRITE:
      case MEMMOVE:
      case MEMSET:
        if (UNIV_UNLIKELY(rlen == 0 || last_offset == 1))
          goto record_corrupted;
        const uint32_t olen= mlog_decode_varint_length(*l);
        if (UNIV_UNLIKELY(olen >= rlen) || UNIV_UNLIKELY(olen > 3))
          goto record_corrupted;
        const uint32_t offset= mlog_decode_varint(l);
        ut_ad(offset != MLOG_DECODE_ERROR);
        static_assert(FIL_PAGE_OFFSET == 4, "compatibility");
        if (UNIV_UNLIKELY(offset >= srv_page_size))
          goto record_corrupted;
        last_offset+= offset;
        if (UNIV_UNLIKELY(last_offset < 8 || last_offset >= srv_page_size))
          goto record_corrupted;
        l+= olen;
        rlen-= olen;
        if ((b & 0x70) == WRITE)
        {
          if (UNIV_UNLIKELY(rlen + last_offset > srv_page_size))
            goto record_corrupted;
          if (UNIV_UNLIKELY(page_no == 0) && apply &&
              last_offset <= FSP_HEADER_OFFSET + FSP_SIZE &&
              last_offset + rlen >= FSP_HEADER_OFFSET + FSP_SIZE + 4)
          {
            recv_spaces_t::iterator it= recv_spaces.find(space_id);
            const uint32_t size= mach_read_from_4(FSP_HEADER_OFFSET + FSP_SIZE
                                                  + l - last_offset);
            if (it == recv_spaces.end())
              ut_ad(!mlog_checkpoint_lsn || space_id == TRX_SYS_SPACE ||
                    srv_is_undo_tablespace(space_id));
            else if (!it->second.space)
              it->second.size= size;
            fil_space_set_recv_size(space_id, size);
          }
          last_offset+= rlen;
          break;
        }
        uint32_t llen= mlog_decode_varint_length(*l);
        if (UNIV_UNLIKELY(llen > rlen || llen > 3))
          goto record_corrupted;
        const uint32_t len= mlog_decode_varint(l);
        ut_ad(len != MLOG_DECODE_ERROR);
        if (UNIV_UNLIKELY(last_offset + len > srv_page_size))
          goto record_corrupted;
        l+= llen;
        rlen-= llen;
        llen= len;
        if ((b & 0x70) == MEMSET)
        {
          if (UNIV_UNLIKELY(rlen > llen))
            goto record_corrupted;
          last_offset+= llen;
          break;
        }
        const uint32_t slen= mlog_decode_varint_length(*l);
        if (UNIV_UNLIKELY(slen != rlen || slen > 3))
          goto record_corrupted;
        uint32_t s= mlog_decode_varint(l);
        ut_ad(slen != MLOG_DECODE_ERROR);
        if (s & 1)
          s= last_offset - (s >> 1) - 1;
        else
          s= last_offset + (s >> 1) + 1;
        if (UNIV_UNLIKELY(s < 8 || s + llen > srv_page_size))
          goto record_corrupted;
        last_offset+= llen;
        break;
      }
#if 0 && defined UNIV_DEBUG
      switch (b & 0x70) {
      case RESERVED:
      case OPTION:
        ut_ad(0); /* we did "continue" earlier */
        break;
      case FREE_PAGE:
        break;
      default:
        ut_ad(modified.emplace(id).second || (b & 0x70) != INIT_PAGE);
      }
#endif
      const bool is_init= (b & 0x70) <= INIT_PAGE;
      switch (*store) {
      case STORE_IF_EXISTS:
        if (!fil_space_get_size(space_id))
          continue;
        /* fall through */
      case STORE_YES:
        if (!mlog_init.will_avoid_read(id, start_lsn))
          add(id, start_lsn, end_lsn, recs,
              static_cast<size_t>(l + rlen - recs));
        continue;
      case STORE_NO:
        if (!is_init)
          continue;
        mlog_init.add(id, start_lsn);
        map::iterator i= pages.find(id);
        if (i == pages.end())
          continue;
        i->second.log.clear();
        pages.erase(i);
      }
    }
#if 1 /* MDEV-14425 FIXME: this must be in the checkpoint file only! */
    else if (rlen)
    {
      switch (b & 0xf0) {
# if 1 /* MDEV-14425 FIXME: Remove this! */
      case FILE_CHECKPOINT:
        if (space_id == 0 && page_no == 0 && rlen == 8)
        {
          const lsn_t lsn= mach_read_from_8(l);

          if (UNIV_UNLIKELY(srv_print_verbose_log == 2))
            fprintf(stderr, "FILE_CHECKPOINT(" LSN_PF ") %s at " LSN_PF "\n",
                    lsn, lsn != checkpoint_lsn
                    ? "ignored"
                    : mlog_checkpoint_lsn ? "reread" : "read",
                    recovered_lsn);

          DBUG_PRINT("ib_log", ("FILE_CHECKPOINT(" LSN_PF ") %s at " LSN_PF,
                                lsn, lsn != checkpoint_lsn
                                ? "ignored"
                                : mlog_checkpoint_lsn ? "reread" : "read",
                                recovered_lsn));

          if (lsn == checkpoint_lsn)
          {
            /* There can be multiple FILE_CHECKPOINT for the same LSN. */
            if (mlog_checkpoint_lsn)
              continue;
            mlog_checkpoint_lsn= recovered_lsn;
            l+= 8;
            recovered_offset= l - buf;
            return true;
          }
          continue;
        }
# endif
        /* fall through */
      default:
        if (!srv_force_recovery)
          goto malformed;
        ib::warn() << "Ignoring malformed log record at LSN " << recovered_lsn;
        continue;
      case FILE_DELETE:
      case FILE_MODIFY:
      case FILE_RENAME:
        if (UNIV_UNLIKELY(page_no != 0))
        {
        file_rec_error:
          if (!srv_force_recovery)
          {
            ib::error() << "Corrupted file-level record;"
                           " set innodb_force_recovery=1 to ignore.";
            goto corrupted;
          }

          ib::warn() << "Ignoring corrupted file-level record at LSN "
                     << recovered_lsn;
          continue;
        }
        /* fall through */
      case FILE_CREATE:
        if (UNIV_UNLIKELY(!space_id || page_no))
          goto file_rec_error;
        /* There is no terminating NUL character. Names must end in .ibd.
        For FILE_RENAME, there is a NUL between the two file names. */
        const char * const fn= reinterpret_cast<const char*>(l);
        const char *fn2= static_cast<const char*>(memchr(fn, 0, rlen));

        if (UNIV_UNLIKELY((fn2 == nullptr) == ((b & 0xf0) == FILE_RENAME)))
          goto file_rec_error;

        const char * const fnend= fn2 ? fn2 : fn + rlen;
        const char * const fn2end= fn2 ? fn + rlen : nullptr;

        if (fn2)
        {
          fn2++;
          if (memchr(fn2, 0, fn2end - fn2))
            goto file_rec_error;
          if (fn2end - fn2 < 4 || memcmp(fn2end - 4, DOT_IBD, 4))
            goto file_rec_error;
        }

        if (is_predefined_tablespace(space_id))
          goto file_rec_error;
        if (fnend - fn < 4 || memcmp(fnend - 4, DOT_IBD, 4))
          goto file_rec_error;

        const char saved_end= fn[rlen];
        const_cast<char&>(fn[rlen])= '\0';
        fil_name_process(const_cast<char*>(fn), fnend - fn, space_id,
                         (b & 0xf0) == FILE_DELETE);
        if (fn2)
          fil_name_process(const_cast<char*>(fn2), fn2end - fn2, space_id,
                           false);
        if ((b & 0xf0) < FILE_MODIFY && log_file_op)
          log_file_op(space_id, (b & 0xf0) == FILE_CREATE,
                      l, static_cast<ulint>(fnend - fn),
                      reinterpret_cast<const byte*>(fn2),
                      fn2 ? static_cast<ulint>(fn2end - fn2) : 0);

        if (!fn2 || !apply);
        else if (!fil_op_replay_rename(space_id, fn, fn2))
          found_corrupt_fs= true;
        const_cast<char&>(fn[rlen])= saved_end;
        if (UNIV_UNLIKELY(found_corrupt_fs))
          return true;
      }
    }
#endif
    else
      goto malformed;
  }

  ut_ad(l == el);
  recovered_offset= l - buf;
  recovered_lsn= end_lsn;
  if (is_memory_exhausted(store) && last_phase)
    return false;
  goto loop;
}

/** Apply the hashed log records to the page, if the page lsn is less than the
lsn of a log record.
@param[in,out]	block		buffer pool page
@param[in,out]	mtr		mini-transaction
@param[in,out]	p		recovery address
@param[in,out]	space		tablespace, or NULL if not looked up yet
@param[in,out]	init		page initialization operation, or NULL */
static void recv_recover_page(buf_block_t* block, mtr_t& mtr,
			      const recv_sys_t::map::iterator& p,
			      fil_space_t* space = NULL,
			      mlog_init_t::init* init = NULL)
{
	ut_ad(mutex_own(&recv_sys.mutex));
	ut_ad(recv_sys.apply_log_recs);
	ut_ad(recv_needed_recovery);
	ut_ad(!init || init->created);
	ut_ad(!init || init->lsn);
	ut_ad(block->page.id() == p->first);
	ut_ad(!p->second.is_being_processed());
	ut_ad(!space || space->id == block->page.id().space());
	ut_ad(log_sys.is_physical());

	if (UNIV_UNLIKELY(srv_print_verbose_log == 2)) {
		ib::info() << "Applying log to page " << block->page.id();
	}

	DBUG_PRINT("ib_log", ("Applying log to page %u:%u",
			      block->page.id().space(),
			      block->page.id().page_no()));

	p->second.state = page_recv_t::RECV_BEING_PROCESSED;

	mutex_exit(&recv_sys.mutex);

	byte *frame = UNIV_LIKELY_NULL(block->page.zip.data)
		? block->page.zip.data
		: block->frame;
	const lsn_t page_lsn = init
		? 0
		: mach_read_from_8(frame + FIL_PAGE_LSN);
	bool free_page = false;
	lsn_t start_lsn = 0, end_lsn = 0;
	ut_d(lsn_t recv_start_lsn = 0);
	const lsn_t init_lsn = init ? init->lsn : 0;

	for (const log_rec_t* recv : p->second.log) {
		const log_phys_t* l = static_cast<const log_phys_t*>(recv);
		ut_ad(l->lsn);
		ut_ad(end_lsn <= l->lsn);
		end_lsn = l->lsn;
		ut_ad(end_lsn <= log_sys.log.scanned_lsn);

		ut_ad(l->start_lsn);
		ut_ad(recv_start_lsn <= l->start_lsn);
		ut_d(recv_start_lsn = l->start_lsn);

		if (l->start_lsn < page_lsn) {
			/* This record has already been applied. */
			DBUG_PRINT("ib_log", ("apply skip %u:%u LSN " LSN_PF
					      " < " LSN_PF,
					      block->page.id().space(),
					      block->page.id().page_no(),
					      l->start_lsn, page_lsn));
			continue;
		}

		if (l->start_lsn < init_lsn) {
			DBUG_PRINT("ib_log", ("init skip %u:%u LSN " LSN_PF
					      " < " LSN_PF,
					      block->page.id().space(),
					      block->page.id().page_no(),
					      l->start_lsn, init_lsn));
			continue;
		}


		if (UNIV_UNLIKELY(srv_print_verbose_log == 2)) {
			ib::info() << "apply " << l->start_lsn
				   << ": " << block->page.id();
		}

		DBUG_PRINT("ib_log", ("apply " LSN_PF ": %u:%u",
				      l->start_lsn,
				      block->page.id().space(),
				      block->page.id().page_no()));

		log_phys_t::apply_status a= l->apply(*block,
						     p->second.last_offset);

		switch (a) {
		case log_phys_t::APPLIED_NO:
			ut_ad(!mtr.has_modifications());
			free_page = true;
			start_lsn = 0;
			continue;
		case log_phys_t::APPLIED_YES:
			goto set_start_lsn;
		case log_phys_t::APPLIED_TO_FSP_HEADER:
		case log_phys_t::APPLIED_TO_ENCRYPTION:
			break;
		}

		if (fil_space_t* s = space
		    ? space
		    : fil_space_acquire(block->page.id().space())) {
			switch (a) {
			case log_phys_t::APPLIED_TO_FSP_HEADER:
				s->flags = mach_read_from_4(
					FSP_HEADER_OFFSET
					+ FSP_SPACE_FLAGS + frame);
				s->size_in_header = mach_read_from_4(
					FSP_HEADER_OFFSET + FSP_SIZE
					+ frame);
				s->free_limit = mach_read_from_4(
					FSP_HEADER_OFFSET
					+ FSP_FREE_LIMIT + frame);
				s->free_len = mach_read_from_4(
					FSP_HEADER_OFFSET + FSP_FREE
					+ FLST_LEN + frame);
				break;
			default:
				byte* b= frame
					+ fsp_header_get_encryption_offset(
						block->zip_size())
					+ FSP_HEADER_OFFSET;
				if (memcmp(b, CRYPT_MAGIC, MAGIC_SZ)) {
					break;
				}
				b += MAGIC_SZ;
				if (*b != CRYPT_SCHEME_UNENCRYPTED
				    && *b != CRYPT_SCHEME_1) {
					break;
				}
				if (b[1] != MY_AES_BLOCK_SIZE) {
					break;
				}
				if (b[2 + MY_AES_BLOCK_SIZE + 4 + 4]
				    > FIL_ENCRYPTION_OFF) {
					break;
				}
				fil_crypt_parse(s, b);
			}

			if (s != space) {
				s->release();
			}
		}

set_start_lsn:
		if (recv_sys.found_corrupt_log && !srv_force_recovery) {
			break;
		}

		if (!start_lsn) {
			start_lsn = l->start_lsn;
		}
	}

	if (start_lsn) {
		ut_ad(end_lsn >= start_lsn);
		mach_write_to_8(FIL_PAGE_LSN + frame, end_lsn);
		if (UNIV_LIKELY(frame == block->frame)) {
			mach_write_to_8(srv_page_size
					- FIL_PAGE_END_LSN_OLD_CHKSUM
					+ frame, end_lsn);
		} else {
			buf_zip_decompress(block, false);
		}

		buf_block_modify_clock_inc(block);
		log_flush_order_mutex_enter();
		buf_flush_note_modification(block, start_lsn, end_lsn);
		log_flush_order_mutex_exit();
	} else if (free_page && init) {
		/* There have been no operations that modify the page.
		Any buffered changes must not be merged. A subsequent
		buf_page_create() from a user thread should discard
		any buffered changes. */
		init->created = false;
		ut_ad(!mtr.has_modifications());
	}

	/* Make sure that committing mtr does not change the modification
	lsn values of page */

	mtr.discard_modifications();
	mtr.commit();

	time_t now = time(NULL);

	mutex_enter(&recv_sys.mutex);

	if (recv_max_page_lsn < page_lsn) {
		recv_max_page_lsn = page_lsn;
	}

	ut_ad(p->second.is_being_processed());
	ut_ad(!recv_sys.pages.empty());

	if (recv_sys.report(now)) {
		const ulint n = recv_sys.pages.size();
		ib::info() << "To recover: " << n << " pages from log";
		service_manager_extend_timeout(
			INNODB_EXTEND_TIMEOUT_INTERVAL, "To recover: " ULINTPF " pages from log", n);
	}
}

/** Remove records for a corrupted page.
This function should only be called when innodb_force_recovery is set.
@param page_id  corrupted page identifier */
ATTRIBUTE_COLD void recv_sys_t::free_corrupted_page(page_id_t page_id)
{
  mutex_enter(&mutex);
  map::iterator p= pages.find(page_id);
  if (p != pages.end())
  {
    p->second.log.clear();
    pages.erase(p);
  }
  mutex_exit(&mutex);
}

/** Apply any buffered redo log to a page that was just read from a data file.
@param[in,out]	space	tablespace
@param[in,out]	bpage	buffer pool page */
void recv_recover_page(fil_space_t* space, buf_page_t* bpage)
{
	mtr_t mtr;
	mtr.start();
	mtr.set_log_mode(MTR_LOG_NO_REDO);

	ut_ad(bpage->state() == BUF_BLOCK_FILE_PAGE);
	buf_block_t* block = reinterpret_cast<buf_block_t*>(bpage);

	/* Move the ownership of the x-latch on the page to
	this OS thread, so that we can acquire a second
	x-latch on it.  This is needed for the operations to
	the page to pass the debug checks. */
	rw_lock_x_lock_move_ownership(&block->lock);
	buf_block_buf_fix_inc(block, __FILE__, __LINE__);
	rw_lock_x_lock(&block->lock);
	mtr.memo_push(block, MTR_MEMO_PAGE_X_FIX);

	mutex_enter(&recv_sys.mutex);
	if (recv_sys.apply_log_recs) {
		recv_sys_t::map::iterator p = recv_sys.pages.find(bpage->id());
		if (p != recv_sys.pages.end()
		    && !p->second.is_being_processed()) {
			recv_recover_page(block, mtr, p, space);
			p->second.log.clear();
			recv_sys.pages.erase(p);
			goto func_exit;
		}
	}

	mtr.commit();
func_exit:
	mutex_exit(&recv_sys.mutex);
	ut_ad(mtr.has_committed());
}

/** Reads in pages which have hashed log records, from an area around a given
page number.
@param[in]	page_id	page id */
static void recv_read_in_area(page_id_t page_id)
{
	ulint	page_nos[RECV_READ_AHEAD_AREA];
	compile_time_assert(ut_is_2pow(RECV_READ_AHEAD_AREA));
	page_id.set_page_no(ut_2pow_round(page_id.page_no(),
					  RECV_READ_AHEAD_AREA));
	const ulint up_limit = page_id.page_no() + RECV_READ_AHEAD_AREA;
	ulint*	p = page_nos;

	for (recv_sys_t::map::iterator i= recv_sys.pages.lower_bound(page_id);
	     i != recv_sys.pages.end()
	     && i->first.space() == page_id.space()
	     && i->first.page_no() < up_limit; i++) {
		if (i->second.state == page_recv_t::RECV_NOT_PROCESSED
		    && !buf_pool.page_hash_contains(i->first)) {
			i->second.state = page_recv_t::RECV_BEING_READ;
			*p++ = i->first.page_no();
		}
	}

	if (p != page_nos) {
		mutex_exit(&recv_sys.mutex);
		buf_read_recv_pages(FALSE, page_id.space(), page_nos,
				    ulint(p - page_nos));
		mutex_enter(&recv_sys.mutex);
	}
}

/** Attempt to initialize a page based on redo log records.
@param page_id  page identifier
@param p        iterator pointing to page_id
@param mtr      mini-transaction
@return whether the page was successfully initialized */
inline buf_block_t *recv_sys_t::recover_low(const page_id_t page_id,
                                            map::iterator &p, mtr_t &mtr)
{
  ut_ad(mutex_own(&mutex));
  ut_ad(p->first == page_id);
  page_recv_t &recs= p->second;
  ut_ad(recs.state == page_recv_t::RECV_WILL_NOT_READ);
  buf_block_t* block= nullptr;
  mlog_init_t::init &i= mlog_init.last(page_id);
  const lsn_t end_lsn = recs.log.last()->lsn;
  if (end_lsn < i.lsn)
    DBUG_LOG("ib_log", "skip log for page " << page_id
             << " LSN " << end_lsn << " < " << i.lsn);
  else if (fil_space_t *space= fil_space_acquire_for_io(page_id.space()))
  {
    mtr.start();
    mtr.set_log_mode(MTR_LOG_NO_REDO);
    block= buf_page_create(space, page_id.page_no(), space->zip_size(), &mtr);
    p= recv_sys.pages.find(page_id);
    if (p == recv_sys.pages.end())
    {
      /* The page happened to exist in the buffer pool, or it was just
      being read in. Before buf_page_get_with_no_latch() returned to
      buf_page_create(), all changes must have been applied to the
      page already. */
      mtr.commit();
      block= nullptr;
    }
    else
    {
      ut_ad(&recs == &p->second);
      i.created= true;
      buf_block_dbg_add_level(block, SYNC_NO_ORDER_CHECK);
      mtr.x_latch_at_savepoint(0, block);
      recv_recover_page(block, mtr, p, space, &i);
      ut_ad(mtr.has_committed());
      recs.log.clear();
      map::iterator r= p++;
      recv_sys.pages.erase(r);
    }
    space->release_for_io();
  }

  return block;
}

/** Attempt to initialize a page based on redo log records.
@param page_id  page identifier
@return whether the page was successfully initialized */
buf_block_t *recv_sys_t::recover_low(const page_id_t page_id)
{
  buf_block_t *block= nullptr;

  mutex_enter(&mutex);
  map::iterator p= pages.find(page_id);

  if (p != pages.end() && p->second.state == page_recv_t::RECV_WILL_NOT_READ)
  {
    mtr_t mtr;
    block= recover_low(page_id, p, mtr);
  }

  mutex_exit(&mutex);
  return block;
}

/** Apply buffered log to persistent data pages.
@param last_batch     whether it is possible to write more redo log */
void recv_sys_t::apply(bool last_batch)
{
  ut_ad(srv_operation == SRV_OPERATION_NORMAL ||
        srv_operation == SRV_OPERATION_RESTORE ||
        srv_operation == SRV_OPERATION_RESTORE_EXPORT);

  mutex_enter(&mutex);

  while (apply_batch_on)
  {
    bool abort= found_corrupt_log;
    mutex_exit(&mutex);

    if (abort)
      return;

    os_thread_sleep(500000);
    mutex_enter(&mutex);
  }

  ut_ad(!last_batch == log_mutex_own());

  recv_no_ibuf_operations = !last_batch ||
    srv_operation == SRV_OPERATION_RESTORE ||
    srv_operation == SRV_OPERATION_RESTORE_EXPORT;

  ut_d(recv_no_log_write = recv_no_ibuf_operations);

  mtr_t mtr;

  if (!pages.empty())
  {
    const char *msg= last_batch
      ? "Starting final batch to recover "
      : "Starting a batch to recover ";
    const ulint n= pages.size();
    ib::info() << msg << n << " pages from redo log.";
    sd_notifyf(0, "STATUS=%s" ULINTPF " pages from redo log", msg, n);

    apply_log_recs= true;
    apply_batch_on= true;

    for (auto id= srv_undo_tablespaces_open; id--;)
    {
      const trunc& t= truncated_undo_spaces[id];
      if (t.lsn)
        trim(page_id_t(id + srv_undo_space_id_start, t.pages), t.lsn);
    }

    for (map::iterator p= pages.begin(); p != pages.end(); )
    {
      const page_id_t page_id= p->first;
      page_recv_t &recs= p->second;
      ut_ad(!recs.log.empty());

      switch (recs.state) {
      case page_recv_t::RECV_BEING_READ:
      case page_recv_t::RECV_BEING_PROCESSED:
        p++;
        continue;
      case page_recv_t::RECV_WILL_NOT_READ:
        recover_low(page_id, p, mtr);
        continue;
      case page_recv_t::RECV_NOT_PROCESSED:
        mtr.start();
        mtr.set_log_mode(MTR_LOG_NO_REDO);
        if (buf_block_t *block= buf_page_get_low(page_id, 0, RW_X_LATCH,
                                                 nullptr, BUF_GET_IF_IN_POOL,
                                                 __FILE__, __LINE__,
                                                 &mtr, nullptr, false))
        {
          buf_block_dbg_add_level(block, SYNC_NO_ORDER_CHECK);
          recv_recover_page(block, mtr, p);
          ut_ad(mtr.has_committed());
        }
        else
        {
          mtr.commit();
          recv_read_in_area(page_id);
          break;
        }
        map::iterator r= p++;
        r->second.log.clear();
        pages.erase(r);
        continue;
      }

      p= pages.lower_bound(page_id);
    }

    /* Wait until all the pages have been processed */
    while (!pages.empty())
    {
      const bool abort= found_corrupt_log || found_corrupt_fs;

      if (found_corrupt_fs && !srv_force_recovery)
        ib::info() << "Set innodb_force_recovery=1 to ignore corrupted pages.";

      mutex_exit(&mutex);

      if (abort)
        return;
      os_thread_sleep(500000);
      mutex_enter(&mutex);
    }
  }

  if (!last_batch)
  {
    /* Flush all the file pages to disk and invalidate them in buf_pool */
    mutex_exit(&mutex);
    log_mutex_exit();

    /* Stop the recv_writer thread from issuing any LRU flush batches. */
    mutex_enter(&writer_mutex);

    /* Wait for any currently run batch to end. */
    buf_flush_wait_LRU_batch_end();

    os_event_reset(flush_end);
    flush_lru= false;
    os_event_set(flush_start);
    os_event_wait(flush_end);

    buf_pool_invalidate();

    /* Allow batches from recv_writer thread. */
    mutex_exit(&writer_mutex);

    log_mutex_enter();
    mutex_enter(&mutex);
    mlog_init.reset();
  }
  else
    /* We skipped this in buf_page_create(). */
    mlog_init.mark_ibuf_exist(mtr);

  ut_d(after_apply= true);
  clear();
  mutex_exit(&mutex);
}

/** Check whether the number of read redo log blocks exceeds the maximum.
Store last_stored_lsn if the recovery is not in the last phase.
@param[in,out] store    whether to store page operations
@return whether the memory is exhausted */
inline bool recv_sys_t::is_memory_exhausted(store_t *store)
{
  if (*store == STORE_NO ||
      UT_LIST_GET_LEN(blocks) * 3 < buf_pool.get_n_pages())
    return false;
  if (*store == STORE_YES)
    last_stored_lsn= recovered_lsn;
  *store= STORE_NO;
  DBUG_PRINT("ib_log",("Ran out of memory and last stored lsn " LSN_PF
                       " last stored offset " ULINTPF "\n",
                       recovered_lsn, recovered_offset));
  return true;
}

/** Adds data from a new log block to the parsing buffer of recv_sys if
recv_sys.parse_start_lsn is non-zero.
@param[in]	log_block	log block to add
@param[in]	scanned_lsn	lsn of how far we were able to find
				data in this log block
@return true if more data added */
bool recv_sys_add_to_parsing_buf(const byte* log_block, lsn_t scanned_lsn)
{
	ulint	more_len;
	ulint	data_len;
	ulint	start_offset;
	ulint	end_offset;

	ut_ad(scanned_lsn >= recv_sys.scanned_lsn);

	if (!recv_sys.parse_start_lsn) {
		/* Cannot start parsing yet because no start point for
		it found */
		return(false);
	}

	data_len = log_block_get_data_len(log_block);

	if (recv_sys.parse_start_lsn >= scanned_lsn) {

		return(false);

	} else if (recv_sys.scanned_lsn >= scanned_lsn) {

		return(false);

	} else if (recv_sys.parse_start_lsn > recv_sys.scanned_lsn) {
		more_len = (ulint) (scanned_lsn - recv_sys.parse_start_lsn);
	} else {
		more_len = (ulint) (scanned_lsn - recv_sys.scanned_lsn);
	}

	if (more_len == 0) {
		return(false);
	}

	ut_ad(data_len >= more_len);

	start_offset = data_len - more_len;

	if (start_offset < LOG_BLOCK_HDR_SIZE) {
		start_offset = LOG_BLOCK_HDR_SIZE;
	}

	end_offset = std::min<ulint>(data_len, log_sys.trailer_offset());

	ut_ad(start_offset <= end_offset);

	if (start_offset < end_offset) {
		memcpy(recv_sys.buf + recv_sys.len,
		       log_block + start_offset, end_offset - start_offset);

		recv_sys.len += end_offset - start_offset;

		ut_a(recv_sys.len <= RECV_PARSING_BUF_SIZE);
	}

	return(true);
}

/** Moves the parsing buffer data left to the buffer start. */
void recv_sys_justify_left_parsing_buf()
{
	memmove(recv_sys.buf, recv_sys.buf + recv_sys.recovered_offset,
		recv_sys.len - recv_sys.recovered_offset);

	recv_sys.len -= recv_sys.recovered_offset;

	recv_sys.recovered_offset = 0;
}

/** Scan redo log from a buffer and stores new log data to the parsing buffer.
Parse and hash the log records if new data found.
Apply log records automatically when the hash table becomes full.
@param[in,out]	store			whether the records should be
					stored into recv_sys.pages; this is
					reset if just debug checking is
					needed, or when the num_max_blocks in
					recv_sys runs out
@param[in]	log_block		log segment
@param[in]	checkpoint_lsn		latest checkpoint LSN
@param[in]	start_lsn		buffer start LSN
@param[in]	end_lsn			buffer end LSN
@param[in,out]	contiguous_lsn		it is known that all groups contain
					contiguous log data upto this lsn
@param[out]	group_scanned_lsn	scanning succeeded upto this lsn
@return true if not able to scan any more in this log group */
static bool recv_scan_log_recs(
	store_t*	store,
	const byte*	log_block,
	lsn_t		checkpoint_lsn,
	lsn_t		start_lsn,
	lsn_t		end_lsn,
	lsn_t*		contiguous_lsn,
	lsn_t*		group_scanned_lsn)
{
	lsn_t		scanned_lsn	= start_lsn;
	bool		finished	= false;
	ulint		data_len;
	bool		more_data	= false;
	bool		apply		= recv_sys.mlog_checkpoint_lsn != 0;
	ulint		recv_parsing_buf_size = RECV_PARSING_BUF_SIZE;
	const bool	last_phase = (*store == STORE_IF_EXISTS);
	ut_ad(start_lsn % OS_FILE_LOG_BLOCK_SIZE == 0);
	ut_ad(end_lsn % OS_FILE_LOG_BLOCK_SIZE == 0);
	ut_ad(end_lsn >= start_lsn + OS_FILE_LOG_BLOCK_SIZE);
	ut_ad(log_sys.is_physical());

	const byte* const	log_end = log_block
		+ ulint(end_lsn - start_lsn);
	constexpr ulint sizeof_checkpoint= SIZE_OF_FILE_CHECKPOINT;

	do {
		ut_ad(!finished);

		if (log_block_get_flush_bit(log_block)) {
			/* This block was a start of a log flush operation:
			we know that the previous flush operation must have
			been completed for all log groups before this block
			can have been flushed to any of the groups. Therefore,
			we know that log data is contiguous up to scanned_lsn
			in all non-corrupt log groups. */

			if (scanned_lsn > *contiguous_lsn) {
				*contiguous_lsn = scanned_lsn;
			}
		}

		data_len = log_block_get_data_len(log_block);

		if (scanned_lsn + data_len > recv_sys.scanned_lsn
		    && log_block_get_checkpoint_no(log_block)
		    < recv_sys.scanned_checkpoint_no
		    && (recv_sys.scanned_checkpoint_no
			- log_block_get_checkpoint_no(log_block)
			> 0x80000000UL)) {

			/* Garbage from a log buffer flush which was made
			before the most recent database recovery */
			finished = true;
			break;
		}

		if (!recv_sys.parse_start_lsn
		    && (log_block_get_first_rec_group(log_block) > 0)) {

			/* We found a point from which to start the parsing
			of log records */

			recv_sys.parse_start_lsn = scanned_lsn
				+ log_block_get_first_rec_group(log_block);
			recv_sys.scanned_lsn = recv_sys.parse_start_lsn;
			recv_sys.recovered_lsn = recv_sys.parse_start_lsn;
		}

		scanned_lsn += data_len;

		if (data_len == LOG_BLOCK_HDR_SIZE + sizeof_checkpoint
		    && scanned_lsn == checkpoint_lsn + sizeof_checkpoint
		    && log_block[LOG_BLOCK_HDR_SIZE]
		    == (FILE_CHECKPOINT | (SIZE_OF_FILE_CHECKPOINT - 2))
		    && checkpoint_lsn == mach_read_from_8(
			    (LOG_BLOCK_HDR_SIZE + 1 + 2)
			    + log_block)) {
			/* The redo log is logically empty. */
			ut_ad(recv_sys.mlog_checkpoint_lsn == 0
			      || recv_sys.mlog_checkpoint_lsn
			      == checkpoint_lsn);
			recv_sys.mlog_checkpoint_lsn = checkpoint_lsn;
			DBUG_PRINT("ib_log", ("found empty log; LSN=" LSN_PF,
					      scanned_lsn));
			finished = true;
			break;
		}

		if (scanned_lsn > recv_sys.scanned_lsn) {
			ut_ad(!srv_log_file_created);
			if (!recv_needed_recovery) {
				recv_needed_recovery = true;

				if (srv_read_only_mode) {
					ib::warn() << "innodb_read_only"
						" prevents crash recovery";
					return(true);
				}

				ib::info() << "Starting crash recovery from"
					" checkpoint LSN="
					<< recv_sys.scanned_lsn;
			}

			/* We were able to find more log data: add it to the
			parsing buffer if parse_start_lsn is already
			non-zero */

			DBUG_EXECUTE_IF(
				"reduce_recv_parsing_buf",
				recv_parsing_buf_size = RECV_SCAN_SIZE * 2;
				);

			if (recv_sys.len + 4 * OS_FILE_LOG_BLOCK_SIZE
			    >= recv_parsing_buf_size) {
				ib::error() << "Log parsing buffer overflow."
					" Recovery may have failed!";

				recv_sys.found_corrupt_log = true;

				if (!srv_force_recovery) {
					ib::error()
						<< "Set innodb_force_recovery"
						" to ignore this error.";
					return(true);
				}
			} else if (!recv_sys.found_corrupt_log) {
				more_data = recv_sys_add_to_parsing_buf(
					log_block, scanned_lsn);
			}

			recv_sys.scanned_lsn = scanned_lsn;
			recv_sys.scanned_checkpoint_no
				= log_block_get_checkpoint_no(log_block);
		}

		/* During last phase of scanning, there can be redo logs
		left in recv_sys.buf to parse & store it in recv_sys.heap */
		if (last_phase
		    && recv_sys.recovered_lsn < recv_sys.scanned_lsn) {
			more_data = true;
		}

		if (data_len < OS_FILE_LOG_BLOCK_SIZE) {
			/* Log data for this group ends here */
			finished = true;
			break;
		} else {
			log_block += OS_FILE_LOG_BLOCK_SIZE;
		}
	} while (log_block < log_end);

	*group_scanned_lsn = scanned_lsn;

	mutex_enter(&recv_sys.mutex);

	if (more_data && !recv_sys.found_corrupt_log) {
		/* Try to parse more log records */
		if (recv_sys.parse(checkpoint_lsn, store, apply)) {
			ut_ad(recv_sys.found_corrupt_log
			      || recv_sys.found_corrupt_fs
			      || recv_sys.mlog_checkpoint_lsn
			      == recv_sys.recovered_lsn);
			finished = true;
			goto func_exit;
		}

		recv_sys.is_memory_exhausted(store);

		if (recv_sys.recovered_offset > recv_parsing_buf_size / 4
		    || (recv_sys.recovered_offset
			&& recv_sys.len
			>= recv_parsing_buf_size - RECV_SCAN_SIZE)) {
			/* Move parsing buffer data to the buffer start */
			recv_sys_justify_left_parsing_buf();
		}

		/* Need to re-parse the redo log which're stored
		in recv_sys.buf */
		if (last_phase && *store == STORE_NO) {
			finished = false;
		}
	}

func_exit:
	mutex_exit(&recv_sys.mutex);
	return(finished);
}

/** Scans log from a buffer and stores new log data to the parsing buffer.
Parses and hashes the log records if new data found.
@param[in]	checkpoint_lsn		latest checkpoint log sequence number
@param[in,out]	contiguous_lsn		log sequence number
until which all redo log has been scanned
@param[in]	last_phase		whether changes
can be applied to the tablespaces
@return whether rescan is needed (not everything was stored) */
static
bool
recv_group_scan_log_recs(
	lsn_t		checkpoint_lsn,
	lsn_t*		contiguous_lsn,
	bool		last_phase)
{
	DBUG_ENTER("recv_group_scan_log_recs");
	DBUG_ASSERT(!last_phase || recv_sys.mlog_checkpoint_lsn > 0);

	mutex_enter(&recv_sys.mutex);
	recv_sys.len = 0;
	recv_sys.recovered_offset = 0;
	recv_sys.clear();
	recv_sys.parse_start_lsn = *contiguous_lsn;
	recv_sys.scanned_lsn = *contiguous_lsn;
	recv_sys.recovered_lsn = *contiguous_lsn;
	recv_sys.scanned_checkpoint_no = 0;
	ut_ad(recv_max_page_lsn == 0);
	ut_ad(last_phase || !recv_writer_thread_active);
	mutex_exit(&recv_sys.mutex);

	lsn_t	start_lsn;
	lsn_t	end_lsn;
	store_t	store	= recv_sys.mlog_checkpoint_lsn == 0
		? STORE_NO : (last_phase ? STORE_IF_EXISTS : STORE_YES);

	log_sys.log.scanned_lsn = end_lsn = *contiguous_lsn =
		ut_uint64_align_down(*contiguous_lsn, OS_FILE_LOG_BLOCK_SIZE);
	ut_d(recv_sys.after_apply = last_phase);

	do {
		if (last_phase && store == STORE_NO) {
			store = STORE_IF_EXISTS;
			recv_sys.apply(false);
			/* Rescan the redo logs from last stored lsn */
			end_lsn = recv_sys.recovered_lsn;
		}

		start_lsn = ut_uint64_align_down(end_lsn,
						 OS_FILE_LOG_BLOCK_SIZE);
		end_lsn = start_lsn;
		log_sys.log.read_log_seg(&end_lsn, start_lsn + RECV_SCAN_SIZE);
	} while (end_lsn != start_lsn
		 && !recv_scan_log_recs(&store, log_sys.buf, checkpoint_lsn,
					start_lsn, end_lsn, contiguous_lsn,
					&log_sys.log.scanned_lsn));

	if (recv_sys.found_corrupt_log || recv_sys.found_corrupt_fs) {
		DBUG_RETURN(false);
	}

	DBUG_PRINT("ib_log", ("%s " LSN_PF " completed",
			      last_phase ? "rescan" : "scan",
			      log_sys.log.scanned_lsn));

	DBUG_RETURN(store == STORE_NO);
}

/** Report a missing tablespace for which page-redo log exists.
@param[in]	err	previous error code
@param[in]	i	tablespace descriptor
@return new error code */
static
dberr_t
recv_init_missing_space(dberr_t err, const recv_spaces_t::const_iterator& i)
{
	if (srv_operation == SRV_OPERATION_RESTORE
	    || srv_operation == SRV_OPERATION_RESTORE_EXPORT) {
		if (i->second.name.find(TEMP_TABLE_PATH_PREFIX)
		    != std::string::npos) {
			ib::warn() << "Tablespace " << i->first << " was not"
				" found at " << i->second.name << " when"
				" restoring a (partial?) backup. All redo log"
				" for this file will be ignored!";
		}
		return(err);
	}

	if (srv_force_recovery == 0) {
		ib::error() << "Tablespace " << i->first << " was not"
			" found at " << i->second.name << ".";

		if (err == DB_SUCCESS) {
			ib::error() << "Set innodb_force_recovery=1 to"
				" ignore this and to permanently lose"
				" all changes to the tablespace.";
			err = DB_TABLESPACE_NOT_FOUND;
		}
	} else {
		ib::warn() << "Tablespace " << i->first << " was not"
			" found at " << i->second.name << ", and"
			" innodb_force_recovery was set. All redo log"
			" for this tablespace will be ignored!";
	}

	return(err);
}

/** Report the missing tablespace and discard the redo logs for the deleted
tablespace.
@param[in]	rescan			rescan of redo logs is needed
					if hash table ran out of memory
@param[out]	missing_tablespace	missing tablespace exists or not
@return error code or DB_SUCCESS. */
static MY_ATTRIBUTE((warn_unused_result))
dberr_t
recv_validate_tablespace(bool rescan, bool& missing_tablespace)
{
	dberr_t err = DB_SUCCESS;

	mutex_enter(&recv_sys.mutex);

	for (recv_sys_t::map::iterator p = recv_sys.pages.begin();
	     p != recv_sys.pages.end();) {
		ut_ad(!p->second.log.empty());
		const ulint space = p->first.space();
		if (is_predefined_tablespace(space)) {
next:
			p++;
			continue;
		}

		recv_spaces_t::iterator i = recv_spaces.find(space);
		ut_ad(i != recv_spaces.end());

		switch (i->second.status) {
		case file_name_t::NORMAL:
			goto next;
		case file_name_t::MISSING:
			err = recv_init_missing_space(err, i);
			i->second.status = file_name_t::DELETED;
			/* fall through */
		case file_name_t::DELETED:
			recv_sys_t::map::iterator r = p++;
			r->second.log.clear();
			recv_sys.pages.erase(r);
			continue;
		}
		ut_ad(0);
	}

	if (err != DB_SUCCESS) {
func_exit:
		mutex_exit(&recv_sys.mutex);
		return(err);
	}

	/* When rescan is not needed, recv_sys.pages will contain the
	entire redo log. If rescan is needed or innodb_force_recovery
	is set, we can ignore missing tablespaces. */
	for (const recv_spaces_t::value_type& rs : recv_spaces) {
		if (UNIV_LIKELY(rs.second.status != file_name_t::MISSING)) {
			continue;
		}

		missing_tablespace = true;

		if (srv_force_recovery > 0) {
			ib::warn() << "Tablespace " << rs.first
				<<" was not found at " << rs.second.name
				<<", and innodb_force_recovery was set."
				<<" All redo log for this tablespace"
				<<" will be ignored!";
			continue;
		}

		if (!rescan) {
			ib::info() << "Tablespace " << rs.first
				<< " was not found at '"
				<< rs.second.name << "', but there"
				<<" were no modifications either.";
		}
	}

	if (!rescan || srv_force_recovery > 0) {
		missing_tablespace = false;
	}

	err = DB_SUCCESS;
	goto func_exit;
}

/** Check if all tablespaces were found for crash recovery.
@param[in]	rescan			rescan of redo logs is needed
@param[out]	missing_tablespace	missing table exists
@return error code or DB_SUCCESS */
static MY_ATTRIBUTE((warn_unused_result))
dberr_t
recv_init_crash_recovery_spaces(bool rescan, bool& missing_tablespace)
{
	bool		flag_deleted	= false;

	ut_ad(!srv_read_only_mode);
	ut_ad(recv_needed_recovery);

	for (recv_spaces_t::value_type& rs : recv_spaces) {
		ut_ad(!is_predefined_tablespace(rs.first));
		ut_ad(rs.second.status != file_name_t::DELETED
		      || !rs.second.space);

		if (rs.second.status == file_name_t::DELETED) {
			/* The tablespace was deleted,
			so we can ignore any redo log for it. */
			flag_deleted = true;
		} else if (rs.second.space != NULL) {
			/* The tablespace was found, and there
			are some redo log records for it. */
			fil_names_dirty(rs.second.space);

			/* Add the freed page ranges in the respective
			tablespace */
			if (!rs.second.freed_ranges.empty()
			    && (srv_immediate_scrub_data_uncompressed
				|| rs.second.space->is_compressed())) {

				rs.second.space->add_free_ranges(
					std::move(rs.second.freed_ranges));
			}
		} else if (rs.second.name == "") {
			ib::error() << "Missing FILE_CREATE, FILE_DELETE"
				" or FILE_MODIFY before FILE_CHECKPOINT"
				" for tablespace " << rs.first;
			recv_sys.found_corrupt_log = true;
			return(DB_CORRUPTION);
		} else {
			rs.second.status = file_name_t::MISSING;
			flag_deleted = true;
		}

		ut_ad(rs.second.status == file_name_t::DELETED
		      || rs.second.name != "");
	}

	if (flag_deleted) {
		return recv_validate_tablespace(rescan, missing_tablespace);
	}

	return DB_SUCCESS;
}

/** Start recovering from a redo log checkpoint.
@see recv_recovery_from_checkpoint_finish
@param[in]	flush_lsn	FIL_PAGE_FILE_FLUSH_LSN
of first system tablespace page
@return error code or DB_SUCCESS */
dberr_t
recv_recovery_from_checkpoint_start(lsn_t flush_lsn)
{
	ulint		max_cp_field;
	lsn_t		checkpoint_lsn;
	bool		rescan = false;
	ib_uint64_t	checkpoint_no;
	lsn_t		contiguous_lsn;
	byte*		buf;
	dberr_t		err = DB_SUCCESS;

	ut_ad(srv_operation == SRV_OPERATION_NORMAL
	      || srv_operation == SRV_OPERATION_RESTORE
	      || srv_operation == SRV_OPERATION_RESTORE_EXPORT);
	ut_d(mutex_enter(&buf_pool.flush_list_mutex));
	ut_ad(UT_LIST_GET_LEN(buf_pool.LRU) == 0);
	ut_ad(UT_LIST_GET_LEN(buf_pool.unzip_LRU) == 0);
	ut_d(mutex_exit(&buf_pool.flush_list_mutex));

	/* Initialize red-black tree for fast insertions into the
	flush_list during recovery process. */
	buf_flush_init_flush_rbt();

	if (srv_force_recovery >= SRV_FORCE_NO_LOG_REDO) {

		ib::info() << "innodb_force_recovery=6 skips redo log apply";

		return(DB_SUCCESS);
	}

	recv_sys.recovery_on = true;

	log_mutex_enter();

	err = recv_find_max_checkpoint(&max_cp_field);

	if (err != DB_SUCCESS) {

		recv_sys.recovered_lsn = log_sys.get_lsn();
		log_mutex_exit();
		return(err);
	}

	buf = log_sys.checkpoint_buf;
	log_sys.log.read(max_cp_field, {buf, OS_FILE_LOG_BLOCK_SIZE});

	checkpoint_lsn = mach_read_from_8(buf + LOG_CHECKPOINT_LSN);
	checkpoint_no = mach_read_from_8(buf + LOG_CHECKPOINT_NO);

	/* Start reading the log from the checkpoint lsn. The variable
	contiguous_lsn contains an lsn up to which the log is known to
	be contiguously written. */
	recv_sys.mlog_checkpoint_lsn = 0;

	ut_ad(RECV_SCAN_SIZE <= srv_log_buffer_size);

	const lsn_t	end_lsn = mach_read_from_8(
		buf + LOG_CHECKPOINT_END_LSN);

	ut_ad(recv_sys.pages.empty());
	contiguous_lsn = checkpoint_lsn;
	switch (log_sys.log.format) {
	case 0:
		log_mutex_exit();
		return DB_SUCCESS;
	default:
		if (end_lsn == 0) {
			break;
		}
		if (end_lsn >= checkpoint_lsn) {
			contiguous_lsn = end_lsn;
			break;
		}
		recv_sys.found_corrupt_log = true;
		log_mutex_exit();
		return(DB_ERROR);
	}

	size_t sizeof_checkpoint;

	if (!log_sys.is_physical()) {
		sizeof_checkpoint = 9/* size of MLOG_CHECKPOINT */;
		goto completed;
	}

	/* Look for FILE_CHECKPOINT. */
	recv_group_scan_log_recs(checkpoint_lsn, &contiguous_lsn, false);
	/* The first scan should not have stored or applied any records. */
	ut_ad(recv_sys.pages.empty());
	ut_ad(!recv_sys.found_corrupt_fs);

	if (srv_read_only_mode && recv_needed_recovery) {
		log_mutex_exit();
		return(DB_READ_ONLY);
	}

	if (recv_sys.found_corrupt_log && !srv_force_recovery) {
		log_mutex_exit();
		ib::warn() << "Log scan aborted at LSN " << contiguous_lsn;
		return(DB_ERROR);
	}

	if (recv_sys.mlog_checkpoint_lsn == 0) {
		lsn_t scan_lsn = log_sys.log.scanned_lsn;
		if (!srv_read_only_mode && scan_lsn != checkpoint_lsn) {
			log_mutex_exit();
			ib::error err;
			err << "Missing FILE_CHECKPOINT";
			if (end_lsn) {
				err << " at " << end_lsn;
			}
			err << " between the checkpoint " << checkpoint_lsn
			    << " and the end " << scan_lsn << ".";
			return(DB_ERROR);
		}

		log_sys.log.scanned_lsn = checkpoint_lsn;
	} else {
		contiguous_lsn = checkpoint_lsn;
		rescan = recv_group_scan_log_recs(
			checkpoint_lsn, &contiguous_lsn, false);

		if ((recv_sys.found_corrupt_log && !srv_force_recovery)
		    || recv_sys.found_corrupt_fs) {
			log_mutex_exit();
			return(DB_ERROR);
		}
	}

	/* NOTE: we always do a 'recovery' at startup, but only if
	there is something wrong we will print a message to the
	user about recovery: */
	sizeof_checkpoint= SIZE_OF_FILE_CHECKPOINT;

completed:
	if (flush_lsn == checkpoint_lsn + sizeof_checkpoint
	    && recv_sys.mlog_checkpoint_lsn == checkpoint_lsn) {
		/* The redo log is logically empty. */
	} else if (checkpoint_lsn != flush_lsn) {
		ut_ad(!srv_log_file_created);

		if (checkpoint_lsn + sizeof_checkpoint < flush_lsn) {
			ib::warn()
				<< "Are you sure you are using the right "
				<< LOG_FILE_NAME
				<< " to start up the database? Log sequence "
				   "number in the "
				<< LOG_FILE_NAME << " is " << checkpoint_lsn
				<< ", less than the log sequence number in "
				   "the first system tablespace file header, "
				<< flush_lsn << ".";
		}

		if (!recv_needed_recovery) {

			ib::info()
				<< "The log sequence number " << flush_lsn
				<< " in the system tablespace does not match"
				   " the log sequence number "
				<< checkpoint_lsn << " in the "
				<< LOG_FILE_NAME << "!";

			if (srv_read_only_mode) {
				ib::error() << "innodb_read_only"
					" prevents crash recovery";
				log_mutex_exit();
				return(DB_READ_ONLY);
			}

			recv_needed_recovery = true;
		}
	}

	log_sys.set_lsn(recv_sys.recovered_lsn);

	if (recv_needed_recovery) {
		bool missing_tablespace = false;

		err = recv_init_crash_recovery_spaces(
			rescan, missing_tablespace);

		if (err != DB_SUCCESS) {
			log_mutex_exit();
			return(err);
		}

		/* If there is any missing tablespace and rescan is needed
		then there is a possiblity that hash table will not contain
		all space ids redo logs. Rescan the remaining unstored
		redo logs for the validation of missing tablespace. */
		ut_ad(rescan || !missing_tablespace);

		while (missing_tablespace) {
			DBUG_PRINT("ib_log", ("Rescan of redo log to validate "
					      "the missing tablespace. Scan "
					      "from last stored LSN " LSN_PF,
					      recv_sys.last_stored_lsn));

			lsn_t recent_stored_lsn = recv_sys.last_stored_lsn;
			rescan = recv_group_scan_log_recs(
				checkpoint_lsn, &recent_stored_lsn, false);

			ut_ad(!recv_sys.found_corrupt_fs);

			missing_tablespace = false;

			err = recv_sys.found_corrupt_log
				? DB_ERROR
				: recv_validate_tablespace(
					rescan, missing_tablespace);

			if (err != DB_SUCCESS) {
				log_mutex_exit();
				return err;
			}

			rescan = true;
		}

		recv_sys.parse_start_lsn = checkpoint_lsn;

		if (srv_operation == SRV_OPERATION_NORMAL) {
			buf_dblwr_process();
		}

		ut_ad(srv_force_recovery <= SRV_FORCE_NO_UNDO_LOG_SCAN);

		/* Spawn the background thread to flush dirty pages
		from the buffer pools. */
		recv_writer_thread_active = true;
		os_thread_create(recv_writer_thread, 0, 0);

		if (rescan) {
			contiguous_lsn = checkpoint_lsn;

			recv_group_scan_log_recs(
				checkpoint_lsn, &contiguous_lsn, true);

			if ((recv_sys.found_corrupt_log
			     && !srv_force_recovery)
			    || recv_sys.found_corrupt_fs) {
				log_mutex_exit();
				return(DB_ERROR);
			}
		}
	} else {
		ut_ad(!rescan || recv_sys.pages.empty());
	}

	if (log_sys.is_physical()
	    && (log_sys.log.scanned_lsn < checkpoint_lsn
		|| log_sys.log.scanned_lsn < recv_max_page_lsn)) {

		ib::error() << "We scanned the log up to "
			<< log_sys.log.scanned_lsn
			<< ". A checkpoint was at " << checkpoint_lsn << " and"
			" the maximum LSN on a database page was "
			<< recv_max_page_lsn << ". It is possible that the"
			" database is now corrupt!";
	}

	if (recv_sys.recovered_lsn < checkpoint_lsn) {
		log_mutex_exit();

		ib::error() << "Recovered only to lsn:"
			    << recv_sys.recovered_lsn << " checkpoint_lsn: " << checkpoint_lsn;

		return(DB_ERROR);
	}

	log_sys.next_checkpoint_lsn = checkpoint_lsn;
	log_sys.next_checkpoint_no = checkpoint_no + 1;

	recv_synchronize_groups();

	ut_ad(recv_needed_recovery
	      || checkpoint_lsn == recv_sys.recovered_lsn);

	log_sys.write_lsn = log_sys.get_lsn();
	log_sys.buf_free = log_sys.write_lsn % OS_FILE_LOG_BLOCK_SIZE;
	log_sys.buf_next_to_write = log_sys.buf_free;

	log_sys.last_checkpoint_lsn = checkpoint_lsn;

	if (!srv_read_only_mode && srv_operation == SRV_OPERATION_NORMAL) {
		/* Write a FILE_CHECKPOINT marker as the first thing,
		before generating any other redo log. This ensures
		that subsequent crash recovery will be possible even
		if the server were killed soon after this. */
		fil_names_clear(log_sys.last_checkpoint_lsn, true);
	}

	log_sys.next_checkpoint_no = ++checkpoint_no;

	mutex_enter(&recv_sys.mutex);

	recv_sys.apply_log_recs = true;

	mutex_exit(&recv_sys.mutex);

	log_mutex_exit();

	recv_lsn_checks_on = true;

	/* The database is now ready to start almost normal processing of user
	transactions: transaction rollbacks and the application of the log
	records in the hash table can be run in background. */

	return(DB_SUCCESS);
}

/** Complete recovery from a checkpoint. */
void
recv_recovery_from_checkpoint_finish(void)
{
	/* Make sure that the recv_writer thread is done. This is
	required because it grabs various mutexes and we want to
	ensure that when we enable sync_order_checks there is no
	mutex currently held by any thread. */
	mutex_enter(&recv_sys.writer_mutex);

	/* Free the resources of the recovery system */
	recv_sys.recovery_on = false;

	/* By acquring the mutex we ensure that the recv_writer thread
	won't trigger any more LRU batches. Now wait for currently
	in progress batches to finish. */
	buf_flush_wait_LRU_batch_end();

	mutex_exit(&recv_sys.writer_mutex);

	ulint count = 0;
	while (recv_writer_thread_active) {
		++count;
		os_thread_sleep(100000);
		if (srv_print_verbose_log && count > 600) {
			ib::info() << "Waiting for recv_writer to"
				" finish flushing of buffer pool";
			count = 0;
		}
	}

	recv_sys.debug_free();

	/* Free up the flush_rbt. */
	buf_flush_free_flush_rbt();
	/* Enable innodb_sync_debug checks */
	ut_d(sync_check_enable());
}

bool recv_dblwr_t::validate_page(const page_id_t page_id,
                                 const byte *page,
                                 const fil_space_t *space,
                                 byte *tmp_buf)
{
  if (page_id.page_no() == 0)
  {
    ulint flags= fsp_header_get_flags(page);
    if (!fil_space_t::is_valid_flags(flags, page_id.space()))
    {
      ulint cflags= fsp_flags_convert_from_101(flags);
      if (cflags == ULINT_UNDEFINED)
      {
        ib::warn() << "Ignoring a doublewrite copy of page " << page_id
                   << "due to invalid flags " << ib::hex(flags);
        return false;
      }

      flags= cflags;
    }

    /* Page 0 is never page_compressed or encrypted. */
    return !buf_page_is_corrupted(true, page, flags);
  }

  ut_ad(tmp_buf);
  byte *tmp_frame= tmp_buf;
  byte *tmp_page= tmp_buf + srv_page_size;
  const uint16_t page_type= mach_read_from_2(page + FIL_PAGE_TYPE);
  const bool expect_encrypted= space->crypt_data &&
    space->crypt_data->type != CRYPT_SCHEME_UNENCRYPTED;

  if (space->full_crc32())
    return !buf_page_is_corrupted(true, page, space->flags);

  if (expect_encrypted &&
      mach_read_from_4(page + FIL_PAGE_FILE_FLUSH_LSN_OR_KEY_VERSION))
  {
    if (!fil_space_verify_crypt_checksum(page, space->zip_size()))
      return false;
    if (page_type != FIL_PAGE_PAGE_COMPRESSED_ENCRYPTED)
      return true;
    if (space->zip_size())
      return false;
    memcpy(tmp_page, page, space->physical_size());
    if (!fil_space_decrypt(space, tmp_frame, tmp_page))
      return false;
  }

  switch (page_type) {
  case FIL_PAGE_PAGE_COMPRESSED:
    memcpy(tmp_page, page, space->physical_size());
    /* fall through */
  case FIL_PAGE_PAGE_COMPRESSED_ENCRYPTED:
    if (space->zip_size())
      return false; /* ROW_FORMAT=COMPRESSED cannot be page_compressed */
    ulint decomp= fil_page_decompress(tmp_frame, tmp_page, space->flags);
    if (!decomp)
      return false; /* decompression failed */
    if (decomp == srv_page_size)
      return false; /* the page was not compressed (invalid page type) */
    return !buf_page_is_corrupted(true, tmp_page, space->flags);
  }

  return !buf_page_is_corrupted(true, page, space->flags);
}

byte *recv_dblwr_t::find_page(const page_id_t page_id,
                              const fil_space_t *space, byte *tmp_buf)
{
  byte *result= NULL;
  lsn_t max_lsn= 0;

  for (byte *page : pages)
  {
    if (page_get_page_no(page) != page_id.page_no() ||
        page_get_space_id(page) != page_id.space())
      continue;
    const lsn_t lsn= mach_read_from_8(page + FIL_PAGE_LSN);
    if (lsn <= max_lsn ||
        !validate_page(page_id, page, space, tmp_buf))
    {
      /* Mark processed for subsequent iterations in buf_dblwr_process() */
      memset(page + FIL_PAGE_LSN, 0, 8);
      continue;
    }
    max_lsn= lsn;
    result= page;
  }

  return result;
}<|MERGE_RESOLUTION|>--- conflicted
+++ resolved
@@ -54,16 +54,7 @@
 #include "buf0rea.h"
 #include "srv0srv.h"
 #include "srv0start.h"
-<<<<<<< HEAD
-=======
-#include "trx0roll.h"
-#include "row0merge.h"
 #include "fil0pagecompress.h"
-
-/** Log records are stored in the hash table in chunks at most of this size;
-this must be less than srv_page_size as it is stored in the buffer pool */
-#define RECV_DATA_BLOCK_SIZE	(MEM_MAX_ALLOC_IN_BUF - sizeof(recv_data_t) - REDZONE_SIZE)
->>>>>>> 70d4500c
 
 /** Read-ahead area in applying log records to file pages */
 #define RECV_READ_AHEAD_AREA	32U
