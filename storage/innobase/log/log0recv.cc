--- conflicted
+++ resolved
@@ -664,11 +664,7 @@
       {
         /* Reset the old tablespace name in recovered spaces list */
         recv_spaces_t::iterator it{recv_spaces.find(d->first)};
-<<<<<<< HEAD
-	if (it != recv_spaces.end() &&
-=======
         if (it != recv_spaces.end() &&
->>>>>>> abc83e01
             it->second.name == d->second.file_name)
           it->second.name = "";
         defers.erase(d++);
@@ -810,9 +806,9 @@
     {
       if (d->second.deleted)
       {
-next_item:
-	d++;
-	continue;
+      next_item:
+        d++;
+        continue;
       }
       const page_id_t page_id{d->first, 0};
       const byte *page= recv_sys.dblwr.find_page(page_id);
@@ -834,23 +830,23 @@
           it, d->second.file_name.c_str(), flags,
           fil_space_read_crypt_data(fil_space_t::zip_size(flags), page), size);
 
-         space->free_limit= fsp_header_get_field(page, FSP_FREE_LIMIT);
-	 space->free_len= flst_get_len(FSP_HEADER_OFFSET + FSP_FREE + page);
-	 fil_node_t *node= UT_LIST_GET_FIRST(space->chain);
-	 if (!space->acquire())
-           goto next_item;
-
-	 if (os_file_write(IORequestWrite, node->name, node->handle,
-                           page, 0, fil_space_t::physical_size(flags))
-             != DB_SUCCESS)
-	 {
-           space->release();
-           goto next_item;
-	 }
-	 space->release();
-	 it->second.space= space;
-	 defers.erase(d++);
-	 continue;
+        space->free_limit= fsp_header_get_field(page, FSP_FREE_LIMIT);
+        space->free_len= flst_get_len(FSP_HEADER_OFFSET + FSP_FREE + page);
+        fil_node_t *node= UT_LIST_GET_FIRST(space->chain);
+        if (!space->acquire())
+          goto next_item;
+
+        if (os_file_write(IORequestWrite, node->name, node->handle,
+                          page, 0, fil_space_t::physical_size(flags)) !=
+            DB_SUCCESS)
+        {
+          space->release();
+          goto next_item;
+        }
+        space->release();
+        it->second.space= space;
+        defers.erase(d++);
+        continue;
       }
       goto next_item;
     }
