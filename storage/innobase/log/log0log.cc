--- conflicted
+++ resolved
@@ -662,7 +662,6 @@
 @param[in]	n_files		number of files */
 void log_t::files::create(ulint n_files)
 {
-<<<<<<< HEAD
   ut_ad(n_files <= SRV_N_LOG_FILES_MAX);
   ut_ad(this == &log_sys.log);
   ut_ad(log_sys.is_initialised());
@@ -675,75 +674,6 @@
   file_size= srv_log_file_size;
   lsn= LOG_START_LSN;
   lsn_offset= LOG_FILE_HDR_SIZE;
-
-  byte* ptr= static_cast<byte*>(ut_zalloc_nokey(LOG_FILE_HDR_SIZE * n_files
-						+ OS_FILE_LOG_BLOCK_SIZE));
-  file_header_bufs_ptr= ptr;
-  ptr= static_cast<byte*>(ut_align(ptr, OS_FILE_LOG_BLOCK_SIZE));
-
-  memset(file_header_bufs, 0, sizeof file_header_bufs);
-
-  for (ulint i = 0; i < n_files; i++, ptr += LOG_FILE_HDR_SIZE)
-    file_header_bufs[i] = ptr;
-=======
-	log_group_t*	group = &log_sys->log;
-
-	group->n_files = n_files;
-	group->subformat = srv_safe_truncate;
-	if (srv_safe_truncate) {
-		group->format = srv_encrypt_log
-			? LOG_HEADER_FORMAT_10_3 | LOG_HEADER_FORMAT_ENCRYPTED
-			: LOG_HEADER_FORMAT_10_3;
-	} else {
-		group->format = srv_encrypt_log
-			? LOG_HEADER_FORMAT_10_2 | LOG_HEADER_FORMAT_ENCRYPTED
-			: LOG_HEADER_FORMAT_10_2;
-	}
-	group->file_size = srv_log_file_size;
-	group->state = LOG_GROUP_OK;
-	group->lsn = LOG_START_LSN;
-	group->lsn_offset = LOG_FILE_HDR_SIZE;
-
-	group->checkpoint_buf_ptr = static_cast<byte*>(
-		ut_zalloc_nokey(2 * OS_FILE_LOG_BLOCK_SIZE));
-
-	group->checkpoint_buf = static_cast<byte*>(
-		ut_align(group->checkpoint_buf_ptr,OS_FILE_LOG_BLOCK_SIZE));
-}
-
-/******************************************************//**
-Completes an i/o to a log file. */
-void
-log_io_complete(
-/*============*/
-	log_group_t*	group)	/*!< in: log group or a dummy pointer */
-{
-	if ((ulint) group & 0x1UL) {
-		/* It was a checkpoint write */
-		group = (log_group_t*)((ulint) group - 1);
-
-		switch (srv_file_flush_method) {
-		case SRV_O_DSYNC:
-		case SRV_NOSYNC:
-			break;
-		case SRV_FSYNC:
-		case SRV_LITTLESYNC:
-		case SRV_O_DIRECT:
-		case SRV_O_DIRECT_NO_FSYNC:
-		case SRV_ALL_O_DIRECT_FSYNC:
-			fil_flush(SRV_LOG_SPACE_FIRST_ID);
-		}
-
-
-		DBUG_PRINT("ib_log", ("checkpoint info written"));
-		log_io_complete_checkpoint();
-
-		return;
-	}
-
-	ut_error;	/*!< We currently use synchronous writing of the
-			logs and cannot end up here! */
->>>>>>> 662217a5
 }
 
 /******************************************************//**
@@ -764,20 +694,12 @@
 	ut_ad((log_sys.log.format & ~LOG_HEADER_FORMAT_ENCRYPTED)
 	      == LOG_HEADER_FORMAT_CURRENT);
 
-<<<<<<< HEAD
-	buf = log_sys.log.file_header_bufs[nth_file];
-
-	memset(buf, 0, OS_FILE_LOG_BLOCK_SIZE);
-	mach_write_to_4(buf + LOG_HEADER_FORMAT, log_sys.log.format);
-	mach_write_to_4(buf + LOG_HEADER_SUBFORMAT, log_sys.log.subformat);
-=======
 	// man 2 open suggests this buffer to be aligned by 512 for O_DIRECT
 	MY_ALIGNED(OS_FILE_LOG_BLOCK_SIZE)
 	byte buf[OS_FILE_LOG_BLOCK_SIZE] = {0};
 
-	mach_write_to_4(buf + LOG_HEADER_FORMAT, group->format);
-	mach_write_to_4(buf + LOG_HEADER_SUBFORMAT, srv_safe_truncate);
->>>>>>> 662217a5
+	mach_write_to_4(buf + LOG_HEADER_FORMAT, log_sys.log.format);
+	mach_write_to_4(buf + LOG_HEADER_SUBFORMAT, log_sys.log.subformat);
 	mach_write_to_8(buf + LOG_HEADER_START_LSN, start_lsn);
 	strcpy(reinterpret_cast<char*>(buf) + LOG_HEADER_CREATOR,
 	       LOG_HEADER_CREATOR_CURRENT);
@@ -2096,33 +2018,8 @@
 log_refresh_stats(void)
 /*===================*/
 {
-<<<<<<< HEAD
 	log_sys.n_log_ios_old = log_sys.n_log_ios;
 	log_sys.last_printout_time = time(NULL);
-=======
-	log_sys->n_log_ios_old = log_sys->n_log_ios;
-	log_sys->last_printout_time = time(NULL);
-}
-
-/** Close a log group.
-@param[in,out]	group	log group to close */
-static
-void
-log_group_close(log_group_t* group)
-{
-	ut_free(group->checkpoint_buf_ptr);
-	group->n_files = 0;
-	group->checkpoint_buf_ptr = NULL;
-}
-
-/********************************************************//**
-Closes all log groups. */
-void
-log_group_close_all(void)
-/*=====================*/
-{
-	log_group_close(&log_sys->log);
->>>>>>> 662217a5
 }
 
 /** Shut down the redo log subsystem. */
