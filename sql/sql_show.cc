/* Copyright 2000, 2010 Oracle and/or its affiliates. All rights reserved.

   This program is free software; you can redistribute it and/or modify
   it under the terms of the GNU General Public License as published by
   the Free Software Foundation; version 2 of the License.

   This program is distributed in the hope that it will be useful,
   but WITHOUT ANY WARRANTY; without even the implied warranty of
   MERCHANTABILITY or FITNESS FOR A PARTICULAR PURPOSE.  See the
   GNU General Public License for more details.

   You should have received a copy of the GNU General Public License
   along with this program; if not, write to the Free Software
   Foundation, Inc., 51 Franklin St, Fifth Floor, Boston, MA 02110-1301  USA */


/* Function with list databases, tables or fields */

#include "my_global.h"                          /* NO_EMBEDDED_ACCESS_CHECKS */
#include "sql_priv.h"
#include "unireg.h"
#include "sql_acl.h"                        // fill_schema_*_privileges
#include "sql_select.h"                         // For select_describe
#include "sql_base.h"                       // close_tables_for_reopen
#include "sql_show.h"
#include "sql_table.h"                        // filename_to_tablename,
                                              // primary_key_name,
                                              // build_table_filename
#include "repl_failsafe.h"
#include "sql_view.h"                           // mysql_frm_type
#include "sql_parse.h"             // check_access, check_table_access
#include "sql_partition.h"         // partition_element
#include "sql_db.h"     // check_db_dir_existence, load_db_opt_by_name
#include "sql_time.h"   // interval_type_to_name
#include "tztime.h"                             // struct Time_zone
#include "sql_acl.h"     // TABLE_ACLS, check_grant, DB_ACLS, acl_get,
                         // check_grant_db
#include "filesort.h"    // filesort_free_buffers
#include "sp.h"
#include "sp_head.h"
#include "sp_pcontext.h"
#include "set_var.h"
#include "sql_trigger.h"
#include "authors.h"
#include "contributors.h"
#include "sql_partition.h"
#ifdef HAVE_EVENT_SCHEDULER
#include "events.h"
#include "event_data_objects.h"
#endif
#include <my_dir.h>
<<<<<<< HEAD
#include "lock.h"                           // MYSQL_LOCK_IGNORE_FLUSH
=======
#include "debug_sync.h"
>>>>>>> af2de573

#define STR_OR_NIL(S) ((S) ? (S) : "<nil>")

#ifdef WITH_PARTITION_STORAGE_ENGINE
#include "ha_partition.h"
#endif
enum enum_i_s_events_fields
{
  ISE_EVENT_CATALOG= 0,
  ISE_EVENT_SCHEMA,
  ISE_EVENT_NAME,
  ISE_DEFINER,
  ISE_TIME_ZONE,
  ISE_EVENT_BODY,
  ISE_EVENT_DEFINITION,
  ISE_EVENT_TYPE,
  ISE_EXECUTE_AT,
  ISE_INTERVAL_VALUE,
  ISE_INTERVAL_FIELD,
  ISE_SQL_MODE,
  ISE_STARTS,
  ISE_ENDS,
  ISE_STATUS,
  ISE_ON_COMPLETION,
  ISE_CREATED,
  ISE_LAST_ALTERED,
  ISE_LAST_EXECUTED,
  ISE_EVENT_COMMENT,
  ISE_ORIGINATOR,
  ISE_CLIENT_CS,
  ISE_CONNECTION_CL,
  ISE_DB_CL
};

#ifndef NO_EMBEDDED_ACCESS_CHECKS
static const char *grant_names[]={
  "select","insert","update","delete","create","drop","reload","shutdown",
  "process","file","grant","references","index","alter"};

static TYPELIB grant_types = { sizeof(grant_names)/sizeof(char **),
                               "grant_types",
                               grant_names, NULL};
#endif

static void store_key_options(THD *thd, String *packet, TABLE *table,
                              KEY *key_info);

static void get_cs_converted_string_value(THD *thd,
                                          String *input_str,
                                          String *output_str,
                                          CHARSET_INFO *cs,
                                          bool use_hex);

static void
append_algorithm(TABLE_LIST *table, String *buff);

static COND * make_cond_for_info_schema(COND *cond, TABLE_LIST *table);

/***************************************************************************
** List all table types supported
***************************************************************************/

static int make_version_string(char *buf, int buf_length, uint version)
{
  return my_snprintf(buf, buf_length, "%d.%d", version>>8,version&0xff);
}

static my_bool show_plugins(THD *thd, plugin_ref plugin,
                            void *arg)
{
  TABLE *table= (TABLE*) arg;
  struct st_mysql_plugin *plug= plugin_decl(plugin);
  struct st_plugin_dl *plugin_dl= plugin_dlib(plugin);
  CHARSET_INFO *cs= system_charset_info;
  char version_buf[20];

  restore_record(table, s->default_values);

  table->field[0]->store(plugin_name(plugin)->str,
                         plugin_name(plugin)->length, cs);

  table->field[1]->store(version_buf,
        make_version_string(version_buf, sizeof(version_buf), plug->version),
        cs);


  switch (plugin_state(plugin)) {
  /* case PLUGIN_IS_FREED: does not happen */
  case PLUGIN_IS_DELETED:
    table->field[2]->store(STRING_WITH_LEN("DELETED"), cs);
    break;
  case PLUGIN_IS_UNINITIALIZED:
    table->field[2]->store(STRING_WITH_LEN("INACTIVE"), cs);
    break;
  case PLUGIN_IS_READY:
    table->field[2]->store(STRING_WITH_LEN("ACTIVE"), cs);
    break;
  case PLUGIN_IS_DISABLED:
    table->field[2]->store(STRING_WITH_LEN("DISABLED"), cs);
    break;
  default:
    DBUG_ASSERT(0);
  }

  table->field[3]->store(plugin_type_names[plug->type].str,
                         plugin_type_names[plug->type].length,
                         cs);
  table->field[4]->store(version_buf,
        make_version_string(version_buf, sizeof(version_buf),
                            *(uint *)plug->info), cs);

  if (plugin_dl)
  {
    table->field[5]->store(plugin_dl->dl.str, plugin_dl->dl.length, cs);
    table->field[5]->set_notnull();
    table->field[6]->store(version_buf,
          make_version_string(version_buf, sizeof(version_buf),
                              plugin_dl->version),
          cs);
    table->field[6]->set_notnull();
  }
  else
  {
    table->field[5]->set_null();
    table->field[6]->set_null();
  }


  if (plug->author)
  {
    table->field[7]->store(plug->author, strlen(plug->author), cs);
    table->field[7]->set_notnull();
  }
  else
    table->field[7]->set_null();

  if (plug->descr)
  {
    table->field[8]->store(plug->descr, strlen(plug->descr), cs);
    table->field[8]->set_notnull();
  }
  else
    table->field[8]->set_null();

  switch (plug->license) {
  case PLUGIN_LICENSE_GPL:
    table->field[9]->store(PLUGIN_LICENSE_GPL_STRING, 
                           strlen(PLUGIN_LICENSE_GPL_STRING), cs);
    break;
  case PLUGIN_LICENSE_BSD:
    table->field[9]->store(PLUGIN_LICENSE_BSD_STRING, 
                           strlen(PLUGIN_LICENSE_BSD_STRING), cs);
    break;
  default:
    table->field[9]->store(PLUGIN_LICENSE_PROPRIETARY_STRING, 
                           strlen(PLUGIN_LICENSE_PROPRIETARY_STRING), cs);
    break;
  }
  table->field[9]->set_notnull();

  return schema_table_store_record(thd, table);
}


int fill_plugins(THD *thd, TABLE_LIST *tables, COND *cond)
{
  DBUG_ENTER("fill_plugins");
  TABLE *table= tables->table;

  if (plugin_foreach_with_mask(thd, show_plugins, MYSQL_ANY_PLUGIN,
                               ~PLUGIN_IS_FREED, table))
    DBUG_RETURN(1);

  DBUG_RETURN(0);
}


/***************************************************************************
** List all Authors.
** If you can update it, you get to be in it :)
***************************************************************************/

bool mysqld_show_authors(THD *thd)
{
  List<Item> field_list;
  Protocol *protocol= thd->protocol;
  DBUG_ENTER("mysqld_show_authors");

  field_list.push_back(new Item_empty_string("Name",40));
  field_list.push_back(new Item_empty_string("Location",40));
  field_list.push_back(new Item_empty_string("Comment",80));

  if (protocol->send_result_set_metadata(&field_list,
                            Protocol::SEND_NUM_ROWS | Protocol::SEND_EOF))
    DBUG_RETURN(TRUE);

  show_table_authors_st *authors;
  for (authors= show_table_authors; authors->name; authors++)
  {
    protocol->prepare_for_resend();
    protocol->store(authors->name, system_charset_info);
    protocol->store(authors->location, system_charset_info);
    protocol->store(authors->comment, system_charset_info);
    if (protocol->write())
      DBUG_RETURN(TRUE);
  }
  my_eof(thd);
  DBUG_RETURN(FALSE);
}


/***************************************************************************
** List all Contributors.
** Please get permission before updating
***************************************************************************/

bool mysqld_show_contributors(THD *thd)
{
  List<Item> field_list;
  Protocol *protocol= thd->protocol;
  DBUG_ENTER("mysqld_show_contributors");

  field_list.push_back(new Item_empty_string("Name",40));
  field_list.push_back(new Item_empty_string("Location",40));
  field_list.push_back(new Item_empty_string("Comment",80));

  if (protocol->send_result_set_metadata(&field_list,
                            Protocol::SEND_NUM_ROWS | Protocol::SEND_EOF))
    DBUG_RETURN(TRUE);

  show_table_contributors_st *contributors;
  for (contributors= show_table_contributors; contributors->name; contributors++)
  {
    protocol->prepare_for_resend();
    protocol->store(contributors->name, system_charset_info);
    protocol->store(contributors->location, system_charset_info);
    protocol->store(contributors->comment, system_charset_info);
    if (protocol->write())
      DBUG_RETURN(TRUE);
  }
  my_eof(thd);
  DBUG_RETURN(FALSE);
}


/***************************************************************************
 List all privileges supported
***************************************************************************/

struct show_privileges_st {
  const char *privilege;
  const char *context;
  const char *comment;
};

static struct show_privileges_st sys_privileges[]=
{
  {"Alter", "Tables",  "To alter the table"},
  {"Alter routine", "Functions,Procedures",  "To alter or drop stored functions/procedures"},
  {"Create", "Databases,Tables,Indexes",  "To create new databases and tables"},
  {"Create routine","Databases","To use CREATE FUNCTION/PROCEDURE"},
  {"Create temporary tables","Databases","To use CREATE TEMPORARY TABLE"},
  {"Create view", "Tables",  "To create new views"},
  {"Create user", "Server Admin",  "To create new users"},
  {"Delete", "Tables",  "To delete existing rows"},
  {"Drop", "Databases,Tables", "To drop databases, tables, and views"},
#ifdef HAVE_EVENT_SCHEDULER
  {"Event","Server Admin","To create, alter, drop and execute events"},
#endif
  {"Execute", "Functions,Procedures", "To execute stored routines"},
  {"File", "File access on server",   "To read and write files on the server"},
  {"Grant option",  "Databases,Tables,Functions,Procedures", "To give to other users those privileges you possess"},
  {"Index", "Tables",  "To create or drop indexes"},
  {"Insert", "Tables",  "To insert data into tables"},
  {"Lock tables","Databases","To use LOCK TABLES (together with SELECT privilege)"},
  {"Process", "Server Admin", "To view the plain text of currently executing queries"},
  {"References", "Databases,Tables", "To have references on tables"},
  {"Reload", "Server Admin", "To reload or refresh tables, logs and privileges"},
  {"Replication client","Server Admin","To ask where the slave or master servers are"},
  {"Replication slave","Server Admin","To read binary log events from the master"},
  {"Select", "Tables",  "To retrieve rows from table"},
  {"Show databases","Server Admin","To see all databases with SHOW DATABASES"},
  {"Show view","Tables","To see views with SHOW CREATE VIEW"},
  {"Shutdown","Server Admin", "To shut down the server"},
  {"Super","Server Admin","To use KILL thread, SET GLOBAL, CHANGE MASTER, etc."},
  {"Trigger","Tables", "To use triggers"},
  {"Create tablespace", "Server Admin", "To create/alter/drop tablespaces"},
  {"Update", "Tables",  "To update existing rows"},
  {"Usage","Server Admin","No privileges - allow connect only"},
  {NullS, NullS, NullS}
};

bool mysqld_show_privileges(THD *thd)
{
  List<Item> field_list;
  Protocol *protocol= thd->protocol;
  DBUG_ENTER("mysqld_show_privileges");

  field_list.push_back(new Item_empty_string("Privilege",10));
  field_list.push_back(new Item_empty_string("Context",15));
  field_list.push_back(new Item_empty_string("Comment",NAME_CHAR_LEN));

  if (protocol->send_result_set_metadata(&field_list,
                            Protocol::SEND_NUM_ROWS | Protocol::SEND_EOF))
    DBUG_RETURN(TRUE);

  show_privileges_st *privilege= sys_privileges;
  for (privilege= sys_privileges; privilege->privilege ; privilege++)
  {
    protocol->prepare_for_resend();
    protocol->store(privilege->privilege, system_charset_info);
    protocol->store(privilege->context, system_charset_info);
    protocol->store(privilege->comment, system_charset_info);
    if (protocol->write())
      DBUG_RETURN(TRUE);
  }
  my_eof(thd);
  DBUG_RETURN(FALSE);
}


/*
  find_files() - find files in a given directory.

  SYNOPSIS
    find_files()
    thd                 thread handler
    files               put found files in this list
    db                  database name to set in TABLE_LIST structure
    path                path to database
    wild                filter for found files
    dir                 read databases in path if TRUE, read .frm files in
                        database otherwise

  RETURN
    FIND_FILES_OK       success
    FIND_FILES_OOM      out of memory error
    FIND_FILES_DIR      no such directory, or directory can't be read
*/


find_files_result
find_files(THD *thd, List<LEX_STRING> *files, const char *db,
           const char *path, const char *wild, bool dir)
{
  uint i;
  char *ext;
  MY_DIR *dirp;
  FILEINFO *file;
  LEX_STRING *file_name= 0;
  uint file_name_len;
#ifndef NO_EMBEDDED_ACCESS_CHECKS
  uint col_access=thd->col_access;
#endif
  uint wild_length= 0;
  TABLE_LIST table_list;
  DBUG_ENTER("find_files");

  if (wild)
  {
    if (!wild[0])
      wild= 0;
    else
      wild_length= strlen(wild);
  }



  bzero((char*) &table_list,sizeof(table_list));

  if (!(dirp = my_dir(path,MYF(dir ? MY_WANT_STAT : 0))))
  {
    if (my_errno == ENOENT)
      my_error(ER_BAD_DB_ERROR, MYF(ME_BELL+ME_WAITTANG), db);
    else
      my_error(ER_CANT_READ_DIR, MYF(ME_BELL+ME_WAITTANG), path, my_errno);
    DBUG_RETURN(FIND_FILES_DIR);
  }

  for (i=0 ; i < (uint) dirp->number_off_files  ; i++)
  {
    char uname[NAME_LEN + 1];                   /* Unencoded name */
    file=dirp->dir_entry+i;
    if (dir)
    {                                           /* Return databases */
      if ((file->name[0] == '.' && 
          ((file->name[1] == '.' && file->name[2] == '\0') ||
            file->name[1] == '\0')))
        continue;                               /* . or .. */
#ifdef USE_SYMDIR
      char *ext;
      char buff[FN_REFLEN];
      if (my_use_symdir && !strcmp(ext=fn_ext(file->name), ".sym"))
      {
	/* Only show the sym file if it points to a directory */
	char *end;
        *ext=0;                                 /* Remove extension */
	unpack_dirname(buff, file->name);
	end= strend(buff);
	if (end != buff && end[-1] == FN_LIBCHAR)
	  end[-1]= 0;				// Remove end FN_LIBCHAR
        if (!mysql_file_stat(key_file_misc, buff, file->mystat, MYF(0)))
               continue;
       }
#endif
      if (!MY_S_ISDIR(file->mystat->st_mode))
        continue;

      file_name_len= filename_to_tablename(file->name, uname, sizeof(uname));
      if (wild && wild_compare(uname, wild, 0))
        continue;
      if (!(file_name= 
            thd->make_lex_string(file_name, uname, file_name_len, TRUE)))
      {
        my_dirend(dirp);
        DBUG_RETURN(FIND_FILES_OOM);
      }
    }
    else
    {
        // Return only .frm files which aren't temp files.
      if (my_strcasecmp(system_charset_info, ext=fn_rext(file->name),reg_ext) ||
          is_prefix(file->name, tmp_file_prefix))
        continue;
      *ext=0;
      file_name_len= filename_to_tablename(file->name, uname, sizeof(uname));
      if (wild)
      {
	if (lower_case_table_names)
	{
          if (my_wildcmp(files_charset_info,
                         uname, uname + file_name_len,
                         wild, wild + wild_length,
                         wild_prefix, wild_one,wild_many))
            continue;
	}
	else if (wild_compare(uname, wild, 0))
	  continue;
      }
    }
#ifndef NO_EMBEDDED_ACCESS_CHECKS
    /* Don't show tables where we don't have any privileges */
    if (db && !(col_access & TABLE_ACLS))
    {
      table_list.db= (char*) db;
      table_list.db_length= strlen(db);
      table_list.table_name= uname;
      table_list.table_name_length= file_name_len;
      table_list.grant.privilege=col_access;
      if (check_grant(thd, TABLE_ACLS, &table_list, TRUE, 1, TRUE))
        continue;
    }
#endif
    if (!(file_name= 
          thd->make_lex_string(file_name, uname, file_name_len, TRUE)) ||
        files->push_back(file_name))
    {
      my_dirend(dirp);
      DBUG_RETURN(FIND_FILES_OOM);
    }
  }
  DBUG_PRINT("info",("found: %d files", files->elements));
  my_dirend(dirp);

  (void) ha_find_files(thd, db, path, wild, dir, files);

  DBUG_RETURN(FIND_FILES_OK);
}


/**
   An Internal_error_handler that suppresses errors regarding views'
   underlying tables that occur during privilege checking within SHOW CREATE
   VIEW commands. This happens in the cases when

   - A view's underlying table (e.g. referenced in its SELECT list) does not
     exist. There should not be an error as no attempt was made to access it
     per se.

   - Access is denied for some table, column, function or stored procedure
     such as mentioned above. This error gets raised automatically, since we
     can't untangle its access checking from that of the view itself.
 */
class Show_create_error_handler : public Internal_error_handler {
  
  TABLE_LIST *m_top_view;
  bool m_handling;
  Security_context *m_sctx;

  char m_view_access_denied_message[MYSQL_ERRMSG_SIZE];
  char *m_view_access_denied_message_ptr;

public:

  /**
     Creates a new Show_create_error_handler for the particular security
     context and view. 

     @thd Thread context, used for security context information if needed.
     @top_view The view. We do not verify at this point that top_view is in
     fact a view since, alas, these things do not stay constant.
  */
  explicit Show_create_error_handler(THD *thd, TABLE_LIST *top_view) : 
    m_top_view(top_view), m_handling(FALSE),
    m_view_access_denied_message_ptr(NULL) 
  {
    
    m_sctx = test(m_top_view->security_ctx) ?
      m_top_view->security_ctx : thd->security_ctx;
  }

  /**
     Lazy instantiation of 'view access denied' message. The purpose of the
     Show_create_error_handler is to hide details of underlying tables for
     which we have no privileges behind ER_VIEW_INVALID messages. But this
     obviously does not apply if we lack privileges on the view itself.
     Unfortunately the information about for which table privilege checking
     failed is not available at this point. The only way for us to check is by
     reconstructing the actual error message and see if it's the same.
  */
  char* get_view_access_denied_message() 
  {
    if (!m_view_access_denied_message_ptr)
    {
      m_view_access_denied_message_ptr= m_view_access_denied_message;
      my_snprintf(m_view_access_denied_message, MYSQL_ERRMSG_SIZE,
                  ER(ER_TABLEACCESS_DENIED_ERROR), "SHOW VIEW",
                  m_sctx->priv_user,
                  m_sctx->host_or_ip, m_top_view->get_table_name());
    }
    return m_view_access_denied_message_ptr;
  }

  bool handle_condition(THD *thd, uint sql_errno, const char */* sqlstate */,
                        MYSQL_ERROR::enum_warning_level level,
                        const char *message, MYSQL_ERROR **/* cond_hdl */)
  {
    /* 
       The handler does not handle the errors raised by itself.
       At this point we know if top_view is really a view.
    */
    if (m_handling || !m_top_view->view)
      return FALSE;

    m_handling= TRUE;

    bool is_handled;
    
    switch (sql_errno)
    {
    case ER_TABLEACCESS_DENIED_ERROR:
      if (!strcmp(get_view_access_denied_message(), message))
      {
        /* Access to top view is not granted, don't interfere. */
        is_handled= FALSE;
        break;
      }
    case ER_COLUMNACCESS_DENIED_ERROR:
    case ER_VIEW_NO_EXPLAIN: /* Error was anonymized, ignore all the same. */
    case ER_PROCACCESS_DENIED_ERROR:
      is_handled= TRUE;
      break;

    case ER_NO_SUCH_TABLE:
      /* Established behavior: warn if underlying tables are missing. */
      push_warning_printf(thd, MYSQL_ERROR::WARN_LEVEL_WARN, 
                          ER_VIEW_INVALID,
                          ER(ER_VIEW_INVALID),
                          m_top_view->get_db_name(),
                          m_top_view->get_table_name());
      is_handled= TRUE;
      break;

    case ER_SP_DOES_NOT_EXIST:
      /* Established behavior: warn if underlying functions are missing. */
      push_warning_printf(thd, MYSQL_ERROR::WARN_LEVEL_WARN, 
                          ER_VIEW_INVALID,
                          ER(ER_VIEW_INVALID),
                          m_top_view->get_db_name(),
                          m_top_view->get_table_name());
      is_handled= TRUE;
      break;
    default:
      is_handled= FALSE;
    }

    m_handling= FALSE;
    return is_handled;
  }
};


bool
mysqld_show_create(THD *thd, TABLE_LIST *table_list)
{
  Protocol *protocol= thd->protocol;
  char buff[2048];
  String buffer(buff, sizeof(buff), system_charset_info);
  DBUG_ENTER("mysqld_show_create");
  DBUG_PRINT("enter",("db: %s  table: %s",table_list->db,
                      table_list->table_name));

  /* We want to preserve the tree for views. */
  thd->lex->view_prepare_mode= TRUE;

  {
    Show_create_error_handler view_error_suppressor(thd, table_list);
    thd->push_internal_handler(&view_error_suppressor);
    bool error=
      open_normal_and_derived_tables(thd, table_list,
                                     MYSQL_OPEN_FORCE_SHARED_HIGH_PRIO_MDL);
    thd->pop_internal_handler();
    if (error && (thd->killed || thd->is_error()))
      DBUG_RETURN(TRUE);
  }

  /* TODO: add environment variables show when it become possible */
  if (thd->lex->only_view && !table_list->view)
  {
    my_error(ER_WRONG_OBJECT, MYF(0),
             table_list->db, table_list->table_name, "VIEW");
    DBUG_RETURN(TRUE);
  }

  buffer.length(0);

  if (table_list->view)
    buffer.set_charset(table_list->view_creation_ctx->get_client_cs());

  if ((table_list->view ?
       view_store_create_info(thd, table_list, &buffer) :
       store_create_info(thd, table_list, &buffer, NULL,
                         FALSE /* show_database */)))
    DBUG_RETURN(TRUE);

  List<Item> field_list;
  if (table_list->view)
  {
    field_list.push_back(new Item_empty_string("View",NAME_CHAR_LEN));
    field_list.push_back(new Item_empty_string("Create View",
                                               max(buffer.length(),1024)));
    field_list.push_back(new Item_empty_string("character_set_client",
                                               MY_CS_NAME_SIZE));
    field_list.push_back(new Item_empty_string("collation_connection",
                                               MY_CS_NAME_SIZE));
  }
  else
  {
    field_list.push_back(new Item_empty_string("Table",NAME_CHAR_LEN));
    // 1024 is for not to confuse old clients
    field_list.push_back(new Item_empty_string("Create Table",
                                               max(buffer.length(),1024)));
  }

  if (protocol->send_result_set_metadata(&field_list,
                            Protocol::SEND_NUM_ROWS | Protocol::SEND_EOF))
    DBUG_RETURN(TRUE);
  protocol->prepare_for_resend();
  if (table_list->view)
    protocol->store(table_list->view_name.str, system_charset_info);
  else
  {
    if (table_list->schema_table)
      protocol->store(table_list->schema_table->table_name,
                      system_charset_info);
    else
      protocol->store(table_list->table->alias, system_charset_info);
  }

  if (table_list->view)
  {
    protocol->store(buffer.ptr(), buffer.length(),
                    table_list->view_creation_ctx->get_client_cs());

    protocol->store(table_list->view_creation_ctx->get_client_cs()->csname,
                    system_charset_info);

    protocol->store(table_list->view_creation_ctx->get_connection_cl()->name,
                    system_charset_info);
  }
  else
    protocol->store(buffer.ptr(), buffer.length(), buffer.charset());

  if (protocol->write())
    DBUG_RETURN(TRUE);

  my_eof(thd);
  DBUG_RETURN(FALSE);
}

bool mysqld_show_create_db(THD *thd, char *dbname,
                           HA_CREATE_INFO *create_info)
{
  char buff[2048];
  String buffer(buff, sizeof(buff), system_charset_info);
#ifndef NO_EMBEDDED_ACCESS_CHECKS
  Security_context *sctx= thd->security_ctx;
  uint db_access;
#endif
  HA_CREATE_INFO create;
  uint create_options = create_info ? create_info->options : 0;
  Protocol *protocol=thd->protocol;
  DBUG_ENTER("mysql_show_create_db");

#ifndef NO_EMBEDDED_ACCESS_CHECKS
  if (test_all_bits(sctx->master_access, DB_ACLS))
    db_access=DB_ACLS;
  else
    db_access= (acl_get(sctx->host, sctx->ip, sctx->priv_user, dbname, 0) |
		sctx->master_access);
  if (!(db_access & DB_ACLS) && check_grant_db(thd,dbname))
  {
    my_error(ER_DBACCESS_DENIED_ERROR, MYF(0),
             sctx->priv_user, sctx->host_or_ip, dbname);
    general_log_print(thd,COM_INIT_DB,ER(ER_DBACCESS_DENIED_ERROR),
                      sctx->priv_user, sctx->host_or_ip, dbname);
    DBUG_RETURN(TRUE);
  }
#endif
  if (is_infoschema_db(dbname))
  {
    dbname= INFORMATION_SCHEMA_NAME.str;
    create.default_table_charset= system_charset_info;
  }
  else
  {
    if (check_db_dir_existence(dbname))
    {
      my_error(ER_BAD_DB_ERROR, MYF(0), dbname);
      DBUG_RETURN(TRUE);
    }

    load_db_opt_by_name(thd, dbname, &create);
  }
  List<Item> field_list;
  field_list.push_back(new Item_empty_string("Database",NAME_CHAR_LEN));
  field_list.push_back(new Item_empty_string("Create Database",1024));

  if (protocol->send_result_set_metadata(&field_list,
                            Protocol::SEND_NUM_ROWS | Protocol::SEND_EOF))
    DBUG_RETURN(TRUE);

  protocol->prepare_for_resend();
  protocol->store(dbname, strlen(dbname), system_charset_info);
  buffer.length(0);
  buffer.append(STRING_WITH_LEN("CREATE DATABASE "));
  if (create_options & HA_LEX_CREATE_IF_NOT_EXISTS)
    buffer.append(STRING_WITH_LEN("/*!32312 IF NOT EXISTS*/ "));
  append_identifier(thd, &buffer, dbname, strlen(dbname));

  if (create.default_table_charset)
  {
    buffer.append(STRING_WITH_LEN(" /*!40100"));
    buffer.append(STRING_WITH_LEN(" DEFAULT CHARACTER SET "));
    buffer.append(create.default_table_charset->csname);
    if (!(create.default_table_charset->state & MY_CS_PRIMARY))
    {
      buffer.append(STRING_WITH_LEN(" COLLATE "));
      buffer.append(create.default_table_charset->name);
    }
    buffer.append(STRING_WITH_LEN(" */"));
  }
  protocol->store(buffer.ptr(), buffer.length(), buffer.charset());

  if (protocol->write())
    DBUG_RETURN(TRUE);
  my_eof(thd);
  DBUG_RETURN(FALSE);
}



/****************************************************************************
  Return only fields for API mysql_list_fields
  Use "show table wildcard" in mysql instead of this
****************************************************************************/

void
mysqld_list_fields(THD *thd, TABLE_LIST *table_list, const char *wild)
{
  TABLE *table;
  DBUG_ENTER("mysqld_list_fields");
  DBUG_PRINT("enter",("table: %s",table_list->table_name));

  if (open_normal_and_derived_tables(thd, table_list,
                                     MYSQL_OPEN_FORCE_SHARED_HIGH_PRIO_MDL))
    DBUG_VOID_RETURN;
  table= table_list->table;

  List<Item> field_list;

  Field **ptr,*field;
  for (ptr=table->field ; (field= *ptr); ptr++)
  {
    if (!wild || !wild[0] || 
        !wild_case_compare(system_charset_info, field->field_name,wild))
    {
      if (table_list->view)
        field_list.push_back(new Item_ident_for_show(field,
                                                     table_list->view_db.str,
                                                     table_list->view_name.str));
      else
        field_list.push_back(new Item_field(field));
    }
  }
  restore_record(table, s->default_values);              // Get empty record
  table->use_all_columns();
  if (thd->protocol->send_result_set_metadata(&field_list, Protocol::SEND_DEFAULTS))
    DBUG_VOID_RETURN;
  my_eof(thd);
  DBUG_VOID_RETURN;
}

/*
  Go through all character combinations and ensure that sql_lex.cc can
  parse it as an identifier.

  SYNOPSIS
  require_quotes()
  name			attribute name
  name_length		length of name

  RETURN
    #	Pointer to conflicting character
    0	No conflicting character
*/

static const char *require_quotes(const char *name, uint name_length)
{
  uint length;
  bool pure_digit= TRUE;
  const char *end= name + name_length;

  for (; name < end ; name++)
  {
    uchar chr= (uchar) *name;
    length= my_mbcharlen(system_charset_info, chr);
    if (length == 1 && !system_charset_info->ident_map[chr])
      return name;
    if (length == 1 && (chr < '0' || chr > '9'))
      pure_digit= FALSE;
  }
  if (pure_digit)
    return name;
  return 0;
}


/*
  Quote the given identifier if needed and append it to the target string.
  If the given identifier is empty, it will be quoted.

  SYNOPSIS
  append_identifier()
  thd                   thread handler
  packet                target string
  name                  the identifier to be appended
  name_length           length of the appending identifier
*/

void
append_identifier(THD *thd, String *packet, const char *name, uint length)
{
  const char *name_end;
  char quote_char;
  int q= get_quote_char_for_identifier(thd, name, length);

  if (q == EOF)
  {
    packet->append(name, length, packet->charset());
    return;
  }

  /*
    The identifier must be quoted as it includes a quote character or
   it's a keyword
  */

  (void) packet->reserve(length*2 + 2);
  quote_char= (char) q;
  packet->append(&quote_char, 1, system_charset_info);

  for (name_end= name+length ; name < name_end ; name+= length)
  {
    uchar chr= (uchar) *name;
    length= my_mbcharlen(system_charset_info, chr);
    /*
      my_mbcharlen can return 0 on a wrong multibyte
      sequence. It is possible when upgrading from 4.0,
      and identifier contains some accented characters.
      The manual says it does not work. So we'll just
      change length to 1 not to hang in the endless loop.
    */
    if (!length)
      length= 1;
    if (length == 1 && chr == (uchar) quote_char)
      packet->append(&quote_char, 1, system_charset_info);
    packet->append(name, length, system_charset_info);
  }
  packet->append(&quote_char, 1, system_charset_info);
}


/*
  Get the quote character for displaying an identifier.

  SYNOPSIS
    get_quote_char_for_identifier()
    thd		Thread handler
    name	name to quote
    length	length of name

  IMPLEMENTATION
    Force quoting in the following cases:
      - name is empty (for one, it is possible when we use this function for
        quoting user and host names for DEFINER clause);
      - name is a keyword;
      - name includes a special character;
    Otherwise identifier is quoted only if the option OPTION_QUOTE_SHOW_CREATE
    is set.

  RETURN
    EOF	  No quote character is needed
    #	  Quote character
*/

int get_quote_char_for_identifier(THD *thd, const char *name, uint length)
{
  if (length &&
      !is_keyword(name,length) &&
      !require_quotes(name, length) &&
      !(thd->variables.option_bits & OPTION_QUOTE_SHOW_CREATE))
    return EOF;
  if (thd->variables.sql_mode & MODE_ANSI_QUOTES)
    return '"';
  return '`';
}


/* Append directory name (if exists) to CREATE INFO */

static void append_directory(THD *thd, String *packet, const char *dir_type,
			     const char *filename)
{
  if (filename && !(thd->variables.sql_mode & MODE_NO_DIR_IN_CREATE))
  {
    uint length= dirname_length(filename);
    packet->append(' ');
    packet->append(dir_type);
    packet->append(STRING_WITH_LEN(" DIRECTORY='"));
#ifdef __WIN__
    /* Convert \ to / to be able to create table on unix */
    char *winfilename= (char*) thd->memdup(filename, length);
    char *pos, *end;
    for (pos= winfilename, end= pos+length ; pos < end ; pos++)
    {
      if (*pos == '\\')
        *pos = '/';
    }
    filename= winfilename;
#endif
    packet->append(filename, length);
    packet->append('\'');
  }
}


#define LIST_PROCESS_HOST_LEN 64

static bool get_field_default_value(THD *thd, Field *timestamp_field,
                                    Field *field, String *def_value,
                                    bool quoted)
{
  bool has_default;
  bool has_now_default;
  enum enum_field_types field_type= field->type();

  /*
     We are using CURRENT_TIMESTAMP instead of NOW because it is
     more standard
  */
  has_now_default= (timestamp_field == field &&
                    field->unireg_check != Field::TIMESTAMP_UN_FIELD);

  has_default= (field_type != FIELD_TYPE_BLOB &&
                !(field->flags & NO_DEFAULT_VALUE_FLAG) &&
                field->unireg_check != Field::NEXT_NUMBER &&
                !((thd->variables.sql_mode & (MODE_MYSQL323 | MODE_MYSQL40))
                  && has_now_default));

  def_value->length(0);
  if (has_default)
  {
    if (has_now_default)
      def_value->append(STRING_WITH_LEN("CURRENT_TIMESTAMP"));
    else if (!field->is_null())
    {                                             // Not null by default
      char tmp[MAX_FIELD_WIDTH];
      String type(tmp, sizeof(tmp), field->charset());
      if (field_type == MYSQL_TYPE_BIT)
      {
        longlong dec= field->val_int();
        char *ptr= longlong2str(dec, tmp + 2, 2);
        uint32 length= (uint32) (ptr - tmp);
        tmp[0]= 'b';
        tmp[1]= '\'';        
        tmp[length]= '\'';
        type.length(length + 1);
        quoted= 0;
      }
      else
        field->val_str(&type);
      if (type.length())
      {
        String def_val;
        uint dummy_errors;
        /* convert to system_charset_info == utf8 */
        def_val.copy(type.ptr(), type.length(), field->charset(),
                     system_charset_info, &dummy_errors);
        if (quoted)
          append_unescaped(def_value, def_val.ptr(), def_val.length());
        else
          def_value->append(def_val.ptr(), def_val.length());
      }
      else if (quoted)
        def_value->append(STRING_WITH_LEN("''"));
    }
    else if (field->maybe_null() && quoted)
      def_value->append(STRING_WITH_LEN("NULL"));    // Null as default
    else
      return 0;

  }
  return has_default;
}


/*
  Build a CREATE TABLE statement for a table.

  SYNOPSIS
    store_create_info()
    thd               The thread
    table_list        A list containing one table to write statement
                      for.
    packet            Pointer to a string where statement will be
                      written.
    create_info_arg   Pointer to create information that can be used
                      to tailor the format of the statement.  Can be
                      NULL, in which case only SQL_MODE is considered
                      when building the statement.
  
  NOTE
    Currently always return 0, but might return error code in the
    future.
    
  RETURN
    0       OK
 */

int store_create_info(THD *thd, TABLE_LIST *table_list, String *packet,
                      HA_CREATE_INFO *create_info_arg, bool show_database)
{
  List<Item> field_list;
  char tmp[MAX_FIELD_WIDTH], *for_str, buff[128], def_value_buf[MAX_FIELD_WIDTH];
  const char *alias;
  String type(tmp, sizeof(tmp), system_charset_info);
  String def_value(def_value_buf, sizeof(def_value_buf), system_charset_info);
  Field **ptr,*field;
  uint primary_key;
  KEY *key_info;
  TABLE *table= table_list->table;
  handler *file= table->file;
  TABLE_SHARE *share= table->s;
  HA_CREATE_INFO create_info;
  bool show_table_options= FALSE;
  bool foreign_db_mode=  (thd->variables.sql_mode & (MODE_POSTGRESQL |
                                                     MODE_ORACLE |
                                                     MODE_MSSQL |
                                                     MODE_DB2 |
                                                     MODE_MAXDB |
                                                     MODE_ANSI)) != 0;
  bool limited_mysql_mode= (thd->variables.sql_mode & (MODE_NO_FIELD_OPTIONS |
                                                       MODE_MYSQL323 |
                                                       MODE_MYSQL40)) != 0;
  my_bitmap_map *old_map;
  DBUG_ENTER("store_create_info");
  DBUG_PRINT("enter",("table: %s", table->s->table_name.str));

  restore_record(table, s->default_values); // Get empty record

  if (share->tmp_table)
    packet->append(STRING_WITH_LEN("CREATE TEMPORARY TABLE "));
  else
    packet->append(STRING_WITH_LEN("CREATE TABLE "));
  if (create_info_arg &&
      (create_info_arg->options & HA_LEX_CREATE_IF_NOT_EXISTS))
    packet->append(STRING_WITH_LEN("IF NOT EXISTS "));
  if (table_list->schema_table)
    alias= table_list->schema_table->table_name;
  else
  {
    if (lower_case_table_names == 2)
      alias= table->alias;
    else
    {
      alias= share->table_name.str;
    }
  }

  /*
    Print the database before the table name if told to do that. The
    database name is only printed in the event that it is different
    from the current database.  The main reason for doing this is to
    avoid having to update gazillions of tests and result files, but
    it also saves a few bytes of the binary log.
   */
  if (show_database)
  {
    const LEX_STRING *const db=
      table_list->schema_table ? &INFORMATION_SCHEMA_NAME : &table->s->db;
    if (!thd->db || strcmp(db->str, thd->db))
    {
      append_identifier(thd, packet, db->str, db->length);
      packet->append(STRING_WITH_LEN("."));
    }
  }

  append_identifier(thd, packet, alias, strlen(alias));
  packet->append(STRING_WITH_LEN(" (\n"));
  /*
    We need this to get default values from the table
    We have to restore the read_set if we are called from insert in case
    of row based replication.
  */
  old_map= tmp_use_all_columns(table, table->read_set);

  for (ptr=table->field ; (field= *ptr); ptr++)
  {
    uint flags = field->flags;

    if (ptr != table->field)
      packet->append(STRING_WITH_LEN(",\n"));

    packet->append(STRING_WITH_LEN("  "));
    append_identifier(thd,packet,field->field_name, strlen(field->field_name));
    packet->append(' ');
    // check for surprises from the previous call to Field::sql_type()
    if (type.ptr() != tmp)
      type.set(tmp, sizeof(tmp), system_charset_info);
    else
      type.set_charset(system_charset_info);

    field->sql_type(type);
    packet->append(type.ptr(), type.length(), system_charset_info);

    if (field->has_charset() && 
        !(thd->variables.sql_mode & (MODE_MYSQL323 | MODE_MYSQL40)))
    {
      if (field->charset() != share->table_charset)
      {
	packet->append(STRING_WITH_LEN(" CHARACTER SET "));
	packet->append(field->charset()->csname);
      }
      /* 
	For string types dump collation name only if 
	collation is not primary for the given charset
      */
      if (!(field->charset()->state & MY_CS_PRIMARY))
      {
	packet->append(STRING_WITH_LEN(" COLLATE "));
	packet->append(field->charset()->name);
      }
    }

    if (flags & NOT_NULL_FLAG)
      packet->append(STRING_WITH_LEN(" NOT NULL"));
    else if (field->type() == MYSQL_TYPE_TIMESTAMP)
    {
      /*
        TIMESTAMP field require explicit NULL flag, because unlike
        all other fields they are treated as NOT NULL by default.
      */
      packet->append(STRING_WITH_LEN(" NULL"));
    }

    if (get_field_default_value(thd, table->timestamp_field,
                                field, &def_value, 1))
    {
      packet->append(STRING_WITH_LEN(" DEFAULT "));
      packet->append(def_value.ptr(), def_value.length(), system_charset_info);
    }

    if (!limited_mysql_mode && table->timestamp_field == field && 
        field->unireg_check != Field::TIMESTAMP_DN_FIELD)
      packet->append(STRING_WITH_LEN(" ON UPDATE CURRENT_TIMESTAMP"));

    if (field->unireg_check == Field::NEXT_NUMBER && 
        !(thd->variables.sql_mode & MODE_NO_FIELD_OPTIONS))
      packet->append(STRING_WITH_LEN(" AUTO_INCREMENT"));

    if (field->comment.length)
    {
      packet->append(STRING_WITH_LEN(" COMMENT "));
      append_unescaped(packet, field->comment.str, field->comment.length);
    }
  }

  key_info= table->key_info;
  bzero((char*) &create_info, sizeof(create_info));
  /* Allow update_create_info to update row type */
  create_info.row_type= share->row_type;
  file->update_create_info(&create_info);
  primary_key= share->primary_key;

  for (uint i=0 ; i < share->keys ; i++,key_info++)
  {
    KEY_PART_INFO *key_part= key_info->key_part;
    bool found_primary=0;
    packet->append(STRING_WITH_LEN(",\n  "));

    if (i == primary_key && !strcmp(key_info->name, primary_key_name))
    {
      found_primary=1;
      /*
        No space at end, because a space will be added after where the
        identifier would go, but that is not added for primary key.
      */
      packet->append(STRING_WITH_LEN("PRIMARY KEY"));
    }
    else if (key_info->flags & HA_NOSAME)
      packet->append(STRING_WITH_LEN("UNIQUE KEY "));
    else if (key_info->flags & HA_FULLTEXT)
      packet->append(STRING_WITH_LEN("FULLTEXT KEY "));
    else if (key_info->flags & HA_SPATIAL)
      packet->append(STRING_WITH_LEN("SPATIAL KEY "));
    else
      packet->append(STRING_WITH_LEN("KEY "));

    if (!found_primary)
     append_identifier(thd, packet, key_info->name, strlen(key_info->name));

    packet->append(STRING_WITH_LEN(" ("));

    for (uint j=0 ; j < key_info->key_parts ; j++,key_part++)
    {
      if (j)
        packet->append(',');

      if (key_part->field)
        append_identifier(thd,packet,key_part->field->field_name,
			  strlen(key_part->field->field_name));
      if (key_part->field &&
          (key_part->length !=
           table->field[key_part->fieldnr-1]->key_length() &&
           !(key_info->flags & (HA_FULLTEXT | HA_SPATIAL))))
      {
        char *end;
        buff[0] = '(';
        end= int10_to_str((long) key_part->length /
                          key_part->field->charset()->mbmaxlen,
                          buff + 1,10);
        *end++ = ')';
        packet->append(buff,(uint) (end-buff));
      }
    }
    packet->append(')');
    store_key_options(thd, packet, table, key_info);
    if (key_info->parser)
    {
      LEX_STRING *parser_name= plugin_name(key_info->parser);
      packet->append(STRING_WITH_LEN(" /*!50100 WITH PARSER "));
      append_identifier(thd, packet, parser_name->str, parser_name->length);
      packet->append(STRING_WITH_LEN(" */ "));
    }
  }

  /*
    Get possible foreign key definitions stored in InnoDB and append them
    to the CREATE TABLE statement
  */

  if ((for_str= file->get_foreign_key_create_info()))
  {
    packet->append(for_str, strlen(for_str));
    file->free_foreign_key_create_info(for_str);
  }

  packet->append(STRING_WITH_LEN("\n)"));
  if (!(thd->variables.sql_mode & MODE_NO_TABLE_OPTIONS) && !foreign_db_mode)
  {
    show_table_options= TRUE;
    /*
      Get possible table space definitions and append them
      to the CREATE TABLE statement
    */

    if ((for_str= file->get_tablespace_name(thd,0,0)))
    {
      packet->append(STRING_WITH_LEN(" /*!50100 TABLESPACE "));
      packet->append(for_str, strlen(for_str));
      packet->append(STRING_WITH_LEN(" STORAGE DISK */"));
      my_free(for_str, MYF(0));
    }

    /*
      IF   check_create_info
      THEN add ENGINE only if it was used when creating the table
    */
    if (!create_info_arg ||
        (create_info_arg->used_fields & HA_CREATE_USED_ENGINE))
    {
      if (thd->variables.sql_mode & (MODE_MYSQL323 | MODE_MYSQL40))
        packet->append(STRING_WITH_LEN(" TYPE="));
      else
        packet->append(STRING_WITH_LEN(" ENGINE="));
#ifdef WITH_PARTITION_STORAGE_ENGINE
    if (table->part_info)
      packet->append(ha_resolve_storage_engine_name(
                        table->part_info->default_engine_type));
    else
      packet->append(file->table_type());
#else
      packet->append(file->table_type());
#endif
    }

    /*
      Add AUTO_INCREMENT=... if there is an AUTO_INCREMENT column,
      and NEXT_ID > 1 (the default).  We must not print the clause
      for engines that do not support this as it would break the
      import of dumps, but as of this writing, the test for whether
      AUTO_INCREMENT columns are allowed and wether AUTO_INCREMENT=...
      is supported is identical, !(file->table_flags() & HA_NO_AUTO_INCREMENT))
      Because of that, we do not explicitly test for the feature,
      but may extrapolate its existence from that of an AUTO_INCREMENT column.
    */

    if (create_info.auto_increment_value > 1)
    {
      char *end;
      packet->append(STRING_WITH_LEN(" AUTO_INCREMENT="));
      end= longlong10_to_str(create_info.auto_increment_value, buff,10);
      packet->append(buff, (uint) (end - buff));
    }
    
    if (share->table_charset &&
	!(thd->variables.sql_mode & MODE_MYSQL323) &&
	!(thd->variables.sql_mode & MODE_MYSQL40))
    {
      /*
        IF   check_create_info
        THEN add DEFAULT CHARSET only if it was used when creating the table
      */
      if (!create_info_arg ||
          (create_info_arg->used_fields & HA_CREATE_USED_DEFAULT_CHARSET))
      {
        packet->append(STRING_WITH_LEN(" DEFAULT CHARSET="));
        packet->append(share->table_charset->csname);
        if (!(share->table_charset->state & MY_CS_PRIMARY))
        {
          packet->append(STRING_WITH_LEN(" COLLATE="));
          packet->append(table->s->table_charset->name);
        }
      }
    }

    if (share->min_rows)
    {
      char *end;
      packet->append(STRING_WITH_LEN(" MIN_ROWS="));
      end= longlong10_to_str(share->min_rows, buff, 10);
      packet->append(buff, (uint) (end- buff));
    }

    if (share->max_rows && !table_list->schema_table)
    {
      char *end;
      packet->append(STRING_WITH_LEN(" MAX_ROWS="));
      end= longlong10_to_str(share->max_rows, buff, 10);
      packet->append(buff, (uint) (end - buff));
    }

    if (share->avg_row_length)
    {
      char *end;
      packet->append(STRING_WITH_LEN(" AVG_ROW_LENGTH="));
      end= longlong10_to_str(share->avg_row_length, buff,10);
      packet->append(buff, (uint) (end - buff));
    }

    if (share->db_create_options & HA_OPTION_PACK_KEYS)
      packet->append(STRING_WITH_LEN(" PACK_KEYS=1"));
    if (share->db_create_options & HA_OPTION_NO_PACK_KEYS)
      packet->append(STRING_WITH_LEN(" PACK_KEYS=0"));
    /* We use CHECKSUM, instead of TABLE_CHECKSUM, for backward compability */
    if (share->db_create_options & HA_OPTION_CHECKSUM)
      packet->append(STRING_WITH_LEN(" CHECKSUM=1"));
    if (share->db_create_options & HA_OPTION_DELAY_KEY_WRITE)
      packet->append(STRING_WITH_LEN(" DELAY_KEY_WRITE=1"));
    if (create_info.row_type != ROW_TYPE_DEFAULT)
    {
      packet->append(STRING_WITH_LEN(" ROW_FORMAT="));
      packet->append(ha_row_type[(uint) create_info.row_type]);
    }
    if (table->s->key_block_size)
    {
      char *end;
      packet->append(STRING_WITH_LEN(" KEY_BLOCK_SIZE="));
      end= longlong10_to_str(table->s->key_block_size, buff, 10);
      packet->append(buff, (uint) (end - buff));
    }
    table->file->append_create_info(packet);
    if (share->comment.length)
    {
      packet->append(STRING_WITH_LEN(" COMMENT="));
      append_unescaped(packet, share->comment.str, share->comment.length);
    }
    if (share->connect_string.length)
    {
      packet->append(STRING_WITH_LEN(" CONNECTION="));
      append_unescaped(packet, share->connect_string.str, share->connect_string.length);
    }
    append_directory(thd, packet, "DATA",  create_info.data_file_name);
    append_directory(thd, packet, "INDEX", create_info.index_file_name);
  }
#ifdef WITH_PARTITION_STORAGE_ENGINE
  {
    /*
      Partition syntax for CREATE TABLE is at the end of the syntax.
    */
    uint part_syntax_len;
    char *part_syntax;
    if (table->part_info &&
        (!table->part_info->is_auto_partitioned) &&
        ((part_syntax= generate_partition_syntax(table->part_info,
                                                  &part_syntax_len,
                                                  FALSE,
                                                  show_table_options,
                                                  NULL, NULL))))
    {
       table->part_info->set_show_version_string(packet);
       packet->append(part_syntax, part_syntax_len);
       packet->append(STRING_WITH_LEN(" */"));
       my_free(part_syntax, MYF(0));
    }
  }
#endif
  tmp_restore_column_map(table->read_set, old_map);
  DBUG_RETURN(0);
}


static void store_key_options(THD *thd, String *packet, TABLE *table,
                              KEY *key_info)
{
  bool limited_mysql_mode= (thd->variables.sql_mode &
                            (MODE_NO_FIELD_OPTIONS | MODE_MYSQL323 |
                             MODE_MYSQL40)) != 0;
  bool foreign_db_mode=  (thd->variables.sql_mode & (MODE_POSTGRESQL |
                                                     MODE_ORACLE |
                                                     MODE_MSSQL |
                                                     MODE_DB2 |
                                                     MODE_MAXDB |
                                                     MODE_ANSI)) != 0;
  char *end, buff[32];

  if (!(thd->variables.sql_mode & MODE_NO_KEY_OPTIONS) &&
      !limited_mysql_mode && !foreign_db_mode)
  {

    if (key_info->algorithm == HA_KEY_ALG_BTREE)
      packet->append(STRING_WITH_LEN(" USING BTREE"));

    if (key_info->algorithm == HA_KEY_ALG_HASH)
      packet->append(STRING_WITH_LEN(" USING HASH"));

    /* send USING only in non-default case: non-spatial rtree */
    if ((key_info->algorithm == HA_KEY_ALG_RTREE) &&
        !(key_info->flags & HA_SPATIAL))
      packet->append(STRING_WITH_LEN(" USING RTREE"));

    if ((key_info->flags & HA_USES_BLOCK_SIZE) &&
        table->s->key_block_size != key_info->block_size)
    {
      packet->append(STRING_WITH_LEN(" KEY_BLOCK_SIZE="));
      end= longlong10_to_str(key_info->block_size, buff, 10);
      packet->append(buff, (uint) (end - buff));
    }
    DBUG_ASSERT(test(key_info->flags & HA_USES_COMMENT) == 
               (key_info->comment.length > 0));
    if (key_info->flags & HA_USES_COMMENT)
    {
      packet->append(STRING_WITH_LEN(" COMMENT "));
      append_unescaped(packet, key_info->comment.str, 
                       key_info->comment.length);
    }
  }
}


void
view_store_options(THD *thd, TABLE_LIST *table, String *buff)
{
  append_algorithm(table, buff);
  append_definer(thd, buff, &table->definer.user, &table->definer.host);
  if (table->view_suid)
    buff->append(STRING_WITH_LEN("SQL SECURITY DEFINER "));
  else
    buff->append(STRING_WITH_LEN("SQL SECURITY INVOKER "));
}


/*
  Append DEFINER clause to the given buffer.
  
  SYNOPSIS
    append_definer()
    thd           [in] thread handle
    buffer        [inout] buffer to hold DEFINER clause
    definer_user  [in] user name part of definer
    definer_host  [in] host name part of definer
*/

static void append_algorithm(TABLE_LIST *table, String *buff)
{
  buff->append(STRING_WITH_LEN("ALGORITHM="));
  switch ((int8)table->algorithm) {
  case VIEW_ALGORITHM_UNDEFINED:
    buff->append(STRING_WITH_LEN("UNDEFINED "));
    break;
  case VIEW_ALGORITHM_TMPTABLE:
    buff->append(STRING_WITH_LEN("TEMPTABLE "));
    break;
  case VIEW_ALGORITHM_MERGE:
    buff->append(STRING_WITH_LEN("MERGE "));
    break;
  default:
    DBUG_ASSERT(0); // never should happen
  }
}

/*
  Append DEFINER clause to the given buffer.
  
  SYNOPSIS
    append_definer()
    thd           [in] thread handle
    buffer        [inout] buffer to hold DEFINER clause
    definer_user  [in] user name part of definer
    definer_host  [in] host name part of definer
*/

void append_definer(THD *thd, String *buffer, const LEX_STRING *definer_user,
                    const LEX_STRING *definer_host)
{
  buffer->append(STRING_WITH_LEN("DEFINER="));
  append_identifier(thd, buffer, definer_user->str, definer_user->length);
  buffer->append('@');
  append_identifier(thd, buffer, definer_host->str, definer_host->length);
  buffer->append(' ');
}


int
view_store_create_info(THD *thd, TABLE_LIST *table, String *buff)
{
  my_bool compact_view_name= TRUE;
  my_bool foreign_db_mode= (thd->variables.sql_mode & (MODE_POSTGRESQL |
                                                       MODE_ORACLE |
                                                       MODE_MSSQL |
                                                       MODE_DB2 |
                                                       MODE_MAXDB |
                                                       MODE_ANSI)) != 0;

  if (!thd->db || strcmp(thd->db, table->view_db.str))
    /*
      print compact view name if the view belongs to the current database
    */
    compact_view_name= table->compact_view_format= FALSE;
  else
  {
    /*
      Compact output format for view body can be used
      if this view only references table inside it's own db
    */
    TABLE_LIST *tbl;
    table->compact_view_format= TRUE;
    for (tbl= thd->lex->query_tables;
         tbl;
         tbl= tbl->next_global)
    {
      if (strcmp(table->view_db.str, tbl->view ? tbl->view_db.str :tbl->db)!= 0)
      {
        table->compact_view_format= FALSE;
        break;
      }
    }
  }

  buff->append(STRING_WITH_LEN("CREATE "));
  if (!foreign_db_mode)
  {
    view_store_options(thd, table, buff);
  }
  buff->append(STRING_WITH_LEN("VIEW "));
  if (!compact_view_name)
  {
    append_identifier(thd, buff, table->view_db.str, table->view_db.length);
    buff->append('.');
  }
  append_identifier(thd, buff, table->view_name.str, table->view_name.length);
  buff->append(STRING_WITH_LEN(" AS "));

  /*
    We can't just use table->query, because our SQL_MODE may trigger
    a different syntax, like when ANSI_QUOTES is defined.
  */
  table->view->unit.print(buff, QT_ORDINARY);

  if (table->with_check != VIEW_CHECK_NONE)
  {
    if (table->with_check == VIEW_CHECK_LOCAL)
      buff->append(STRING_WITH_LEN(" WITH LOCAL CHECK OPTION"));
    else
      buff->append(STRING_WITH_LEN(" WITH CASCADED CHECK OPTION"));
  }
  return 0;
}


/****************************************************************************
  Return info about all processes
  returns for each thread: thread id, user, host, db, command, info
****************************************************************************/

class thread_info :public ilink {
public:
  static void *operator new(size_t size)
  {
    return (void*) sql_alloc((uint) size);
  }
  static void operator delete(void *ptr __attribute__((unused)),
                              size_t size __attribute__((unused)))
  { TRASH(ptr, size); }

  ulong thread_id;
  time_t start_time;
  uint   command;
  const char *user,*host,*db,*proc_info,*state_info;
  char *query;
};

#ifdef HAVE_EXPLICIT_TEMPLATE_INSTANTIATION
template class I_List<thread_info>;
#endif

static const char *thread_state_info(THD *tmp)
{
#ifndef EMBEDDED_LIBRARY
  if (tmp->net.reading_or_writing)
  {
    if (tmp->net.reading_or_writing == 2)
      return "Writing to net";
    else if (tmp->command == COM_SLEEP)
      return "";
    else
      return "Reading from net";
  }
  else
#endif
  {
    if (tmp->proc_info)
      return tmp->proc_info;
    else if (tmp->mysys_var && tmp->mysys_var->current_cond)
      return "Waiting on cond";
    else
      return NULL;
  }
}

void mysqld_list_processes(THD *thd,const char *user, bool verbose)
{
  Item *field;
  List<Item> field_list;
  I_List<thread_info> thread_infos;
  ulong max_query_length= (verbose ? thd->variables.max_allowed_packet :
			   PROCESS_LIST_WIDTH);
  Protocol *protocol= thd->protocol;
  DBUG_ENTER("mysqld_list_processes");

  field_list.push_back(new Item_int("Id", 0, MY_INT32_NUM_DECIMAL_DIGITS));
  field_list.push_back(new Item_empty_string("User",16));
  field_list.push_back(new Item_empty_string("Host",LIST_PROCESS_HOST_LEN));
  field_list.push_back(field=new Item_empty_string("db",NAME_CHAR_LEN));
  field->maybe_null=1;
  field_list.push_back(new Item_empty_string("Command",16));
  field_list.push_back(field= new Item_return_int("Time",7, MYSQL_TYPE_LONG));
  field->unsigned_flag= 0;
  field_list.push_back(field=new Item_empty_string("State",30));
  field->maybe_null=1;
  field_list.push_back(field=new Item_empty_string("Info",max_query_length));
  field->maybe_null=1;
  if (protocol->send_result_set_metadata(&field_list,
                            Protocol::SEND_NUM_ROWS | Protocol::SEND_EOF))
    DBUG_VOID_RETURN;

  mysql_mutex_lock(&LOCK_thread_count); // For unlink from list
  if (!thd->killed)
  {
    I_List_iterator<THD> it(threads);
    THD *tmp;
    while ((tmp=it++))
    {
      Security_context *tmp_sctx= tmp->security_ctx;
      struct st_my_thread_var *mysys_var;
      if ((tmp->vio_ok() || tmp->system_thread) &&
          (!user || (tmp_sctx->user && !strcmp(tmp_sctx->user, user))))
      {
        thread_info *thd_info= new thread_info;

        thd_info->thread_id=tmp->thread_id;
        thd_info->user= thd->strdup(tmp_sctx->user ? tmp_sctx->user :
                                    (tmp->system_thread ?
                                     "system user" : "unauthenticated user"));
	if (tmp->peer_port && (tmp_sctx->host || tmp_sctx->ip) &&
            thd->security_ctx->host_or_ip[0])
	{
	  if ((thd_info->host= (char*) thd->alloc(LIST_PROCESS_HOST_LEN+1)))
	    my_snprintf((char *) thd_info->host, LIST_PROCESS_HOST_LEN,
			"%s:%u", tmp_sctx->host_or_ip, tmp->peer_port);
	}
	else
	  thd_info->host= thd->strdup(tmp_sctx->host_or_ip[0] ? 
                                      tmp_sctx->host_or_ip : 
                                      tmp_sctx->host ? tmp_sctx->host : "");
        if ((thd_info->db=tmp->db))             // Safe test
          thd_info->db=thd->strdup(thd_info->db);
        thd_info->command=(int) tmp->command;
        if ((mysys_var= tmp->mysys_var))
          mysql_mutex_lock(&mysys_var->mutex);
        thd_info->proc_info= (char*) (tmp->killed == THD::KILL_CONNECTION? "Killed" : 0);
        thd_info->state_info= thread_state_info(tmp);
        if (mysys_var)
          mysql_mutex_unlock(&mysys_var->mutex);

        thd_info->start_time= tmp->start_time;
        thd_info->query=0;
        /* Lock THD mutex that protects its data when looking at it. */
        mysql_mutex_lock(&tmp->LOCK_thd_data);
        if (tmp->query())
        {
          uint length= min(max_query_length, tmp->query_length());
          thd_info->query= (char*) thd->strmake(tmp->query(),length);
        }
        mysql_mutex_unlock(&tmp->LOCK_thd_data);
        thread_infos.append(thd_info);
      }
    }
  }
  mysql_mutex_unlock(&LOCK_thread_count);

  thread_info *thd_info;
  time_t now= my_time(0);
  while ((thd_info=thread_infos.get()))
  {
    protocol->prepare_for_resend();
    protocol->store((ulonglong) thd_info->thread_id);
    protocol->store(thd_info->user, system_charset_info);
    protocol->store(thd_info->host, system_charset_info);
    protocol->store(thd_info->db, system_charset_info);
    if (thd_info->proc_info)
      protocol->store(thd_info->proc_info, system_charset_info);
    else
      protocol->store(command_name[thd_info->command].str, system_charset_info);
    if (thd_info->start_time)
      protocol->store_long ((longlong) (now - thd_info->start_time));
    else
      protocol->store_null();
    protocol->store(thd_info->state_info, system_charset_info);
    protocol->store(thd_info->query, system_charset_info);
    if (protocol->write())
      break; /* purecov: inspected */
  }
  my_eof(thd);
  DBUG_VOID_RETURN;
}

int fill_schema_processlist(THD* thd, TABLE_LIST* tables, COND* cond)
{
  TABLE *table= tables->table;
  CHARSET_INFO *cs= system_charset_info;
  char *user;
  time_t now= my_time(0);
  DBUG_ENTER("fill_process_list");

  user= thd->security_ctx->master_access & PROCESS_ACL ?
        NullS : thd->security_ctx->priv_user;

  mysql_mutex_lock(&LOCK_thread_count);

  if (!thd->killed)
  {
    I_List_iterator<THD> it(threads);
    THD* tmp;

    while ((tmp= it++))
    {
      Security_context *tmp_sctx= tmp->security_ctx;
      struct st_my_thread_var *mysys_var;
      const char *val;

      if ((!tmp->vio_ok() && !tmp->system_thread) ||
          (user && (!tmp_sctx->user || strcmp(tmp_sctx->user, user))))
        continue;

      restore_record(table, s->default_values);
      /* ID */
      table->field[0]->store((longlong) tmp->thread_id, TRUE);
      /* USER */
      val= tmp_sctx->user ? tmp_sctx->user :
            (tmp->system_thread ? "system user" : "unauthenticated user");
      table->field[1]->store(val, strlen(val), cs);
      /* HOST */
      if (tmp->peer_port && (tmp_sctx->host || tmp_sctx->ip) &&
          thd->security_ctx->host_or_ip[0])
      {
        char host[LIST_PROCESS_HOST_LEN + 1];
        my_snprintf(host, LIST_PROCESS_HOST_LEN, "%s:%u",
                    tmp_sctx->host_or_ip, tmp->peer_port);
        table->field[2]->store(host, strlen(host), cs);
      }
      else
        table->field[2]->store(tmp_sctx->host_or_ip,
                               strlen(tmp_sctx->host_or_ip), cs);
      /* DB */
      if (tmp->db)
      {
        table->field[3]->store(tmp->db, strlen(tmp->db), cs);
        table->field[3]->set_notnull();
      }

      if ((mysys_var= tmp->mysys_var))
        mysql_mutex_lock(&mysys_var->mutex);
      /* COMMAND */
      if ((val= (char *) (tmp->killed == THD::KILL_CONNECTION? "Killed" : 0)))
        table->field[4]->store(val, strlen(val), cs);
      else
        table->field[4]->store(command_name[tmp->command].str,
                               command_name[tmp->command].length, cs);
      /* MYSQL_TIME */
      table->field[5]->store((longlong)(tmp->start_time ?
                                      now - tmp->start_time : 0), FALSE);
      /* STATE */
      if ((val= thread_state_info(tmp)))
      {
        table->field[6]->store(val, strlen(val), cs);
        table->field[6]->set_notnull();
      }

      if (mysys_var)
        mysql_mutex_unlock(&mysys_var->mutex);

      /* INFO */
      /* Lock THD mutex that protects its data when looking at it. */
      mysql_mutex_lock(&tmp->LOCK_thd_data);
      if (tmp->query())
      {
        table->field[7]->store(tmp->query(),
                               min(PROCESS_LIST_INFO_WIDTH,
                                   tmp->query_length()), cs);
        table->field[7]->set_notnull();
      }
      mysql_mutex_unlock(&tmp->LOCK_thd_data);

      if (schema_table_store_record(thd, table))
      {
        mysql_mutex_unlock(&LOCK_thread_count);
        DBUG_RETURN(1);
      }
    }
  }

  mysql_mutex_unlock(&LOCK_thread_count);
  DBUG_RETURN(0);
}

/*****************************************************************************
  Status functions
*****************************************************************************/

static DYNAMIC_ARRAY all_status_vars;
static bool status_vars_inited= 0;
static int show_var_cmp(const void *var1, const void *var2)
{
  return strcmp(((SHOW_VAR*)var1)->name, ((SHOW_VAR*)var2)->name);
}

/*
  deletes all the SHOW_UNDEF elements from the array and calls
  delete_dynamic() if it's completely empty.
*/
static void shrink_var_array(DYNAMIC_ARRAY *array)
{
  uint a,b;
  SHOW_VAR *all= dynamic_element(array, 0, SHOW_VAR *);

  for (a= b= 0; b < array->elements; b++)
    if (all[b].type != SHOW_UNDEF)
      all[a++]= all[b];
  if (a)
  {
    bzero(all+a, sizeof(SHOW_VAR)); // writing NULL-element to the end
    array->elements= a;
  }
  else // array is completely empty - delete it
    delete_dynamic(array);
}

/*
  Adds an array of SHOW_VAR entries to the output of SHOW STATUS

  SYNOPSIS
    add_status_vars(SHOW_VAR *list)
    list - an array of SHOW_VAR entries to add to all_status_vars
           the last entry must be {0,0,SHOW_UNDEF}

  NOTE
    The handling of all_status_vars[] is completely internal, it's allocated
    automatically when something is added to it, and deleted completely when
    the last entry is removed.

    As a special optimization, if add_status_vars() is called before
    init_status_vars(), it assumes "startup mode" - neither concurrent access
    to the array nor SHOW STATUS are possible (thus it skips locks and qsort)

    The last entry of the all_status_vars[] should always be {0,0,SHOW_UNDEF}
*/
int add_status_vars(SHOW_VAR *list)
{
  int res= 0;
  if (status_vars_inited)
    mysql_mutex_lock(&LOCK_status);
  if (!all_status_vars.buffer && // array is not allocated yet - do it now
      my_init_dynamic_array(&all_status_vars, sizeof(SHOW_VAR), 200, 20))
  {
    res= 1;
    goto err;
  }
  while (list->name)
    res|= insert_dynamic(&all_status_vars, (uchar*)list++);
  res|= insert_dynamic(&all_status_vars, (uchar*)list); // appending NULL-element
  all_status_vars.elements--; // but next insert_dynamic should overwite it
  if (status_vars_inited)
    sort_dynamic(&all_status_vars, show_var_cmp);
err:
  if (status_vars_inited)
    mysql_mutex_unlock(&LOCK_status);
  return res;
}

/*
  Make all_status_vars[] usable for SHOW STATUS

  NOTE
    See add_status_vars(). Before init_status_vars() call, add_status_vars()
    works in a special fast "startup" mode. Thus init_status_vars()
    should be called as late as possible but before enabling multi-threading.
*/
void init_status_vars()
{
  status_vars_inited=1;
  sort_dynamic(&all_status_vars, show_var_cmp);
}

void reset_status_vars()
{
  SHOW_VAR *ptr= (SHOW_VAR*) all_status_vars.buffer;
  SHOW_VAR *last= ptr + all_status_vars.elements;
  for (; ptr < last; ptr++)
  {
    /* Note that SHOW_LONG_NOFLUSH variables are not reset */
    if (ptr->type == SHOW_LONG)
      *(ulong*) ptr->value= 0;
  }  
}

/*
  catch-all cleanup function, cleans up everything no matter what

  DESCRIPTION
    This function is not strictly required if all add_to_status/
    remove_status_vars are properly paired, but it's a safety measure that
    deletes everything from the all_status_vars[] even if some
    remove_status_vars were forgotten
*/
void free_status_vars()
{
  delete_dynamic(&all_status_vars);
}

/*
  Removes an array of SHOW_VAR entries from the output of SHOW STATUS

  SYNOPSIS
    remove_status_vars(SHOW_VAR *list)
    list - an array of SHOW_VAR entries to remove to all_status_vars
           the last entry must be {0,0,SHOW_UNDEF}

  NOTE
    there's lots of room for optimizing this, especially in non-sorted mode,
    but nobody cares - it may be called only in case of failed plugin
    initialization in the mysqld startup.
*/

void remove_status_vars(SHOW_VAR *list)
{
  if (status_vars_inited)
  {
    mysql_mutex_lock(&LOCK_status);
    SHOW_VAR *all= dynamic_element(&all_status_vars, 0, SHOW_VAR *);
    int a= 0, b= all_status_vars.elements, c= (a+b)/2;

    for (; list->name; list++)
    {
      int res= 0;
      for (a= 0, b= all_status_vars.elements; b-a > 1; c= (a+b)/2)
      {
        res= show_var_cmp(list, all+c);
        if (res < 0)
          b= c;
        else if (res > 0)
          a= c;
        else
          break;
      }
      if (res == 0)
        all[c].type= SHOW_UNDEF;
    }
    shrink_var_array(&all_status_vars);
    mysql_mutex_unlock(&LOCK_status);
  }
  else
  {
    SHOW_VAR *all= dynamic_element(&all_status_vars, 0, SHOW_VAR *);
    uint i;
    for (; list->name; list++)
    {
      for (i= 0; i < all_status_vars.elements; i++)
      {
        if (show_var_cmp(list, all+i))
          continue;
        all[i].type= SHOW_UNDEF;
        break;
      }
    }
    shrink_var_array(&all_status_vars);
  }
}

inline void make_upper(char *buf)
{
  for (; *buf; buf++)
    *buf= my_toupper(system_charset_info, *buf);
}

static bool show_status_array(THD *thd, const char *wild,
                              SHOW_VAR *variables,
                              enum enum_var_type value_type,
                              struct system_status_var *status_var,
                              const char *prefix, TABLE *table,
                              bool ucase_names,
                              COND *cond)
{
  MY_ALIGNED_BYTE_ARRAY(buff_data, SHOW_VAR_FUNC_BUFF_SIZE, long);
  char * const buff= (char *) &buff_data;
  char *prefix_end;
  /* the variable name should not be longer than 64 characters */
  char name_buffer[64];
  int len;
  LEX_STRING null_lex_str;
  SHOW_VAR tmp, *var;
  COND *partial_cond= 0;
  enum_check_fields save_count_cuted_fields= thd->count_cuted_fields;
  bool res= FALSE;
  CHARSET_INFO *charset= system_charset_info;
  DBUG_ENTER("show_status_array");

  thd->count_cuted_fields= CHECK_FIELD_WARN;  
  null_lex_str.str= 0;				// For sys_var->value_ptr()
  null_lex_str.length= 0;

  prefix_end=strnmov(name_buffer, prefix, sizeof(name_buffer)-1);
  if (*prefix)
    *prefix_end++= '_';
  len=name_buffer + sizeof(name_buffer) - prefix_end;
  partial_cond= make_cond_for_info_schema(cond, table->pos_in_table_list);

  for (; variables->name; variables++)
  {
    strnmov(prefix_end, variables->name, len);
    name_buffer[sizeof(name_buffer)-1]=0;       /* Safety */
    if (ucase_names)
      make_upper(name_buffer);

    restore_record(table, s->default_values);
    table->field[0]->store(name_buffer, strlen(name_buffer),
                           system_charset_info);
    /*
      if var->type is SHOW_FUNC, call the function.
      Repeat as necessary, if new var is again SHOW_FUNC
    */
    for (var=variables; var->type == SHOW_FUNC; var= &tmp)
      ((mysql_show_var_func)(var->value))(thd, &tmp, buff);

    SHOW_TYPE show_type=var->type;
    if (show_type == SHOW_ARRAY)
    {
      show_status_array(thd, wild, (SHOW_VAR *) var->value, value_type,
                        status_var, name_buffer, table, ucase_names, partial_cond);
    }
    else
    {
      if (!(wild && wild[0] && wild_case_compare(system_charset_info,
                                                 name_buffer, wild)) &&
          (!partial_cond || partial_cond->val_int()))
      {
        char *value=var->value;
        const char *pos, *end;                  // We assign a lot of const's

        mysql_mutex_lock(&LOCK_global_system_variables);

        if (show_type == SHOW_SYS)
        {
          sys_var *var= ((sys_var *) value);
          show_type= var->show_type();
          value= (char*) var->value_ptr(thd, value_type, &null_lex_str);
          charset= var->charset(thd);
        }

        pos= end= buff;
        /*
          note that value may be == buff. All SHOW_xxx code below
          should still work in this case
        */
        switch (show_type) {
        case SHOW_DOUBLE_STATUS:
          value= ((char *) status_var + (ulong) value);
          /* fall through */
        case SHOW_DOUBLE:
          /* 6 is the default precision for '%f' in sprintf() */
          end= buff + my_fcvt(*(double *) value, 6, buff, NULL);
          break;
        case SHOW_LONG_STATUS:
          value= ((char *) status_var + (ulong) value);
          /* fall through */
        case SHOW_LONG:
        case SHOW_LONG_NOFLUSH: // the difference lies in refresh_status()
          end= int10_to_str(*(long*) value, buff, 10);
          break;
        case SHOW_LONGLONG_STATUS:
          value= ((char *) status_var + (ulonglong) value);
          /* fall through */
        case SHOW_LONGLONG:
          end= longlong10_to_str(*(longlong*) value, buff, 10);
          break;
        case SHOW_HA_ROWS:
          end= longlong10_to_str((longlong) *(ha_rows*) value, buff, 10);
          break;
        case SHOW_BOOL:
          end= strmov(buff, *(bool*) value ? "ON" : "OFF");
          break;
        case SHOW_MY_BOOL:
          end= strmov(buff, *(my_bool*) value ? "ON" : "OFF");
          break;
        case SHOW_INT:
          end= int10_to_str((long) *(uint32*) value, buff, 10);
          break;
        case SHOW_HAVE:
        {
          SHOW_COMP_OPTION tmp= *(SHOW_COMP_OPTION*) value;
          pos= show_comp_option_name[(int) tmp];
          end= strend(pos);
          break;
        }
        case SHOW_CHAR:
        {
          if (!(pos= value))
            pos= "";
          end= strend(pos);
          break;
        }
       case SHOW_CHAR_PTR:
        {
          if (!(pos= *(char**) value))
            pos= "";
          end= strend(pos);
          break;
        }
        case SHOW_LEX_STRING:
        {
          LEX_STRING *ls=(LEX_STRING*)value;
          if (!(pos= ls->str))
            end= pos= "";
          else
            end= pos + ls->length;
          break;
        }
        case SHOW_KEY_CACHE_LONG:
          value= (char*) dflt_key_cache + (ulong)value;
          end= int10_to_str(*(long*) value, buff, 10);
          break;
        case SHOW_KEY_CACHE_LONGLONG:
          value= (char*) dflt_key_cache + (ulong)value;
	  end= longlong10_to_str(*(longlong*) value, buff, 10);
	  break;
        case SHOW_UNDEF:
          break;                                        // Return empty string
        case SHOW_SYS:                                  // Cannot happen
        default:
          DBUG_ASSERT(0);
          break;
        }
        table->field[1]->store(pos, (uint32) (end - pos), charset);
        thd->count_cuted_fields= CHECK_FIELD_IGNORE;
        table->field[1]->set_notnull();

        mysql_mutex_unlock(&LOCK_global_system_variables);

        if (schema_table_store_record(thd, table))
        {
          res= TRUE;
          goto end;
        }
      }
    }
  }
end:
  thd->count_cuted_fields= save_count_cuted_fields;
  DBUG_RETURN(res);
}


/* collect status for all running threads */

void calc_sum_of_all_status(STATUS_VAR *to)
{
  DBUG_ENTER("calc_sum_of_all_status");

  /* Ensure that thread id not killed during loop */
  mysql_mutex_lock(&LOCK_thread_count); // For unlink from list

  I_List_iterator<THD> it(threads);
  THD *tmp;
  
  /* Get global values as base */
  *to= global_status_var;
  
  /* Add to this status from existing threads */
  while ((tmp= it++))
    add_to_status(to, &tmp->status_var);
  
  mysql_mutex_unlock(&LOCK_thread_count);
  DBUG_VOID_RETURN;
}


/* This is only used internally, but we need it here as a forward reference */
extern ST_SCHEMA_TABLE schema_tables[];

typedef struct st_lookup_field_values
{
  LEX_STRING db_value, table_value;
  bool wild_db_value, wild_table_value;
} LOOKUP_FIELD_VALUES;


/*
  Store record to I_S table, convert HEAP table
  to MyISAM if necessary

  SYNOPSIS
    schema_table_store_record()
    thd                   thread handler
    table                 Information schema table to be updated

  RETURN
    0	                  success
    1	                  error
*/

bool schema_table_store_record(THD *thd, TABLE *table)
{
  int error;
  if ((error= table->file->ha_write_row(table->record[0])))
  {
    if (create_myisam_from_heap(thd, table, 
                                table->pos_in_table_list->schema_table_param,
                                error, 0))
      return 1;
  }
  return 0;
}


int make_table_list(THD *thd, SELECT_LEX *sel,
                    LEX_STRING *db_name, LEX_STRING *table_name)
{
  Table_ident *table_ident;
  table_ident= new Table_ident(thd, *db_name, *table_name, 1);
  sel->init_query();
  if (!sel->add_table_to_list(thd, table_ident, 0, 0, TL_READ))
    return 1;
  return 0;
}


/**
  @brief    Get lookup value from the part of 'WHERE' condition 

  @details This function gets lookup value from 
           the part of 'WHERE' condition if it's possible and 
           fill appropriate lookup_field_vals struct field
           with this value.

  @param[in]      thd                   thread handler
  @param[in]      item_func             part of WHERE condition
  @param[in]      table                 I_S table
  @param[in, out] lookup_field_vals     Struct which holds lookup values 

  @return
    0             success
    1             error, there can be no matching records for the condition
*/

bool get_lookup_value(THD *thd, Item_func *item_func,
                      TABLE_LIST *table, 
                      LOOKUP_FIELD_VALUES *lookup_field_vals)
{
  ST_SCHEMA_TABLE *schema_table= table->schema_table;
  ST_FIELD_INFO *field_info= schema_table->fields_info;
  const char *field_name1= schema_table->idx_field1 >= 0 ?
    field_info[schema_table->idx_field1].field_name : "";
  const char *field_name2= schema_table->idx_field2 >= 0 ?
    field_info[schema_table->idx_field2].field_name : "";

  if (item_func->functype() == Item_func::EQ_FUNC ||
      item_func->functype() == Item_func::EQUAL_FUNC)
  {
    int idx_field, idx_val;
    char tmp[MAX_FIELD_WIDTH];
    String *tmp_str, str_buff(tmp, sizeof(tmp), system_charset_info);
    Item_field *item_field;
    CHARSET_INFO *cs= system_charset_info;

    if (item_func->arguments()[0]->type() == Item::FIELD_ITEM &&
        item_func->arguments()[1]->const_item())
    {
      idx_field= 0;
      idx_val= 1;
    }
    else if (item_func->arguments()[1]->type() == Item::FIELD_ITEM &&
             item_func->arguments()[0]->const_item())
    {
      idx_field= 1;
      idx_val= 0;
    }
    else
      return 0;

    item_field= (Item_field*) item_func->arguments()[idx_field];
    if (table->table != item_field->field->table)
      return 0;
    tmp_str= item_func->arguments()[idx_val]->val_str(&str_buff);

    /* impossible value */
    if (!tmp_str)
      return 1;

    /* Lookup value is database name */
    if (!cs->coll->strnncollsp(cs, (uchar *) field_name1, strlen(field_name1),
                               (uchar *) item_field->field_name,
                               strlen(item_field->field_name), 0))
    {
      thd->make_lex_string(&lookup_field_vals->db_value, tmp_str->ptr(),
                           tmp_str->length(), FALSE);
    }
    /* Lookup value is table name */
    else if (!cs->coll->strnncollsp(cs, (uchar *) field_name2,
                                    strlen(field_name2),
                                    (uchar *) item_field->field_name,
                                    strlen(item_field->field_name), 0))
    {
      thd->make_lex_string(&lookup_field_vals->table_value, tmp_str->ptr(),
                           tmp_str->length(), FALSE);
    }
  }
  return 0;
}


/**
  @brief    Calculates lookup values from 'WHERE' condition 

  @details This function calculates lookup value(database name, table name)
           from 'WHERE' condition if it's possible and 
           fill lookup_field_vals struct fields with these values.

  @param[in]      thd                   thread handler
  @param[in]      cond                  WHERE condition
  @param[in]      table                 I_S table
  @param[in, out] lookup_field_vals     Struct which holds lookup values 

  @return
    0             success
    1             error, there can be no matching records for the condition
*/

bool calc_lookup_values_from_cond(THD *thd, COND *cond, TABLE_LIST *table,
                                  LOOKUP_FIELD_VALUES *lookup_field_vals)
{
  if (!cond)
    return 0;

  if (cond->type() == Item::COND_ITEM)
  {
    if (((Item_cond*) cond)->functype() == Item_func::COND_AND_FUNC)
    {
      List_iterator<Item> li(*((Item_cond*) cond)->argument_list());
      Item *item;
      while ((item= li++))
      {
        if (item->type() == Item::FUNC_ITEM)
        {
          if (get_lookup_value(thd, (Item_func*)item, table, lookup_field_vals))
            return 1;
        }
        else
        {
          if (calc_lookup_values_from_cond(thd, item, table, lookup_field_vals))
            return 1;
        }
      }
    }
    return 0;
  }
  else if (cond->type() == Item::FUNC_ITEM &&
           get_lookup_value(thd, (Item_func*) cond, table, lookup_field_vals))
    return 1;
  return 0;
}


bool uses_only_table_name_fields(Item *item, TABLE_LIST *table)
{
  if (item->type() == Item::FUNC_ITEM)
  {
    Item_func *item_func= (Item_func*)item;
    for (uint i=0; i<item_func->argument_count(); i++)
    {
      if (!uses_only_table_name_fields(item_func->arguments()[i], table))
        return 0;
    }
  }
  else if (item->type() == Item::FIELD_ITEM)
  {
    Item_field *item_field= (Item_field*)item;
    CHARSET_INFO *cs= system_charset_info;
    ST_SCHEMA_TABLE *schema_table= table->schema_table;
    ST_FIELD_INFO *field_info= schema_table->fields_info;
    const char *field_name1= schema_table->idx_field1 >= 0 ?
      field_info[schema_table->idx_field1].field_name : "";
    const char *field_name2= schema_table->idx_field2 >= 0 ?
      field_info[schema_table->idx_field2].field_name : "";
    if (table->table != item_field->field->table ||
        (cs->coll->strnncollsp(cs, (uchar *) field_name1, strlen(field_name1),
                               (uchar *) item_field->field_name,
                               strlen(item_field->field_name), 0) &&
         cs->coll->strnncollsp(cs, (uchar *) field_name2, strlen(field_name2),
                               (uchar *) item_field->field_name,
                               strlen(item_field->field_name), 0)))
      return 0;
  }
  else if (item->type() == Item::REF_ITEM)
    return uses_only_table_name_fields(item->real_item(), table);

  if (item->type() == Item::SUBSELECT_ITEM && !item->const_item())
    return 0;

  return 1;
}


static COND * make_cond_for_info_schema(COND *cond, TABLE_LIST *table)
{
  if (!cond)
    return (COND*) 0;
  if (cond->type() == Item::COND_ITEM)
  {
    if (((Item_cond*) cond)->functype() == Item_func::COND_AND_FUNC)
    {
      /* Create new top level AND item */
      Item_cond_and *new_cond=new Item_cond_and;
      if (!new_cond)
	return (COND*) 0;
      List_iterator<Item> li(*((Item_cond*) cond)->argument_list());
      Item *item;
      while ((item=li++))
      {
	Item *fix= make_cond_for_info_schema(item, table);
	if (fix)
	  new_cond->argument_list()->push_back(fix);
      }
      switch (new_cond->argument_list()->elements) {
      case 0:
	return (COND*) 0;
      case 1:
	return new_cond->argument_list()->head();
      default:
	new_cond->quick_fix_field();
	return new_cond;
      }
    }
    else
    {						// Or list
      Item_cond_or *new_cond=new Item_cond_or;
      if (!new_cond)
	return (COND*) 0;
      List_iterator<Item> li(*((Item_cond*) cond)->argument_list());
      Item *item;
      while ((item=li++))
      {
	Item *fix=make_cond_for_info_schema(item, table);
	if (!fix)
	  return (COND*) 0;
	new_cond->argument_list()->push_back(fix);
      }
      new_cond->quick_fix_field();
      new_cond->top_level_item();
      return new_cond;
    }
  }

  if (!uses_only_table_name_fields(cond, table))
    return (COND*) 0;
  return cond;
}


/**
  @brief   Calculate lookup values(database name, table name)

  @details This function calculates lookup values(database name, table name)
           from 'WHERE' condition or wild values (for 'SHOW' commands only)
           from LEX struct and fill lookup_field_vals struct field
           with these values.

  @param[in]      thd                   thread handler
  @param[in]      cond                  WHERE condition
  @param[in]      tables                I_S table
  @param[in, out] lookup_field_values   Struct which holds lookup values 

  @return
    0             success
    1             error, there can be no matching records for the condition
*/

bool get_lookup_field_values(THD *thd, COND *cond, TABLE_LIST *tables,
                             LOOKUP_FIELD_VALUES *lookup_field_values)
{
  LEX *lex= thd->lex;
  const char *wild= lex->wild ? lex->wild->ptr() : NullS;
  bzero((char*) lookup_field_values, sizeof(LOOKUP_FIELD_VALUES));
  switch (lex->sql_command) {
  case SQLCOM_SHOW_DATABASES:
    if (wild)
    {
      lookup_field_values->db_value.str= (char*) wild;
      lookup_field_values->db_value.length= strlen(wild);
      lookup_field_values->wild_db_value= 1;
    }
    return 0;
  case SQLCOM_SHOW_TABLES:
  case SQLCOM_SHOW_TABLE_STATUS:
  case SQLCOM_SHOW_TRIGGERS:
  case SQLCOM_SHOW_EVENTS:
    lookup_field_values->db_value.str= lex->select_lex.db;
    lookup_field_values->db_value.length=strlen(lex->select_lex.db);
    if (wild)
    {
      lookup_field_values->table_value.str= (char*)wild;
      lookup_field_values->table_value.length= strlen(wild);
      lookup_field_values->wild_table_value= 1;
    }
    return 0;
  default:
    /*
      The "default" is for queries over I_S.
      All previous cases handle SHOW commands.
    */
    return calc_lookup_values_from_cond(thd, cond, tables, lookup_field_values);
  }
}


enum enum_schema_tables get_schema_table_idx(ST_SCHEMA_TABLE *schema_table)
{
  return (enum enum_schema_tables) (schema_table - &schema_tables[0]);
}


/*
  Create db names list. Information schema name always is first in list

  SYNOPSIS
    make_db_list()
    thd                   thread handler
    files                 list of db names
    wild                  wild string
    idx_field_vals        idx_field_vals->db_name contains db name or
                          wild string
    with_i_schema         returns 1 if we added 'IS' name to list
                          otherwise returns 0 

  RETURN
    zero                  success
    non-zero              error
*/

int make_db_list(THD *thd, List<LEX_STRING> *files,
                 LOOKUP_FIELD_VALUES *lookup_field_vals,
                 bool *with_i_schema)
{
  LEX_STRING *i_s_name_copy= 0;
  i_s_name_copy= thd->make_lex_string(i_s_name_copy,
                                      INFORMATION_SCHEMA_NAME.str,
                                      INFORMATION_SCHEMA_NAME.length, TRUE);
  *with_i_schema= 0;
  if (lookup_field_vals->wild_db_value)
  {
    /*
      This part of code is only for SHOW DATABASES command.
      idx_field_vals->db_value can be 0 when we don't use
      LIKE clause (see also get_index_field_values() function)
    */
    if (!lookup_field_vals->db_value.str ||
        !wild_case_compare(system_charset_info, 
                           INFORMATION_SCHEMA_NAME.str,
                           lookup_field_vals->db_value.str))
    {
      *with_i_schema= 1;
      if (files->push_back(i_s_name_copy))
        return 1;
    }
    return (find_files(thd, files, NullS, mysql_data_home,
                       lookup_field_vals->db_value.str, 1) != FIND_FILES_OK);
  }


  /*
    If we have db lookup vaule we just add it to list and
    exit from the function
  */
  if (lookup_field_vals->db_value.str)
  {
    if (is_infoschema_db(lookup_field_vals->db_value.str,
                         lookup_field_vals->db_value.length))
    {
      *with_i_schema= 1;
      if (files->push_back(i_s_name_copy))
        return 1;
      return 0;
    }
    if (files->push_back(&lookup_field_vals->db_value))
      return 1;
    return 0;
  }

  /*
    Create list of existing databases. It is used in case
    of select from information schema table
  */
  if (files->push_back(i_s_name_copy))
    return 1;
  *with_i_schema= 1;
  return (find_files(thd, files, NullS,
                     mysql_data_home, NullS, 1) != FIND_FILES_OK);
}


struct st_add_schema_table 
{
  List<LEX_STRING> *files;
  const char *wild;
};


static my_bool add_schema_table(THD *thd, plugin_ref plugin,
                                void* p_data)
{
  LEX_STRING *file_name= 0;
  st_add_schema_table *data= (st_add_schema_table *)p_data;
  List<LEX_STRING> *file_list= data->files;
  const char *wild= data->wild;
  ST_SCHEMA_TABLE *schema_table= plugin_data(plugin, ST_SCHEMA_TABLE *);
  DBUG_ENTER("add_schema_table");

  if (schema_table->hidden)
      DBUG_RETURN(0);
  if (wild)
  {
    if (lower_case_table_names)
    {
      if (wild_case_compare(files_charset_info,
                            schema_table->table_name,
                            wild))
        DBUG_RETURN(0);
    }
    else if (wild_compare(schema_table->table_name, wild, 0))
      DBUG_RETURN(0);
  }

  if ((file_name= thd->make_lex_string(file_name, schema_table->table_name,
                                       strlen(schema_table->table_name),
                                       TRUE)) &&
      !file_list->push_back(file_name))
    DBUG_RETURN(0);
  DBUG_RETURN(1);
}


int schema_tables_add(THD *thd, List<LEX_STRING> *files, const char *wild)
{
  LEX_STRING *file_name= 0;
  ST_SCHEMA_TABLE *tmp_schema_table= schema_tables;
  st_add_schema_table add_data;
  DBUG_ENTER("schema_tables_add");

  for (; tmp_schema_table->table_name; tmp_schema_table++)
  {
    if (tmp_schema_table->hidden)
      continue;
    if (wild)
    {
      if (lower_case_table_names)
      {
        if (wild_case_compare(files_charset_info,
                              tmp_schema_table->table_name,
                              wild))
          continue;
      }
      else if (wild_compare(tmp_schema_table->table_name, wild, 0))
        continue;
    }
    if ((file_name= 
         thd->make_lex_string(file_name, tmp_schema_table->table_name,
                              strlen(tmp_schema_table->table_name), TRUE)) &&
        !files->push_back(file_name))
      continue;
    DBUG_RETURN(1);
  }

  add_data.files= files;
  add_data.wild= wild;
  if (plugin_foreach(thd, add_schema_table,
                     MYSQL_INFORMATION_SCHEMA_PLUGIN, &add_data))
      DBUG_RETURN(1);

  DBUG_RETURN(0);
}


/**
  @brief          Create table names list

  @details        The function creates the list of table names in
                  database

  @param[in]      thd                   thread handler
  @param[in]      table_names           List of table names in database
  @param[in]      lex                   pointer to LEX struct
  @param[in]      lookup_field_vals     pointer to LOOKUP_FIELD_VALUE struct
  @param[in]      with_i_schema         TRUE means that we add I_S tables to list
  @param[in]      db_name               database name

  @return         Operation status
    @retval       0           ok
    @retval       1           fatal error
    @retval       2           Not fatal error; Safe to ignore this file list
*/

static int
make_table_name_list(THD *thd, List<LEX_STRING> *table_names, LEX *lex,
                     LOOKUP_FIELD_VALUES *lookup_field_vals,
                     bool with_i_schema, LEX_STRING *db_name)
{
  char path[FN_REFLEN + 1];
  build_table_filename(path, sizeof(path) - 1, db_name->str, "", "", 0);
  if (!lookup_field_vals->wild_table_value &&
      lookup_field_vals->table_value.str)
  {
    if (with_i_schema)
    {
      if (find_schema_table(thd, lookup_field_vals->table_value.str))
      {
        if (table_names->push_back(&lookup_field_vals->table_value))
          return 1;
      }
    }
    else
    {    
      if (table_names->push_back(&lookup_field_vals->table_value))
        return 1;
      /*
        Check that table is relevant in current transaction.
        (used for ndb engine, see ndbcluster_find_files(), ha_ndbcluster.cc)
      */
      (void) ha_find_files(thd, db_name->str, path,
                         lookup_field_vals->table_value.str, 0,
                         table_names);
    }
    return 0;
  }

  /*
    This call will add all matching the wildcards (if specified) IS tables
    to the list
  */
  if (with_i_schema)
    return (schema_tables_add(thd, table_names,
                              lookup_field_vals->table_value.str));

  find_files_result res= find_files(thd, table_names, db_name->str, path,
                                    lookup_field_vals->table_value.str, 0);
  if (res != FIND_FILES_OK)
  {
    /*
      Downgrade errors about problems with database directory to
      warnings if this is not a 'SHOW' command.  Another thread
      may have dropped database, and we may still have a name
      for that directory.
    */
    if (res == FIND_FILES_DIR)
    {
      if (lex->sql_command != SQLCOM_SELECT)
        return 1;
      thd->clear_error();
      return 2;
    }
    return 1;
  }
  return 0;
}


/**
  @brief          Fill I_S table for SHOW COLUMNS|INDEX commands

  @param[in]      thd                      thread handler
  @param[in]      tables                   TABLE_LIST for I_S table
  @param[in]      schema_table             pointer to I_S structure
  @param[in]      can_deadlock             Indicates that deadlocks are possible
                                           due to metadata locks, so to avoid
                                           them we should not wait in case if
                                           conflicting lock is present.
  @param[in]      open_tables_state_backup pointer to Open_tables_backup object
                                           which is used to save|restore original
                                           status of variables related to
                                           open tables state

  @return         Operation status
    @retval       0           success
    @retval       1           error
*/

static int 
fill_schema_show_cols_or_idxs(THD *thd, TABLE_LIST *tables,
                              ST_SCHEMA_TABLE *schema_table,
                              bool can_deadlock,
                              Open_tables_backup *open_tables_state_backup)
{
  LEX *lex= thd->lex;
  bool res;
  LEX_STRING tmp_lex_string, tmp_lex_string1, *db_name, *table_name;
  enum_sql_command save_sql_command= lex->sql_command;
  TABLE_LIST *show_table_list= (TABLE_LIST*) tables->schema_select_lex->
    table_list.first;
  TABLE *table= tables->table;
  int error= 1;
  DBUG_ENTER("fill_schema_show");

  lex->all_selects_list= tables->schema_select_lex;
  /*
    Restore thd->temporary_tables to be able to process
    temporary tables(only for 'show index' & 'show columns').
    This should be changed when processing of temporary tables for
    I_S tables will be done.
  */
  thd->temporary_tables= open_tables_state_backup->temporary_tables;
  /*
    Let us set fake sql_command so views won't try to merge
    themselves into main statement. If we don't do this,
    SELECT * from information_schema.xxxx will cause problems.
    SQLCOM_SHOW_FIELDS is used because it satisfies 'only_view_structure()' 
  */
  lex->sql_command= SQLCOM_SHOW_FIELDS;
  res= open_normal_and_derived_tables(thd, show_table_list,
                                      (MYSQL_OPEN_IGNORE_FLUSH |
                                       MYSQL_OPEN_FORCE_SHARED_HIGH_PRIO_MDL |
                                       (can_deadlock ?
                                        MYSQL_OPEN_FAIL_ON_MDL_CONFLICT : 0)));
  lex->sql_command= save_sql_command;
  /*
    get_all_tables() returns 1 on failure and 0 on success thus
    return only these and not the result code of ::process_table()

    We should use show_table_list->alias instead of 
    show_table_list->table_name because table_name
    could be changed during opening of I_S tables. It's safe
    to use alias because alias contains original table name 
    in this case(this part of code is used only for 
    'show columns' & 'show statistics' commands).
  */
   table_name= thd->make_lex_string(&tmp_lex_string1, show_table_list->alias,
                                    strlen(show_table_list->alias), FALSE);
   if (!show_table_list->view)
     db_name= thd->make_lex_string(&tmp_lex_string, show_table_list->db,
                                   show_table_list->db_length, FALSE);
   else
     db_name= &show_table_list->view_db;
      

   error= test(schema_table->process_table(thd, show_table_list,
                                           table, res, db_name,
                                           table_name));
   thd->temporary_tables= 0;
   close_tables_for_reopen(thd, &show_table_list,
                           open_tables_state_backup->mdl_system_tables_svp);
   DBUG_RETURN(error);
}


/**
  @brief          Fill I_S table for SHOW TABLE NAMES commands

  @param[in]      thd                      thread handler
  @param[in]      table                    TABLE struct for I_S table
  @param[in]      db_name                  database name
  @param[in]      table_name               table name
  @param[in]      with_i_schema            I_S table if TRUE

  @return         Operation status
    @retval       0           success
    @retval       1           error
*/

static int fill_schema_table_names(THD *thd, TABLE *table,
                                   LEX_STRING *db_name, LEX_STRING *table_name,
                                   bool with_i_schema)
{
  if (with_i_schema)
  {
    table->field[3]->store(STRING_WITH_LEN("SYSTEM VIEW"),
                           system_charset_info);
  }
  else
  {
    enum legacy_db_type not_used;
    char path[FN_REFLEN + 1];
    (void) build_table_filename(path, sizeof(path) - 1, db_name->str, 
                                table_name->str, reg_ext, 0);
    switch (mysql_frm_type(thd, path, &not_used)) {
    case FRMTYPE_ERROR:
      table->field[3]->store(STRING_WITH_LEN("ERROR"),
                             system_charset_info);
      break;
    case FRMTYPE_TABLE:
      table->field[3]->store(STRING_WITH_LEN("BASE TABLE"),
                             system_charset_info);
      break;
    case FRMTYPE_VIEW:
      table->field[3]->store(STRING_WITH_LEN("VIEW"),
                             system_charset_info);
      break;
    default:
      DBUG_ASSERT(0);
    }
    if (thd->is_error() && thd->stmt_da->sql_errno() == ER_NO_SUCH_TABLE)
    {
      thd->clear_error();
      return 0;
    }
  }
  if (schema_table_store_record(thd, table))
    return 1;
  return 0;
}


/**
  @brief          Get open table method

  @details        The function calculates the method which will be used
                  for table opening:
                  SKIP_OPEN_TABLE - do not open table
                  OPEN_FRM_ONLY   - open FRM file only
                  OPEN_FULL_TABLE - open FRM, data, index files
  @param[in]      tables               I_S table table_list
  @param[in]      schema_table         I_S table struct
  @param[in]      schema_table_idx     I_S table index

  @return         return a set of flags
    @retval       SKIP_OPEN_TABLE | OPEN_FRM_ONLY | OPEN_FULL_TABLE
*/

uint get_table_open_method(TABLE_LIST *tables,
                                  ST_SCHEMA_TABLE *schema_table,
                                  enum enum_schema_tables schema_table_idx)
{
  /*
    determine which method will be used for table opening
  */
  if (schema_table->i_s_requested_object & OPTIMIZE_I_S_TABLE)
  {
    Field **ptr, *field;
    int table_open_method= 0, field_indx= 0;
    uint star_table_open_method= OPEN_FULL_TABLE;
    bool used_star= true;                  // true if '*' is used in select
    for (ptr=tables->table->field; (field= *ptr) ; ptr++)
    {
      star_table_open_method=
        min(star_table_open_method,
            schema_table->fields_info[field_indx].open_method);
      if (bitmap_is_set(tables->table->read_set, field->field_index))
      {
        used_star= false;
        table_open_method|= schema_table->fields_info[field_indx].open_method;
      }
      field_indx++;
    }
    if (used_star)
      return star_table_open_method;
    return table_open_method;
  }
  /* I_S tables which use get_all_tables but can not be optimized */
  return (uint) OPEN_FULL_TABLE;
}


/**
   Try acquire high priority share metadata lock on a table (with
   optional wait for conflicting locks to go away).

   @param thd            Thread context.
   @param mdl_request    Pointer to memory to be used for MDL_request
                         object for a lock request.
   @param table          Table list element for the table
   @param can_deadlock   Indicates that deadlocks are possible due to
                         metadata locks, so to avoid them we should not
                         wait in case if conflicting lock is present.

   @note This is an auxiliary function to be used in cases when we want to
         access table's description by looking up info in TABLE_SHARE without
         going through full-blown table open.
   @note This function assumes that there are no other metadata lock requests
         in the current metadata locking context.

   @retval FALSE  No error, if lock was obtained TABLE_LIST::mdl_request::ticket
                  is set to non-NULL value.
   @retval TRUE   Some error occured (probably thread was killed).
*/

static bool
try_acquire_high_prio_shared_mdl_lock(THD *thd, TABLE_LIST *table,
                                      bool can_deadlock)
{
  bool error;
  table->mdl_request.init(MDL_key::TABLE, table->db, table->table_name,
                          MDL_SHARED_HIGH_PRIO);
  while (!(error=
           thd->mdl_context.try_acquire_lock(&table->mdl_request)) &&
         !table->mdl_request.ticket && !can_deadlock)
  {
    if ((error=
         thd->mdl_context.wait_for_lock(&table->mdl_request,
                                        thd->variables.lock_wait_timeout)))
      break;
  }
  return error;
}


/**
  @brief          Fill I_S table with data from FRM file only

  @param[in]      thd                      thread handler
  @param[in]      table                    TABLE struct for I_S table
  @param[in]      schema_table             I_S table struct
  @param[in]      db_name                  database name
  @param[in]      table_name               table name
  @param[in]      schema_table_idx         I_S table index
  @param[in]      can_deadlock             Indicates that deadlocks are possible
                                           due to metadata locks, so to avoid
                                           them we should not wait in case if
                                           conflicting lock is present.

  @return         Operation status
    @retval       0           Table is processed and we can continue
                              with new table
    @retval       1           It's view and we have to use
                              open_tables function for this table
*/

static int fill_schema_table_from_frm(THD *thd, TABLE_LIST *tables,
                                      ST_SCHEMA_TABLE *schema_table,
                                      LEX_STRING *db_name,
                                      LEX_STRING *table_name,
                                      enum enum_schema_tables schema_table_idx,
                                      bool can_deadlock)
{
  TABLE *table= tables->table;
  TABLE_SHARE *share;
  TABLE tbl;
  TABLE_LIST table_list;
  uint res= 0;
  int not_used;
  my_hash_value_type hash_value;
  char key[MAX_DBKEY_LENGTH];
  uint key_length;
  char db_name_buff[NAME_LEN + 1], table_name_buff[NAME_LEN + 1];

  bzero((char*) &table_list, sizeof(TABLE_LIST));
  bzero((char*) &tbl, sizeof(TABLE));

  if (lower_case_table_names)
  {
    /*
      In lower_case_table_names > 0 metadata locking and table definition
      cache subsystems require normalized (lowercased) database and table
      names as input.
    */
    strmov(db_name_buff, db_name->str);
    strmov(table_name_buff, table_name->str);
    my_casedn_str(files_charset_info, db_name_buff);
    my_casedn_str(files_charset_info, table_name_buff);
    table_list.db= db_name_buff;
    table_list.table_name= table_name_buff;
  }
  else
  {
    table_list.table_name= table_name->str;
    table_list.db= db_name->str;
  }

  /*
    TODO: investigate if in this particular situation we can get by
          simply obtaining internal lock of data-dictionary (ATM it
          is LOCK_open) instead of obtaning full-blown metadata lock.
  */
  if (try_acquire_high_prio_shared_mdl_lock(thd, &table_list, can_deadlock))
  {
    /*
      Some error occured (most probably we have been killed while
      waiting for conflicting locks to go away), let the caller to
      handle the situation.
    */
    return 1;
  }

  if (! table_list.mdl_request.ticket)
  {
    /*
      We are in situation when we have encountered conflicting metadata
      lock and deadlocks can occur due to waiting for it to go away.
      So instead of waiting skip this table with an appropriate warning.
    */
    DBUG_ASSERT(can_deadlock);

    push_warning_printf(thd, MYSQL_ERROR::WARN_LEVEL_WARN,
                        ER_WARN_I_S_SKIPPED_TABLE,
                        ER(ER_WARN_I_S_SKIPPED_TABLE),
                        table_list.db, table_list.table_name);
    return 0;
  }

  if (schema_table->i_s_requested_object & OPEN_TRIGGER_ONLY)
  {
    init_sql_alloc(&tbl.mem_root, TABLE_ALLOC_BLOCK_SIZE, 0);
    if (!Table_triggers_list::check_n_load(thd, db_name->str,
                                           table_name->str, &tbl, 1))
    {
      table_list.table= &tbl;
      res= schema_table->process_table(thd, &table_list, table,
                                       res, db_name, table_name);
      delete tbl.triggers;
    }
    free_root(&tbl.mem_root, MYF(0));
    goto end;
  }

  key_length= create_table_def_key(thd, key, &table_list, 0);
  hash_value= my_calc_hash(&table_def_cache, (uchar*) key, key_length);
  mysql_mutex_lock(&LOCK_open);
  share= get_table_share(thd, &table_list, key,
                         key_length, OPEN_VIEW, &not_used, hash_value);
  if (!share)
  {
    res= 0;
    goto end_unlock;
  }

  if (share->is_view)
  {
    if (schema_table->i_s_requested_object & OPEN_TABLE_ONLY)
    {
      /* skip view processing */
      res= 0;
      goto end_share;
    }
    else if (schema_table->i_s_requested_object & OPEN_VIEW_FULL)
    {
      /*
        tell get_all_tables() to fall back to
        open_normal_and_derived_tables()
      */
      res= 1;
      goto end_share;
    }
  }

  if (share->is_view)
  {
    if (open_new_frm(thd, share, table_name->str,
                     (uint) (HA_OPEN_KEYFILE | HA_OPEN_RNDFILE |
                             HA_GET_INDEX | HA_TRY_READ_ONLY),
                     READ_KEYINFO | COMPUTE_TYPES | EXTRA_RECORD |
                     OPEN_VIEW_NO_PARSE,
                     thd->open_options, &tbl, &table_list, thd->mem_root))
      goto end_share;
    table_list.view= (LEX*) share->is_view;
    res= schema_table->process_table(thd, &table_list, table,
                                     res, db_name, table_name);
    goto end_share;
  }

  {
    tbl.s= share;
    table_list.table= &tbl;
    table_list.view= (LEX*) share->is_view;
    res= schema_table->process_table(thd, &table_list, table,
                                     res, db_name, table_name);
  }

end_share:
  release_table_share(share);

end_unlock:
  mysql_mutex_unlock(&LOCK_open);
  /*
    Don't release the MDL lock, it can be part of a transaction.
    If it is not, it will be released by the call to
    MDL_context::rollback_to_savepoint() in the caller.
  */

end:
  thd->clear_error();
  return res;
}


/**
  @brief          Fill I_S tables whose data are retrieved
                  from frm files and storage engine

  @details        The information schema tables are internally represented as
                  temporary tables that are filled at query execution time.
                  Those I_S tables whose data are retrieved
                  from frm files and storage engine are filled by the function
                  get_all_tables().

  @param[in]      thd                      thread handler
  @param[in]      tables                   I_S table
  @param[in]      cond                     'WHERE' condition

  @return         Operation status
    @retval       0                        success
    @retval       1                        error
*/

int get_all_tables(THD *thd, TABLE_LIST *tables, COND *cond)
{
  LEX *lex= thd->lex;
  TABLE *table= tables->table;
  SELECT_LEX *old_all_select_lex= lex->all_selects_list;
  enum_sql_command save_sql_command= lex->sql_command;
  SELECT_LEX *lsel= tables->schema_select_lex;
  ST_SCHEMA_TABLE *schema_table= tables->schema_table;
  SELECT_LEX sel;
  LOOKUP_FIELD_VALUES lookup_field_vals;
  LEX_STRING *db_name, *table_name;
  bool with_i_schema;
  enum enum_schema_tables schema_table_idx;
  List<LEX_STRING> db_names;
  List_iterator_fast<LEX_STRING> it(db_names);
  COND *partial_cond= 0;
  uint derived_tables= lex->derived_tables; 
  int error= 1;
  Open_tables_backup open_tables_state_backup;
  bool save_view_prepare_mode= lex->view_prepare_mode;
  Query_tables_list query_tables_list_backup;
#ifndef NO_EMBEDDED_ACCESS_CHECKS
  Security_context *sctx= thd->security_ctx;
#endif
  uint table_open_method;
  bool can_deadlock;
  DBUG_ENTER("get_all_tables");

  /*
    In cases when SELECT from I_S table being filled by this call is
    part of statement which also uses other tables or is being executed
    under LOCK TABLES or is part of transaction which also uses other
    tables waiting for metadata locks which happens below might result
    in deadlocks.
    To avoid them we don't wait if conflicting metadata lock is
    encountered and skip table with emitting an appropriate warning.
  */
  can_deadlock= thd->mdl_context.has_locks();

  lex->view_prepare_mode= TRUE;
  lex->reset_n_backup_query_tables_list(&query_tables_list_backup);

  /*
    We should not introduce deadlocks even if we already have some
    tables open and locked, since we won't lock tables which we will
    open and will ignore pending exclusive metadata locks for these
    tables by using high-priority requests for shared metadata locks.
  */
  thd->reset_n_backup_open_tables_state(&open_tables_state_backup);

  schema_table_idx= get_schema_table_idx(schema_table);
  tables->table_open_method= table_open_method=
    get_table_open_method(tables, schema_table, schema_table_idx);
  DBUG_PRINT("open_method", ("%d", tables->table_open_method));
  /* 
    this branch processes SHOW FIELDS, SHOW INDEXES commands.
    see sql_parse.cc, prepare_schema_table() function where
    this values are initialized
  */
  if (lsel && lsel->table_list.first)
  {
    error= fill_schema_show_cols_or_idxs(thd, tables, schema_table,
                                         can_deadlock,
                                         &open_tables_state_backup);
    goto err;
  }

  if (get_lookup_field_values(thd, cond, tables, &lookup_field_vals))
  {
    error= 0;
    goto err;
  }
  DBUG_PRINT("INDEX VALUES",("db_name='%s', table_name='%s'",
                             STR_OR_NIL(lookup_field_vals.db_value.str),
                             STR_OR_NIL(lookup_field_vals.table_value.str)));

  if (!lookup_field_vals.wild_db_value && !lookup_field_vals.wild_table_value)
  {
    /* 
      if lookup value is empty string then
      it's impossible table name or db name
    */
    if ((lookup_field_vals.db_value.str &&
         !lookup_field_vals.db_value.str[0]) ||
        (lookup_field_vals.table_value.str &&
         !lookup_field_vals.table_value.str[0]))
    {
      error= 0;
      goto err;
    }
  }

  if (lookup_field_vals.db_value.length &&
      !lookup_field_vals.wild_db_value)
    tables->has_db_lookup_value= TRUE;
  if (lookup_field_vals.table_value.length &&
      !lookup_field_vals.wild_table_value) 
    tables->has_table_lookup_value= TRUE;

  if (tables->has_db_lookup_value && tables->has_table_lookup_value)
    partial_cond= 0;
  else
    partial_cond= make_cond_for_info_schema(cond, tables);

  if (lex->describe)
  {
    /* EXPLAIN SELECT */
    error= 0;
    goto err;
  }

  if (make_db_list(thd, &db_names, &lookup_field_vals, &with_i_schema))
    goto err;
  it.rewind(); /* To get access to new elements in basis list */
  while ((db_name= it++))
  {
#ifndef NO_EMBEDDED_ACCESS_CHECKS
    if (!(check_access(thd, SELECT_ACL, db_name->str,
                       &thd->col_access, NULL, 0, 1) ||
          (!thd->col_access && check_grant_db(thd, db_name->str))) ||
        sctx->master_access & (DB_ACLS | SHOW_DB_ACL) ||
        acl_get(sctx->host, sctx->ip, sctx->priv_user, db_name->str, 0))
#endif
    {
      thd->no_warnings_for_error= 1;
      List<LEX_STRING> table_names;
      int res= make_table_name_list(thd, &table_names, lex,
                                    &lookup_field_vals,
                                    with_i_schema, db_name);
      if (res == 2)   /* Not fatal error, continue */
        continue;
      if (res)
        goto err;

      List_iterator_fast<LEX_STRING> it_files(table_names);
      while ((table_name= it_files++))
      {
	restore_record(table, s->default_values);
        table->field[schema_table->idx_field1]->
          store(db_name->str, db_name->length, system_charset_info);
        table->field[schema_table->idx_field2]->
          store(table_name->str, table_name->length, system_charset_info);

        if (!partial_cond || partial_cond->val_int())
        {
          /*
            If table is I_S.tables and open_table_method is 0 (eg SKIP_OPEN)
            we can skip table opening and we don't have lookup value for 
            table name or lookup value is wild string(table name list is
            already created by make_table_name_list() function).
          */
          if (!table_open_method && schema_table_idx == SCH_TABLES &&
              (!lookup_field_vals.table_value.length ||
               lookup_field_vals.wild_table_value))
          {
            table->field[0]->store(STRING_WITH_LEN("def"), system_charset_info);
            if (schema_table_store_record(thd, table))
              goto err;      /* Out of space in temporary table */
            continue;
          }

          /* SHOW TABLE NAMES command */
          if (schema_table_idx == SCH_TABLE_NAMES)
          {
            if (fill_schema_table_names(thd, tables->table, db_name,
                                        table_name, with_i_schema))
              continue;
          }
          else
          {
            if (!(table_open_method & ~OPEN_FRM_ONLY) &&
                !with_i_schema)
            {
              if (!fill_schema_table_from_frm(thd, tables, schema_table, db_name,
                                              table_name, schema_table_idx,
                                              can_deadlock))
                continue;
            }

            int res;
            LEX_STRING tmp_lex_string, orig_db_name;
            /*
              Set the parent lex of 'sel' because it is needed by
              sel.init_query() which is called inside make_table_list.
            */
            thd->no_warnings_for_error= 1;
            sel.parent_lex= lex;
            /* db_name can be changed in make_table_list() func */
            if (!thd->make_lex_string(&orig_db_name, db_name->str,
                                      db_name->length, FALSE))
              goto err;
            if (make_table_list(thd, &sel, db_name, table_name))
              goto err;
            TABLE_LIST *show_table_list= (TABLE_LIST*) sel.table_list.first;
            lex->all_selects_list= &sel;
            lex->derived_tables= 0;
            lex->sql_command= SQLCOM_SHOW_FIELDS;
            show_table_list->i_s_requested_object=
              schema_table->i_s_requested_object;
            DEBUG_SYNC(thd, "before_open_in_get_all_tables");
            res= open_normal_and_derived_tables(thd, show_table_list,
                   (MYSQL_OPEN_IGNORE_FLUSH |
                    MYSQL_OPEN_FORCE_SHARED_HIGH_PRIO_MDL |
                    (can_deadlock ? MYSQL_OPEN_FAIL_ON_MDL_CONFLICT : 0)));
            lex->sql_command= save_sql_command;
            /*
              XXX:  show_table_list has a flag i_is_requested,
              and when it's set, open_normal_and_derived_tables()
              can return an error without setting an error message
              in THD, which is a hack. This is why we have to
              check for res, then for thd->is_error() only then
              for thd->stmt_da->sql_errno().
            */
            if (res && thd->is_error() &&
                thd->stmt_da->sql_errno() == ER_NO_SUCH_TABLE)
            {
              /*
                Hide error for not existing table.
                This error can occur for example when we use
                where condition with db name and table name and this
                table does not exist.
              */
              res= 0;
              thd->clear_error();
            }
            else
            {
              /*
                We should use show_table_list->alias instead of 
                show_table_list->table_name because table_name
                could be changed during opening of I_S tables. It's safe
                to use alias because alias contains original table name 
                in this case.
              */
              thd->make_lex_string(&tmp_lex_string, show_table_list->alias,
                                   strlen(show_table_list->alias), FALSE);
              res= schema_table->process_table(thd, show_table_list, table,
                                               res, &orig_db_name,
                                               &tmp_lex_string);
              close_tables_for_reopen(thd, &show_table_list,
                                      open_tables_state_backup.mdl_system_tables_svp);
            }
            DBUG_ASSERT(!lex->query_tables_own_last);
            if (res)
              goto err;
          }
        }
      }
      /*
        If we have information schema its always the first table and only
        the first table. Reset for other tables.
      */
      with_i_schema= 0;
    }
  }

  error= 0;
err:
  thd->restore_backup_open_tables_state(&open_tables_state_backup);
  lex->restore_backup_query_tables_list(&query_tables_list_backup);
  lex->derived_tables= derived_tables;
  lex->all_selects_list= old_all_select_lex;
  lex->view_prepare_mode= save_view_prepare_mode;
  lex->sql_command= save_sql_command;
  DBUG_RETURN(error);
}


bool store_schema_shemata(THD* thd, TABLE *table, LEX_STRING *db_name,
                          CHARSET_INFO *cs)
{
  restore_record(table, s->default_values);
  table->field[0]->store(STRING_WITH_LEN("def"), system_charset_info);
  table->field[1]->store(db_name->str, db_name->length, system_charset_info);
  table->field[2]->store(cs->csname, strlen(cs->csname), system_charset_info);
  table->field[3]->store(cs->name, strlen(cs->name), system_charset_info);
  return schema_table_store_record(thd, table);
}


int fill_schema_schemata(THD *thd, TABLE_LIST *tables, COND *cond)
{
  /*
    TODO: fill_schema_shemata() is called when new client is connected.
    Returning error status in this case leads to client hangup.
  */

  LOOKUP_FIELD_VALUES lookup_field_vals;
  List<LEX_STRING> db_names;
  LEX_STRING *db_name;
  bool with_i_schema;
  HA_CREATE_INFO create;
  TABLE *table= tables->table;
#ifndef NO_EMBEDDED_ACCESS_CHECKS
  Security_context *sctx= thd->security_ctx;
#endif
  DBUG_ENTER("fill_schema_shemata");

  if (get_lookup_field_values(thd, cond, tables, &lookup_field_vals))
    DBUG_RETURN(0);
  DBUG_PRINT("INDEX VALUES",("db_name='%s', table_name='%s'",
                             lookup_field_vals.db_value.str,
                             lookup_field_vals.table_value.str));
  if (make_db_list(thd, &db_names, &lookup_field_vals,
                   &with_i_schema))
    DBUG_RETURN(1);

  /*
    If we have lookup db value we should check that the database exists
  */
  if(lookup_field_vals.db_value.str && !lookup_field_vals.wild_db_value &&
     !with_i_schema)
  {
    char path[FN_REFLEN+16];
    uint path_len;
    MY_STAT stat_info;
    if (!lookup_field_vals.db_value.str[0])
      DBUG_RETURN(0);
    path_len= build_table_filename(path, sizeof(path) - 1,
                                   lookup_field_vals.db_value.str, "", "", 0);
    path[path_len-1]= 0;
    if (!mysql_file_stat(key_file_misc, path, &stat_info, MYF(0)))
      DBUG_RETURN(0);
  }

  List_iterator_fast<LEX_STRING> it(db_names);
  while ((db_name=it++))
  {
    if (with_i_schema)       // information schema name is always first in list
    {
      if (store_schema_shemata(thd, table, db_name,
                               system_charset_info))
        DBUG_RETURN(1);
      with_i_schema= 0;
      continue;
    }
#ifndef NO_EMBEDDED_ACCESS_CHECKS
    if (sctx->master_access & (DB_ACLS | SHOW_DB_ACL) ||
	acl_get(sctx->host, sctx->ip, sctx->priv_user, db_name->str, 0) ||
	!check_grant_db(thd, db_name->str))
#endif
    {
      load_db_opt_by_name(thd, db_name->str, &create);
      if (store_schema_shemata(thd, table, db_name,
                               create.default_table_charset))
        DBUG_RETURN(1);
    }
  }
  DBUG_RETURN(0);
}


static int get_schema_tables_record(THD *thd, TABLE_LIST *tables,
				    TABLE *table, bool res,
				    LEX_STRING *db_name,
				    LEX_STRING *table_name)
{
  const char *tmp_buff;
  MYSQL_TIME time;
  CHARSET_INFO *cs= system_charset_info;
  DBUG_ENTER("get_schema_tables_record");

  restore_record(table, s->default_values);
  table->field[0]->store(STRING_WITH_LEN("def"), cs);
  table->field[1]->store(db_name->str, db_name->length, cs);
  table->field[2]->store(table_name->str, table_name->length, cs);
  if (res)
  {
    /*
      there was errors during opening tables
    */
    const char *error= thd->is_error() ? thd->stmt_da->message() : "";
    if (tables->view)
      table->field[3]->store(STRING_WITH_LEN("VIEW"), cs);
    else if (tables->schema_table)
      table->field[3]->store(STRING_WITH_LEN("SYSTEM VIEW"), cs);
    else
      table->field[3]->store(STRING_WITH_LEN("BASE TABLE"), cs);
    table->field[20]->store(error, strlen(error), cs);
    thd->clear_error();
  }
  else if (tables->view)
  {
    table->field[3]->store(STRING_WITH_LEN("VIEW"), cs);
    table->field[20]->store(STRING_WITH_LEN("VIEW"), cs);
  }
  else
  {
    char option_buff[350],*ptr;
    TABLE *show_table= tables->table;
    TABLE_SHARE *share= show_table->s;
    handler *file= show_table->file;
    handlerton *tmp_db_type= share->db_type();
#ifdef WITH_PARTITION_STORAGE_ENGINE
    bool is_partitioned= FALSE;
#endif
    if (share->tmp_table == SYSTEM_TMP_TABLE)
      table->field[3]->store(STRING_WITH_LEN("SYSTEM VIEW"), cs);
    else if (share->tmp_table)
      table->field[3]->store(STRING_WITH_LEN("LOCAL TEMPORARY"), cs);
    else
      table->field[3]->store(STRING_WITH_LEN("BASE TABLE"), cs);

    for (int i= 4; i < 20; i++)
    {
      if (i == 7 || (i > 12 && i < 17) || i == 18)
        continue;
      table->field[i]->set_notnull();
    }
#ifdef WITH_PARTITION_STORAGE_ENGINE
    if (share->db_type() == partition_hton &&
        share->partition_info_len)
    {
      tmp_db_type= share->default_part_db_type;
      is_partitioned= TRUE;
    }
#endif
    tmp_buff= (char *) ha_resolve_storage_engine_name(tmp_db_type);
    table->field[4]->store(tmp_buff, strlen(tmp_buff), cs);
    table->field[5]->store((longlong) share->frm_version, TRUE);

    ptr=option_buff;
    if (share->min_rows)
    {
      ptr=strmov(ptr," min_rows=");
      ptr=longlong10_to_str(share->min_rows,ptr,10);
    }
    if (share->max_rows)
    {
      ptr=strmov(ptr," max_rows=");
      ptr=longlong10_to_str(share->max_rows,ptr,10);
    }
    if (share->avg_row_length)
    {
      ptr=strmov(ptr," avg_row_length=");
      ptr=longlong10_to_str(share->avg_row_length,ptr,10);
    }
    if (share->db_create_options & HA_OPTION_PACK_KEYS)
      ptr=strmov(ptr," pack_keys=1");
    if (share->db_create_options & HA_OPTION_NO_PACK_KEYS)
      ptr=strmov(ptr," pack_keys=0");
    /* We use CHECKSUM, instead of TABLE_CHECKSUM, for backward compability */
    if (share->db_create_options & HA_OPTION_CHECKSUM)
      ptr=strmov(ptr," checksum=1");
    if (share->db_create_options & HA_OPTION_DELAY_KEY_WRITE)
      ptr=strmov(ptr," delay_key_write=1");
    if (share->row_type != ROW_TYPE_DEFAULT)
      ptr=strxmov(ptr, " row_format=", 
                  ha_row_type[(uint) share->row_type],
                  NullS);
    if (share->key_block_size)
    {
      ptr= strmov(ptr, " KEY_BLOCK_SIZE=");
      ptr= longlong10_to_str(share->key_block_size, ptr, 10);
    }
#ifdef WITH_PARTITION_STORAGE_ENGINE
    if (is_partitioned)
      ptr= strmov(ptr, " partitioned");
#endif
    table->field[19]->store(option_buff+1,
                            (ptr == option_buff ? 0 : 
                             (uint) (ptr-option_buff)-1), cs);

    tmp_buff= (share->table_charset ?
               share->table_charset->name : "default");
    table->field[17]->store(tmp_buff, strlen(tmp_buff), cs);

    if (share->comment.str)
      table->field[20]->store(share->comment.str, share->comment.length, cs);

    if(file)
    {
      file->info(HA_STATUS_VARIABLE | HA_STATUS_TIME | HA_STATUS_AUTO);
      enum row_type row_type = file->get_row_type();
      switch (row_type) {
      case ROW_TYPE_NOT_USED:
      case ROW_TYPE_DEFAULT:
        tmp_buff= ((share->db_options_in_use &
                    HA_OPTION_COMPRESS_RECORD) ? "Compressed" :
                   (share->db_options_in_use & HA_OPTION_PACK_RECORD) ?
                   "Dynamic" : "Fixed");
        break;
      case ROW_TYPE_FIXED:
        tmp_buff= "Fixed";
        break;
      case ROW_TYPE_DYNAMIC:
        tmp_buff= "Dynamic";
        break;
      case ROW_TYPE_COMPRESSED:
        tmp_buff= "Compressed";
        break;
      case ROW_TYPE_REDUNDANT:
        tmp_buff= "Redundant";
        break;
      case ROW_TYPE_COMPACT:
        tmp_buff= "Compact";
        break;
      case ROW_TYPE_PAGE:
        tmp_buff= "Paged";
        break;
      }
      table->field[6]->store(tmp_buff, strlen(tmp_buff), cs);
      if (!tables->schema_table)
      {
        table->field[7]->store((longlong) file->stats.records, TRUE);
        table->field[7]->set_notnull();
      }
      table->field[8]->store((longlong) file->stats.mean_rec_length, TRUE);
      table->field[9]->store((longlong) file->stats.data_file_length, TRUE);
      if (file->stats.max_data_file_length)
      {
        table->field[10]->store((longlong) file->stats.max_data_file_length,
                                TRUE);
      }
      table->field[11]->store((longlong) file->stats.index_file_length, TRUE);
      table->field[12]->store((longlong) file->stats.delete_length, TRUE);
      if (show_table->found_next_number_field)
      {
        table->field[13]->store((longlong) file->stats.auto_increment_value,
                                TRUE);
        table->field[13]->set_notnull();
      }
      if (file->stats.create_time)
      {
        thd->variables.time_zone->gmt_sec_to_TIME(&time,
                                                  (my_time_t) file->stats.create_time);
        table->field[14]->store_time(&time, MYSQL_TIMESTAMP_DATETIME);
        table->field[14]->set_notnull();
      }
      if (file->stats.update_time)
      {
        thd->variables.time_zone->gmt_sec_to_TIME(&time,
                                                  (my_time_t) file->stats.update_time);
        table->field[15]->store_time(&time, MYSQL_TIMESTAMP_DATETIME);
        table->field[15]->set_notnull();
      }
      if (file->stats.check_time)
      {
        thd->variables.time_zone->gmt_sec_to_TIME(&time,
                                                  (my_time_t) file->stats.check_time);
        table->field[16]->store_time(&time, MYSQL_TIMESTAMP_DATETIME);
        table->field[16]->set_notnull();
      }
      if (file->ha_table_flags() & (ulong) HA_HAS_CHECKSUM)
      {
        table->field[18]->store((longlong) file->checksum(), TRUE);
        table->field[18]->set_notnull();
      }
    }
  }
  DBUG_RETURN(schema_table_store_record(thd, table));
}


/**
  @brief    Store field characteristics into appropriate I_S table columns

  @param[in]      table             I_S table
  @param[in]      field             processed field
  @param[in]      cs                I_S table charset
  @param[in]      offset            offset from beginning of table
                                    to DATE_TYPE column in I_S table
                                    
  @return         void
*/

void store_column_type(TABLE *table, Field *field, CHARSET_INFO *cs,
                       uint offset)
{
  bool is_blob;
  int decimals, field_length;
  const char *tmp_buff;
  char column_type_buff[MAX_FIELD_WIDTH];
  String column_type(column_type_buff, sizeof(column_type_buff), cs);

  field->sql_type(column_type);
  /* DTD_IDENTIFIER column */
  table->field[offset + 7]->store(column_type.ptr(), column_type.length(), cs);
  table->field[offset + 7]->set_notnull();
  /*
    DATA_TYPE column:
    MySQL column type has the following format:
    base_type [(dimension)] [unsigned] [zerofill].
    For DATA_TYPE column we extract only base type.
  */
  tmp_buff= strchr(column_type.ptr(), '(');
  if (!tmp_buff)
    /*
      if there is no dimention part then check the presence of
      [unsigned] [zerofill] attributes and cut them of if exist.
    */
    tmp_buff= strchr(column_type.ptr(), ' ');
  table->field[offset]->store(column_type.ptr(),
                              (tmp_buff ? tmp_buff - column_type.ptr() :
                               column_type.length()), cs);

  is_blob= (field->type() == MYSQL_TYPE_BLOB);
  if (field->has_charset() || is_blob ||
      field->real_type() == MYSQL_TYPE_VARCHAR ||  // For varbinary type
      field->real_type() == MYSQL_TYPE_STRING)     // For binary type
  {
    uint32 octet_max_length= field->max_display_length();
    if (is_blob && octet_max_length != (uint32) 4294967295U)
      octet_max_length /= field->charset()->mbmaxlen;
    longlong char_max_len= is_blob ? 
      (longlong) octet_max_length / field->charset()->mbminlen :
      (longlong) octet_max_length / field->charset()->mbmaxlen;
    /* CHARACTER_MAXIMUM_LENGTH column*/
    table->field[offset + 1]->store(char_max_len, TRUE);
    table->field[offset + 1]->set_notnull();
    /* CHARACTER_OCTET_LENGTH column */
    table->field[offset + 2]->store((longlong) octet_max_length, TRUE);
    table->field[offset + 2]->set_notnull();
  }

  /*
    Calculate field_length and decimals.
    They are set to -1 if they should not be set (we should return NULL)
  */

  decimals= field->decimals();
  switch (field->type()) {
  case MYSQL_TYPE_NEWDECIMAL:
    field_length= ((Field_new_decimal*) field)->precision;
    break;
  case MYSQL_TYPE_DECIMAL:
    field_length= field->field_length - (decimals  ? 2 : 1);
    break;
  case MYSQL_TYPE_TINY:
  case MYSQL_TYPE_SHORT:
  case MYSQL_TYPE_LONG:
  case MYSQL_TYPE_LONGLONG:
  case MYSQL_TYPE_INT24:
    field_length= field->max_display_length() - 1;
    break;
  case MYSQL_TYPE_BIT:
    field_length= field->max_display_length();
    decimals= -1;                             // return NULL
    break;
  case MYSQL_TYPE_FLOAT:  
  case MYSQL_TYPE_DOUBLE:
    field_length= field->field_length;
    if (decimals == NOT_FIXED_DEC)
      decimals= -1;                           // return NULL
    break;
  default:
    field_length= decimals= -1;
    break;
  }

  /* NUMERIC_PRECISION column */
  if (field_length >= 0)
  {
    table->field[offset + 3]->store((longlong) field_length, TRUE);
    table->field[offset + 3]->set_notnull();
  }
  /* NUMERIC_SCALE column */
  if (decimals >= 0)
  {
    table->field[offset + 4]->store((longlong) decimals, TRUE);
    table->field[offset + 4]->set_notnull();
  }
  if (field->has_charset())
  {
    /* CHARACTER_SET_NAME column*/
    tmp_buff= field->charset()->csname;
    table->field[offset + 5]->store(tmp_buff, strlen(tmp_buff), cs);
    table->field[offset + 5]->set_notnull();
    /* COLLATION_NAME column */
    tmp_buff= field->charset()->name;
    table->field[offset + 6]->store(tmp_buff, strlen(tmp_buff), cs);
    table->field[offset + 6]->set_notnull();
  }
}


static int get_schema_column_record(THD *thd, TABLE_LIST *tables,
				    TABLE *table, bool res,
				    LEX_STRING *db_name,
				    LEX_STRING *table_name)
{
  LEX *lex= thd->lex;
  const char *wild= lex->wild ? lex->wild->ptr() : NullS;
  CHARSET_INFO *cs= system_charset_info;
  TABLE *show_table;
  TABLE_SHARE *show_table_share;
  Field **ptr, *field, *timestamp_field;
  int count;
  DBUG_ENTER("get_schema_column_record");

  if (res)
  {
    if (lex->sql_command != SQLCOM_SHOW_FIELDS)
    {
      /*
        I.e. we are in SELECT FROM INFORMATION_SCHEMA.COLUMS
        rather than in SHOW COLUMNS
      */
      if (thd->is_error())
        push_warning(thd, MYSQL_ERROR::WARN_LEVEL_WARN,
                     thd->stmt_da->sql_errno(), thd->stmt_da->message());
      thd->clear_error();
      res= 0;
    }
    DBUG_RETURN(res);
  }

  show_table= tables->table;
  show_table_share= show_table->s;
  count= 0;

  if (tables->view || tables->schema_table)
  {
    ptr= show_table->field;
    timestamp_field= show_table->timestamp_field;
    show_table->use_all_columns();               // Required for default
  }
  else
  {
    ptr= show_table_share->field;
    timestamp_field= show_table_share->timestamp_field;
    /*
      read_set may be inited in case of
      temporary table
    */
    if (!show_table->read_set)
    {
      /* to satisfy 'field->val_str' ASSERTs */
      uchar *bitmaps;
      uint bitmap_size= show_table_share->column_bitmap_size;
      if (!(bitmaps= (uchar*) alloc_root(thd->mem_root, bitmap_size)))
        DBUG_RETURN(0);
      bitmap_init(&show_table->def_read_set,
                  (my_bitmap_map*) bitmaps, show_table_share->fields, FALSE);
      bitmap_set_all(&show_table->def_read_set);
      show_table->read_set= &show_table->def_read_set;
    }
    bitmap_set_all(show_table->read_set);
  }

  for (; (field= *ptr) ; ptr++)
  {
    uchar *pos;
    char tmp[MAX_FIELD_WIDTH];
    String type(tmp,sizeof(tmp), system_charset_info);
    char *end;

    /* to satisfy 'field->val_str' ASSERTs */
    field->table= show_table;
    show_table->in_use= thd;

    if (wild && wild[0] &&
        wild_case_compare(system_charset_info, field->field_name,wild))
      continue;

    count++;
    /* Get default row, with all NULL fields set to NULL */
    restore_record(table, s->default_values);

#ifndef NO_EMBEDDED_ACCESS_CHECKS
    uint col_access;
    check_access(thd,SELECT_ACL, db_name->str,
                 &tables->grant.privilege, 0, 0, test(tables->schema_table));
    col_access= get_column_grant(thd, &tables->grant,
                                 db_name->str, table_name->str,
                                 field->field_name) & COL_ACLS;
    if (!tables->schema_table && !col_access)
      continue;
    end= tmp;
    for (uint bitnr=0; col_access ; col_access>>=1,bitnr++)
    {
      if (col_access & 1)
      {
        *end++=',';
        end=strmov(end,grant_types.type_names[bitnr]);
      }
    }
    table->field[17]->store(tmp+1,end == tmp ? 0 : (uint) (end-tmp-1), cs);

#endif
    table->field[0]->store(STRING_WITH_LEN("def"), cs);
    table->field[1]->store(db_name->str, db_name->length, cs);
    table->field[2]->store(table_name->str, table_name->length, cs);
    table->field[3]->store(field->field_name, strlen(field->field_name),
                           cs);
    table->field[4]->store((longlong) count, TRUE);
    field->sql_type(type);
    table->field[14]->store(type.ptr(), type.length(), cs);

    if (get_field_default_value(thd, timestamp_field, field, &type, 0))
    {
      table->field[5]->store(type.ptr(), type.length(), cs);
      table->field[5]->set_notnull();
    }
    pos=(uchar*) ((field->flags & NOT_NULL_FLAG) ?  "NO" : "YES");
    table->field[6]->store((const char*) pos,
                           strlen((const char*) pos), cs);
    store_column_type(table, field, cs, 7);
    pos=(uchar*) ((field->flags & PRI_KEY_FLAG) ? "PRI" :
                 (field->flags & UNIQUE_KEY_FLAG) ? "UNI" :
                 (field->flags & MULTIPLE_KEY_FLAG) ? "MUL":"");
    table->field[15]->store((const char*) pos,
                            strlen((const char*) pos), cs);

    end= tmp;
    if (field->unireg_check == Field::NEXT_NUMBER)
      table->field[16]->store(STRING_WITH_LEN("auto_increment"), cs);
    if (timestamp_field == field &&
        field->unireg_check != Field::TIMESTAMP_DN_FIELD)
      table->field[16]->store(STRING_WITH_LEN("on update CURRENT_TIMESTAMP"),
                              cs);

    table->field[18]->store(field->comment.str, field->comment.length, cs);
    if (schema_table_store_record(thd, table))
      DBUG_RETURN(1);
  }
  DBUG_RETURN(0);
}


int fill_schema_charsets(THD *thd, TABLE_LIST *tables, COND *cond)
{
  CHARSET_INFO **cs;
  const char *wild= thd->lex->wild ? thd->lex->wild->ptr() : NullS;
  TABLE *table= tables->table;
  CHARSET_INFO *scs= system_charset_info;

  for (cs= all_charsets ;
       cs < all_charsets + array_elements(all_charsets) ;
       cs++)
  {
    CHARSET_INFO *tmp_cs= cs[0];
    if (tmp_cs && (tmp_cs->state & MY_CS_PRIMARY) && 
        (tmp_cs->state & MY_CS_AVAILABLE) &&
        !(tmp_cs->state & MY_CS_HIDDEN) &&
        !(wild && wild[0] &&
	  wild_case_compare(scs, tmp_cs->csname,wild)))
    {
      const char *comment;
      restore_record(table, s->default_values);
      table->field[0]->store(tmp_cs->csname, strlen(tmp_cs->csname), scs);
      table->field[1]->store(tmp_cs->name, strlen(tmp_cs->name), scs);
      comment= tmp_cs->comment ? tmp_cs->comment : "";
      table->field[2]->store(comment, strlen(comment), scs);
      table->field[3]->store((longlong) tmp_cs->mbmaxlen, TRUE);
      if (schema_table_store_record(thd, table))
        return 1;
    }
  }
  return 0;
}


static my_bool iter_schema_engines(THD *thd, plugin_ref plugin,
                                   void *ptable)
{
  TABLE *table= (TABLE *) ptable;
  handlerton *hton= plugin_data(plugin, handlerton *);
  const char *wild= thd->lex->wild ? thd->lex->wild->ptr() : NullS;
  CHARSET_INFO *scs= system_charset_info;
  handlerton *default_type= ha_default_handlerton(thd);
  DBUG_ENTER("iter_schema_engines");


  /* Disabled plugins */
  if (plugin_state(plugin) != PLUGIN_IS_READY)
  {

    struct st_mysql_plugin *plug= plugin_decl(plugin);
    if (!(wild && wild[0] &&
          wild_case_compare(scs, plug->name,wild)))
    {
      restore_record(table, s->default_values);
      table->field[0]->store(plug->name, strlen(plug->name), scs);
      table->field[1]->store(C_STRING_WITH_LEN("NO"), scs);
      table->field[2]->store(plug->descr, strlen(plug->descr), scs);
      if (schema_table_store_record(thd, table))
        DBUG_RETURN(1);
    }
    DBUG_RETURN(0);
  }

  if (!(hton->flags & HTON_HIDDEN))
  {
    LEX_STRING *name= plugin_name(plugin);
    if (!(wild && wild[0] &&
          wild_case_compare(scs, name->str,wild)))
    {
      LEX_STRING yesno[2]= {{ C_STRING_WITH_LEN("NO") },
                            { C_STRING_WITH_LEN("YES") }};
      LEX_STRING *tmp;
      const char *option_name= show_comp_option_name[(int) hton->state];
      restore_record(table, s->default_values);

      table->field[0]->store(name->str, name->length, scs);
      if (hton->state == SHOW_OPTION_YES && default_type == hton)
        option_name= "DEFAULT";
      table->field[1]->store(option_name, strlen(option_name), scs);
      table->field[2]->store(plugin_decl(plugin)->descr,
                             strlen(plugin_decl(plugin)->descr), scs);
      tmp= &yesno[test(hton->commit)];
      table->field[3]->store(tmp->str, tmp->length, scs);
      table->field[3]->set_notnull();
      tmp= &yesno[test(hton->prepare)];
      table->field[4]->store(tmp->str, tmp->length, scs);
      table->field[4]->set_notnull();
      tmp= &yesno[test(hton->savepoint_set)];
      table->field[5]->store(tmp->str, tmp->length, scs);
      table->field[5]->set_notnull();

      if (schema_table_store_record(thd, table))
        DBUG_RETURN(1);
    }
  }
  DBUG_RETURN(0);
}

int fill_schema_engines(THD *thd, TABLE_LIST *tables, COND *cond)
{
  DBUG_ENTER("fill_schema_engines");
  if (plugin_foreach_with_mask(thd, iter_schema_engines,
                               MYSQL_STORAGE_ENGINE_PLUGIN,
                               ~PLUGIN_IS_FREED, tables->table))
    DBUG_RETURN(1);
  DBUG_RETURN(0);
}


int fill_schema_collation(THD *thd, TABLE_LIST *tables, COND *cond)
{
  CHARSET_INFO **cs;
  const char *wild= thd->lex->wild ? thd->lex->wild->ptr() : NullS;
  TABLE *table= tables->table;
  CHARSET_INFO *scs= system_charset_info;
  for (cs= all_charsets ;
       cs < all_charsets + array_elements(all_charsets)  ;
       cs++ )
  {
    CHARSET_INFO **cl;
    CHARSET_INFO *tmp_cs= cs[0];
    if (!tmp_cs || !(tmp_cs->state & MY_CS_AVAILABLE) ||
         (tmp_cs->state & MY_CS_HIDDEN) ||
        !(tmp_cs->state & MY_CS_PRIMARY))
      continue;
    for (cl= all_charsets;
         cl < all_charsets + array_elements(all_charsets)  ;
         cl ++)
    {
      CHARSET_INFO *tmp_cl= cl[0];
      if (!tmp_cl || !(tmp_cl->state & MY_CS_AVAILABLE) || 
          !my_charset_same(tmp_cs, tmp_cl))
	continue;
      if (!(wild && wild[0] &&
	  wild_case_compare(scs, tmp_cl->name,wild)))
      {
	const char *tmp_buff;
	restore_record(table, s->default_values);
	table->field[0]->store(tmp_cl->name, strlen(tmp_cl->name), scs);
        table->field[1]->store(tmp_cl->csname , strlen(tmp_cl->csname), scs);
        table->field[2]->store((longlong) tmp_cl->number, TRUE);
        tmp_buff= (tmp_cl->state & MY_CS_PRIMARY) ? "Yes" : "";
	table->field[3]->store(tmp_buff, strlen(tmp_buff), scs);
        tmp_buff= (tmp_cl->state & MY_CS_COMPILED)? "Yes" : "";
	table->field[4]->store(tmp_buff, strlen(tmp_buff), scs);
        table->field[5]->store((longlong) tmp_cl->strxfrm_multiply, TRUE);
        if (schema_table_store_record(thd, table))
          return 1;
      }
    }
  }
  return 0;
}


int fill_schema_coll_charset_app(THD *thd, TABLE_LIST *tables, COND *cond)
{
  CHARSET_INFO **cs;
  TABLE *table= tables->table;
  CHARSET_INFO *scs= system_charset_info;
  for (cs= all_charsets ;
       cs < all_charsets + array_elements(all_charsets) ;
       cs++ )
  {
    CHARSET_INFO **cl;
    CHARSET_INFO *tmp_cs= cs[0];
    if (!tmp_cs || !(tmp_cs->state & MY_CS_AVAILABLE) || 
        !(tmp_cs->state & MY_CS_PRIMARY))
      continue;
    for (cl= all_charsets;
         cl < all_charsets + array_elements(all_charsets) ;
         cl ++)
    {
      CHARSET_INFO *tmp_cl= cl[0];
      if (!tmp_cl || !(tmp_cl->state & MY_CS_AVAILABLE) ||
          (tmp_cl->state & MY_CS_HIDDEN) ||
          !my_charset_same(tmp_cs,tmp_cl))
	continue;
      restore_record(table, s->default_values);
      table->field[0]->store(tmp_cl->name, strlen(tmp_cl->name), scs);
      table->field[1]->store(tmp_cl->csname , strlen(tmp_cl->csname), scs);
      if (schema_table_store_record(thd, table))
        return 1;
    }
  }
  return 0;
}


/**
  @brief Store record into I_S.PARAMETERS table

  @param[in]      thd                   thread handler
  @param[in]      table                 I_S table
  @param[in]      proc_table            'mysql.proc' table
  @param[in]      wild                  wild string, not used for now,
                                        will be useful
                                        if we add 'SHOW PARAMETERs'
  @param[in]      full_access           if 1 user has privileges on the routine
  @param[in]      sp_user               user in 'user@host' format

  @return         Operation status
    @retval       0                     ok
    @retval       1                     error
*/

bool store_schema_params(THD *thd, TABLE *table, TABLE *proc_table,
                         const char *wild, bool full_access,
                         const char *sp_user)
{
  TABLE_SHARE share;
  TABLE tbl;
  CHARSET_INFO *cs= system_charset_info;
  char params_buff[MAX_FIELD_WIDTH], returns_buff[MAX_FIELD_WIDTH],
    sp_db_buff[NAME_LEN], sp_name_buff[NAME_LEN], path[FN_REFLEN],
    definer_buff[USERNAME_LENGTH + HOSTNAME_LENGTH + 1];
  String params(params_buff, sizeof(params_buff), cs);
  String returns(returns_buff, sizeof(returns_buff), cs);
  String sp_db(sp_db_buff, sizeof(sp_db_buff), cs);
  String sp_name(sp_name_buff, sizeof(sp_name_buff), cs);
  String definer(definer_buff, sizeof(definer_buff), cs);
  sp_head *sp;
  uint routine_type;
  bool free_sp_head;
  DBUG_ENTER("store_schema_params");

  bzero((char*) &tbl, sizeof(TABLE));
  (void) build_table_filename(path, sizeof(path), "", "", "", 0);
  init_tmp_table_share(thd, &share, "", 0, "", path);

  get_field(thd->mem_root, proc_table->field[MYSQL_PROC_FIELD_DB], &sp_db);
  get_field(thd->mem_root, proc_table->field[MYSQL_PROC_FIELD_NAME], &sp_name);
  get_field(thd->mem_root,proc_table->field[MYSQL_PROC_FIELD_DEFINER],&definer);
  routine_type= (uint) proc_table->field[MYSQL_PROC_MYSQL_TYPE]->val_int();

  if (!full_access)
    full_access= !strcmp(sp_user, definer.ptr());
  if (!full_access &&
      check_some_routine_access(thd, sp_db.ptr(),sp_name.ptr(),
                                routine_type == TYPE_ENUM_PROCEDURE))
    DBUG_RETURN(0);

  params.length(0);
  get_field(thd->mem_root, proc_table->field[MYSQL_PROC_FIELD_PARAM_LIST],
            &params);
  returns.length(0);
  if (routine_type == TYPE_ENUM_FUNCTION)
    get_field(thd->mem_root, proc_table->field[MYSQL_PROC_FIELD_RETURNS],
              &returns);

  sp= sp_load_for_information_schema(thd, proc_table, &sp_db, &sp_name,
                                     (ulong) proc_table->
                                     field[MYSQL_PROC_FIELD_SQL_MODE]->val_int(),
                                     routine_type,
                                     returns.c_ptr_safe(),
                                     params.c_ptr_safe(),
                                     &free_sp_head);

  if (sp)
  {
    Field *field;
    Create_field *field_def;
    String tmp_string;
    if (routine_type == TYPE_ENUM_FUNCTION)
    {
      restore_record(table, s->default_values);
      table->field[0]->store(STRING_WITH_LEN("def"), cs);
      table->field[1]->store(sp_db.ptr(), sp_db.length(), cs);
      table->field[2]->store(sp_name.ptr(), sp_name.length(), cs);
      table->field[3]->store((longlong) 0, TRUE);
      get_field(thd->mem_root, proc_table->field[MYSQL_PROC_MYSQL_TYPE],
                &tmp_string);
      table->field[14]->store(tmp_string.ptr(), tmp_string.length(), cs);
      field_def= &sp->m_return_field_def;
      field= make_field(&share, (uchar*) 0, field_def->length,
                        (uchar*) "", 0, field_def->pack_flag,
                        field_def->sql_type, field_def->charset,
                        field_def->geom_type, Field::NONE,
                        field_def->interval, "");

      field->table= &tbl;
      tbl.in_use= thd;
      store_column_type(table, field, cs, 6);
      if (schema_table_store_record(thd, table))
      {
        free_table_share(&share);
        if (free_sp_head)
          delete sp;
        DBUG_RETURN(1);
      }
    }

    sp_pcontext *spcont= sp->get_parse_context();
    uint params= spcont->context_var_count();
    for (uint i= 0 ; i < params ; i++)
    {
      const char *tmp_buff;
      sp_variable_t *spvar= spcont->find_variable(i);
      field_def= &spvar->field_def;
      switch (spvar->mode) {
      case sp_param_in:
        tmp_buff= "IN";
        break;
      case sp_param_out:
        tmp_buff= "OUT";
        break;
      case sp_param_inout:
        tmp_buff= "INOUT";
        break;
      default:
        tmp_buff= "";
        break;
      }  

      restore_record(table, s->default_values);
      table->field[0]->store(STRING_WITH_LEN("def"), cs);
      table->field[1]->store(sp_db.ptr(), sp_db.length(), cs);
      table->field[2]->store(sp_name.ptr(), sp_name.length(), cs);
      table->field[3]->store((longlong) i + 1, TRUE);
      table->field[4]->store(tmp_buff, strlen(tmp_buff), cs);
      table->field[4]->set_notnull();
      table->field[5]->store(spvar->name.str, spvar->name.length, cs);
      table->field[5]->set_notnull();
      get_field(thd->mem_root, proc_table->field[MYSQL_PROC_MYSQL_TYPE],
                &tmp_string);
      table->field[14]->store(tmp_string.ptr(), tmp_string.length(), cs);

      field= make_field(&share, (uchar*) 0, field_def->length,
                        (uchar*) "", 0, field_def->pack_flag,
                        field_def->sql_type, field_def->charset,
                        field_def->geom_type, Field::NONE,
                        field_def->interval, spvar->name.str);

      field->table= &tbl;
      tbl.in_use= thd;
      store_column_type(table, field, cs, 6);
      if (schema_table_store_record(thd, table))
      {
        free_table_share(&share);
        if (free_sp_head)
          delete sp;
        DBUG_RETURN(1);
      }
    }
    if (free_sp_head)
      delete sp;
  }
  free_table_share(&share);
  DBUG_RETURN(0);
}


bool store_schema_proc(THD *thd, TABLE *table, TABLE *proc_table,
                       const char *wild, bool full_access, const char *sp_user)
{
  String tmp_string;
  String sp_db, sp_name, definer;
  MYSQL_TIME time;
  LEX *lex= thd->lex;
  CHARSET_INFO *cs= system_charset_info;
  get_field(thd->mem_root, proc_table->field[MYSQL_PROC_FIELD_DB], &sp_db);
  get_field(thd->mem_root, proc_table->field[MYSQL_PROC_FIELD_NAME], &sp_name);
  get_field(thd->mem_root, proc_table->field[MYSQL_PROC_FIELD_DEFINER],&definer);
  if (!full_access)
    full_access= !strcmp(sp_user, definer.ptr());
  if (!full_access && 
      check_some_routine_access(thd, sp_db.ptr(), sp_name.ptr(),
                                proc_table->field[MYSQL_PROC_MYSQL_TYPE]->
                                val_int() == TYPE_ENUM_PROCEDURE))
    return 0;

  if ((lex->sql_command == SQLCOM_SHOW_STATUS_PROC &&
      proc_table->field[MYSQL_PROC_MYSQL_TYPE]->val_int() ==
      TYPE_ENUM_PROCEDURE) ||
      (lex->sql_command == SQLCOM_SHOW_STATUS_FUNC &&
      proc_table->field[MYSQL_PROC_MYSQL_TYPE]->val_int() ==
      TYPE_ENUM_FUNCTION) ||
      (sql_command_flags[lex->sql_command] & CF_STATUS_COMMAND) == 0)
  {
    restore_record(table, s->default_values);
    if (!wild || !wild[0] || !wild_compare(sp_name.ptr(), wild, 0))
    {
      int enum_idx= (int) proc_table->field[MYSQL_PROC_FIELD_ACCESS]->val_int();
      table->field[3]->store(sp_name.ptr(), sp_name.length(), cs);
      get_field(thd->mem_root, proc_table->field[MYSQL_PROC_FIELD_SPECIFIC_NAME],
                &tmp_string);
      table->field[0]->store(tmp_string.ptr(), tmp_string.length(), cs);
      table->field[1]->store(STRING_WITH_LEN("def"), cs);
      table->field[2]->store(sp_db.ptr(), sp_db.length(), cs);
      get_field(thd->mem_root, proc_table->field[MYSQL_PROC_MYSQL_TYPE],
                &tmp_string);
      table->field[4]->store(tmp_string.ptr(), tmp_string.length(), cs);
      if (proc_table->field[MYSQL_PROC_MYSQL_TYPE]->val_int() ==
          TYPE_ENUM_FUNCTION)
      {
        sp_head *sp;
        bool free_sp_head;
        get_field(thd->mem_root, proc_table->field[MYSQL_PROC_FIELD_RETURNS],
                  &tmp_string);

        sp= sp_load_for_information_schema(thd, proc_table, &sp_db, &sp_name,
                                           (ulong) proc_table->
                                           field[MYSQL_PROC_FIELD_SQL_MODE]->
                                           val_int(),
                                           TYPE_ENUM_FUNCTION,
                                           tmp_string.c_ptr_safe(),
                                           "", &free_sp_head);

        if (sp)
        {
          char path[FN_REFLEN];
          TABLE_SHARE share;
          TABLE tbl;
          Field *field;
          Create_field *field_def= &sp->m_return_field_def;

          bzero((char*) &tbl, sizeof(TABLE));
          (void) build_table_filename(path, sizeof(path), "", "", "", 0);
          init_tmp_table_share(thd, &share, "", 0, "", path);
          field= make_field(&share, (uchar*) 0, field_def->length,
                            (uchar*) "", 0, field_def->pack_flag,
                            field_def->sql_type, field_def->charset,
                            field_def->geom_type, Field::NONE,
                            field_def->interval, "");

          field->table= &tbl;
          tbl.in_use= thd;
          store_column_type(table, field, cs, 5);
          free_table_share(&share);
          if (free_sp_head)
            delete sp;
        }
      }

      if (full_access)
      {
        get_field(thd->mem_root, proc_table->field[MYSQL_PROC_FIELD_BODY_UTF8],
                  &tmp_string);
        table->field[14]->store(tmp_string.ptr(), tmp_string.length(), cs);
        table->field[14]->set_notnull();
      }
      table->field[13]->store(STRING_WITH_LEN("SQL"), cs);
      table->field[17]->store(STRING_WITH_LEN("SQL"), cs);


      get_field(thd->mem_root, proc_table->field[MYSQL_PROC_FIELD_DETERMINISTIC],
                &tmp_string);
      table->field[18]->store(tmp_string.ptr(), tmp_string.length(), cs);
      table->field[19]->store(sp_data_access_name[enum_idx].str, 
                              sp_data_access_name[enum_idx].length , cs);

      get_field(thd->mem_root, proc_table->field[MYSQL_PROC_FIELD_SECURITY_TYPE],
                &tmp_string);
      table->field[21]->store(tmp_string.ptr(), tmp_string.length(), cs);
      bzero((char *)&time, sizeof(time));
      ((Field_timestamp *) proc_table->field[MYSQL_PROC_FIELD_CREATED])->
        get_time(&time);
      table->field[22]->store_time(&time, MYSQL_TIMESTAMP_DATETIME);
      bzero((char *)&time, sizeof(time));
      ((Field_timestamp *) proc_table->field[MYSQL_PROC_FIELD_MODIFIED])->
        get_time(&time);
      table->field[23]->store_time(&time, MYSQL_TIMESTAMP_DATETIME);

      get_field(thd->mem_root, proc_table->field[MYSQL_PROC_FIELD_SQL_MODE],
                &tmp_string);
      table->field[24]->store(tmp_string.ptr(), tmp_string.length(), cs);

      get_field(thd->mem_root, proc_table->field[MYSQL_PROC_FIELD_COMMENT],
                &tmp_string);
      table->field[25]->store(tmp_string.ptr(), tmp_string.length(), cs);
      table->field[26]->store(definer.ptr(), definer.length(), cs);

      get_field(thd->mem_root,
                proc_table->field[MYSQL_PROC_FIELD_CHARACTER_SET_CLIENT],
                &tmp_string);
      table->field[27]->store(tmp_string.ptr(), tmp_string.length(), cs);

      get_field(thd->mem_root,
                proc_table->field[ MYSQL_PROC_FIELD_COLLATION_CONNECTION],
                &tmp_string);
      table->field[28]->store(tmp_string.ptr(), tmp_string.length(), cs);

      get_field(thd->mem_root, proc_table->field[MYSQL_PROC_FIELD_DB_COLLATION],
                &tmp_string);
      table->field[29]->store(tmp_string.ptr(), tmp_string.length(), cs);

      return schema_table_store_record(thd, table);
    }
  }
  return 0;
}


int fill_schema_proc(THD *thd, TABLE_LIST *tables, COND *cond)
{
  TABLE *proc_table;
  TABLE_LIST proc_tables;
  const char *wild= thd->lex->wild ? thd->lex->wild->ptr() : NullS;
  int res= 0;
  TABLE *table= tables->table;
  bool full_access;
  char definer[USER_HOST_BUFF_SIZE];
  Open_tables_backup open_tables_state_backup;
  enum enum_schema_tables schema_table_idx=
    get_schema_table_idx(tables->schema_table);
  DBUG_ENTER("fill_schema_proc");

  strxmov(definer, thd->security_ctx->priv_user, "@",
          thd->security_ctx->priv_host, NullS);
  /* We use this TABLE_LIST instance only for checking of privileges. */
  bzero((char*) &proc_tables,sizeof(proc_tables));
  proc_tables.db= (char*) "mysql";
  proc_tables.db_length= 5;
  proc_tables.table_name= proc_tables.alias= (char*) "proc";
  proc_tables.table_name_length= 4;
  proc_tables.lock_type= TL_READ;
  full_access= !check_table_access(thd, SELECT_ACL, &proc_tables, FALSE,
                                   1, TRUE);
  if (!(proc_table= open_proc_table_for_read(thd, &open_tables_state_backup)))
  {
    DBUG_RETURN(1);
  }
  proc_table->file->ha_index_init(0, 1);
  if ((res= proc_table->file->index_first(proc_table->record[0])))
  {
    res= (res == HA_ERR_END_OF_FILE) ? 0 : 1;
    goto err;
  }

  if (schema_table_idx == SCH_PROCEDURES ?
      store_schema_proc(thd, table, proc_table, wild, full_access, definer) :
      store_schema_params(thd, table, proc_table, wild, full_access, definer))
  {
    res= 1;
    goto err;
  }
  while (!proc_table->file->index_next(proc_table->record[0]))
  {
    if (schema_table_idx == SCH_PROCEDURES ?
        store_schema_proc(thd, table, proc_table, wild, full_access, definer): 
        store_schema_params(thd, table, proc_table, wild, full_access, definer))
    {
      res= 1;
      goto err;
    }
  }

err:
  proc_table->file->ha_index_end();
  close_system_tables(thd, &open_tables_state_backup);
  DBUG_RETURN(res);
}


static int get_schema_stat_record(THD *thd, TABLE_LIST *tables,
				  TABLE *table, bool res,
				  LEX_STRING *db_name,
				  LEX_STRING *table_name)
{
  CHARSET_INFO *cs= system_charset_info;
  DBUG_ENTER("get_schema_stat_record");
  if (res)
  {
    if (thd->lex->sql_command != SQLCOM_SHOW_KEYS)
    {
      /*
        I.e. we are in SELECT FROM INFORMATION_SCHEMA.STATISTICS
        rather than in SHOW KEYS
      */
      if (thd->is_error())
        push_warning(thd, MYSQL_ERROR::WARN_LEVEL_WARN,
                     thd->stmt_da->sql_errno(), thd->stmt_da->message());
      thd->clear_error();
      res= 0;
    }
    DBUG_RETURN(res);
  }
  else if (!tables->view)
  {
    TABLE *show_table= tables->table;
    KEY *key_info=show_table->s->key_info;
    if (show_table->file)
      show_table->file->info(HA_STATUS_VARIABLE |
                             HA_STATUS_NO_LOCK |
                             HA_STATUS_TIME);
    for (uint i=0 ; i < show_table->s->keys ; i++,key_info++)
    {
      KEY_PART_INFO *key_part= key_info->key_part;
      const char *str;
      for (uint j=0 ; j < key_info->key_parts ; j++,key_part++)
      {
        restore_record(table, s->default_values);
        table->field[0]->store(STRING_WITH_LEN("def"), cs);
        table->field[1]->store(db_name->str, db_name->length, cs);
        table->field[2]->store(table_name->str, table_name->length, cs);
        table->field[3]->store((longlong) ((key_info->flags &
                                            HA_NOSAME) ? 0 : 1), TRUE);
        table->field[4]->store(db_name->str, db_name->length, cs);
        table->field[5]->store(key_info->name, strlen(key_info->name), cs);
        table->field[6]->store((longlong) (j+1), TRUE);
        str=(key_part->field ? key_part->field->field_name :
             "?unknown field?");
        table->field[7]->store(str, strlen(str), cs);
        if (show_table->file)
        {
          if (show_table->file->index_flags(i, j, 0) & HA_READ_ORDER)
          {
            table->field[8]->store(((key_part->key_part_flag &
                                     HA_REVERSE_SORT) ?
                                    "D" : "A"), 1, cs);
            table->field[8]->set_notnull();
          }
          KEY *key=show_table->key_info+i;
          if (key->rec_per_key[j])
          {
            ha_rows records=(show_table->file->stats.records /
                             key->rec_per_key[j]);
            table->field[9]->store((longlong) records, TRUE);
            table->field[9]->set_notnull();
          }
          str= show_table->file->index_type(i);
          table->field[13]->store(str, strlen(str), cs);
        }
        if (!(key_info->flags & HA_FULLTEXT) &&
            (key_part->field &&
             key_part->length !=
             show_table->s->field[key_part->fieldnr-1]->key_length()))
        {
          table->field[10]->store((longlong) key_part->length /
                                  key_part->field->charset()->mbmaxlen, TRUE);
          table->field[10]->set_notnull();
        }
        uint flags= key_part->field ? key_part->field->flags : 0;
        const char *pos=(char*) ((flags & NOT_NULL_FLAG) ? "" : "YES");
        table->field[12]->store(pos, strlen(pos), cs);
        if (!show_table->s->keys_in_use.is_set(i))
          table->field[14]->store(STRING_WITH_LEN("disabled"), cs);
        else
          table->field[14]->store("", 0, cs);
        table->field[14]->set_notnull();
        DBUG_ASSERT(test(key_info->flags & HA_USES_COMMENT) == 
                   (key_info->comment.length > 0));
        if (key_info->flags & HA_USES_COMMENT)
          table->field[15]->store(key_info->comment.str, 
                                  key_info->comment.length, cs);
        if (schema_table_store_record(thd, table))
          DBUG_RETURN(1);
      }
    }
  }
  DBUG_RETURN(res);
}


static int get_schema_views_record(THD *thd, TABLE_LIST *tables,
				   TABLE *table, bool res,
				   LEX_STRING *db_name,
				   LEX_STRING *table_name)
{
  CHARSET_INFO *cs= system_charset_info;
  char definer[USER_HOST_BUFF_SIZE];
  uint definer_len;
  bool updatable_view;
  DBUG_ENTER("get_schema_views_record");

  if (tables->view)
  {
    Security_context *sctx= thd->security_ctx;
    if (!tables->allowed_show)
    {
      if (!my_strcasecmp(system_charset_info, tables->definer.user.str,
                         sctx->priv_user) &&
          !my_strcasecmp(system_charset_info, tables->definer.host.str,
                         sctx->priv_host))
        tables->allowed_show= TRUE;
#ifndef NO_EMBEDDED_ACCESS_CHECKS
      else
      {
        if ((thd->col_access & (SHOW_VIEW_ACL|SELECT_ACL)) ==
            (SHOW_VIEW_ACL|SELECT_ACL))
          tables->allowed_show= TRUE;
        else
        {
          TABLE_LIST table_list;
          uint view_access;
          memset(&table_list, 0, sizeof(table_list));
          table_list.db= tables->db;
          table_list.table_name= tables->table_name;
          table_list.grant.privilege= thd->col_access;
          view_access= get_table_grant(thd, &table_list);
	  if ((view_access & (SHOW_VIEW_ACL|SELECT_ACL)) ==
	      (SHOW_VIEW_ACL|SELECT_ACL))
	    tables->allowed_show= TRUE;
        }
      }
#endif
    }
    restore_record(table, s->default_values);
    table->field[0]->store(STRING_WITH_LEN("def"), cs);
    table->field[1]->store(db_name->str, db_name->length, cs);
    table->field[2]->store(table_name->str, table_name->length, cs);

    if (tables->allowed_show)
    {
      table->field[3]->store(tables->view_body_utf8.str,
                             tables->view_body_utf8.length,
                             cs);
    }

    if (tables->with_check != VIEW_CHECK_NONE)
    {
      if (tables->with_check == VIEW_CHECK_LOCAL)
        table->field[4]->store(STRING_WITH_LEN("LOCAL"), cs);
      else
        table->field[4]->store(STRING_WITH_LEN("CASCADED"), cs);
    }
    else
      table->field[4]->store(STRING_WITH_LEN("NONE"), cs);

    if (table->pos_in_table_list->table_open_method &
        OPEN_FULL_TABLE)
    {
      updatable_view= 0;
      if (tables->algorithm != VIEW_ALGORITHM_TMPTABLE)
      {
        /*
          We should use tables->view->select_lex.item_list here and
          can not use Field_iterator_view because the view always uses
          temporary algorithm during opening for I_S and
          TABLE_LIST fields 'field_translation' & 'field_translation_end'
          are uninitialized is this case.
        */
        List<Item> *fields= &tables->view->select_lex.item_list;
        List_iterator<Item> it(*fields);
        Item *item;
        Item_field *field;
        /*
          check that at least one column in view is updatable
        */
        while ((item= it++))
        {
          if ((field= item->filed_for_view_update()) && field->field &&
              !field->field->table->pos_in_table_list->schema_table)
          {
            updatable_view= 1;
            break;
          }
        }
        if (updatable_view && !tables->view->can_be_merged())
          updatable_view= 0;
      }
      if (updatable_view)
        table->field[5]->store(STRING_WITH_LEN("YES"), cs);
      else
        table->field[5]->store(STRING_WITH_LEN("NO"), cs);
    }

    definer_len= (strxmov(definer, tables->definer.user.str, "@",
                          tables->definer.host.str, NullS) - definer);
    table->field[6]->store(definer, definer_len, cs);
    if (tables->view_suid)
      table->field[7]->store(STRING_WITH_LEN("DEFINER"), cs);
    else
      table->field[7]->store(STRING_WITH_LEN("INVOKER"), cs);

    table->field[8]->store(tables->view_creation_ctx->get_client_cs()->csname,
                           strlen(tables->view_creation_ctx->
                                  get_client_cs()->csname), cs);

    table->field[9]->store(tables->view_creation_ctx->
                           get_connection_cl()->name,
                           strlen(tables->view_creation_ctx->
                                  get_connection_cl()->name), cs);


    if (schema_table_store_record(thd, table))
      DBUG_RETURN(1);
    if (res && thd->is_error())
      push_warning(thd, MYSQL_ERROR::WARN_LEVEL_WARN,
                   thd->stmt_da->sql_errno(), thd->stmt_da->message());
  }
  if (res)
    thd->clear_error();
  DBUG_RETURN(0);
}


bool store_constraints(THD *thd, TABLE *table, LEX_STRING *db_name,
                       LEX_STRING *table_name, const char *key_name,
                       uint key_len, const char *con_type, uint con_len)
{
  CHARSET_INFO *cs= system_charset_info;
  restore_record(table, s->default_values);
  table->field[0]->store(STRING_WITH_LEN("def"), cs);
  table->field[1]->store(db_name->str, db_name->length, cs);
  table->field[2]->store(key_name, key_len, cs);
  table->field[3]->store(db_name->str, db_name->length, cs);
  table->field[4]->store(table_name->str, table_name->length, cs);
  table->field[5]->store(con_type, con_len, cs);
  return schema_table_store_record(thd, table);
}


static int get_schema_constraints_record(THD *thd, TABLE_LIST *tables,
					 TABLE *table, bool res,
					 LEX_STRING *db_name,
					 LEX_STRING *table_name)
{
  DBUG_ENTER("get_schema_constraints_record");
  if (res)
  {
    if (thd->is_error())
      push_warning(thd, MYSQL_ERROR::WARN_LEVEL_WARN,
                   thd->stmt_da->sql_errno(), thd->stmt_da->message());
    thd->clear_error();
    DBUG_RETURN(0);
  }
  else if (!tables->view)
  {
    List<FOREIGN_KEY_INFO> f_key_list;
    TABLE *show_table= tables->table;
    KEY *key_info=show_table->key_info;
    uint primary_key= show_table->s->primary_key;
    show_table->file->info(HA_STATUS_VARIABLE | 
                           HA_STATUS_NO_LOCK |
                           HA_STATUS_TIME);
    for (uint i=0 ; i < show_table->s->keys ; i++, key_info++)
    {
      if (i != primary_key && !(key_info->flags & HA_NOSAME))
        continue;

      if (i == primary_key && !strcmp(key_info->name, primary_key_name))
      {
        if (store_constraints(thd, table, db_name, table_name, key_info->name,
                              strlen(key_info->name),
                              STRING_WITH_LEN("PRIMARY KEY")))
          DBUG_RETURN(1);
      }
      else if (key_info->flags & HA_NOSAME)
      {
        if (store_constraints(thd, table, db_name, table_name, key_info->name,
                              strlen(key_info->name),
                              STRING_WITH_LEN("UNIQUE")))
          DBUG_RETURN(1);
      }
    }

    show_table->file->get_foreign_key_list(thd, &f_key_list);
    FOREIGN_KEY_INFO *f_key_info;
    List_iterator_fast<FOREIGN_KEY_INFO> it(f_key_list);
    while ((f_key_info=it++))
    {
      if (store_constraints(thd, table, db_name, table_name, 
                            f_key_info->forein_id->str,
                            strlen(f_key_info->forein_id->str),
                            "FOREIGN KEY", 11))
        DBUG_RETURN(1);
    }
  }
  DBUG_RETURN(res);
}


static bool store_trigger(THD *thd, TABLE *table, LEX_STRING *db_name,
                          LEX_STRING *table_name, LEX_STRING *trigger_name,
                          enum trg_event_type event,
                          enum trg_action_time_type timing,
                          LEX_STRING *trigger_stmt,
                          ulong sql_mode,
                          LEX_STRING *definer_buffer,
                          LEX_STRING *client_cs_name,
                          LEX_STRING *connection_cl_name,
                          LEX_STRING *db_cl_name)
{
  CHARSET_INFO *cs= system_charset_info;
  LEX_STRING sql_mode_rep;

  restore_record(table, s->default_values);
  table->field[0]->store(STRING_WITH_LEN("def"), cs);
  table->field[1]->store(db_name->str, db_name->length, cs);
  table->field[2]->store(trigger_name->str, trigger_name->length, cs);
  table->field[3]->store(trg_event_type_names[event].str,
                         trg_event_type_names[event].length, cs);
  table->field[4]->store(STRING_WITH_LEN("def"), cs);
  table->field[5]->store(db_name->str, db_name->length, cs);
  table->field[6]->store(table_name->str, table_name->length, cs);
  table->field[9]->store(trigger_stmt->str, trigger_stmt->length, cs);
  table->field[10]->store(STRING_WITH_LEN("ROW"), cs);
  table->field[11]->store(trg_action_time_type_names[timing].str,
                          trg_action_time_type_names[timing].length, cs);
  table->field[14]->store(STRING_WITH_LEN("OLD"), cs);
  table->field[15]->store(STRING_WITH_LEN("NEW"), cs);

  sql_mode_string_representation(thd, sql_mode, &sql_mode_rep);
  table->field[17]->store(sql_mode_rep.str, sql_mode_rep.length, cs);
  table->field[18]->store(definer_buffer->str, definer_buffer->length, cs);
  table->field[19]->store(client_cs_name->str, client_cs_name->length, cs);
  table->field[20]->store(connection_cl_name->str,
                          connection_cl_name->length, cs);
  table->field[21]->store(db_cl_name->str, db_cl_name->length, cs);

  return schema_table_store_record(thd, table);
}


static int get_schema_triggers_record(THD *thd, TABLE_LIST *tables,
				      TABLE *table, bool res,
				      LEX_STRING *db_name,
				      LEX_STRING *table_name)
{
  DBUG_ENTER("get_schema_triggers_record");
  /*
    res can be non zero value when processed table is a view or
    error happened during opening of processed table.
  */
  if (res)
  {
    if (thd->is_error())
      push_warning(thd, MYSQL_ERROR::WARN_LEVEL_WARN,
                   thd->stmt_da->sql_errno(), thd->stmt_da->message());
    thd->clear_error();
    DBUG_RETURN(0);
  }
  if (!tables->view && tables->table->triggers)
  {
    Table_triggers_list *triggers= tables->table->triggers;
    int event, timing;

    if (check_table_access(thd, TRIGGER_ACL, tables, FALSE, 1, TRUE))
      goto ret;

    for (event= 0; event < (int)TRG_EVENT_MAX; event++)
    {
      for (timing= 0; timing < (int)TRG_ACTION_MAX; timing++)
      {
        LEX_STRING trigger_name;
        LEX_STRING trigger_stmt;
        ulong sql_mode;
        char definer_holder[USER_HOST_BUFF_SIZE];
        LEX_STRING definer_buffer;
        LEX_STRING client_cs_name;
        LEX_STRING connection_cl_name;
        LEX_STRING db_cl_name;

        definer_buffer.str= definer_holder;
        if (triggers->get_trigger_info(thd, (enum trg_event_type) event,
                                       (enum trg_action_time_type)timing,
                                       &trigger_name, &trigger_stmt,
                                       &sql_mode,
                                       &definer_buffer,
                                       &client_cs_name,
                                       &connection_cl_name,
                                       &db_cl_name))
          continue;

        if (store_trigger(thd, table, db_name, table_name, &trigger_name,
                         (enum trg_event_type) event,
                         (enum trg_action_time_type) timing, &trigger_stmt,
                         sql_mode,
                         &definer_buffer,
                         &client_cs_name,
                         &connection_cl_name,
                         &db_cl_name))
          DBUG_RETURN(1);
      }
    }
  }
ret:
  DBUG_RETURN(0);
}


void store_key_column_usage(TABLE *table, LEX_STRING *db_name,
                            LEX_STRING *table_name, const char *key_name,
                            uint key_len, const char *con_type, uint con_len,
                            longlong idx)
{
  CHARSET_INFO *cs= system_charset_info;
  table->field[0]->store(STRING_WITH_LEN("def"), cs);
  table->field[1]->store(db_name->str, db_name->length, cs);
  table->field[2]->store(key_name, key_len, cs);
  table->field[3]->store(STRING_WITH_LEN("def"), cs);
  table->field[4]->store(db_name->str, db_name->length, cs);
  table->field[5]->store(table_name->str, table_name->length, cs);
  table->field[6]->store(con_type, con_len, cs);
  table->field[7]->store((longlong) idx, TRUE);
}


static int get_schema_key_column_usage_record(THD *thd,
					      TABLE_LIST *tables,
					      TABLE *table, bool res,
					      LEX_STRING *db_name,
					      LEX_STRING *table_name)
{
  DBUG_ENTER("get_schema_key_column_usage_record");
  if (res)
  {
    if (thd->is_error())
      push_warning(thd, MYSQL_ERROR::WARN_LEVEL_WARN,
                   thd->stmt_da->sql_errno(), thd->stmt_da->message());
    thd->clear_error();
    DBUG_RETURN(0);
  }
  else if (!tables->view)
  {
    List<FOREIGN_KEY_INFO> f_key_list;
    TABLE *show_table= tables->table;
    KEY *key_info=show_table->key_info;
    uint primary_key= show_table->s->primary_key;
    show_table->file->info(HA_STATUS_VARIABLE | 
                           HA_STATUS_NO_LOCK |
                           HA_STATUS_TIME);
    for (uint i=0 ; i < show_table->s->keys ; i++, key_info++)
    {
      if (i != primary_key && !(key_info->flags & HA_NOSAME))
        continue;
      uint f_idx= 0;
      KEY_PART_INFO *key_part= key_info->key_part;
      for (uint j=0 ; j < key_info->key_parts ; j++,key_part++)
      {
        if (key_part->field)
        {
          f_idx++;
          restore_record(table, s->default_values);
          store_key_column_usage(table, db_name, table_name,
                                 key_info->name,
                                 strlen(key_info->name), 
                                 key_part->field->field_name, 
                                 strlen(key_part->field->field_name),
                                 (longlong) f_idx);
          if (schema_table_store_record(thd, table))
            DBUG_RETURN(1);
        }
      }
    }

    show_table->file->get_foreign_key_list(thd, &f_key_list);
    FOREIGN_KEY_INFO *f_key_info;
    List_iterator_fast<FOREIGN_KEY_INFO> fkey_it(f_key_list);
    while ((f_key_info= fkey_it++))
    {
      LEX_STRING *f_info;
      LEX_STRING *r_info;
      List_iterator_fast<LEX_STRING> it(f_key_info->foreign_fields),
        it1(f_key_info->referenced_fields);
      uint f_idx= 0;
      while ((f_info= it++))
      {
        r_info= it1++;
        f_idx++;
        restore_record(table, s->default_values);
        store_key_column_usage(table, db_name, table_name,
                               f_key_info->forein_id->str,
                               f_key_info->forein_id->length,
                               f_info->str, f_info->length,
                               (longlong) f_idx);
        table->field[8]->store((longlong) f_idx, TRUE);
        table->field[8]->set_notnull();
        table->field[9]->store(f_key_info->referenced_db->str,
                               f_key_info->referenced_db->length,
                               system_charset_info);
        table->field[9]->set_notnull();
        table->field[10]->store(f_key_info->referenced_table->str,
                                f_key_info->referenced_table->length, 
                                system_charset_info);
        table->field[10]->set_notnull();
        table->field[11]->store(r_info->str, r_info->length,
                                system_charset_info);
        table->field[11]->set_notnull();
        if (schema_table_store_record(thd, table))
          DBUG_RETURN(1);
      }
    }
  }
  DBUG_RETURN(res);
}


#ifdef WITH_PARTITION_STORAGE_ENGINE
static void collect_partition_expr(List<char> &field_list, String *str)
{
  List_iterator<char> part_it(field_list);
  ulong no_fields= field_list.elements;
  const char *field_str;
  str->length(0);
  while ((field_str= part_it++))
  {
    str->append(field_str);
    if (--no_fields != 0)
      str->append(",");
  }
  return;
}


/*
  Convert a string in a given character set to a string which can be
  used for FRM file storage in which case use_hex is TRUE and we store
  the character constants as hex strings in the character set encoding
  their field have. In the case of SHOW CREATE TABLE and the
  PARTITIONS information schema table we instead provide utf8 strings
  to the user and convert to the utf8 character set.

  SYNOPSIS
    get_cs_converted_part_value_from_string()
    item                           Item from which constant comes
    input_str                      String as provided by val_str after
                                   conversion to character set
    output_str                     Out value: The string created
    cs                             Character set string is encoded in
                                   NULL for INT_RESULT's here
    use_hex                        TRUE => hex string created
                                   FALSE => utf8 constant string created

  RETURN VALUES
    TRUE                           Error
    FALSE                          Ok
*/

int get_cs_converted_part_value_from_string(THD *thd,
                                            Item *item,
                                            String *input_str,
                                            String *output_str,
                                            CHARSET_INFO *cs,
                                            bool use_hex)
{
  if (item->result_type() == INT_RESULT)
  {
    longlong value= item->val_int();
    output_str->set(value, system_charset_info);
    return FALSE;
  }
  if (!input_str)
  {
    my_error(ER_PARTITION_FUNCTION_IS_NOT_ALLOWED, MYF(0));
    return TRUE;
  }
  get_cs_converted_string_value(thd,
                                input_str,
                                output_str,
                                cs,
                                use_hex);
  return FALSE;
}
#endif


static void store_schema_partitions_record(THD *thd, TABLE *schema_table,
                                           TABLE *showing_table,
                                           partition_element *part_elem,
                                           handler *file, uint part_id)
{
  TABLE* table= schema_table;
  CHARSET_INFO *cs= system_charset_info;
  PARTITION_INFO stat_info;
  MYSQL_TIME time;
  file->get_dynamic_partition_info(&stat_info, part_id);
  table->field[0]->store(STRING_WITH_LEN("def"), cs);
  table->field[12]->store((longlong) stat_info.records, TRUE);
  table->field[13]->store((longlong) stat_info.mean_rec_length, TRUE);
  table->field[14]->store((longlong) stat_info.data_file_length, TRUE);
  if (stat_info.max_data_file_length)
  {
    table->field[15]->store((longlong) stat_info.max_data_file_length, TRUE);
    table->field[15]->set_notnull();
  }
  table->field[16]->store((longlong) stat_info.index_file_length, TRUE);
  table->field[17]->store((longlong) stat_info.delete_length, TRUE);
  if (stat_info.create_time)
  {
    thd->variables.time_zone->gmt_sec_to_TIME(&time,
                                              (my_time_t)stat_info.create_time);
    table->field[18]->store_time(&time, MYSQL_TIMESTAMP_DATETIME);
    table->field[18]->set_notnull();
  }
  if (stat_info.update_time)
  {
    thd->variables.time_zone->gmt_sec_to_TIME(&time,
                                              (my_time_t)stat_info.update_time);
    table->field[19]->store_time(&time, MYSQL_TIMESTAMP_DATETIME);
    table->field[19]->set_notnull();
  }
  if (stat_info.check_time)
  {
    thd->variables.time_zone->gmt_sec_to_TIME(&time,
                                              (my_time_t)stat_info.check_time);
    table->field[20]->store_time(&time, MYSQL_TIMESTAMP_DATETIME);
    table->field[20]->set_notnull();
  }
  if (file->ha_table_flags() & (ulong) HA_HAS_CHECKSUM)
  {
    table->field[21]->store((longlong) stat_info.check_sum, TRUE);
    table->field[21]->set_notnull();
  }
  if (part_elem)
  {
    if (part_elem->part_comment)
      table->field[22]->store(part_elem->part_comment,
                              strlen(part_elem->part_comment), cs);
    else
      table->field[22]->store(STRING_WITH_LEN(""), cs);
    if (part_elem->nodegroup_id != UNDEF_NODEGROUP)
      table->field[23]->store((longlong) part_elem->nodegroup_id, TRUE);
    else
      table->field[23]->store(STRING_WITH_LEN("default"), cs);

    table->field[24]->set_notnull();
    if (part_elem->tablespace_name)
      table->field[24]->store(part_elem->tablespace_name,
                              strlen(part_elem->tablespace_name), cs);
    else
    {
      char *ts= showing_table->file->get_tablespace_name(thd,0,0);
      if(ts)
      {
        table->field[24]->store(ts, strlen(ts), cs);
        my_free(ts, MYF(0));
      }
      else
        table->field[24]->set_null();
    }
  }
  return;
}

#ifdef WITH_PARTITION_STORAGE_ENGINE
static int
get_partition_column_description(THD *thd,
                                 partition_info *part_info,
                                 part_elem_value *list_value,
                                 String &tmp_str)
{
  uint num_elements= part_info->part_field_list.elements;
  uint i;
  DBUG_ENTER("get_partition_column_description");

  for (i= 0; i < num_elements; i++)
  {
    part_column_list_val *col_val= &list_value->col_val_array[i];
    if (col_val->max_value)
      tmp_str.append(partition_keywords[PKW_MAXVALUE].str);
    else if (col_val->null_value)
      tmp_str.append("NULL");
    else
    {
      char buffer[MAX_KEY_LENGTH];
      String str(buffer, sizeof(buffer), &my_charset_bin);
      String val_conv;
      Item *item= col_val->item_expression;

      if (!(item= part_info->get_column_item(item,
                              part_info->part_field_array[i])))
      {
        DBUG_RETURN(1);
      }
      String *res= item->val_str(&str);
      if (get_cs_converted_part_value_from_string(thd, item, res, &val_conv,
                              part_info->part_field_array[i]->charset(),
                              FALSE))
      {
        DBUG_RETURN(1);
      }
      tmp_str.append(val_conv);
    }
    if (i != num_elements - 1)
      tmp_str.append(",");
  }
  DBUG_RETURN(0);
}
#endif /* WITH_PARTITION_STORAGE_ENGINE */

static int get_schema_partitions_record(THD *thd, TABLE_LIST *tables,
                                        TABLE *table, bool res,
                                        LEX_STRING *db_name,
                                        LEX_STRING *table_name)
{
  CHARSET_INFO *cs= system_charset_info;
  char buff[61];
  String tmp_res(buff, sizeof(buff), cs);
  String tmp_str;
  TABLE *show_table= tables->table;
  handler *file;
#ifdef WITH_PARTITION_STORAGE_ENGINE
  partition_info *part_info;
#endif
  DBUG_ENTER("get_schema_partitions_record");

  if (res)
  {
    if (thd->is_error())
      push_warning(thd, MYSQL_ERROR::WARN_LEVEL_WARN,
                   thd->stmt_da->sql_errno(), thd->stmt_da->message());
    thd->clear_error();
    DBUG_RETURN(0);
  }
  file= show_table->file;
#ifdef WITH_PARTITION_STORAGE_ENGINE
  part_info= show_table->part_info;
  if (part_info)
  {
    partition_element *part_elem;
    List_iterator<partition_element> part_it(part_info->partitions);
    uint part_pos= 0, part_id= 0;

    restore_record(table, s->default_values);
    table->field[0]->store(STRING_WITH_LEN("def"), cs);
    table->field[1]->store(db_name->str, db_name->length, cs);
    table->field[2]->store(table_name->str, table_name->length, cs);


    /* Partition method*/
    switch (part_info->part_type) {
    case RANGE_PARTITION:
    case LIST_PARTITION:
      tmp_res.length(0);
      if (part_info->part_type == RANGE_PARTITION)
        tmp_res.append(partition_keywords[PKW_RANGE].str,
                       partition_keywords[PKW_RANGE].length);
      else
        tmp_res.append(partition_keywords[PKW_LIST].str,
                       partition_keywords[PKW_LIST].length);
      if (part_info->column_list)
        tmp_res.append(partition_keywords[PKW_COLUMNS].str,
                       partition_keywords[PKW_COLUMNS].length);
      table->field[7]->store(tmp_res.ptr(), tmp_res.length(), cs);
      break;
    case HASH_PARTITION:
      tmp_res.length(0);
      if (part_info->linear_hash_ind)
        tmp_res.append(partition_keywords[PKW_LINEAR].str,
                       partition_keywords[PKW_LINEAR].length);
      if (part_info->list_of_part_fields)
        tmp_res.append(partition_keywords[PKW_KEY].str,
                       partition_keywords[PKW_KEY].length);
      else
        tmp_res.append(partition_keywords[PKW_HASH].str, 
                       partition_keywords[PKW_HASH].length);
      table->field[7]->store(tmp_res.ptr(), tmp_res.length(), cs);
      break;
    default:
      DBUG_ASSERT(0);
      my_error(ER_OUT_OF_RESOURCES, MYF(ME_FATALERROR));
      DBUG_RETURN(1);
    }
    table->field[7]->set_notnull();

    /* Partition expression */
    if (part_info->part_expr)
    {
      table->field[9]->store(part_info->part_func_string,
                             part_info->part_func_len, cs);
    }
    else if (part_info->list_of_part_fields)
    {
      collect_partition_expr(part_info->part_field_list, &tmp_str);
      table->field[9]->store(tmp_str.ptr(), tmp_str.length(), cs);
    }
    table->field[9]->set_notnull();

    if (part_info->is_sub_partitioned())
    {
      /* Subpartition method */
      tmp_res.length(0);
      if (part_info->linear_hash_ind)
        tmp_res.append(partition_keywords[PKW_LINEAR].str,
                       partition_keywords[PKW_LINEAR].length);
      if (part_info->list_of_subpart_fields)
        tmp_res.append(partition_keywords[PKW_KEY].str,
                       partition_keywords[PKW_KEY].length);
      else
        tmp_res.append(partition_keywords[PKW_HASH].str, 
                       partition_keywords[PKW_HASH].length);
      table->field[8]->store(tmp_res.ptr(), tmp_res.length(), cs);
      table->field[8]->set_notnull();

      /* Subpartition expression */
      if (part_info->subpart_expr)
      {
        table->field[10]->store(part_info->subpart_func_string,
                                part_info->subpart_func_len, cs);
      }
      else if (part_info->list_of_subpart_fields)
      {
        collect_partition_expr(part_info->subpart_field_list, &tmp_str);
        table->field[10]->store(tmp_str.ptr(), tmp_str.length(), cs);
      }
      table->field[10]->set_notnull();
    }

    while ((part_elem= part_it++))
    {
      table->field[3]->store(part_elem->partition_name,
                             strlen(part_elem->partition_name), cs);
      table->field[3]->set_notnull();
      /* PARTITION_ORDINAL_POSITION */
      table->field[5]->store((longlong) ++part_pos, TRUE);
      table->field[5]->set_notnull();

      /* Partition description */
      if (part_info->part_type == RANGE_PARTITION)
      {
        if (part_info->column_list)
        {
          List_iterator<part_elem_value> list_val_it(part_elem->list_val_list);
          part_elem_value *list_value= list_val_it++;
          tmp_str.length(0);
          if (get_partition_column_description(thd,
                                               part_info,
                                               list_value,
                                               tmp_str))
          {
            DBUG_RETURN(1);
          }
          table->field[11]->store(tmp_str.ptr(), tmp_str.length(), cs);
        }
        else
        {
          if (part_elem->range_value != LONGLONG_MAX)
            table->field[11]->store((longlong) part_elem->range_value, FALSE);
          else
            table->field[11]->store(partition_keywords[PKW_MAXVALUE].str,
                                 partition_keywords[PKW_MAXVALUE].length, cs);
        }
        table->field[11]->set_notnull();
      }
      else if (part_info->part_type == LIST_PARTITION)
      {
        List_iterator<part_elem_value> list_val_it(part_elem->list_val_list);
        part_elem_value *list_value;
        uint num_items= part_elem->list_val_list.elements;
        tmp_str.length(0);
        tmp_res.length(0);
        if (part_elem->has_null_value)
        {
          tmp_str.append("NULL");
          if (num_items > 0)
            tmp_str.append(",");
        }
        while ((list_value= list_val_it++))
        {
          if (part_info->column_list)
          {
            if (part_info->part_field_list.elements > 1U)
              tmp_str.append("(");
            if (get_partition_column_description(thd,
                                                 part_info,
                                                 list_value,
                                                 tmp_str))
            {
              DBUG_RETURN(1);
            }
            if (part_info->part_field_list.elements > 1U)
              tmp_str.append(")");
          }
          else
          {
            if (!list_value->unsigned_flag)
              tmp_res.set(list_value->value, cs);
            else
              tmp_res.set((ulonglong)list_value->value, cs);
            tmp_str.append(tmp_res);
          }
          if (--num_items != 0)
            tmp_str.append(",");
        }
        table->field[11]->store(tmp_str.ptr(), tmp_str.length(), cs);
        table->field[11]->set_notnull();
      }

      if (part_elem->subpartitions.elements)
      {
        List_iterator<partition_element> sub_it(part_elem->subpartitions);
        partition_element *subpart_elem;
        uint subpart_pos= 0;

        while ((subpart_elem= sub_it++))
        {
          table->field[4]->store(subpart_elem->partition_name,
                                 strlen(subpart_elem->partition_name), cs);
          table->field[4]->set_notnull();
          /* SUBPARTITION_ORDINAL_POSITION */
          table->field[6]->store((longlong) ++subpart_pos, TRUE);
          table->field[6]->set_notnull();
          
          store_schema_partitions_record(thd, table, show_table, subpart_elem,
                                         file, part_id);
          part_id++;
          if(schema_table_store_record(thd, table))
            DBUG_RETURN(1);
        }
      }
      else
      {
        store_schema_partitions_record(thd, table, show_table, part_elem,
                                       file, part_id);
        part_id++;
        if(schema_table_store_record(thd, table))
          DBUG_RETURN(1);
      }
    }
    DBUG_RETURN(0);
  }
  else
#endif
  {
    store_schema_partitions_record(thd, table, show_table, 0, file, 0);
    if(schema_table_store_record(thd, table))
      DBUG_RETURN(1);
  }
  DBUG_RETURN(0);
}


#ifdef NOT_USED
static interval_type get_real_interval_type(interval_type i_type)
{
  switch (i_type) {
  case INTERVAL_YEAR:
    return INTERVAL_YEAR;

  case INTERVAL_QUARTER:
  case INTERVAL_YEAR_MONTH:
  case INTERVAL_MONTH:
    return INTERVAL_MONTH;

  case INTERVAL_WEEK:
  case INTERVAL_DAY:
    return INTERVAL_DAY;

  case INTERVAL_DAY_HOUR:
  case INTERVAL_HOUR:
    return INTERVAL_HOUR;

  case INTERVAL_DAY_MINUTE:
  case INTERVAL_HOUR_MINUTE:
  case INTERVAL_MINUTE:
    return INTERVAL_MINUTE;

  case INTERVAL_DAY_SECOND:
  case INTERVAL_HOUR_SECOND:
  case INTERVAL_MINUTE_SECOND:
  case INTERVAL_SECOND:
    return INTERVAL_SECOND;

  case INTERVAL_DAY_MICROSECOND:
  case INTERVAL_HOUR_MICROSECOND:
  case INTERVAL_MINUTE_MICROSECOND:
  case INTERVAL_SECOND_MICROSECOND:
  case INTERVAL_MICROSECOND:
    return INTERVAL_MICROSECOND;
  case INTERVAL_LAST:
    DBUG_ASSERT(0);
  }
  DBUG_ASSERT(0);
  return INTERVAL_SECOND;
}

#endif

#ifdef HAVE_EVENT_SCHEDULER
/*
  Loads an event from mysql.event and copies it's data to a row of
  I_S.EVENTS

  Synopsis
    copy_event_to_schema_table()
      thd         Thread
      sch_table   The schema table (information_schema.event)
      event_table The event table to use for loading (mysql.event).

  Returns
    0  OK
    1  Error
*/

int
copy_event_to_schema_table(THD *thd, TABLE *sch_table, TABLE *event_table)
{
  const char *wild= thd->lex->wild ? thd->lex->wild->ptr() : NullS;
  CHARSET_INFO *scs= system_charset_info;
  MYSQL_TIME time;
  Event_timed et;
  DBUG_ENTER("copy_event_to_schema_table");

  restore_record(sch_table, s->default_values);

  if (et.load_from_row(thd, event_table))
  {
    my_error(ER_CANNOT_LOAD_FROM_TABLE, MYF(0), event_table->alias);
    DBUG_RETURN(1);
  }

  if (!(!wild || !wild[0] || !wild_compare(et.name.str, wild, 0)))
    DBUG_RETURN(0);

  /*
    Skip events in schemas one does not have access to. The check is
    optimized. It's guaranteed in case of SHOW EVENTS that the user
    has access.
  */
  if (thd->lex->sql_command != SQLCOM_SHOW_EVENTS &&
      check_access(thd, EVENT_ACL, et.dbname.str, NULL, NULL, 0, 1))
    DBUG_RETURN(0);

  sch_table->field[ISE_EVENT_CATALOG]->store(STRING_WITH_LEN("def"), scs);
  sch_table->field[ISE_EVENT_SCHEMA]->
                                store(et.dbname.str, et.dbname.length,scs);
  sch_table->field[ISE_EVENT_NAME]->
                                store(et.name.str, et.name.length, scs);
  sch_table->field[ISE_DEFINER]->
                                store(et.definer.str, et.definer.length, scs);
  const String *tz_name= et.time_zone->get_name();
  sch_table->field[ISE_TIME_ZONE]->
                                store(tz_name->ptr(), tz_name->length(), scs);
  sch_table->field[ISE_EVENT_BODY]->
                                store(STRING_WITH_LEN("SQL"), scs);
  sch_table->field[ISE_EVENT_DEFINITION]->store(
    et.body_utf8.str, et.body_utf8.length, scs);

  /* SQL_MODE */
  {
    LEX_STRING sql_mode;
    sql_mode_string_representation(thd, et.sql_mode, &sql_mode);
    sch_table->field[ISE_SQL_MODE]->
                                store(sql_mode.str, sql_mode.length, scs);
  }

  int not_used=0;

  if (et.expression)
  {
    String show_str;
    /* type */
    sch_table->field[ISE_EVENT_TYPE]->store(STRING_WITH_LEN("RECURRING"), scs);

    if (Events::reconstruct_interval_expression(&show_str, et.interval,
                                                et.expression))
      DBUG_RETURN(1);

    sch_table->field[ISE_INTERVAL_VALUE]->set_notnull();
    sch_table->field[ISE_INTERVAL_VALUE]->
                                store(show_str.ptr(), show_str.length(), scs);

    LEX_STRING *ival= &interval_type_to_name[et.interval];
    sch_table->field[ISE_INTERVAL_FIELD]->set_notnull();
    sch_table->field[ISE_INTERVAL_FIELD]->store(ival->str, ival->length, scs);

    /* starts & ends . STARTS is always set - see sql_yacc.yy */
    et.time_zone->gmt_sec_to_TIME(&time, et.starts);
    sch_table->field[ISE_STARTS]->set_notnull();
    sch_table->field[ISE_STARTS]->
                                store_time(&time, MYSQL_TIMESTAMP_DATETIME);

    if (!et.ends_null)
    {
      et.time_zone->gmt_sec_to_TIME(&time, et.ends);
      sch_table->field[ISE_ENDS]->set_notnull();
      sch_table->field[ISE_ENDS]->
                                store_time(&time, MYSQL_TIMESTAMP_DATETIME);
    }
  }
  else
  {
    /* type */
    sch_table->field[ISE_EVENT_TYPE]->store(STRING_WITH_LEN("ONE TIME"), scs);

    et.time_zone->gmt_sec_to_TIME(&time, et.execute_at);
    sch_table->field[ISE_EXECUTE_AT]->set_notnull();
    sch_table->field[ISE_EXECUTE_AT]->
                          store_time(&time, MYSQL_TIMESTAMP_DATETIME);
  }

  /* status */

  switch (et.status)
  {
    case Event_parse_data::ENABLED:
      sch_table->field[ISE_STATUS]->store(STRING_WITH_LEN("ENABLED"), scs);
      break;
    case Event_parse_data::SLAVESIDE_DISABLED:
      sch_table->field[ISE_STATUS]->store(STRING_WITH_LEN("SLAVESIDE_DISABLED"),
                                          scs);
      break;
    case Event_parse_data::DISABLED:
      sch_table->field[ISE_STATUS]->store(STRING_WITH_LEN("DISABLED"), scs);
      break;
    default:
      DBUG_ASSERT(0);
  }
  sch_table->field[ISE_ORIGINATOR]->store(et.originator, TRUE);

  /* on_completion */
  if (et.on_completion == Event_parse_data::ON_COMPLETION_DROP)
    sch_table->field[ISE_ON_COMPLETION]->
                                store(STRING_WITH_LEN("NOT PRESERVE"), scs);
  else
    sch_table->field[ISE_ON_COMPLETION]->
                                store(STRING_WITH_LEN("PRESERVE"), scs);
    
  number_to_datetime(et.created, &time, 0, &not_used);
  DBUG_ASSERT(not_used==0);
  sch_table->field[ISE_CREATED]->store_time(&time, MYSQL_TIMESTAMP_DATETIME);

  number_to_datetime(et.modified, &time, 0, &not_used);
  DBUG_ASSERT(not_used==0);
  sch_table->field[ISE_LAST_ALTERED]->
                                store_time(&time, MYSQL_TIMESTAMP_DATETIME);

  if (et.last_executed)
  {
    et.time_zone->gmt_sec_to_TIME(&time, et.last_executed);
    sch_table->field[ISE_LAST_EXECUTED]->set_notnull();
    sch_table->field[ISE_LAST_EXECUTED]->
                       store_time(&time, MYSQL_TIMESTAMP_DATETIME);
  }

  sch_table->field[ISE_EVENT_COMMENT]->
                      store(et.comment.str, et.comment.length, scs);

  sch_table->field[ISE_CLIENT_CS]->set_notnull();
  sch_table->field[ISE_CLIENT_CS]->store(
    et.creation_ctx->get_client_cs()->csname,
    strlen(et.creation_ctx->get_client_cs()->csname),
    scs);

  sch_table->field[ISE_CONNECTION_CL]->set_notnull();
  sch_table->field[ISE_CONNECTION_CL]->store(
    et.creation_ctx->get_connection_cl()->name,
    strlen(et.creation_ctx->get_connection_cl()->name),
    scs);

  sch_table->field[ISE_DB_CL]->set_notnull();
  sch_table->field[ISE_DB_CL]->store(
    et.creation_ctx->get_db_cl()->name,
    strlen(et.creation_ctx->get_db_cl()->name),
    scs);

  if (schema_table_store_record(thd, sch_table))
    DBUG_RETURN(1);

  DBUG_RETURN(0);
}
#endif

int fill_open_tables(THD *thd, TABLE_LIST *tables, COND *cond)
{
  DBUG_ENTER("fill_open_tables");
  const char *wild= thd->lex->wild ? thd->lex->wild->ptr() : NullS;
  TABLE *table= tables->table;
  CHARSET_INFO *cs= system_charset_info;
  OPEN_TABLE_LIST *open_list;
  if (!(open_list=list_open_tables(thd,thd->lex->select_lex.db, wild))
            && thd->is_fatal_error)
    DBUG_RETURN(1);

  for (; open_list ; open_list=open_list->next)
  {
    restore_record(table, s->default_values);
    table->field[0]->store(open_list->db, strlen(open_list->db), cs);
    table->field[1]->store(open_list->table, strlen(open_list->table), cs);
    table->field[2]->store((longlong) open_list->in_use, TRUE);
    table->field[3]->store((longlong) open_list->locked, TRUE);
    if (schema_table_store_record(thd, table))
      DBUG_RETURN(1);
  }
  DBUG_RETURN(0);
}


int fill_variables(THD *thd, TABLE_LIST *tables, COND *cond)
{
  DBUG_ENTER("fill_variables");
  int res= 0;
  LEX *lex= thd->lex;
  const char *wild= lex->wild ? lex->wild->ptr() : NullS;
  enum enum_schema_tables schema_table_idx=
    get_schema_table_idx(tables->schema_table);
  enum enum_var_type option_type= OPT_SESSION;
  bool upper_case_names= (schema_table_idx != SCH_VARIABLES);
  bool sorted_vars= (schema_table_idx == SCH_VARIABLES);

  if (lex->option_type == OPT_GLOBAL ||
      schema_table_idx == SCH_GLOBAL_VARIABLES)
    option_type= OPT_GLOBAL;

  mysql_rwlock_rdlock(&LOCK_system_variables_hash);
  res= show_status_array(thd, wild, enumerate_sys_vars(thd, sorted_vars, option_type),
                         option_type, NULL, "", tables->table, upper_case_names, cond);
  mysql_rwlock_unlock(&LOCK_system_variables_hash);
  DBUG_RETURN(res);
}


int fill_status(THD *thd, TABLE_LIST *tables, COND *cond)
{
  DBUG_ENTER("fill_status");
  LEX *lex= thd->lex;
  const char *wild= lex->wild ? lex->wild->ptr() : NullS;
  int res= 0;
  STATUS_VAR *tmp1, tmp;
  enum enum_schema_tables schema_table_idx=
    get_schema_table_idx(tables->schema_table);
  enum enum_var_type option_type;
  bool upper_case_names= (schema_table_idx != SCH_STATUS);

  if (schema_table_idx == SCH_STATUS)
  {
    option_type= lex->option_type;
    if (option_type == OPT_GLOBAL)
      tmp1= &tmp;
    else
      tmp1= thd->initial_status_var;
  }
  else if (schema_table_idx == SCH_GLOBAL_STATUS)
  {
    option_type= OPT_GLOBAL;
    tmp1= &tmp;
  }
  else
  { 
    option_type= OPT_SESSION;
    tmp1= &thd->status_var;
  }

  mysql_mutex_lock(&LOCK_status);
  if (option_type == OPT_GLOBAL)
    calc_sum_of_all_status(&tmp);
  res= show_status_array(thd, wild,
                         (SHOW_VAR *)all_status_vars.buffer,
                         option_type, tmp1, "", tables->table,
                         upper_case_names, cond);
  mysql_mutex_unlock(&LOCK_status);
  DBUG_RETURN(res);
}


/*
  Fill and store records into I_S.referential_constraints table

  SYNOPSIS
    get_referential_constraints_record()
    thd                 thread handle
    tables              table list struct(processed table)
    table               I_S table
    res                 1 means the error during opening of the processed table
                        0 means processed table is opened without error
    base_name           db name
    file_name           table name

  RETURN
    0	ok
    #   error
*/

static int
get_referential_constraints_record(THD *thd, TABLE_LIST *tables,
                                   TABLE *table, bool res,
                                   LEX_STRING *db_name, LEX_STRING *table_name)
{
  CHARSET_INFO *cs= system_charset_info;
  DBUG_ENTER("get_referential_constraints_record");

  if (res)
  {
    if (thd->is_error())
      push_warning(thd, MYSQL_ERROR::WARN_LEVEL_WARN,
                   thd->stmt_da->sql_errno(), thd->stmt_da->message());
    thd->clear_error();
    DBUG_RETURN(0);
  }
  if (!tables->view)
  {
    List<FOREIGN_KEY_INFO> f_key_list;
    TABLE *show_table= tables->table;
    show_table->file->info(HA_STATUS_VARIABLE | 
                           HA_STATUS_NO_LOCK |
                           HA_STATUS_TIME);

    show_table->file->get_foreign_key_list(thd, &f_key_list);
    FOREIGN_KEY_INFO *f_key_info;
    List_iterator_fast<FOREIGN_KEY_INFO> it(f_key_list);
    while ((f_key_info= it++))
    {
      restore_record(table, s->default_values);
      table->field[0]->store(STRING_WITH_LEN("def"), cs);
      table->field[1]->store(db_name->str, db_name->length, cs);
      table->field[9]->store(table_name->str, table_name->length, cs);
      table->field[2]->store(f_key_info->forein_id->str,
                             f_key_info->forein_id->length, cs);
      table->field[3]->store(STRING_WITH_LEN("def"), cs);
      table->field[4]->store(f_key_info->referenced_db->str, 
                             f_key_info->referenced_db->length, cs);
      table->field[10]->store(f_key_info->referenced_table->str, 
                             f_key_info->referenced_table->length, cs);
      if (f_key_info->referenced_key_name)
      {
        table->field[5]->store(f_key_info->referenced_key_name->str, 
                               f_key_info->referenced_key_name->length, cs);
        table->field[5]->set_notnull();
      }
      else
        table->field[5]->set_null();
      table->field[6]->store(STRING_WITH_LEN("NONE"), cs);
      table->field[7]->store(f_key_info->update_method->str, 
                             f_key_info->update_method->length, cs);
      table->field[8]->store(f_key_info->delete_method->str, 
                             f_key_info->delete_method->length, cs);
      if (schema_table_store_record(thd, table))
        DBUG_RETURN(1);
    }
  }
  DBUG_RETURN(0);
}

struct schema_table_ref 
{
  const char *table_name;
  ST_SCHEMA_TABLE *schema_table;
};


/*
  Find schema_tables elment by name

  SYNOPSIS
    find_schema_table_in_plugin()
    thd                 thread handler
    plugin              plugin
    table_name          table name

  RETURN
    0	table not found
    1   found the schema table
*/
static my_bool find_schema_table_in_plugin(THD *thd, plugin_ref plugin,
                                           void* p_table)
{
  schema_table_ref *p_schema_table= (schema_table_ref *)p_table;
  const char* table_name= p_schema_table->table_name;
  ST_SCHEMA_TABLE *schema_table= plugin_data(plugin, ST_SCHEMA_TABLE *);
  DBUG_ENTER("find_schema_table_in_plugin");

  if (!my_strcasecmp(system_charset_info,
                     schema_table->table_name,
                     table_name)) {
    p_schema_table->schema_table= schema_table;
    DBUG_RETURN(1);
  }

  DBUG_RETURN(0);
}


/*
  Find schema_tables elment by name

  SYNOPSIS
    find_schema_table()
    thd                 thread handler
    table_name          table name

  RETURN
    0	table not found
    #   pointer to 'schema_tables' element
*/

ST_SCHEMA_TABLE *find_schema_table(THD *thd, const char* table_name)
{
  schema_table_ref schema_table_a;
  ST_SCHEMA_TABLE *schema_table= schema_tables;
  DBUG_ENTER("find_schema_table");

  for (; schema_table->table_name; schema_table++)
  {
    if (!my_strcasecmp(system_charset_info,
                       schema_table->table_name,
                       table_name))
      DBUG_RETURN(schema_table);
  }

  schema_table_a.table_name= table_name;
  if (plugin_foreach(thd, find_schema_table_in_plugin, 
                     MYSQL_INFORMATION_SCHEMA_PLUGIN, &schema_table_a))
    DBUG_RETURN(schema_table_a.schema_table);

  DBUG_RETURN(NULL);
}


ST_SCHEMA_TABLE *get_schema_table(enum enum_schema_tables schema_table_idx)
{
  return &schema_tables[schema_table_idx];
}


/**
  Create information_schema table using schema_table data.

  @note
    For MYSQL_TYPE_DECIMAL fields only, the field_length member has encoded
    into it two numbers, based on modulus of base-10 numbers.  In the ones
    position is the number of decimals.  Tens position is unused.  In the
    hundreds and thousands position is a two-digit decimal number representing
    length.  Encode this value with  (decimals*100)+length  , where
    0<decimals<10 and 0<=length<100 .

  @param
    thd	       	          thread handler

  @param table_list Used to pass I_S table information(fields info, tables
  parameters etc) and table name.

  @retval  \#             Pointer to created table
  @retval  NULL           Can't create table
*/

TABLE *create_schema_table(THD *thd, TABLE_LIST *table_list)
{
  int field_count= 0;
  Item *item;
  TABLE *table;
  List<Item> field_list;
  ST_SCHEMA_TABLE *schema_table= table_list->schema_table;
  ST_FIELD_INFO *fields_info= schema_table->fields_info;
  CHARSET_INFO *cs= system_charset_info;
  DBUG_ENTER("create_schema_table");

  for (; fields_info->field_name; fields_info++)
  {
    switch (fields_info->field_type) {
    case MYSQL_TYPE_TINY:
    case MYSQL_TYPE_LONG:
    case MYSQL_TYPE_SHORT:
    case MYSQL_TYPE_LONGLONG:
    case MYSQL_TYPE_INT24:
      if (!(item= new Item_return_int(fields_info->field_name,
                                      fields_info->field_length,
                                      fields_info->field_type,
                                      fields_info->value)))
      {
        DBUG_RETURN(0);
      }
      item->unsigned_flag= (fields_info->field_flags & MY_I_S_UNSIGNED);
      break;
    case MYSQL_TYPE_DATE:
    case MYSQL_TYPE_TIME:
    case MYSQL_TYPE_TIMESTAMP:
    case MYSQL_TYPE_DATETIME:
      if (!(item=new Item_return_date_time(fields_info->field_name,
                                           fields_info->field_type)))
      {
        DBUG_RETURN(0);
      }
      break;
    case MYSQL_TYPE_FLOAT:
    case MYSQL_TYPE_DOUBLE:
      if ((item= new Item_float(fields_info->field_name, 0.0, NOT_FIXED_DEC, 
                           fields_info->field_length)) == NULL)
        DBUG_RETURN(NULL);
      break;
    case MYSQL_TYPE_DECIMAL:
    case MYSQL_TYPE_NEWDECIMAL:
      if (!(item= new Item_decimal((longlong) fields_info->value, false)))
      {
        DBUG_RETURN(0);
      }
      item->unsigned_flag= (fields_info->field_flags & MY_I_S_UNSIGNED);
      item->decimals= fields_info->field_length%10;
      item->max_length= (fields_info->field_length/100)%100;
      if (item->unsigned_flag == 0)
        item->max_length+= 1;
      if (item->decimals > 0)
        item->max_length+= 1;
      item->set_name(fields_info->field_name,
                     strlen(fields_info->field_name), cs);
      break;
    case MYSQL_TYPE_TINY_BLOB:
    case MYSQL_TYPE_MEDIUM_BLOB:
    case MYSQL_TYPE_LONG_BLOB:
    case MYSQL_TYPE_BLOB:
      if (!(item= new Item_blob(fields_info->field_name,
                                fields_info->field_length)))
      {
        DBUG_RETURN(0);
      }
      break;
    default:
      /* Don't let unimplemented types pass through. Could be a grave error. */
      DBUG_ASSERT(fields_info->field_type == MYSQL_TYPE_STRING);

      if (!(item= new Item_empty_string("", fields_info->field_length, cs)))
      {
        DBUG_RETURN(0);
      }
      item->set_name(fields_info->field_name,
                     strlen(fields_info->field_name), cs);
      break;
    }
    field_list.push_back(item);
    item->maybe_null= (fields_info->field_flags & MY_I_S_MAYBE_NULL);
    field_count++;
  }
  TMP_TABLE_PARAM *tmp_table_param =
    (TMP_TABLE_PARAM*) (thd->alloc(sizeof(TMP_TABLE_PARAM)));
  tmp_table_param->init();
  tmp_table_param->table_charset= cs;
  tmp_table_param->field_count= field_count;
  tmp_table_param->schema_table= 1;
  SELECT_LEX *select_lex= thd->lex->current_select;
  if (!(table= create_tmp_table(thd, tmp_table_param,
                                field_list, (ORDER*) 0, 0, 0, 
                                (select_lex->options | thd->variables.option_bits |
                                 TMP_TABLE_ALL_COLUMNS),
                                HA_POS_ERROR, table_list->alias)))
    DBUG_RETURN(0);
  my_bitmap_map* bitmaps=
    (my_bitmap_map*) thd->alloc(bitmap_buffer_size(field_count));
  bitmap_init(&table->def_read_set, (my_bitmap_map*) bitmaps, field_count,
              FALSE);
  table->read_set= &table->def_read_set;
  bitmap_clear_all(table->read_set);
  table_list->schema_table_param= tmp_table_param;
  DBUG_RETURN(table);
}


/*
  For old SHOW compatibility. It is used when
  old SHOW doesn't have generated column names
  Make list of fields for SHOW

  SYNOPSIS
    make_old_format()
    thd			thread handler
    schema_table        pointer to 'schema_tables' element

  RETURN
   1	error
   0	success
*/

int make_old_format(THD *thd, ST_SCHEMA_TABLE *schema_table)
{
  ST_FIELD_INFO *field_info= schema_table->fields_info;
  Name_resolution_context *context= &thd->lex->select_lex.context;
  for (; field_info->field_name; field_info++)
  {
    if (field_info->old_name)
    {
      Item_field *field= new Item_field(context,
                                        NullS, NullS, field_info->field_name);
      if (field)
      {
        field->set_name(field_info->old_name,
                        strlen(field_info->old_name),
                        system_charset_info);
        if (add_item_to_list(thd, field))
          return 1;
      }
    }
  }
  return 0;
}


int make_schemata_old_format(THD *thd, ST_SCHEMA_TABLE *schema_table)
{
  char tmp[128];
  LEX *lex= thd->lex;
  SELECT_LEX *sel= lex->current_select;
  Name_resolution_context *context= &sel->context;

  if (!sel->item_list.elements)
  {
    ST_FIELD_INFO *field_info= &schema_table->fields_info[1];
    String buffer(tmp,sizeof(tmp), system_charset_info);
    Item_field *field= new Item_field(context,
                                      NullS, NullS, field_info->field_name);
    if (!field || add_item_to_list(thd, field))
      return 1;
    buffer.length(0);
    buffer.append(field_info->old_name);
    if (lex->wild && lex->wild->ptr())
    {
      buffer.append(STRING_WITH_LEN(" ("));
      buffer.append(lex->wild->ptr());
      buffer.append(')');
    }
    field->set_name(buffer.ptr(), buffer.length(), system_charset_info);
  }
  return 0;
}


int make_table_names_old_format(THD *thd, ST_SCHEMA_TABLE *schema_table)
{
  char tmp[128];
  String buffer(tmp,sizeof(tmp), thd->charset());
  LEX *lex= thd->lex;
  Name_resolution_context *context= &lex->select_lex.context;

  ST_FIELD_INFO *field_info= &schema_table->fields_info[2];
  buffer.length(0);
  buffer.append(field_info->old_name);
  buffer.append(lex->select_lex.db);
  if (lex->wild && lex->wild->ptr())
  {
    buffer.append(STRING_WITH_LEN(" ("));
    buffer.append(lex->wild->ptr());
    buffer.append(')');
  }
  Item_field *field= new Item_field(context,
                                    NullS, NullS, field_info->field_name);
  if (add_item_to_list(thd, field))
    return 1;
  field->set_name(buffer.ptr(), buffer.length(), system_charset_info);
  if (thd->lex->verbose)
  {
    field->set_name(buffer.ptr(), buffer.length(), system_charset_info);
    field_info= &schema_table->fields_info[3];
    field= new Item_field(context, NullS, NullS, field_info->field_name);
    if (add_item_to_list(thd, field))
      return 1;
    field->set_name(field_info->old_name, strlen(field_info->old_name),
                    system_charset_info);
  }
  return 0;
}


int make_columns_old_format(THD *thd, ST_SCHEMA_TABLE *schema_table)
{
  int fields_arr[]= {3, 14, 13, 6, 15, 5, 16, 17, 18, -1};
  int *field_num= fields_arr;
  ST_FIELD_INFO *field_info;
  Name_resolution_context *context= &thd->lex->select_lex.context;

  for (; *field_num >= 0; field_num++)
  {
    field_info= &schema_table->fields_info[*field_num];
    if (!thd->lex->verbose && (*field_num == 13 ||
                               *field_num == 17 ||
                               *field_num == 18))
      continue;
    Item_field *field= new Item_field(context,
                                      NullS, NullS, field_info->field_name);
    if (field)
    {
      field->set_name(field_info->old_name,
                      strlen(field_info->old_name),
                      system_charset_info);
      if (add_item_to_list(thd, field))
        return 1;
    }
  }
  return 0;
}


int make_character_sets_old_format(THD *thd, ST_SCHEMA_TABLE *schema_table)
{
  int fields_arr[]= {0, 2, 1, 3, -1};
  int *field_num= fields_arr;
  ST_FIELD_INFO *field_info;
  Name_resolution_context *context= &thd->lex->select_lex.context;

  for (; *field_num >= 0; field_num++)
  {
    field_info= &schema_table->fields_info[*field_num];
    Item_field *field= new Item_field(context,
                                      NullS, NullS, field_info->field_name);
    if (field)
    {
      field->set_name(field_info->old_name,
                      strlen(field_info->old_name),
                      system_charset_info);
      if (add_item_to_list(thd, field))
        return 1;
    }
  }
  return 0;
}


int make_proc_old_format(THD *thd, ST_SCHEMA_TABLE *schema_table)
{
  int fields_arr[]= {2, 3, 4, 26, 23, 22, 21, 25, 27, 28, 29, -1};
  int *field_num= fields_arr;
  ST_FIELD_INFO *field_info;
  Name_resolution_context *context= &thd->lex->select_lex.context;

  for (; *field_num >= 0; field_num++)
  {
    field_info= &schema_table->fields_info[*field_num];
    Item_field *field= new Item_field(context,
                                      NullS, NullS, field_info->field_name);
    if (field)
    {
      field->set_name(field_info->old_name,
                      strlen(field_info->old_name),
                      system_charset_info);
      if (add_item_to_list(thd, field))
        return 1;
    }
  }
  return 0;
}


/*
  Create information_schema table

  SYNOPSIS
  mysql_schema_table()
    thd                thread handler
    lex                pointer to LEX
    table_list         pointer to table_list

  RETURN
    0	success
    1   error
*/

int mysql_schema_table(THD *thd, LEX *lex, TABLE_LIST *table_list)
{
  TABLE *table;
  DBUG_ENTER("mysql_schema_table");
  if (!(table= table_list->schema_table->create_table(thd, table_list)))
    DBUG_RETURN(1);
  table->s->tmp_table= SYSTEM_TMP_TABLE;
  table->grant.privilege= SELECT_ACL;
  /*
    This test is necessary to make
    case insensitive file systems +
    upper case table names(information schema tables) +
    views
    working correctly
  */
  if (table_list->schema_table_name)
    table->alias_name_used= my_strcasecmp(table_alias_charset,
                                          table_list->schema_table_name,
                                          table_list->alias);
  table_list->table_name= table->s->table_name.str;
  table_list->table_name_length= table->s->table_name.length;
  table_list->table= table;
  table->next= thd->derived_tables;
  thd->derived_tables= table;
  table_list->select_lex->options |= OPTION_SCHEMA_TABLE;
  lex->safe_to_cache_query= 0;

  if (table_list->schema_table_reformed) // show command
  {
    SELECT_LEX *sel= lex->current_select;
    Item *item;
    Field_translator *transl, *org_transl;

    if (table_list->field_translation)
    {
      Field_translator *end= table_list->field_translation_end;
      for (transl= table_list->field_translation; transl < end; transl++)
      {
        if (!transl->item->fixed &&
            transl->item->fix_fields(thd, &transl->item))
          DBUG_RETURN(1);
      }
      DBUG_RETURN(0);
    }
    List_iterator_fast<Item> it(sel->item_list);
    if (!(transl=
          (Field_translator*)(thd->stmt_arena->
                              alloc(sel->item_list.elements *
                                    sizeof(Field_translator)))))
    {
      DBUG_RETURN(1);
    }
    for (org_transl= transl; (item= it++); transl++)
    {
      transl->item= item;
      transl->name= item->name;
      if (!item->fixed && item->fix_fields(thd, &transl->item))
      {
        DBUG_RETURN(1);
      }
    }
    table_list->field_translation= org_transl;
    table_list->field_translation_end= transl;
  }

  DBUG_RETURN(0);
}


/*
  Generate select from information_schema table

  SYNOPSIS
    make_schema_select()
    thd                  thread handler
    sel                  pointer to SELECT_LEX
    schema_table_idx     index of 'schema_tables' element

  RETURN
    0	success
    1   error
*/

int make_schema_select(THD *thd, SELECT_LEX *sel,
		       enum enum_schema_tables schema_table_idx)
{
  ST_SCHEMA_TABLE *schema_table= get_schema_table(schema_table_idx);
  LEX_STRING db, table;
  DBUG_ENTER("make_schema_select");
  DBUG_PRINT("enter", ("mysql_schema_select: %s", schema_table->table_name));
  /*
     We have to make non const db_name & table_name
     because of lower_case_table_names
  */
  thd->make_lex_string(&db, INFORMATION_SCHEMA_NAME.str,
                       INFORMATION_SCHEMA_NAME.length, 0);
  thd->make_lex_string(&table, schema_table->table_name,
                       strlen(schema_table->table_name), 0);
  if (schema_table->old_format(thd, schema_table) ||   /* Handle old syntax */
      !sel->add_table_to_list(thd, new Table_ident(thd, db, table, 0),
                              0, 0, TL_READ))
  {
    DBUG_RETURN(1);
  }
  DBUG_RETURN(0);
}


/*
  Fill temporary schema tables before SELECT

  SYNOPSIS
    get_schema_tables_result()
    join  join which use schema tables
    executed_place place where I_S table processed

  RETURN
    FALSE success
    TRUE  error
*/

bool get_schema_tables_result(JOIN *join,
                              enum enum_schema_table_state executed_place)
{
  JOIN_TAB *tmp_join_tab= join->join_tab+join->tables;
  THD *thd= join->thd;
  LEX *lex= thd->lex;
  bool result= 0;
  DBUG_ENTER("get_schema_tables_result");

  thd->no_warnings_for_error= 1;
  for (JOIN_TAB *tab= join->join_tab; tab < tmp_join_tab; tab++)
  {  
    if (!tab->table || !tab->table->pos_in_table_list)
      break;

    TABLE_LIST *table_list= tab->table->pos_in_table_list;
    if (table_list->schema_table && thd->fill_information_schema_tables())
    {
      bool is_subselect= (&lex->unit != lex->current_select->master_unit() &&
                          lex->current_select->master_unit()->item);

      /* A value of 0 indicates a dummy implementation */
      if (table_list->schema_table->fill_table == 0)
        continue;

      /* skip I_S optimizations specific to get_all_tables */
      if (thd->lex->describe &&
          (table_list->schema_table->fill_table != get_all_tables))
        continue;

      /*
        If schema table is already processed and
        the statement is not a subselect then
        we don't need to fill this table again.
        If schema table is already processed and
        schema_table_state != executed_place then
        table is already processed and
        we should skip second data processing.
      */
      if (table_list->schema_table_state &&
          (!is_subselect || table_list->schema_table_state != executed_place))
        continue;

      /*
        if table is used in a subselect and
        table has been processed earlier with the same
        'executed_place' value then we should refresh the table.
      */
      if (table_list->schema_table_state && is_subselect)
      {
        table_list->table->file->extra(HA_EXTRA_NO_CACHE);
        table_list->table->file->extra(HA_EXTRA_RESET_STATE);
        table_list->table->file->ha_delete_all_rows();
        free_io_cache(table_list->table);
        filesort_free_buffers(table_list->table,1);
        table_list->table->null_row= 0;
      }
      else
        table_list->table->file->stats.records= 0;

      if (table_list->schema_table->fill_table(thd, table_list,
                                               tab->select_cond))
      {
        result= 1;
        join->error= 1;
        tab->read_record.file= table_list->table->file;
        table_list->schema_table_state= executed_place;
        break;
      }
      tab->read_record.file= table_list->table->file;
      table_list->schema_table_state= executed_place;
    }
  }
  thd->no_warnings_for_error= 0;
  DBUG_RETURN(result);
}

struct run_hton_fill_schema_table_args
{
  TABLE_LIST *tables;
  COND *cond;
};

static my_bool run_hton_fill_schema_table(THD *thd, plugin_ref plugin,
                                          void *arg)
{
  struct run_hton_fill_schema_table_args *args=
    (run_hton_fill_schema_table_args *) arg;
  handlerton *hton= plugin_data(plugin, handlerton *);
  if (hton->fill_is_table && hton->state == SHOW_OPTION_YES)
      hton->fill_is_table(hton, thd, args->tables, args->cond,
            get_schema_table_idx(args->tables->schema_table));
  return false;
}

int hton_fill_schema_table(THD *thd, TABLE_LIST *tables, COND *cond)
{
  DBUG_ENTER("hton_fill_schema_table");

  struct run_hton_fill_schema_table_args args;
  args.tables= tables;
  args.cond= cond;

  plugin_foreach(thd, run_hton_fill_schema_table,
                 MYSQL_STORAGE_ENGINE_PLUGIN, &args);

  DBUG_RETURN(0);
}


ST_FIELD_INFO schema_fields_info[]=
{
  {"CATALOG_NAME", FN_REFLEN, MYSQL_TYPE_STRING, 0, 0, 0, SKIP_OPEN_TABLE},
  {"SCHEMA_NAME", NAME_CHAR_LEN, MYSQL_TYPE_STRING, 0, 0, "Database",
   SKIP_OPEN_TABLE},
  {"DEFAULT_CHARACTER_SET_NAME", MY_CS_NAME_SIZE, MYSQL_TYPE_STRING, 0, 0, 0,
   SKIP_OPEN_TABLE},
  {"DEFAULT_COLLATION_NAME", MY_CS_NAME_SIZE, MYSQL_TYPE_STRING, 0, 0, 0,
   SKIP_OPEN_TABLE},
  {"SQL_PATH", FN_REFLEN, MYSQL_TYPE_STRING, 0, 1, 0, SKIP_OPEN_TABLE},
  {0, 0, MYSQL_TYPE_STRING, 0, 0, 0, SKIP_OPEN_TABLE}
};


ST_FIELD_INFO tables_fields_info[]=
{
  {"TABLE_CATALOG", FN_REFLEN, MYSQL_TYPE_STRING, 0, 0, 0, SKIP_OPEN_TABLE},
  {"TABLE_SCHEMA", NAME_CHAR_LEN, MYSQL_TYPE_STRING, 0, 0, 0, SKIP_OPEN_TABLE},
  {"TABLE_NAME", NAME_CHAR_LEN, MYSQL_TYPE_STRING, 0, 0, "Name",
   SKIP_OPEN_TABLE},
  {"TABLE_TYPE", NAME_CHAR_LEN, MYSQL_TYPE_STRING, 0, 0, 0, OPEN_FRM_ONLY},
  {"ENGINE", NAME_CHAR_LEN, MYSQL_TYPE_STRING, 0, 1, "Engine", OPEN_FRM_ONLY},
  {"VERSION", MY_INT64_NUM_DECIMAL_DIGITS, MYSQL_TYPE_LONGLONG, 0,
   (MY_I_S_MAYBE_NULL | MY_I_S_UNSIGNED), "Version", OPEN_FRM_ONLY},
  {"ROW_FORMAT", 10, MYSQL_TYPE_STRING, 0, 1, "Row_format", OPEN_FULL_TABLE},
  {"TABLE_ROWS", MY_INT64_NUM_DECIMAL_DIGITS, MYSQL_TYPE_LONGLONG, 0,
   (MY_I_S_MAYBE_NULL | MY_I_S_UNSIGNED), "Rows", OPEN_FULL_TABLE},
  {"AVG_ROW_LENGTH", MY_INT64_NUM_DECIMAL_DIGITS, MYSQL_TYPE_LONGLONG, 0, 
   (MY_I_S_MAYBE_NULL | MY_I_S_UNSIGNED), "Avg_row_length", OPEN_FULL_TABLE},
  {"DATA_LENGTH", MY_INT64_NUM_DECIMAL_DIGITS, MYSQL_TYPE_LONGLONG, 0, 
   (MY_I_S_MAYBE_NULL | MY_I_S_UNSIGNED), "Data_length", OPEN_FULL_TABLE},
  {"MAX_DATA_LENGTH", MY_INT64_NUM_DECIMAL_DIGITS, MYSQL_TYPE_LONGLONG, 0,
   (MY_I_S_MAYBE_NULL | MY_I_S_UNSIGNED), "Max_data_length", OPEN_FULL_TABLE},
  {"INDEX_LENGTH", MY_INT64_NUM_DECIMAL_DIGITS, MYSQL_TYPE_LONGLONG, 0, 
   (MY_I_S_MAYBE_NULL | MY_I_S_UNSIGNED), "Index_length", OPEN_FULL_TABLE},
  {"DATA_FREE", MY_INT64_NUM_DECIMAL_DIGITS, MYSQL_TYPE_LONGLONG, 0,
   (MY_I_S_MAYBE_NULL | MY_I_S_UNSIGNED), "Data_free", OPEN_FULL_TABLE},
  {"AUTO_INCREMENT", MY_INT64_NUM_DECIMAL_DIGITS , MYSQL_TYPE_LONGLONG, 0, 
   (MY_I_S_MAYBE_NULL | MY_I_S_UNSIGNED), "Auto_increment", OPEN_FULL_TABLE},
  {"CREATE_TIME", 0, MYSQL_TYPE_DATETIME, 0, 1, "Create_time", OPEN_FULL_TABLE},
  {"UPDATE_TIME", 0, MYSQL_TYPE_DATETIME, 0, 1, "Update_time", OPEN_FULL_TABLE},
  {"CHECK_TIME", 0, MYSQL_TYPE_DATETIME, 0, 1, "Check_time", OPEN_FULL_TABLE},
  {"TABLE_COLLATION", MY_CS_NAME_SIZE, MYSQL_TYPE_STRING, 0, 1, "Collation",
   OPEN_FRM_ONLY},
  {"CHECKSUM", MY_INT64_NUM_DECIMAL_DIGITS, MYSQL_TYPE_LONGLONG, 0,
   (MY_I_S_MAYBE_NULL | MY_I_S_UNSIGNED), "Checksum", OPEN_FULL_TABLE},
  {"CREATE_OPTIONS", 255, MYSQL_TYPE_STRING, 0, 1, "Create_options",
   OPEN_FRM_ONLY},
  {"TABLE_COMMENT", TABLE_COMMENT_MAXLEN, MYSQL_TYPE_STRING, 0, 0, 
   "Comment", OPEN_FRM_ONLY},
  {0, 0, MYSQL_TYPE_STRING, 0, 0, 0, SKIP_OPEN_TABLE}
};


ST_FIELD_INFO columns_fields_info[]=
{
  {"TABLE_CATALOG", FN_REFLEN, MYSQL_TYPE_STRING, 0, 0, 0, OPEN_FRM_ONLY},
  {"TABLE_SCHEMA", NAME_CHAR_LEN, MYSQL_TYPE_STRING, 0, 0, 0, OPEN_FRM_ONLY},
  {"TABLE_NAME", NAME_CHAR_LEN, MYSQL_TYPE_STRING, 0, 0, 0, OPEN_FRM_ONLY},
  {"COLUMN_NAME", NAME_CHAR_LEN, MYSQL_TYPE_STRING, 0, 0, "Field",
   OPEN_FRM_ONLY},
  {"ORDINAL_POSITION", MY_INT64_NUM_DECIMAL_DIGITS, MYSQL_TYPE_LONGLONG, 0,
   MY_I_S_UNSIGNED, 0, OPEN_FRM_ONLY},
  {"COLUMN_DEFAULT", MAX_FIELD_VARCHARLENGTH, MYSQL_TYPE_STRING, 0,
   1, "Default", OPEN_FRM_ONLY},
  {"IS_NULLABLE", 3, MYSQL_TYPE_STRING, 0, 0, "Null", OPEN_FRM_ONLY},
  {"DATA_TYPE", NAME_CHAR_LEN, MYSQL_TYPE_STRING, 0, 0, 0, OPEN_FRM_ONLY},
  {"CHARACTER_MAXIMUM_LENGTH", MY_INT64_NUM_DECIMAL_DIGITS, MYSQL_TYPE_LONGLONG,
   0, (MY_I_S_MAYBE_NULL | MY_I_S_UNSIGNED), 0, OPEN_FRM_ONLY},
  {"CHARACTER_OCTET_LENGTH", MY_INT64_NUM_DECIMAL_DIGITS , MYSQL_TYPE_LONGLONG,
   0, (MY_I_S_MAYBE_NULL | MY_I_S_UNSIGNED), 0, OPEN_FRM_ONLY},
  {"NUMERIC_PRECISION", MY_INT64_NUM_DECIMAL_DIGITS, MYSQL_TYPE_LONGLONG,
   0, (MY_I_S_MAYBE_NULL | MY_I_S_UNSIGNED), 0, OPEN_FRM_ONLY},
  {"NUMERIC_SCALE", MY_INT64_NUM_DECIMAL_DIGITS , MYSQL_TYPE_LONGLONG,
   0, (MY_I_S_MAYBE_NULL | MY_I_S_UNSIGNED), 0, OPEN_FRM_ONLY},
  {"CHARACTER_SET_NAME", MY_CS_NAME_SIZE, MYSQL_TYPE_STRING, 0, 1, 0,
   OPEN_FRM_ONLY},
  {"COLLATION_NAME", MY_CS_NAME_SIZE, MYSQL_TYPE_STRING, 0, 1, "Collation",
   OPEN_FRM_ONLY},
  {"COLUMN_TYPE", 65535, MYSQL_TYPE_STRING, 0, 0, "Type", OPEN_FRM_ONLY},
  {"COLUMN_KEY", 3, MYSQL_TYPE_STRING, 0, 0, "Key", OPEN_FRM_ONLY},
  {"EXTRA", 27, MYSQL_TYPE_STRING, 0, 0, "Extra", OPEN_FRM_ONLY},
  {"PRIVILEGES", 80, MYSQL_TYPE_STRING, 0, 0, "Privileges", OPEN_FRM_ONLY},
  {"COLUMN_COMMENT", COLUMN_COMMENT_MAXLEN, MYSQL_TYPE_STRING, 0, 0, 
   "Comment", OPEN_FRM_ONLY},
  {0, 0, MYSQL_TYPE_STRING, 0, 0, 0, SKIP_OPEN_TABLE}
};


ST_FIELD_INFO charsets_fields_info[]=
{
  {"CHARACTER_SET_NAME", MY_CS_NAME_SIZE, MYSQL_TYPE_STRING, 0, 0, "Charset",
   SKIP_OPEN_TABLE},
  {"DEFAULT_COLLATE_NAME", MY_CS_NAME_SIZE, MYSQL_TYPE_STRING, 0, 0,
   "Default collation", SKIP_OPEN_TABLE},
  {"DESCRIPTION", 60, MYSQL_TYPE_STRING, 0, 0, "Description",
   SKIP_OPEN_TABLE},
  {"MAXLEN", 3, MYSQL_TYPE_LONGLONG, 0, 0, "Maxlen", SKIP_OPEN_TABLE},
  {0, 0, MYSQL_TYPE_STRING, 0, 0, 0, SKIP_OPEN_TABLE}
};


ST_FIELD_INFO collation_fields_info[]=
{
  {"COLLATION_NAME", MY_CS_NAME_SIZE, MYSQL_TYPE_STRING, 0, 0, "Collation",
   SKIP_OPEN_TABLE},
  {"CHARACTER_SET_NAME", MY_CS_NAME_SIZE, MYSQL_TYPE_STRING, 0, 0, "Charset",
   SKIP_OPEN_TABLE},
  {"ID", MY_INT32_NUM_DECIMAL_DIGITS, MYSQL_TYPE_LONGLONG, 0, 0, "Id",
   SKIP_OPEN_TABLE},
  {"IS_DEFAULT", 3, MYSQL_TYPE_STRING, 0, 0, "Default", SKIP_OPEN_TABLE},
  {"IS_COMPILED", 3, MYSQL_TYPE_STRING, 0, 0, "Compiled", SKIP_OPEN_TABLE},
  {"SORTLEN", 3, MYSQL_TYPE_LONGLONG, 0, 0, "Sortlen", SKIP_OPEN_TABLE},
  {0, 0, MYSQL_TYPE_STRING, 0, 0, 0, SKIP_OPEN_TABLE}
};


ST_FIELD_INFO engines_fields_info[]=
{
  {"ENGINE", 64, MYSQL_TYPE_STRING, 0, 0, "Engine", SKIP_OPEN_TABLE},
  {"SUPPORT", 8, MYSQL_TYPE_STRING, 0, 0, "Support", SKIP_OPEN_TABLE},
  {"COMMENT", 80, MYSQL_TYPE_STRING, 0, 0, "Comment", SKIP_OPEN_TABLE},
  {"TRANSACTIONS", 3, MYSQL_TYPE_STRING, 0, 1, "Transactions", SKIP_OPEN_TABLE},
  {"XA", 3, MYSQL_TYPE_STRING, 0, 1, "XA", SKIP_OPEN_TABLE},
  {"SAVEPOINTS", 3 ,MYSQL_TYPE_STRING, 0, 1, "Savepoints", SKIP_OPEN_TABLE},
  {0, 0, MYSQL_TYPE_STRING, 0, 0, 0, SKIP_OPEN_TABLE}
};


ST_FIELD_INFO events_fields_info[]=
{
  {"EVENT_CATALOG", NAME_CHAR_LEN, MYSQL_TYPE_STRING, 0, 0, 0, SKIP_OPEN_TABLE},
  {"EVENT_SCHEMA", NAME_CHAR_LEN, MYSQL_TYPE_STRING, 0, 0, "Db",
   SKIP_OPEN_TABLE},
  {"EVENT_NAME", NAME_CHAR_LEN, MYSQL_TYPE_STRING, 0, 0, "Name",
   SKIP_OPEN_TABLE},
  {"DEFINER", 77, MYSQL_TYPE_STRING, 0, 0, "Definer", SKIP_OPEN_TABLE},
  {"TIME_ZONE", 64, MYSQL_TYPE_STRING, 0, 0, "Time zone", SKIP_OPEN_TABLE},
  {"EVENT_BODY", 8, MYSQL_TYPE_STRING, 0, 0, 0, SKIP_OPEN_TABLE},
  {"EVENT_DEFINITION", 65535, MYSQL_TYPE_STRING, 0, 0, 0, SKIP_OPEN_TABLE},
  {"EVENT_TYPE", 9, MYSQL_TYPE_STRING, 0, 0, "Type", SKIP_OPEN_TABLE},
  {"EXECUTE_AT", 0, MYSQL_TYPE_DATETIME, 0, 1, "Execute at", SKIP_OPEN_TABLE},
  {"INTERVAL_VALUE", 256, MYSQL_TYPE_STRING, 0, 1, "Interval value",
   SKIP_OPEN_TABLE},
  {"INTERVAL_FIELD", 18, MYSQL_TYPE_STRING, 0, 1, "Interval field",
   SKIP_OPEN_TABLE},
  {"SQL_MODE", 32*256, MYSQL_TYPE_STRING, 0, 0, 0, SKIP_OPEN_TABLE},
  {"STARTS", 0, MYSQL_TYPE_DATETIME, 0, 1, "Starts", SKIP_OPEN_TABLE},
  {"ENDS", 0, MYSQL_TYPE_DATETIME, 0, 1, "Ends", SKIP_OPEN_TABLE},
  {"STATUS", 18, MYSQL_TYPE_STRING, 0, 0, "Status", SKIP_OPEN_TABLE},
  {"ON_COMPLETION", 12, MYSQL_TYPE_STRING, 0, 0, 0, SKIP_OPEN_TABLE},
  {"CREATED", 0, MYSQL_TYPE_DATETIME, 0, 0, 0, SKIP_OPEN_TABLE},
  {"LAST_ALTERED", 0, MYSQL_TYPE_DATETIME, 0, 0, 0, SKIP_OPEN_TABLE},
  {"LAST_EXECUTED", 0, MYSQL_TYPE_DATETIME, 0, 1, 0, SKIP_OPEN_TABLE},
  {"EVENT_COMMENT", NAME_CHAR_LEN, MYSQL_TYPE_STRING, 0, 0, 0, SKIP_OPEN_TABLE},
  {"ORIGINATOR", 10, MYSQL_TYPE_LONGLONG, 0, 0, "Originator", SKIP_OPEN_TABLE},
  {"CHARACTER_SET_CLIENT", MY_CS_NAME_SIZE, MYSQL_TYPE_STRING, 0, 0,
   "character_set_client", SKIP_OPEN_TABLE},
  {"COLLATION_CONNECTION", MY_CS_NAME_SIZE, MYSQL_TYPE_STRING, 0, 0,
   "collation_connection", SKIP_OPEN_TABLE},
  {"DATABASE_COLLATION", MY_CS_NAME_SIZE, MYSQL_TYPE_STRING, 0, 0,
   "Database Collation", SKIP_OPEN_TABLE},
  {0, 0, MYSQL_TYPE_STRING, 0, 0, 0, SKIP_OPEN_TABLE}
};



ST_FIELD_INFO coll_charset_app_fields_info[]=
{
  {"COLLATION_NAME", MY_CS_NAME_SIZE, MYSQL_TYPE_STRING, 0, 0, 0,
   SKIP_OPEN_TABLE},
  {"CHARACTER_SET_NAME", MY_CS_NAME_SIZE, MYSQL_TYPE_STRING, 0, 0, 0,
   SKIP_OPEN_TABLE},
  {0, 0, MYSQL_TYPE_STRING, 0, 0, 0, SKIP_OPEN_TABLE}
};


ST_FIELD_INFO proc_fields_info[]=
{
  {"SPECIFIC_NAME", NAME_CHAR_LEN, MYSQL_TYPE_STRING, 0, 0, 0, SKIP_OPEN_TABLE},
  {"ROUTINE_CATALOG", FN_REFLEN, MYSQL_TYPE_STRING, 0, 0, 0, SKIP_OPEN_TABLE},
  {"ROUTINE_SCHEMA", NAME_CHAR_LEN, MYSQL_TYPE_STRING, 0, 0, "Db",
   SKIP_OPEN_TABLE},
  {"ROUTINE_NAME", NAME_CHAR_LEN, MYSQL_TYPE_STRING, 0, 0, "Name",
   SKIP_OPEN_TABLE},
  {"ROUTINE_TYPE", 9, MYSQL_TYPE_STRING, 0, 0, "Type", SKIP_OPEN_TABLE},
  {"DATA_TYPE", NAME_CHAR_LEN, MYSQL_TYPE_STRING, 0, 0, 0, SKIP_OPEN_TABLE},
  {"CHARACTER_MAXIMUM_LENGTH", 21 , MYSQL_TYPE_LONG, 0, 1, 0, SKIP_OPEN_TABLE},
  {"CHARACTER_OCTET_LENGTH", 21 , MYSQL_TYPE_LONG, 0, 1, 0, SKIP_OPEN_TABLE},
  {"NUMERIC_PRECISION", 21 , MYSQL_TYPE_LONG, 0, 1, 0, SKIP_OPEN_TABLE},
  {"NUMERIC_SCALE", 21 , MYSQL_TYPE_LONG, 0, 1, 0, SKIP_OPEN_TABLE},
  {"CHARACTER_SET_NAME", 64, MYSQL_TYPE_STRING, 0, 1, 0, SKIP_OPEN_TABLE},
  {"COLLATION_NAME", 64, MYSQL_TYPE_STRING, 0, 1, 0, SKIP_OPEN_TABLE},
  {"DTD_IDENTIFIER", 65535, MYSQL_TYPE_STRING, 0, 1, 0, SKIP_OPEN_TABLE},
  {"ROUTINE_BODY", 8, MYSQL_TYPE_STRING, 0, 0, 0, SKIP_OPEN_TABLE},
  {"ROUTINE_DEFINITION", 65535, MYSQL_TYPE_STRING, 0, 1, 0, SKIP_OPEN_TABLE},
  {"EXTERNAL_NAME", NAME_CHAR_LEN, MYSQL_TYPE_STRING, 0, 1, 0, SKIP_OPEN_TABLE},
  {"EXTERNAL_LANGUAGE", NAME_CHAR_LEN, MYSQL_TYPE_STRING, 0, 1, 0,
   SKIP_OPEN_TABLE},
  {"PARAMETER_STYLE", 8, MYSQL_TYPE_STRING, 0, 0, 0, SKIP_OPEN_TABLE},
  {"IS_DETERMINISTIC", 3, MYSQL_TYPE_STRING, 0, 0, 0, SKIP_OPEN_TABLE},
  {"SQL_DATA_ACCESS", NAME_CHAR_LEN, MYSQL_TYPE_STRING, 0, 0, 0,
   SKIP_OPEN_TABLE},
  {"SQL_PATH", NAME_CHAR_LEN, MYSQL_TYPE_STRING, 0, 1, 0, SKIP_OPEN_TABLE},
  {"SECURITY_TYPE", 7, MYSQL_TYPE_STRING, 0, 0, "Security_type",
   SKIP_OPEN_TABLE},
  {"CREATED", 0, MYSQL_TYPE_DATETIME, 0, 0, "Created", SKIP_OPEN_TABLE},
  {"LAST_ALTERED", 0, MYSQL_TYPE_DATETIME, 0, 0, "Modified", SKIP_OPEN_TABLE},
  {"SQL_MODE", 32*256, MYSQL_TYPE_STRING, 0, 0, 0, SKIP_OPEN_TABLE},
  {"ROUTINE_COMMENT", 65535, MYSQL_TYPE_STRING, 0, 0, "Comment",
   SKIP_OPEN_TABLE},
  {"DEFINER", 77, MYSQL_TYPE_STRING, 0, 0, "Definer", SKIP_OPEN_TABLE},
  {"CHARACTER_SET_CLIENT", MY_CS_NAME_SIZE, MYSQL_TYPE_STRING, 0, 0,
   "character_set_client", SKIP_OPEN_TABLE},
  {"COLLATION_CONNECTION", MY_CS_NAME_SIZE, MYSQL_TYPE_STRING, 0, 0,
   "collation_connection", SKIP_OPEN_TABLE},
  {"DATABASE_COLLATION", MY_CS_NAME_SIZE, MYSQL_TYPE_STRING, 0, 0,
   "Database Collation", SKIP_OPEN_TABLE},
  {0, 0, MYSQL_TYPE_STRING, 0, 0, 0, SKIP_OPEN_TABLE}
};


ST_FIELD_INFO stat_fields_info[]=
{
  {"TABLE_CATALOG", FN_REFLEN, MYSQL_TYPE_STRING, 0, 0, 0, OPEN_FRM_ONLY},
  {"TABLE_SCHEMA", NAME_CHAR_LEN, MYSQL_TYPE_STRING, 0, 0, 0, OPEN_FRM_ONLY},
  {"TABLE_NAME", NAME_CHAR_LEN, MYSQL_TYPE_STRING, 0, 0, "Table", OPEN_FRM_ONLY},
  {"NON_UNIQUE", 1, MYSQL_TYPE_LONGLONG, 0, 0, "Non_unique", OPEN_FRM_ONLY},
  {"INDEX_SCHEMA", NAME_CHAR_LEN, MYSQL_TYPE_STRING, 0, 0, 0, OPEN_FRM_ONLY},
  {"INDEX_NAME", NAME_CHAR_LEN, MYSQL_TYPE_STRING, 0, 0, "Key_name",
   OPEN_FRM_ONLY},
  {"SEQ_IN_INDEX", 2, MYSQL_TYPE_LONGLONG, 0, 0, "Seq_in_index", OPEN_FRM_ONLY},
  {"COLUMN_NAME", NAME_CHAR_LEN, MYSQL_TYPE_STRING, 0, 0, "Column_name",
   OPEN_FRM_ONLY},
  {"COLLATION", 1, MYSQL_TYPE_STRING, 0, 1, "Collation", OPEN_FRM_ONLY},
  {"CARDINALITY", MY_INT64_NUM_DECIMAL_DIGITS, MYSQL_TYPE_LONGLONG, 0, 1,
   "Cardinality", OPEN_FULL_TABLE},
  {"SUB_PART", 3, MYSQL_TYPE_LONGLONG, 0, 1, "Sub_part", OPEN_FRM_ONLY},
  {"PACKED", 10, MYSQL_TYPE_STRING, 0, 1, "Packed", OPEN_FRM_ONLY},
  {"NULLABLE", 3, MYSQL_TYPE_STRING, 0, 0, "Null", OPEN_FRM_ONLY},
  {"INDEX_TYPE", 16, MYSQL_TYPE_STRING, 0, 0, "Index_type", OPEN_FULL_TABLE},
  {"COMMENT", 16, MYSQL_TYPE_STRING, 0, 1, "Comment", OPEN_FRM_ONLY},
  {"INDEX_COMMENT", INDEX_COMMENT_MAXLEN, MYSQL_TYPE_STRING, 0, 0, 
   "Index_comment", OPEN_FRM_ONLY},
  {0, 0, MYSQL_TYPE_STRING, 0, 0, 0, SKIP_OPEN_TABLE}
};


ST_FIELD_INFO view_fields_info[]=
{
  {"TABLE_CATALOG", FN_REFLEN, MYSQL_TYPE_STRING, 0, 0, 0, OPEN_FRM_ONLY},
  {"TABLE_SCHEMA", NAME_CHAR_LEN, MYSQL_TYPE_STRING, 0, 0, 0, OPEN_FRM_ONLY},
  {"TABLE_NAME", NAME_CHAR_LEN, MYSQL_TYPE_STRING, 0, 0, 0, OPEN_FRM_ONLY},
  {"VIEW_DEFINITION", 65535, MYSQL_TYPE_STRING, 0, 0, 0, OPEN_FRM_ONLY},
  {"CHECK_OPTION", 8, MYSQL_TYPE_STRING, 0, 0, 0, OPEN_FRM_ONLY},
  {"IS_UPDATABLE", 3, MYSQL_TYPE_STRING, 0, 0, 0, OPEN_FULL_TABLE},
  {"DEFINER", 77, MYSQL_TYPE_STRING, 0, 0, 0, OPEN_FRM_ONLY},
  {"SECURITY_TYPE", 7, MYSQL_TYPE_STRING, 0, 0, 0, OPEN_FRM_ONLY},
  {"CHARACTER_SET_CLIENT", MY_CS_NAME_SIZE, MYSQL_TYPE_STRING, 0, 0, 0,
   OPEN_FRM_ONLY},
  {"COLLATION_CONNECTION", MY_CS_NAME_SIZE, MYSQL_TYPE_STRING, 0, 0, 0,
   OPEN_FRM_ONLY},
  {0, 0, MYSQL_TYPE_STRING, 0, 0, 0, SKIP_OPEN_TABLE}
};


ST_FIELD_INFO user_privileges_fields_info[]=
{
  {"GRANTEE", 81, MYSQL_TYPE_STRING, 0, 0, 0, SKIP_OPEN_TABLE},
  {"TABLE_CATALOG", FN_REFLEN, MYSQL_TYPE_STRING, 0, 0, 0, SKIP_OPEN_TABLE},
  {"PRIVILEGE_TYPE", NAME_CHAR_LEN, MYSQL_TYPE_STRING, 0, 0, 0, SKIP_OPEN_TABLE},
  {"IS_GRANTABLE", 3, MYSQL_TYPE_STRING, 0, 0, 0, SKIP_OPEN_TABLE},
  {0, 0, MYSQL_TYPE_STRING, 0, 0, 0, SKIP_OPEN_TABLE}
};


ST_FIELD_INFO schema_privileges_fields_info[]=
{
  {"GRANTEE", 81, MYSQL_TYPE_STRING, 0, 0, 0, SKIP_OPEN_TABLE},
  {"TABLE_CATALOG", FN_REFLEN, MYSQL_TYPE_STRING, 0, 0, 0, SKIP_OPEN_TABLE},
  {"TABLE_SCHEMA", NAME_CHAR_LEN, MYSQL_TYPE_STRING, 0, 0, 0, SKIP_OPEN_TABLE},
  {"PRIVILEGE_TYPE", NAME_CHAR_LEN, MYSQL_TYPE_STRING, 0, 0, 0, SKIP_OPEN_TABLE},
  {"IS_GRANTABLE", 3, MYSQL_TYPE_STRING, 0, 0, 0, SKIP_OPEN_TABLE},
  {0, 0, MYSQL_TYPE_STRING, 0, 0, 0, SKIP_OPEN_TABLE}
};


ST_FIELD_INFO table_privileges_fields_info[]=
{
  {"GRANTEE", 81, MYSQL_TYPE_STRING, 0, 0, 0, SKIP_OPEN_TABLE},
  {"TABLE_CATALOG", FN_REFLEN, MYSQL_TYPE_STRING, 0, 0, 0, SKIP_OPEN_TABLE},
  {"TABLE_SCHEMA", NAME_CHAR_LEN, MYSQL_TYPE_STRING, 0, 0, 0, SKIP_OPEN_TABLE},
  {"TABLE_NAME", NAME_CHAR_LEN, MYSQL_TYPE_STRING, 0, 0, 0, SKIP_OPEN_TABLE},
  {"PRIVILEGE_TYPE", NAME_CHAR_LEN, MYSQL_TYPE_STRING, 0, 0, 0, SKIP_OPEN_TABLE},
  {"IS_GRANTABLE", 3, MYSQL_TYPE_STRING, 0, 0, 0, SKIP_OPEN_TABLE},
  {0, 0, MYSQL_TYPE_STRING, 0, 0, 0, SKIP_OPEN_TABLE}
};


ST_FIELD_INFO column_privileges_fields_info[]=
{
  {"GRANTEE", 81, MYSQL_TYPE_STRING, 0, 0, 0, SKIP_OPEN_TABLE},
  {"TABLE_CATALOG", FN_REFLEN, MYSQL_TYPE_STRING, 0, 0, 0, SKIP_OPEN_TABLE},
  {"TABLE_SCHEMA", NAME_CHAR_LEN, MYSQL_TYPE_STRING, 0, 0, 0, SKIP_OPEN_TABLE},
  {"TABLE_NAME", NAME_CHAR_LEN, MYSQL_TYPE_STRING, 0, 0, 0, SKIP_OPEN_TABLE},
  {"COLUMN_NAME", NAME_CHAR_LEN, MYSQL_TYPE_STRING, 0, 0, 0, SKIP_OPEN_TABLE},
  {"PRIVILEGE_TYPE", NAME_CHAR_LEN, MYSQL_TYPE_STRING, 0, 0, 0, SKIP_OPEN_TABLE},
  {"IS_GRANTABLE", 3, MYSQL_TYPE_STRING, 0, 0, 0, SKIP_OPEN_TABLE},
  {0, 0, MYSQL_TYPE_STRING, 0, 0, 0, SKIP_OPEN_TABLE}
};


ST_FIELD_INFO table_constraints_fields_info[]=
{
  {"CONSTRAINT_CATALOG", FN_REFLEN, MYSQL_TYPE_STRING, 0, 0, 0, OPEN_FULL_TABLE},
  {"CONSTRAINT_SCHEMA", NAME_CHAR_LEN, MYSQL_TYPE_STRING, 0, 0, 0,
   OPEN_FULL_TABLE},
  {"CONSTRAINT_NAME", NAME_CHAR_LEN, MYSQL_TYPE_STRING, 0, 0, 0,
   OPEN_FULL_TABLE},
  {"TABLE_SCHEMA", NAME_CHAR_LEN, MYSQL_TYPE_STRING, 0, 0, 0, OPEN_FULL_TABLE},
  {"TABLE_NAME", NAME_CHAR_LEN, MYSQL_TYPE_STRING, 0, 0, 0, OPEN_FULL_TABLE},
  {"CONSTRAINT_TYPE", NAME_CHAR_LEN, MYSQL_TYPE_STRING, 0, 0, 0,
   OPEN_FULL_TABLE},
  {0, 0, MYSQL_TYPE_STRING, 0, 0, 0, SKIP_OPEN_TABLE}
};


ST_FIELD_INFO key_column_usage_fields_info[]=
{
  {"CONSTRAINT_CATALOG", FN_REFLEN, MYSQL_TYPE_STRING, 0, 0, 0, OPEN_FULL_TABLE},
  {"CONSTRAINT_SCHEMA", NAME_CHAR_LEN, MYSQL_TYPE_STRING, 0, 0, 0,
   OPEN_FULL_TABLE},
  {"CONSTRAINT_NAME", NAME_CHAR_LEN, MYSQL_TYPE_STRING, 0, 0, 0,
   OPEN_FULL_TABLE},
  {"TABLE_CATALOG", FN_REFLEN, MYSQL_TYPE_STRING, 0, 0, 0, OPEN_FULL_TABLE},
  {"TABLE_SCHEMA", NAME_CHAR_LEN, MYSQL_TYPE_STRING, 0, 0, 0, OPEN_FULL_TABLE},
  {"TABLE_NAME", NAME_CHAR_LEN, MYSQL_TYPE_STRING, 0, 0, 0, OPEN_FULL_TABLE},
  {"COLUMN_NAME", NAME_CHAR_LEN, MYSQL_TYPE_STRING, 0, 0, 0, OPEN_FULL_TABLE},
  {"ORDINAL_POSITION", 10 ,MYSQL_TYPE_LONGLONG, 0, 0, 0, OPEN_FULL_TABLE},
  {"POSITION_IN_UNIQUE_CONSTRAINT", 10 ,MYSQL_TYPE_LONGLONG, 0, 1, 0,
   OPEN_FULL_TABLE},
  {"REFERENCED_TABLE_SCHEMA", NAME_CHAR_LEN, MYSQL_TYPE_STRING, 0, 1, 0,
   OPEN_FULL_TABLE},
  {"REFERENCED_TABLE_NAME", NAME_CHAR_LEN, MYSQL_TYPE_STRING, 0, 1, 0,
   OPEN_FULL_TABLE},
  {"REFERENCED_COLUMN_NAME", NAME_CHAR_LEN, MYSQL_TYPE_STRING, 0, 1, 0,
   OPEN_FULL_TABLE},
  {0, 0, MYSQL_TYPE_STRING, 0, 0, 0, SKIP_OPEN_TABLE}
};


ST_FIELD_INFO table_names_fields_info[]=
{
  {"TABLE_CATALOG", FN_REFLEN, MYSQL_TYPE_STRING, 0, 0, 0, SKIP_OPEN_TABLE},
  {"TABLE_SCHEMA",NAME_CHAR_LEN, MYSQL_TYPE_STRING, 0, 0, 0, SKIP_OPEN_TABLE},
  {"TABLE_NAME", NAME_CHAR_LEN, MYSQL_TYPE_STRING, 0, 0, "Tables_in_",
   SKIP_OPEN_TABLE},
  {"TABLE_TYPE", NAME_CHAR_LEN, MYSQL_TYPE_STRING, 0, 0, "Table_type",
   OPEN_FRM_ONLY},
  {0, 0, MYSQL_TYPE_STRING, 0, 0, 0, SKIP_OPEN_TABLE}
};


ST_FIELD_INFO open_tables_fields_info[]=
{
  {"Database", NAME_CHAR_LEN, MYSQL_TYPE_STRING, 0, 0, "Database",
   SKIP_OPEN_TABLE},
  {"Table",NAME_CHAR_LEN, MYSQL_TYPE_STRING, 0, 0, "Table", SKIP_OPEN_TABLE},
  {"In_use", 1, MYSQL_TYPE_LONGLONG, 0, 0, "In_use", SKIP_OPEN_TABLE},
  {"Name_locked", 4, MYSQL_TYPE_LONGLONG, 0, 0, "Name_locked", SKIP_OPEN_TABLE},
  {0, 0, MYSQL_TYPE_STRING, 0, 0, 0, SKIP_OPEN_TABLE}
};


ST_FIELD_INFO triggers_fields_info[]=
{
  {"TRIGGER_CATALOG", FN_REFLEN, MYSQL_TYPE_STRING, 0, 0, 0, OPEN_FRM_ONLY},
  {"TRIGGER_SCHEMA",NAME_CHAR_LEN, MYSQL_TYPE_STRING, 0, 0, 0, OPEN_FRM_ONLY},
  {"TRIGGER_NAME", NAME_CHAR_LEN, MYSQL_TYPE_STRING, 0, 0, "Trigger",
   OPEN_FRM_ONLY},
  {"EVENT_MANIPULATION", 6, MYSQL_TYPE_STRING, 0, 0, "Event", OPEN_FRM_ONLY},
  {"EVENT_OBJECT_CATALOG", FN_REFLEN, MYSQL_TYPE_STRING, 0, 0, 0,
   OPEN_FRM_ONLY},
  {"EVENT_OBJECT_SCHEMA",NAME_CHAR_LEN, MYSQL_TYPE_STRING, 0, 0, 0,
   OPEN_FRM_ONLY},
  {"EVENT_OBJECT_TABLE", NAME_CHAR_LEN, MYSQL_TYPE_STRING, 0, 0, "Table",
   OPEN_FRM_ONLY},
  {"ACTION_ORDER", 4, MYSQL_TYPE_LONGLONG, 0, 0, 0, OPEN_FRM_ONLY},
  {"ACTION_CONDITION", 65535, MYSQL_TYPE_STRING, 0, 1, 0, OPEN_FRM_ONLY},
  {"ACTION_STATEMENT", 65535, MYSQL_TYPE_STRING, 0, 0, "Statement",
   OPEN_FRM_ONLY},
  {"ACTION_ORIENTATION", 9, MYSQL_TYPE_STRING, 0, 0, 0, OPEN_FRM_ONLY},
  {"ACTION_TIMING", 6, MYSQL_TYPE_STRING, 0, 0, "Timing", OPEN_FRM_ONLY},
  {"ACTION_REFERENCE_OLD_TABLE", NAME_CHAR_LEN, MYSQL_TYPE_STRING, 0, 1, 0,
   OPEN_FRM_ONLY},
  {"ACTION_REFERENCE_NEW_TABLE", NAME_CHAR_LEN, MYSQL_TYPE_STRING, 0, 1, 0,
   OPEN_FRM_ONLY},
  {"ACTION_REFERENCE_OLD_ROW", 3, MYSQL_TYPE_STRING, 0, 0, 0, OPEN_FRM_ONLY},
  {"ACTION_REFERENCE_NEW_ROW", 3, MYSQL_TYPE_STRING, 0, 0, 0, OPEN_FRM_ONLY},
  {"CREATED", 0, MYSQL_TYPE_DATETIME, 0, 1, "Created", OPEN_FRM_ONLY},
  {"SQL_MODE", 32*256, MYSQL_TYPE_STRING, 0, 0, "sql_mode", OPEN_FRM_ONLY},
  {"DEFINER", 77, MYSQL_TYPE_STRING, 0, 0, "Definer", OPEN_FRM_ONLY},
  {"CHARACTER_SET_CLIENT", MY_CS_NAME_SIZE, MYSQL_TYPE_STRING, 0, 0,
   "character_set_client", OPEN_FRM_ONLY},
  {"COLLATION_CONNECTION", MY_CS_NAME_SIZE, MYSQL_TYPE_STRING, 0, 0,
   "collation_connection", OPEN_FRM_ONLY},
  {"DATABASE_COLLATION", MY_CS_NAME_SIZE, MYSQL_TYPE_STRING, 0, 0,
   "Database Collation", OPEN_FRM_ONLY},
  {0, 0, MYSQL_TYPE_STRING, 0, 0, 0, SKIP_OPEN_TABLE}
};


ST_FIELD_INFO partitions_fields_info[]=
{
  {"TABLE_CATALOG", FN_REFLEN, MYSQL_TYPE_STRING, 0, 0, 0, OPEN_FULL_TABLE},
  {"TABLE_SCHEMA",NAME_CHAR_LEN, MYSQL_TYPE_STRING, 0, 0, 0, OPEN_FULL_TABLE},
  {"TABLE_NAME", NAME_CHAR_LEN, MYSQL_TYPE_STRING, 0, 0, 0, OPEN_FULL_TABLE},
  {"PARTITION_NAME", NAME_CHAR_LEN, MYSQL_TYPE_STRING, 0, 1, 0, OPEN_FULL_TABLE},
  {"SUBPARTITION_NAME", NAME_CHAR_LEN, MYSQL_TYPE_STRING, 0, 1, 0,
   OPEN_FULL_TABLE},
  {"PARTITION_ORDINAL_POSITION", 21 , MYSQL_TYPE_LONGLONG, 0,
   (MY_I_S_MAYBE_NULL | MY_I_S_UNSIGNED), 0, OPEN_FULL_TABLE},
  {"SUBPARTITION_ORDINAL_POSITION", 21 , MYSQL_TYPE_LONGLONG, 0,
   (MY_I_S_MAYBE_NULL | MY_I_S_UNSIGNED), 0, OPEN_FULL_TABLE},
  {"PARTITION_METHOD", 18, MYSQL_TYPE_STRING, 0, 1, 0, OPEN_FULL_TABLE},
  {"SUBPARTITION_METHOD", 12, MYSQL_TYPE_STRING, 0, 1, 0, OPEN_FULL_TABLE},
  {"PARTITION_EXPRESSION", 65535, MYSQL_TYPE_STRING, 0, 1, 0, OPEN_FULL_TABLE},
  {"SUBPARTITION_EXPRESSION", 65535, MYSQL_TYPE_STRING, 0, 1, 0,
   OPEN_FULL_TABLE},
  {"PARTITION_DESCRIPTION", 65535, MYSQL_TYPE_STRING, 0, 1, 0, OPEN_FULL_TABLE},
  {"TABLE_ROWS", 21 , MYSQL_TYPE_LONGLONG, 0, MY_I_S_UNSIGNED, 0,
   OPEN_FULL_TABLE},
  {"AVG_ROW_LENGTH", 21 , MYSQL_TYPE_LONGLONG, 0, MY_I_S_UNSIGNED, 0,
   OPEN_FULL_TABLE},
  {"DATA_LENGTH", 21 , MYSQL_TYPE_LONGLONG, 0, MY_I_S_UNSIGNED, 0,
   OPEN_FULL_TABLE},
  {"MAX_DATA_LENGTH", 21 , MYSQL_TYPE_LONGLONG, 0,
   (MY_I_S_MAYBE_NULL | MY_I_S_UNSIGNED), 0, OPEN_FULL_TABLE},
  {"INDEX_LENGTH", 21 , MYSQL_TYPE_LONGLONG, 0, MY_I_S_UNSIGNED, 0,
   OPEN_FULL_TABLE},
  {"DATA_FREE", 21 , MYSQL_TYPE_LONGLONG, 0, MY_I_S_UNSIGNED, 0,
   OPEN_FULL_TABLE},
  {"CREATE_TIME", 0, MYSQL_TYPE_DATETIME, 0, 1, 0, OPEN_FULL_TABLE},
  {"UPDATE_TIME", 0, MYSQL_TYPE_DATETIME, 0, 1, 0, OPEN_FULL_TABLE},
  {"CHECK_TIME", 0, MYSQL_TYPE_DATETIME, 0, 1, 0, OPEN_FULL_TABLE},
  {"CHECKSUM", 21 , MYSQL_TYPE_LONGLONG, 0,
   (MY_I_S_MAYBE_NULL | MY_I_S_UNSIGNED), 0, OPEN_FULL_TABLE},
  {"PARTITION_COMMENT", 80, MYSQL_TYPE_STRING, 0, 0, 0, OPEN_FULL_TABLE},
  {"NODEGROUP", 12 , MYSQL_TYPE_STRING, 0, 0, 0, OPEN_FULL_TABLE},
  {"TABLESPACE_NAME", NAME_CHAR_LEN, MYSQL_TYPE_STRING, 0, 1, 0,
   OPEN_FULL_TABLE},
  {0, 0, MYSQL_TYPE_STRING, 0, 0, 0, SKIP_OPEN_TABLE}
};


ST_FIELD_INFO variables_fields_info[]=
{
  {"VARIABLE_NAME", 64, MYSQL_TYPE_STRING, 0, 0, "Variable_name",
   SKIP_OPEN_TABLE},
  {"VARIABLE_VALUE", 1024, MYSQL_TYPE_STRING, 0, 1, "Value", SKIP_OPEN_TABLE},
  {0, 0, MYSQL_TYPE_STRING, 0, 0, 0, SKIP_OPEN_TABLE}
};


ST_FIELD_INFO processlist_fields_info[]=
{
  {"ID", 4, MYSQL_TYPE_LONGLONG, 0, 0, "Id", SKIP_OPEN_TABLE},
  {"USER", 16, MYSQL_TYPE_STRING, 0, 0, "User", SKIP_OPEN_TABLE},
  {"HOST", LIST_PROCESS_HOST_LEN,  MYSQL_TYPE_STRING, 0, 0, "Host",
   SKIP_OPEN_TABLE},
  {"DB", NAME_CHAR_LEN, MYSQL_TYPE_STRING, 0, 1, "Db", SKIP_OPEN_TABLE},
  {"COMMAND", 16, MYSQL_TYPE_STRING, 0, 0, "Command", SKIP_OPEN_TABLE},
  {"TIME", 7, MYSQL_TYPE_LONG, 0, 0, "Time", SKIP_OPEN_TABLE},
  {"STATE", 64, MYSQL_TYPE_STRING, 0, 1, "State", SKIP_OPEN_TABLE},
  {"INFO", PROCESS_LIST_INFO_WIDTH, MYSQL_TYPE_STRING, 0, 1, "Info",
   SKIP_OPEN_TABLE},
  {0, 0, MYSQL_TYPE_STRING, 0, 0, 0, SKIP_OPEN_TABLE}
};


ST_FIELD_INFO plugin_fields_info[]=
{
  {"PLUGIN_NAME", NAME_CHAR_LEN, MYSQL_TYPE_STRING, 0, 0, "Name",
   SKIP_OPEN_TABLE},
  {"PLUGIN_VERSION", 20, MYSQL_TYPE_STRING, 0, 0, 0, SKIP_OPEN_TABLE},
  {"PLUGIN_STATUS", 10, MYSQL_TYPE_STRING, 0, 0, "Status", SKIP_OPEN_TABLE},
  {"PLUGIN_TYPE", 80, MYSQL_TYPE_STRING, 0, 0, "Type", SKIP_OPEN_TABLE},
  {"PLUGIN_TYPE_VERSION", 20, MYSQL_TYPE_STRING, 0, 0, 0, SKIP_OPEN_TABLE},
  {"PLUGIN_LIBRARY", NAME_CHAR_LEN, MYSQL_TYPE_STRING, 0, 1, "Library",
   SKIP_OPEN_TABLE},
  {"PLUGIN_LIBRARY_VERSION", 20, MYSQL_TYPE_STRING, 0, 1, 0, SKIP_OPEN_TABLE},
  {"PLUGIN_AUTHOR", NAME_CHAR_LEN, MYSQL_TYPE_STRING, 0, 1, 0, SKIP_OPEN_TABLE},
  {"PLUGIN_DESCRIPTION", 65535, MYSQL_TYPE_STRING, 0, 1, 0, SKIP_OPEN_TABLE},
  {"PLUGIN_LICENSE", 80, MYSQL_TYPE_STRING, 0, 1, "License", SKIP_OPEN_TABLE},
  {0, 0, MYSQL_TYPE_STRING, 0, 0, 0, SKIP_OPEN_TABLE}
};

ST_FIELD_INFO files_fields_info[]=
{
  {"FILE_ID", 4, MYSQL_TYPE_LONGLONG, 0, 0, 0, SKIP_OPEN_TABLE},
  {"FILE_NAME", NAME_CHAR_LEN, MYSQL_TYPE_STRING, 0, 1, 0, SKIP_OPEN_TABLE},
  {"FILE_TYPE", 20, MYSQL_TYPE_STRING, 0, 0, 0, SKIP_OPEN_TABLE},
  {"TABLESPACE_NAME", NAME_CHAR_LEN, MYSQL_TYPE_STRING, 0, 1, 0,
   SKIP_OPEN_TABLE},
  {"TABLE_CATALOG", NAME_CHAR_LEN, MYSQL_TYPE_STRING, 0, 0, 0, SKIP_OPEN_TABLE},
  {"TABLE_SCHEMA", NAME_CHAR_LEN, MYSQL_TYPE_STRING, 0, 1, 0, SKIP_OPEN_TABLE},
  {"TABLE_NAME", NAME_CHAR_LEN, MYSQL_TYPE_STRING, 0, 1, 0, SKIP_OPEN_TABLE},
  {"LOGFILE_GROUP_NAME", NAME_CHAR_LEN, MYSQL_TYPE_STRING, 0, 1, 0,
   SKIP_OPEN_TABLE},
  {"LOGFILE_GROUP_NUMBER", 4, MYSQL_TYPE_LONGLONG, 0, 1, 0, SKIP_OPEN_TABLE},
  {"ENGINE", NAME_CHAR_LEN, MYSQL_TYPE_STRING, 0, 0, 0, SKIP_OPEN_TABLE},
  {"FULLTEXT_KEYS", NAME_CHAR_LEN, MYSQL_TYPE_STRING, 0, 1, 0, SKIP_OPEN_TABLE},
  {"DELETED_ROWS", 4, MYSQL_TYPE_LONGLONG, 0, 1, 0, SKIP_OPEN_TABLE},
  {"UPDATE_COUNT", 4, MYSQL_TYPE_LONGLONG, 0, 1, 0, SKIP_OPEN_TABLE},
  {"FREE_EXTENTS", 4, MYSQL_TYPE_LONGLONG, 0, 1, 0, SKIP_OPEN_TABLE},
  {"TOTAL_EXTENTS", 4, MYSQL_TYPE_LONGLONG, 0, 1, 0, SKIP_OPEN_TABLE},
  {"EXTENT_SIZE", 4, MYSQL_TYPE_LONGLONG, 0, 0, 0, SKIP_OPEN_TABLE},
  {"INITIAL_SIZE", 21, MYSQL_TYPE_LONGLONG, 0,
   (MY_I_S_MAYBE_NULL | MY_I_S_UNSIGNED), 0, SKIP_OPEN_TABLE},
  {"MAXIMUM_SIZE", 21, MYSQL_TYPE_LONGLONG, 0, 
   (MY_I_S_MAYBE_NULL | MY_I_S_UNSIGNED), 0, SKIP_OPEN_TABLE},
  {"AUTOEXTEND_SIZE", 21, MYSQL_TYPE_LONGLONG, 0, 
   (MY_I_S_MAYBE_NULL | MY_I_S_UNSIGNED), 0, SKIP_OPEN_TABLE},
  {"CREATION_TIME", 0, MYSQL_TYPE_DATETIME, 0, 1, 0, SKIP_OPEN_TABLE},
  {"LAST_UPDATE_TIME", 0, MYSQL_TYPE_DATETIME, 0, 1, 0, SKIP_OPEN_TABLE},
  {"LAST_ACCESS_TIME", 0, MYSQL_TYPE_DATETIME, 0, 1, 0, SKIP_OPEN_TABLE},
  {"RECOVER_TIME", 4, MYSQL_TYPE_LONGLONG, 0, 1, 0, SKIP_OPEN_TABLE},
  {"TRANSACTION_COUNTER", 4, MYSQL_TYPE_LONGLONG, 0, 1, 0, SKIP_OPEN_TABLE},
  {"VERSION", 21 , MYSQL_TYPE_LONGLONG, 0,
   (MY_I_S_MAYBE_NULL | MY_I_S_UNSIGNED), "Version", SKIP_OPEN_TABLE},
  {"ROW_FORMAT", 10, MYSQL_TYPE_STRING, 0, 1, "Row_format", SKIP_OPEN_TABLE},
  {"TABLE_ROWS", 21 , MYSQL_TYPE_LONGLONG, 0,
   (MY_I_S_MAYBE_NULL | MY_I_S_UNSIGNED), "Rows", SKIP_OPEN_TABLE},
  {"AVG_ROW_LENGTH", 21 , MYSQL_TYPE_LONGLONG, 0, 
   (MY_I_S_MAYBE_NULL | MY_I_S_UNSIGNED), "Avg_row_length", SKIP_OPEN_TABLE},
  {"DATA_LENGTH", 21 , MYSQL_TYPE_LONGLONG, 0, 
   (MY_I_S_MAYBE_NULL | MY_I_S_UNSIGNED), "Data_length", SKIP_OPEN_TABLE},
  {"MAX_DATA_LENGTH", 21 , MYSQL_TYPE_LONGLONG, 0, 
   (MY_I_S_MAYBE_NULL | MY_I_S_UNSIGNED), "Max_data_length", SKIP_OPEN_TABLE},
  {"INDEX_LENGTH", 21 , MYSQL_TYPE_LONGLONG, 0, 
   (MY_I_S_MAYBE_NULL | MY_I_S_UNSIGNED), "Index_length", SKIP_OPEN_TABLE},
  {"DATA_FREE", 21 , MYSQL_TYPE_LONGLONG, 0, 
   (MY_I_S_MAYBE_NULL | MY_I_S_UNSIGNED), "Data_free", SKIP_OPEN_TABLE},
  {"CREATE_TIME", 0, MYSQL_TYPE_DATETIME, 0, 1, "Create_time", SKIP_OPEN_TABLE},
  {"UPDATE_TIME", 0, MYSQL_TYPE_DATETIME, 0, 1, "Update_time", SKIP_OPEN_TABLE},
  {"CHECK_TIME", 0, MYSQL_TYPE_DATETIME, 0, 1, "Check_time", SKIP_OPEN_TABLE},
  {"CHECKSUM", 21 , MYSQL_TYPE_LONGLONG, 0, 
   (MY_I_S_MAYBE_NULL | MY_I_S_UNSIGNED), "Checksum", SKIP_OPEN_TABLE},
  {"STATUS", 20, MYSQL_TYPE_STRING, 0, 0, 0, SKIP_OPEN_TABLE},
  {"EXTRA", 255, MYSQL_TYPE_STRING, 0, 1, 0, SKIP_OPEN_TABLE},
  {0, 0, MYSQL_TYPE_STRING, 0, 0, 0, SKIP_OPEN_TABLE}
};

void init_fill_schema_files_row(TABLE* table)
{
  int i;
  for(i=0; files_fields_info[i].field_name!=NULL; i++)
    table->field[i]->set_null();

  table->field[IS_FILES_STATUS]->set_notnull();
  table->field[IS_FILES_STATUS]->store("NORMAL", 6, system_charset_info);
}

ST_FIELD_INFO referential_constraints_fields_info[]=
{
  {"CONSTRAINT_CATALOG", FN_REFLEN, MYSQL_TYPE_STRING, 0, 0, 0, OPEN_FULL_TABLE},
  {"CONSTRAINT_SCHEMA", NAME_CHAR_LEN, MYSQL_TYPE_STRING, 0, 0, 0,
   OPEN_FULL_TABLE},
  {"CONSTRAINT_NAME", NAME_CHAR_LEN, MYSQL_TYPE_STRING, 0, 0, 0,
   OPEN_FULL_TABLE},
  {"UNIQUE_CONSTRAINT_CATALOG", FN_REFLEN, MYSQL_TYPE_STRING, 0, 0, 0,
   OPEN_FULL_TABLE},
  {"UNIQUE_CONSTRAINT_SCHEMA", NAME_CHAR_LEN, MYSQL_TYPE_STRING, 0, 0, 0,
   OPEN_FULL_TABLE},
  {"UNIQUE_CONSTRAINT_NAME", NAME_CHAR_LEN, MYSQL_TYPE_STRING, 0,
   MY_I_S_MAYBE_NULL, 0, OPEN_FULL_TABLE},
  {"MATCH_OPTION", NAME_CHAR_LEN, MYSQL_TYPE_STRING, 0, 0, 0, OPEN_FULL_TABLE},
  {"UPDATE_RULE", NAME_CHAR_LEN, MYSQL_TYPE_STRING, 0, 0, 0, OPEN_FULL_TABLE},
  {"DELETE_RULE", NAME_CHAR_LEN, MYSQL_TYPE_STRING, 0, 0, 0, OPEN_FULL_TABLE},
  {"TABLE_NAME", NAME_CHAR_LEN, MYSQL_TYPE_STRING, 0, 0, 0, OPEN_FULL_TABLE},
  {"REFERENCED_TABLE_NAME", NAME_CHAR_LEN, MYSQL_TYPE_STRING, 0, 0, 0,
   OPEN_FULL_TABLE},
  {0, 0, MYSQL_TYPE_STRING, 0, 0, 0, SKIP_OPEN_TABLE}
};


ST_FIELD_INFO parameters_fields_info[]=
{
  {"SPECIFIC_CATALOG", FN_REFLEN, MYSQL_TYPE_STRING, 0, 0, 0, OPEN_FULL_TABLE},
  {"SPECIFIC_SCHEMA", NAME_CHAR_LEN, MYSQL_TYPE_STRING, 0, 0, 0,
   OPEN_FULL_TABLE},
  {"SPECIFIC_NAME", NAME_CHAR_LEN, MYSQL_TYPE_STRING, 0, 0, 0, OPEN_FULL_TABLE},
  {"ORDINAL_POSITION", 21 , MYSQL_TYPE_LONG, 0, 0, 0, OPEN_FULL_TABLE},
  {"PARAMETER_MODE", 5, MYSQL_TYPE_STRING, 0, 1, 0, OPEN_FULL_TABLE},
  {"PARAMETER_NAME", NAME_CHAR_LEN, MYSQL_TYPE_STRING, 0, 1, 0, OPEN_FULL_TABLE},
  {"DATA_TYPE", NAME_CHAR_LEN, MYSQL_TYPE_STRING, 0, 0, 0, OPEN_FULL_TABLE},
  {"CHARACTER_MAXIMUM_LENGTH", 21 , MYSQL_TYPE_LONG, 0, 1, 0, OPEN_FULL_TABLE},
  {"CHARACTER_OCTET_LENGTH", 21 , MYSQL_TYPE_LONG, 0, 1, 0, OPEN_FULL_TABLE},
  {"NUMERIC_PRECISION", 21 , MYSQL_TYPE_LONG, 0, 1, 0, OPEN_FULL_TABLE},
  {"NUMERIC_SCALE", 21 , MYSQL_TYPE_LONG, 0, 1, 0, OPEN_FULL_TABLE},
  {"CHARACTER_SET_NAME", 64, MYSQL_TYPE_STRING, 0, 1, 0, OPEN_FULL_TABLE},
  {"COLLATION_NAME", 64, MYSQL_TYPE_STRING, 0, 1, 0, OPEN_FULL_TABLE},
  {"DTD_IDENTIFIER", 65535, MYSQL_TYPE_STRING, 0, 0, 0, OPEN_FULL_TABLE},
  {"ROUTINE_TYPE", 9, MYSQL_TYPE_STRING, 0, 0, 0, OPEN_FULL_TABLE},
  {0, 0, MYSQL_TYPE_STRING, 0, 0, 0, OPEN_FULL_TABLE}
};


ST_FIELD_INFO tablespaces_fields_info[]=
{
  {"TABLESPACE_NAME", NAME_CHAR_LEN, MYSQL_TYPE_STRING, 0, 0, 0,
   SKIP_OPEN_TABLE},
  {"ENGINE", NAME_CHAR_LEN, MYSQL_TYPE_STRING, 0, 0, 0, SKIP_OPEN_TABLE},
  {"TABLESPACE_TYPE", NAME_CHAR_LEN, MYSQL_TYPE_STRING, 0, MY_I_S_MAYBE_NULL,
   0, SKIP_OPEN_TABLE},
  {"LOGFILE_GROUP_NAME", NAME_CHAR_LEN, MYSQL_TYPE_STRING, 0, MY_I_S_MAYBE_NULL,
   0, SKIP_OPEN_TABLE},
  {"EXTENT_SIZE", 21, MYSQL_TYPE_LONGLONG, 0,
   MY_I_S_MAYBE_NULL | MY_I_S_UNSIGNED, 0, SKIP_OPEN_TABLE},
  {"AUTOEXTEND_SIZE", 21, MYSQL_TYPE_LONGLONG, 0,
   MY_I_S_MAYBE_NULL | MY_I_S_UNSIGNED, 0, SKIP_OPEN_TABLE},
  {"MAXIMUM_SIZE", 21, MYSQL_TYPE_LONGLONG, 0,
   MY_I_S_MAYBE_NULL | MY_I_S_UNSIGNED, 0, SKIP_OPEN_TABLE},
  {"NODEGROUP_ID", 21, MYSQL_TYPE_LONGLONG, 0,
   MY_I_S_MAYBE_NULL | MY_I_S_UNSIGNED, 0, SKIP_OPEN_TABLE},
  {"TABLESPACE_COMMENT", 2048, MYSQL_TYPE_STRING, 0, MY_I_S_MAYBE_NULL, 0,
   SKIP_OPEN_TABLE},
  {0, 0, MYSQL_TYPE_STRING, 0, 0, 0, SKIP_OPEN_TABLE}
};


/*
  Description of ST_FIELD_INFO in table.h

  Make sure that the order of schema_tables and enum_schema_tables are the same.

*/

ST_SCHEMA_TABLE schema_tables[]=
{
  {"CHARACTER_SETS", charsets_fields_info, create_schema_table, 
   fill_schema_charsets, make_character_sets_old_format, 0, -1, -1, 0, 0},
  {"COLLATIONS", collation_fields_info, create_schema_table, 
   fill_schema_collation, make_old_format, 0, -1, -1, 0, 0},
  {"COLLATION_CHARACTER_SET_APPLICABILITY", coll_charset_app_fields_info,
   create_schema_table, fill_schema_coll_charset_app, 0, 0, -1, -1, 0, 0},
  {"COLUMNS", columns_fields_info, create_schema_table, 
   get_all_tables, make_columns_old_format, get_schema_column_record, 1, 2, 0,
   OPTIMIZE_I_S_TABLE|OPEN_VIEW_FULL},
  {"COLUMN_PRIVILEGES", column_privileges_fields_info, create_schema_table,
   fill_schema_column_privileges, 0, 0, -1, -1, 0, 0},
  {"ENGINES", engines_fields_info, create_schema_table,
   fill_schema_engines, make_old_format, 0, -1, -1, 0, 0},
#ifdef HAVE_EVENT_SCHEDULER
  {"EVENTS", events_fields_info, create_schema_table,
   Events::fill_schema_events, make_old_format, 0, -1, -1, 0, 0},
#else
  {"EVENTS", events_fields_info, create_schema_table,
   0, make_old_format, 0, -1, -1, 0, 0},
#endif
  {"FILES", files_fields_info, create_schema_table,
   hton_fill_schema_table, 0, 0, -1, -1, 0, 0},
  {"GLOBAL_STATUS", variables_fields_info, create_schema_table,
   fill_status, make_old_format, 0, 0, -1, 0, 0},
  {"GLOBAL_VARIABLES", variables_fields_info, create_schema_table,
   fill_variables, make_old_format, 0, 0, -1, 0, 0},
  {"KEY_COLUMN_USAGE", key_column_usage_fields_info, create_schema_table,
   get_all_tables, 0, get_schema_key_column_usage_record, 4, 5, 0,
   OPTIMIZE_I_S_TABLE|OPEN_TABLE_ONLY},
  {"OPEN_TABLES", open_tables_fields_info, create_schema_table,
   fill_open_tables, make_old_format, 0, -1, -1, 1, 0},
  {"PARAMETERS", parameters_fields_info, create_schema_table,
   fill_schema_proc, 0, 0, -1, -1, 0, 0},
  {"PARTITIONS", partitions_fields_info, create_schema_table,
   get_all_tables, 0, get_schema_partitions_record, 1, 2, 0,
   OPTIMIZE_I_S_TABLE|OPEN_TABLE_ONLY},
  {"PLUGINS", plugin_fields_info, create_schema_table,
   fill_plugins, make_old_format, 0, -1, -1, 0, 0},
  {"PROCESSLIST", processlist_fields_info, create_schema_table,
   fill_schema_processlist, make_old_format, 0, -1, -1, 0, 0},
  {"PROFILING", query_profile_statistics_info, create_schema_table,
    fill_query_profile_statistics_info, make_profile_table_for_show, 
    NULL, -1, -1, false, 0},
  {"REFERENTIAL_CONSTRAINTS", referential_constraints_fields_info,
   create_schema_table, get_all_tables, 0, get_referential_constraints_record,
   1, 9, 0, OPTIMIZE_I_S_TABLE|OPEN_TABLE_ONLY},
  {"ROUTINES", proc_fields_info, create_schema_table, 
   fill_schema_proc, make_proc_old_format, 0, -1, -1, 0, 0},
  {"SCHEMATA", schema_fields_info, create_schema_table,
   fill_schema_schemata, make_schemata_old_format, 0, 1, -1, 0, 0},
  {"SCHEMA_PRIVILEGES", schema_privileges_fields_info, create_schema_table,
   fill_schema_schema_privileges, 0, 0, -1, -1, 0, 0},
  {"SESSION_STATUS", variables_fields_info, create_schema_table,
   fill_status, make_old_format, 0, 0, -1, 0, 0},
  {"SESSION_VARIABLES", variables_fields_info, create_schema_table,
   fill_variables, make_old_format, 0, 0, -1, 0, 0},
  {"STATISTICS", stat_fields_info, create_schema_table, 
   get_all_tables, make_old_format, get_schema_stat_record, 1, 2, 0,
   OPEN_TABLE_ONLY|OPTIMIZE_I_S_TABLE},
  {"STATUS", variables_fields_info, create_schema_table, fill_status, 
   make_old_format, 0, 0, -1, 1, 0},
  {"TABLES", tables_fields_info, create_schema_table, 
   get_all_tables, make_old_format, get_schema_tables_record, 1, 2, 0,
   OPTIMIZE_I_S_TABLE},
  {"TABLESPACES", tablespaces_fields_info, create_schema_table,
   hton_fill_schema_table, 0, 0, -1, -1, 0, 0},
  {"TABLE_CONSTRAINTS", table_constraints_fields_info, create_schema_table,
   get_all_tables, 0, get_schema_constraints_record, 3, 4, 0,
   OPTIMIZE_I_S_TABLE|OPEN_TABLE_ONLY},
  {"TABLE_NAMES", table_names_fields_info, create_schema_table,
   get_all_tables, make_table_names_old_format, 0, 1, 2, 1, 0},
  {"TABLE_PRIVILEGES", table_privileges_fields_info, create_schema_table,
   fill_schema_table_privileges, 0, 0, -1, -1, 0, 0},
  {"TRIGGERS", triggers_fields_info, create_schema_table,
   get_all_tables, make_old_format, get_schema_triggers_record, 5, 6, 0,
   OPEN_TRIGGER_ONLY|OPTIMIZE_I_S_TABLE},
  {"USER_PRIVILEGES", user_privileges_fields_info, create_schema_table, 
   fill_schema_user_privileges, 0, 0, -1, -1, 0, 0},
  {"VARIABLES", variables_fields_info, create_schema_table, fill_variables,
   make_old_format, 0, 0, -1, 1, 0},
  {"VIEWS", view_fields_info, create_schema_table, 
   get_all_tables, 0, get_schema_views_record, 1, 2, 0,
   OPEN_VIEW_ONLY|OPTIMIZE_I_S_TABLE},
  {0, 0, 0, 0, 0, 0, 0, 0, 0, 0}
};


#ifdef HAVE_EXPLICIT_TEMPLATE_INSTANTIATION
template class List_iterator_fast<char>;
template class List<char>;
#endif

int initialize_schema_table(st_plugin_int *plugin)
{
  ST_SCHEMA_TABLE *schema_table;
  DBUG_ENTER("initialize_schema_table");

  if (!(schema_table= (ST_SCHEMA_TABLE *)my_malloc(sizeof(ST_SCHEMA_TABLE),
                                MYF(MY_WME | MY_ZEROFILL))))
      DBUG_RETURN(1);
  /* Historical Requirement */
  plugin->data= schema_table; // shortcut for the future
  if (plugin->plugin->init)
  {
    schema_table->create_table= create_schema_table;
    schema_table->old_format= make_old_format;
    schema_table->idx_field1= -1, 
    schema_table->idx_field2= -1; 

    /* Make the name available to the init() function. */
    schema_table->table_name= plugin->name.str;

    if (plugin->plugin->init(schema_table))
    {
      sql_print_error("Plugin '%s' init function returned error.",
                      plugin->name.str);
      plugin->data= NULL;
      my_free(schema_table, MYF(0));
      DBUG_RETURN(1);
    }
    
    /* Make sure the plugin name is not set inside the init() function. */
    schema_table->table_name= plugin->name.str;
  }
  DBUG_RETURN(0);
}

int finalize_schema_table(st_plugin_int *plugin)
{
  ST_SCHEMA_TABLE *schema_table= (ST_SCHEMA_TABLE *)plugin->data;
  DBUG_ENTER("finalize_schema_table");

  if (schema_table && plugin->plugin->deinit)
  {
    DBUG_PRINT("info", ("Deinitializing plugin: '%s'", plugin->name.str));
    if (plugin->plugin->deinit(NULL))
    {
      DBUG_PRINT("warning", ("Plugin '%s' deinit function returned error.",
                             plugin->name.str));
    }
    my_free(schema_table, MYF(0));
  }
  DBUG_RETURN(0);
}


/**
  Output trigger information (SHOW CREATE TRIGGER) to the client.

  @param thd          Thread context.
  @param triggers     List of triggers for the table.
  @param trigger_idx  Index of the trigger to dump.

  @return Operation status
    @retval TRUE Error.
    @retval FALSE Success.
*/

static bool show_create_trigger_impl(THD *thd,
                                     Table_triggers_list *triggers,
                                     int trigger_idx)
{
  int ret_code;

  Protocol *p= thd->protocol;
  List<Item> fields;

  LEX_STRING trg_name;
  ulonglong trg_sql_mode;
  LEX_STRING trg_sql_mode_str;
  LEX_STRING trg_sql_original_stmt;
  LEX_STRING trg_client_cs_name;
  LEX_STRING trg_connection_cl_name;
  LEX_STRING trg_db_cl_name;

  CHARSET_INFO *trg_client_cs;

  /*
    TODO: Check privileges here. This functionality will be added by
    implementation of the following WL items:
      - WL#2227: New privileges for new objects
      - WL#3482: Protect SHOW CREATE PROCEDURE | FUNCTION | VIEW | TRIGGER
        properly

    SHOW TRIGGERS and I_S.TRIGGERS will be affected too.
  */

  /* Prepare trigger "object". */

  triggers->get_trigger_info(thd,
                             trigger_idx,
                             &trg_name,
                             &trg_sql_mode,
                             &trg_sql_original_stmt,
                             &trg_client_cs_name,
                             &trg_connection_cl_name,
                             &trg_db_cl_name);

  sql_mode_string_representation(thd, trg_sql_mode, &trg_sql_mode_str);

  /* Resolve trigger client character set. */

  if (resolve_charset(trg_client_cs_name.str, NULL, &trg_client_cs))
    return TRUE;

  /* Send header. */

  fields.push_back(new Item_empty_string("Trigger", NAME_LEN));
  fields.push_back(new Item_empty_string("sql_mode", trg_sql_mode_str.length));

  {
    /*
      NOTE: SQL statement field must be not less than 1024 in order not to
      confuse old clients.
    */

    Item_empty_string *stmt_fld=
      new Item_empty_string("SQL Original Statement",
                            max(trg_sql_original_stmt.length, 1024));

    stmt_fld->maybe_null= TRUE;

    fields.push_back(stmt_fld);
  }

  fields.push_back(new Item_empty_string("character_set_client",
                                         MY_CS_NAME_SIZE));

  fields.push_back(new Item_empty_string("collation_connection",
                                         MY_CS_NAME_SIZE));

  fields.push_back(new Item_empty_string("Database Collation",
                                         MY_CS_NAME_SIZE));

  if (p->send_result_set_metadata(&fields, Protocol::SEND_NUM_ROWS | Protocol::SEND_EOF))
    return TRUE;

  /* Send data. */

  p->prepare_for_resend();

  p->store(trg_name.str,
           trg_name.length,
           system_charset_info);

  p->store(trg_sql_mode_str.str,
           trg_sql_mode_str.length,
           system_charset_info);

  p->store(trg_sql_original_stmt.str,
           trg_sql_original_stmt.length,
           trg_client_cs);

  p->store(trg_client_cs_name.str,
           trg_client_cs_name.length,
           system_charset_info);

  p->store(trg_connection_cl_name.str,
           trg_connection_cl_name.length,
           system_charset_info);

  p->store(trg_db_cl_name.str,
           trg_db_cl_name.length,
           system_charset_info);

  ret_code= p->write();

  if (!ret_code)
    my_eof(thd);

  return ret_code != 0;
}


/**
  Read TRN and TRG files to obtain base table name for the specified
  trigger name and construct TABE_LIST object for the base table.

  @param thd      Thread context.
  @param trg_name Trigger name.

  @return TABLE_LIST object corresponding to the base table.

  TODO: This function is a copy&paste from add_table_to_list() and
  sp_add_to_query_tables(). The problem is that in order to be compatible
  with Stored Programs (Prepared Statements), we should not touch thd->lex.
  The "source" functions also add created TABLE_LIST object to the
  thd->lex->query_tables.

  The plan to eliminate this copy&paste is to:

    - get rid of sp_add_to_query_tables() and use Lex::add_table_to_list().
      Only add_table_to_list() must be used to add tables from the parser
      into Lex::query_tables list.

    - do not update Lex::query_tables in add_table_to_list().
*/

static
TABLE_LIST *get_trigger_table_impl(THD *thd, const sp_name *trg_name)
{
  char trn_path_buff[FN_REFLEN];
  LEX_STRING trn_path= { trn_path_buff, 0 };
  LEX_STRING db;
  LEX_STRING tbl_name;
  TABLE_LIST *table;

  build_trn_path(thd, trg_name, &trn_path);

  if (check_trn_exists(&trn_path))
  {
    my_error(ER_TRG_DOES_NOT_EXIST, MYF(0));
    return NULL;
  }

  if (load_table_name_for_trigger(thd, trg_name, &trn_path, &tbl_name))
    return NULL;

  /* We need to reset statement table list to be PS/SP friendly. */
  if (!(table= (TABLE_LIST*) thd->alloc(sizeof(TABLE_LIST))))
    return NULL;

  db= trg_name->m_db;

  db.str= thd->strmake(db.str, db.length);
  tbl_name.str= thd->strmake(tbl_name.str, tbl_name.length);

  if (db.str == NULL || tbl_name.str == NULL)
    return NULL;

  table->init_one_table(db.str, db.length, tbl_name.str, tbl_name.length,
                        tbl_name.str, TL_IGNORE);

  return table;
}

/**
  Read TRN and TRG files to obtain base table name for the specified
  trigger name and construct TABE_LIST object for the base table. Acquire
  LOCK_open when doing this.

  @param thd      Thread context.
  @param trg_name Trigger name.

  @return TABLE_LIST object corresponding to the base table.
*/

static
TABLE_LIST *get_trigger_table(THD *thd, const sp_name *trg_name)
{
  /* Acquire LOCK_open (stop the server). */

  mysql_mutex_lock(&LOCK_open);

  /*
    Load base table name from the TRN-file and create TABLE_LIST object.
  */

  TABLE_LIST *lst= get_trigger_table_impl(thd, trg_name);

  /* Release LOCK_open (continue the server). */

  mysql_mutex_unlock(&LOCK_open);

  /* That's it. */

  return lst;
}


/**
  SHOW CREATE TRIGGER high-level implementation.

  @param thd      Thread context.
  @param trg_name Trigger name.

  @return Operation status
    @retval TRUE Error.
    @retval FALSE Success.
*/

bool show_create_trigger(THD *thd, const sp_name *trg_name)
{
  TABLE_LIST *lst= get_trigger_table(thd, trg_name);

  if (!lst)
    return TRUE;

  if (check_table_access(thd, TRIGGER_ACL, lst, FALSE, 1, TRUE))
  {
    my_error(ER_SPECIFIC_ACCESS_DENIED_ERROR, MYF(0), "TRIGGER");
    return TRUE;
  }

  /*
    Open the table by name in order to load Table_triggers_list object.

    NOTE: there is race condition here -- the table can be dropped after
    LOCK_open is released. It will be fixed later by acquiring shared
    metadata lock on trigger or table name.
  */

  uint num_tables; /* NOTE: unused, only to pass to open_tables(). */

  if (open_tables(thd, &lst, &num_tables, 0))
  {
    my_error(ER_TRG_CANT_OPEN_TABLE, MYF(0),
             (const char *) trg_name->m_db.str,
             (const char *) lst->table_name);

    return TRUE;

    /* Perform closing actions and return error status. */
  }

  Table_triggers_list *triggers= lst->table->triggers;

  if (!triggers)
  {
    my_error(ER_TRG_DOES_NOT_EXIST, MYF(0));
    return TRUE;
  }

  int trigger_idx= triggers->find_trigger_by_name(&trg_name->m_name);

  if (trigger_idx < 0)
  {
    my_error(ER_TRG_CORRUPTED_FILE, MYF(0),
             (const char *) trg_name->m_db.str,
             (const char *) lst->table_name);

    return TRUE;
  }

  return show_create_trigger_impl(thd, triggers, trigger_idx);

  /*
    NOTE: if show_create_trigger_impl() failed, that means we could not
    send data to the client. In this case we simply raise the error
    status and client connection will be closed.
  */
}

class IS_internal_schema_access : public ACL_internal_schema_access
{
public:
  IS_internal_schema_access()
  {}

  ~IS_internal_schema_access()
  {}

  ACL_internal_access_result check(ulong want_access,
                                   ulong *save_priv) const;

  const ACL_internal_table_access *lookup(const char *name) const;
};

ACL_internal_access_result
IS_internal_schema_access::check(ulong want_access,
                                 ulong *save_priv) const
{
  want_access &= ~SELECT_ACL;

  /*
    We don't allow any simple privileges but SELECT_ACL on
    the information_schema database.
  */
  if (unlikely(want_access & DB_ACLS))
    return ACL_INTERNAL_ACCESS_DENIED;

  /* Always grant SELECT for the information schema. */
  *save_priv|= SELECT_ACL;

  return want_access ? ACL_INTERNAL_ACCESS_CHECK_GRANT :
                       ACL_INTERNAL_ACCESS_GRANTED;
}

const ACL_internal_table_access *
IS_internal_schema_access::lookup(const char *name) const
{
  /* There are no per table rules for the information schema. */
  return NULL;
}

static IS_internal_schema_access is_internal_schema_access;

void initialize_information_schema_acl()
{
  ACL_internal_schema_registry::register_schema(&INFORMATION_SCHEMA_NAME,
                                                &is_internal_schema_access);
}

/*
  Convert a string in character set in column character set format
  to utf8 character set if possible, the utf8 character set string
  will later possibly be converted to character set used by client.
  Thus we attempt conversion from column character set to both
  utf8 and to character set client.

  Examples of strings that should fail conversion to utf8 are unassigned
  characters as e.g. 0x81 in cp1250 (Windows character set for for countries
  like Czech and Poland). Example of string that should fail conversion to
  character set on client (e.g. if this is latin1) is 0x2020 (daggger) in
  ucs2.

  If the conversion fails we will as a fall back convert the string to
  hex encoded format. The caller of the function can also ask for hex
  encoded format of output string unconditionally.

  SYNOPSIS
    get_cs_converted_string_value()
    thd                             Thread object
    input_str                       Input string in cs character set
    output_str                      Output string to be produced in utf8
    cs                              Character set of input string
    use_hex                         Use hex string unconditionally
 

  RETURN VALUES
    No return value
*/

static void get_cs_converted_string_value(THD *thd,
                                          String *input_str,
                                          String *output_str,
                                          CHARSET_INFO *cs,
                                          bool use_hex)
{

  output_str->length(0);
  if (input_str->length() == 0)
  {
    output_str->append("''");
    return;
  }
  if (!use_hex)
  {
    String try_val;
    uint try_conv_error= 0;

    try_val.copy(input_str->ptr(), input_str->length(), cs,
                 thd->variables.character_set_client, &try_conv_error);
    if (!try_conv_error)
    {
      String val;
      uint conv_error= 0;

      val.copy(input_str->ptr(), input_str->length(), cs,
               system_charset_info, &conv_error);
      if (!conv_error)
      {
        append_unescaped(output_str, val.ptr(), val.length());
        return;
      }
    }
    /* We had a conversion error, use hex encoded string for safety */
  }
  {
    const uchar *ptr;
    uint i, len;
    char buf[3];

    output_str->append("_");
    output_str->append(cs->csname);
    output_str->append(" ");
    output_str->append("0x");
    len= input_str->length();
    ptr= (uchar*)input_str->ptr();
    for (i= 0; i < len; i++)
    {
      uint high, low;

      high= (*ptr) >> 4;
      low= (*ptr) & 0x0F;
      buf[0]= _dig_vec_upper[high];
      buf[1]= _dig_vec_upper[low];
      buf[2]= 0;
      output_str->append((const char*)buf);
      ptr++;
    }
  }
  return;
}<|MERGE_RESOLUTION|>--- conflicted
+++ resolved
@@ -49,11 +49,8 @@
 #include "event_data_objects.h"
 #endif
 #include <my_dir.h>
-<<<<<<< HEAD
-#include "lock.h"                           // MYSQL_LOCK_IGNORE_FLUSH
-=======
 #include "debug_sync.h"
->>>>>>> af2de573
+#include "lock.h"                           // MYSQL_OPEN_IGNORE_FLUSH
 
 #define STR_OR_NIL(S) ((S) ? (S) : "<nil>")
 
