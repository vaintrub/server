/* Copyright (c) 2000, 2015, Oracle and/or its affiliates.
   Copyright (c) 2009, 2020, MariaDB

   This program is free software; you can redistribute it and/or modify
   it under the terms of the GNU General Public License as published by
   the Free Software Foundation; version 2 of the License.

   This program is distributed in the hope that it will be useful,
   but WITHOUT ANY WARRANTY; without even the implied warranty of
   MERCHANTABILITY or FITNESS FOR A PARTICULAR PURPOSE.  See the
   GNU General Public License for more details.

   You should have received a copy of the GNU General Public License
   along with this program; if not, write to the Free Software
   Foundation, Inc., 51 Franklin St, Fifth Floor, Boston, MA 02110-1335  USA */


/* Function with list databases, tables or fields */

#include "sql_plugin.h"                         // SHOW_MY_BOOL
#include "sql_priv.h"
#include "unireg.h"
#include "sql_acl.h"                        // fill_schema_*_privileges
#include "sql_select.h"                         // For select_describe
#include "sql_base.h"                       // close_tables_for_reopen
#include "create_options.h"
#include "sql_show.h"
#include "sql_table.h"                        // filename_to_tablename,
                                              // primary_key_name,
                                              // build_table_filename
#include "sql_view.h"
#include "repl_failsafe.h"
#include "sql_parse.h"             // check_access, check_table_access
#include "sql_partition.h"         // partition_element
#include "sql_derived.h"           // mysql_derived_prepare,
                                   // mysql_handle_derived,
#include "sql_db.h"     // check_db_dir_existence, load_db_opt_by_name
#include "sql_time.h"   // interval_type_to_name
#include "tztime.h"                             // struct Time_zone
#include "sql_acl.h"     // TABLE_ACLS, check_grant, DB_ACLS, acl_get,
                         // check_grant_db
#include "sp.h"
#include "sp_head.h"
#include "sp_pcontext.h"
#include "set_var.h"
#include "sql_trigger.h"
#include "sql_derived.h"
#include "sql_statistics.h"
#include "sql_connect.h"
#include "authors.h"
#include "contributors.h"
#include "sql_partition.h"
#ifdef HAVE_EVENT_SCHEDULER
#include "events.h"
#include "event_data_objects.h"
#endif
#include <my_dir.h>
#include "lock.h"                           // MYSQL_OPEN_IGNORE_FLUSH
#include "debug_sync.h"
#include "keycaches.h"
#include "ha_sequence.h"
#ifdef WITH_PARTITION_STORAGE_ENGINE
#include "ha_partition.h"
#endif
#include "transaction.h"
#include "opt_trace.h"
#include "my_cpu.h"


#include "lex_symbol.h"
#define KEYWORD_SIZE 64

extern SYMBOL symbols[];
extern size_t symbols_length;

extern SYMBOL sql_functions[];
extern size_t sql_functions_length;

extern Native_func_registry func_array[];
extern size_t func_array_length;

enum enum_i_s_events_fields
{
  ISE_EVENT_CATALOG= 0,
  ISE_EVENT_SCHEMA,
  ISE_EVENT_NAME,
  ISE_DEFINER,
  ISE_TIME_ZONE,
  ISE_EVENT_BODY,
  ISE_EVENT_DEFINITION,
  ISE_EVENT_TYPE,
  ISE_EXECUTE_AT,
  ISE_INTERVAL_VALUE,
  ISE_INTERVAL_FIELD,
  ISE_SQL_MODE,
  ISE_STARTS,
  ISE_ENDS,
  ISE_STATUS,
  ISE_ON_COMPLETION,
  ISE_CREATED,
  ISE_LAST_ALTERED,
  ISE_LAST_EXECUTED,
  ISE_EVENT_COMMENT,
  ISE_ORIGINATOR,
  ISE_CLIENT_CS,
  ISE_CONNECTION_CL,
  ISE_DB_CL
};


static const LEX_CSTRING trg_action_time_type_names[]=
{
  { STRING_WITH_LEN("BEFORE") },
  { STRING_WITH_LEN("AFTER") }
};

static const LEX_CSTRING trg_event_type_names[]=
{
  { STRING_WITH_LEN("INSERT") },
  { STRING_WITH_LEN("UPDATE") },
  { STRING_WITH_LEN("DELETE") }
};

#ifndef NO_EMBEDDED_ACCESS_CHECKS
static const char *grant_names[]={
  "select","insert","update","delete","create","drop","reload","shutdown",
  "process","file","grant","references","index","alter"};

static TYPELIB grant_types = { sizeof(grant_names)/sizeof(char **),
                               "grant_types",
                               grant_names, NULL};
#endif

/* Match the values of enum ha_choice */
static const char *ha_choice_values[] = {"", "0", "1"};

static void store_key_options(THD *, String *, TABLE *, KEY *);

static int show_create_view(THD *thd, TABLE_LIST *table, String *buff);
static int show_create_sequence(THD *thd, TABLE_LIST *table_list,
                                String *packet);

static const LEX_CSTRING *view_algorithm(TABLE_LIST *table);

bool get_lookup_field_values(THD *, COND *, TABLE_LIST *, LOOKUP_FIELD_VALUES *);

/**
  Try to lock a mutex, but give up after a short while to not cause deadlocks

  The loop is short, as the mutex we are trying to lock are mutex the should
  never be locked a long time, just over a few instructions.

  @return 0 ok
  @return 1 error
*/

static bool trylock_short(mysql_mutex_t *mutex)
{
  uint i;
  for (i= 0 ; i < 100 ; i++)
  {
    if (!mysql_mutex_trylock(mutex))
      return 0;
    LF_BACKOFF();
  }
  return 1;
}


/***************************************************************************
** List all table types supported
***************************************************************************/


static bool is_show_command(THD *thd)
{
  return sql_command_flags[thd->lex->sql_command] & CF_STATUS_COMMAND;
}

static int make_version_string(char *buf, int buf_length, uint version)
{
  return (int)my_snprintf(buf, buf_length, "%d.%d", version>>8,version&0xff);
}


static const LEX_CSTRING maturity_name[]={
  { STRING_WITH_LEN("Unknown") },
  { STRING_WITH_LEN("Experimental") },
  { STRING_WITH_LEN("Alpha") },
  { STRING_WITH_LEN("Beta") },
  { STRING_WITH_LEN("Gamma") },
  { STRING_WITH_LEN("Stable") }};


static my_bool show_plugins(THD *thd, plugin_ref plugin,
                            void *arg)
{
  TABLE *table= (TABLE*) arg;
  struct st_maria_plugin *plug= plugin_decl(plugin);
  struct st_plugin_dl *plugin_dl= plugin_dlib(plugin);
  CHARSET_INFO *cs= system_charset_info;
  char version_buf[20];

  restore_record(table, s->default_values);

  table->field[0]->store(plugin_name(plugin)->str,
                         plugin_name(plugin)->length, cs);

  table->field[1]->store(version_buf,
        make_version_string(version_buf, sizeof(version_buf), plug->version),
        cs);

  switch (plugin_state(plugin)) {
  case PLUGIN_IS_DELETED:
    table->field[2]->store(STRING_WITH_LEN("DELETED"), cs);
    break;
  case PLUGIN_IS_UNINITIALIZED:
    table->field[2]->store(STRING_WITH_LEN("INACTIVE"), cs);
    break;
  case PLUGIN_IS_READY:
    table->field[2]->store(STRING_WITH_LEN("ACTIVE"), cs);
    break;
  case PLUGIN_IS_DISABLED:
    table->field[2]->store(STRING_WITH_LEN("DISABLED"), cs);
    break;
  case PLUGIN_IS_FREED: // filtered in fill_plugins, used in fill_all_plugins
    table->field[2]->store(STRING_WITH_LEN("NOT INSTALLED"), cs);
    break;
  default:
    DBUG_ASSERT(0);
  }

  table->field[3]->store(plugin_type_names[plug->type].str,
                         plugin_type_names[plug->type].length,
                         cs);
  table->field[4]->store(version_buf,
        make_version_string(version_buf, sizeof(version_buf),
                            *(uint *)plug->info), cs);

  if (plugin_dl)
  {
    table->field[5]->store(plugin_dl->dl.str, plugin_dl->dl.length, cs);
    table->field[5]->set_notnull();
    table->field[6]->store(version_buf,
          make_version_string(version_buf, sizeof(version_buf),
                              plugin_dl->mariaversion),
          cs);
    table->field[6]->set_notnull();
  }
  else
  {
    table->field[5]->set_null();
    table->field[6]->set_null();
  }


  if (plug->author)
  {
    table->field[7]->store(plug->author, strlen(plug->author), cs);
    table->field[7]->set_notnull();
  }
  else
    table->field[7]->set_null();

  if (plug->descr)
  {
    table->field[8]->store(plug->descr, strlen(plug->descr), cs);
    table->field[8]->set_notnull();
  }
  else
    table->field[8]->set_null();

  switch (plug->license) {
  case PLUGIN_LICENSE_GPL:
    table->field[9]->store(PLUGIN_LICENSE_GPL_STRING,
                           strlen(PLUGIN_LICENSE_GPL_STRING), cs);
    break;
  case PLUGIN_LICENSE_BSD:
    table->field[9]->store(PLUGIN_LICENSE_BSD_STRING,
                           strlen(PLUGIN_LICENSE_BSD_STRING), cs);
    break;
  default:
    table->field[9]->store(PLUGIN_LICENSE_PROPRIETARY_STRING,
                           strlen(PLUGIN_LICENSE_PROPRIETARY_STRING), cs);
    break;
  }

  table->field[10]->store(
    global_plugin_typelib_names[plugin_load_option(plugin)],
    strlen(global_plugin_typelib_names[plugin_load_option(plugin)]),
    cs);

  if (plug->maturity <= MariaDB_PLUGIN_MATURITY_STABLE)
     table->field[11]->store(maturity_name[plug->maturity].str,
                             maturity_name[plug->maturity].length,
                             cs);
   else
     table->field[11]->store("Unknown", 7, cs);

  if (plug->version_info)
  {
    table->field[12]->store(plug->version_info,
                            strlen(plug->version_info), cs);
    table->field[12]->set_notnull();
  }
  else
    table->field[12]->set_null();

  return schema_table_store_record(thd, table);
}


int fill_plugins(THD *thd, TABLE_LIST *tables, COND *cond)
{
  DBUG_ENTER("fill_plugins");
  TABLE *table= tables->table;

  if (plugin_foreach_with_mask(thd, show_plugins, MYSQL_ANY_PLUGIN,
                               ~(PLUGIN_IS_FREED | PLUGIN_IS_DYING), table))
    DBUG_RETURN(1);

  DBUG_RETURN(0);
}


int fill_all_plugins(THD *thd, TABLE_LIST *tables, COND *cond)
{
  DBUG_ENTER("fill_all_plugins");
  TABLE *table= tables->table;
  LOOKUP_FIELD_VALUES lookup;

  if (get_lookup_field_values(thd, cond, tables, &lookup))
    DBUG_RETURN(0);

  if (lookup.db_value.str && !lookup.db_value.str[0])
    DBUG_RETURN(0); // empty string never matches a valid SONAME

  MY_DIR *dirp= my_dir(opt_plugin_dir, MY_THREAD_SPECIFIC);
  if (!dirp)
  {
    my_error(ER_CANT_READ_DIR, MYF(0), opt_plugin_dir, my_errno);
    DBUG_RETURN(1);
  }

  if (!lookup.db_value.str)
    plugin_dl_foreach(thd, 0, show_plugins, table);

  const char *wstr= lookup.db_value.str, *wend= wstr + lookup.db_value.length;
  for (uint i=0; i < (uint) dirp->number_of_files; i++)
  {
    FILEINFO *file= dirp->dir_entry+i;
    LEX_CSTRING dl= { file->name, strlen(file->name) };
    const char *dlend= dl.str + dl.length;
    const size_t so_ext_len= sizeof(SO_EXT) - 1;

    if (strcasecmp(dlend - so_ext_len, SO_EXT))
      continue;

    if (lookup.db_value.str)
    {
      if (lookup.wild_db_value)
      {
        if (files_charset_info->wildcmp(dl.str, dlend, wstr, wend,
                                        wild_prefix, wild_one, wild_many))
          continue;
      }
      else
      {
        if (files_charset_info->strnncoll(dl.str, dl.length,
                                          lookup.db_value.str, lookup.db_value.length))
          continue;
      }
    }

    plugin_dl_foreach(thd, &dl, show_plugins, table);
    thd->clear_error();
  }

  my_dirend(dirp);
  DBUG_RETURN(0);
}


/***************************************************************************
** List all Authors.
** If you can update it, you get to be in it :)
***************************************************************************/

bool mysqld_show_authors(THD *thd)
{
  List<Item> field_list;
  Protocol *protocol= thd->protocol;
  MEM_ROOT *mem_root= thd->mem_root;
  DBUG_ENTER("mysqld_show_authors");

  field_list.push_back(new (mem_root) Item_empty_string(thd, "Name", 40),
                       mem_root);
  field_list.push_back(new (mem_root) Item_empty_string(thd, "Location", 40),
                       mem_root);
  field_list.push_back(new (mem_root) Item_empty_string(thd, "Comment", 512),
                       mem_root);

  if (protocol->send_result_set_metadata(&field_list,
                                         Protocol::SEND_NUM_ROWS |
                                         Protocol::SEND_EOF))
    DBUG_RETURN(TRUE);

  show_table_authors_st *authors;
  for (authors= show_table_authors; authors->name; authors++)
  {
    protocol->prepare_for_resend();
    protocol->store(authors->name, system_charset_info);
    protocol->store(authors->location, system_charset_info);
    protocol->store(authors->comment, system_charset_info);
    if (protocol->write())
      DBUG_RETURN(TRUE);
  }
  my_eof(thd);
  DBUG_RETURN(FALSE);
}


/***************************************************************************
** List all Contributors.
** Please get permission before updating
***************************************************************************/

bool mysqld_show_contributors(THD *thd)
{
  List<Item> field_list;
  Protocol *protocol= thd->protocol;
  MEM_ROOT *mem_root= thd->mem_root;
  DBUG_ENTER("mysqld_show_contributors");

  field_list.push_back(new (mem_root) Item_empty_string(thd, "Name", 40),
                       mem_root);
  field_list.push_back(new (mem_root) Item_empty_string(thd, "Location", 40),
                       mem_root);
  field_list.push_back(new (mem_root) Item_empty_string(thd, "Comment",  512),
                       mem_root);

  if (protocol->send_result_set_metadata(&field_list,
                                         Protocol::SEND_NUM_ROWS |
                                         Protocol::SEND_EOF))
    DBUG_RETURN(TRUE);

  show_table_contributors_st *contributors;
  for (contributors= show_table_contributors; contributors->name; contributors++)
  {
    protocol->prepare_for_resend();
    protocol->store(contributors->name, system_charset_info);
    protocol->store(contributors->location, system_charset_info);
    protocol->store(contributors->comment, system_charset_info);
    if (protocol->write())
      DBUG_RETURN(TRUE);
  }
  my_eof(thd);
  DBUG_RETURN(FALSE);
}


/***************************************************************************
 List all privileges supported
***************************************************************************/

struct show_privileges_st {
  const char *privilege;
  const char *context;
  const char *comment;
};

static struct show_privileges_st sys_privileges[]=
{
  {"Alter", "Tables",  "To alter the table"},
  {"Alter routine", "Functions,Procedures",  "To alter or drop stored functions/procedures"},
  {"Create", "Databases,Tables,Indexes",  "To create new databases and tables"},
  {"Create routine","Databases","To use CREATE FUNCTION/PROCEDURE"},
  {"Create temporary tables","Databases","To use CREATE TEMPORARY TABLE"},
  {"Create view", "Tables",  "To create new views"},
  {"Create user", "Server Admin",  "To create new users"},
  {"Delete", "Tables",  "To delete existing rows"},
  {"Delete history", "Tables", "To delete versioning table historical rows"},
  {"Drop", "Databases,Tables", "To drop databases, tables, and views"},
#ifdef HAVE_EVENT_SCHEDULER
  {"Event","Server Admin","To create, alter, drop and execute events"},
#endif
  {"Execute", "Functions,Procedures", "To execute stored routines"},
  {"File", "File access on server",   "To read and write files on the server"},
  {"Grant option",  "Databases,Tables,Functions,Procedures", "To give to other users those privileges you possess"},
  {"Index", "Tables",  "To create or drop indexes"},
  {"Insert", "Tables",  "To insert data into tables"},
  {"Lock tables","Databases","To use LOCK TABLES (together with SELECT privilege)"},
  {"Process", "Server Admin", "To view the plain text of currently executing queries"},
  {"Proxy", "Server Admin", "To make proxy user possible"},
  {"References", "Databases,Tables", "To have references on tables"},
  {"Reload", "Server Admin", "To reload or refresh tables, logs and privileges"},
  {"Binlog admin", "Server", "To purge binary logs"},
  {"Binlog monitor", "Server", "To use SHOW BINLOG STATUS and SHOW BINARY LOG"},
  {"Binlog replay", "Server", "To use BINLOG (generated by mariadb-binlog)"},
  {"Replication master admin", "Server", "To monitor connected slaves"},
  {"Replication slave admin", "Server", "To start/stop slave and apply binlog events"},
  {"Slave monitor", "Server", "To use SHOW SLAVE STATUS and SHOW RELAYLOG EVENTS"},
  {"Replication slave","Server Admin","To read binary log events from the master"},
  {"Select", "Tables",  "To retrieve rows from table"},
  {"Show databases","Server Admin","To see all databases with SHOW DATABASES"},
  {"Show view","Tables","To see views with SHOW CREATE VIEW"},
  {"Shutdown","Server Admin", "To shut down the server"},
  {"Super","Server Admin","To use KILL thread, SET GLOBAL, CHANGE MASTER, etc."},
  {"Trigger","Tables", "To use triggers"},
  {"Create tablespace", "Server Admin", "To create/alter/drop tablespaces"},
  {"Update", "Tables",  "To update existing rows"},
  {"Set user","Server", "To create views and stored routines with a different definer"},
  {"Federated admin", "Server", "To execute the CREATE SERVER, ALTER SERVER, DROP SERVER statements"},
  {"Connection admin", "Server", "To bypass connection limits and kill other users' connections"},
  {"Read_only admin", "Server", "To perform write operations even if @@read_only=ON"},
  {"Usage","Server Admin","No privileges - allow connect only"},
  {NullS, NullS, NullS}
};

bool mysqld_show_privileges(THD *thd)
{
  List<Item> field_list;
  Protocol *protocol= thd->protocol;
  MEM_ROOT *mem_root= thd->mem_root;
  DBUG_ENTER("mysqld_show_privileges");

  field_list.push_back(new (mem_root) Item_empty_string(thd, "Privilege", 10),
                       mem_root);
  field_list.push_back(new (mem_root) Item_empty_string(thd, "Context", 15),
                       mem_root);
  field_list.push_back(new (mem_root) Item_empty_string(thd, "Comment",
                                                        NAME_CHAR_LEN),
                       mem_root);

  if (protocol->send_result_set_metadata(&field_list,
                                         Protocol::SEND_NUM_ROWS |
                                         Protocol::SEND_EOF))
    DBUG_RETURN(TRUE);

  show_privileges_st *privilege= sys_privileges;
  for (privilege= sys_privileges; privilege->privilege ; privilege++)
  {
    protocol->prepare_for_resend();
    protocol->store(privilege->privilege, system_charset_info);
    protocol->store(privilege->context, system_charset_info);
    protocol->store(privilege->comment, system_charset_info);
    if (protocol->write())
      DBUG_RETURN(TRUE);
  }
  my_eof(thd);
  DBUG_RETURN(FALSE);
}


/** Hash of LEX_STRINGs used to search for ignored db directories. */
static HASH ignore_db_dirs_hash;

/** 
  An array of LEX_STRING pointers to collect the options at 
  option parsing time.
*/
static DYNAMIC_ARRAY ignore_db_dirs_array;

/**
  A value for the read only system variable to show a list of
  ignored directories.
*/
char *opt_ignore_db_dirs= NULL;

/**
  This flag is ON if:
        - the list of ignored directories is not empty

        - and some of the ignored directory names
        need no tablename-to-filename conversion.
        Otherwise, if the name of the directory contains
        unconditional characters like '+' or '.', they
        never can match the database directory name. So the
        db_name_is_in_ignore_db_dirs_list() can just return at once.
*/
static bool skip_ignored_dir_check= TRUE;

/**
  Sets up the data structures for collection of directories at option
  processing time.
  We need to collect the directories in an array first, because
  we need the character sets initialized before setting up the hash.

  @return state
  @retval TRUE  failed
  @retval FALSE success
*/

bool
ignore_db_dirs_init()
{
  return my_init_dynamic_array(key_memory_ignored_db, &ignore_db_dirs_array,
                               sizeof(LEX_STRING *), 0, 0, MYF(0));
}


/**
  Retrieves the key (the string itself) from the LEX_STRING hash members.

  Needed by hash_init().

  @param     data         the data element from the hash
  @param out len_ret      Placeholder to return the length of the key
  @param                  unused
  @return                 a pointer to the key
*/

static uchar *
db_dirs_hash_get_key(const uchar *data, size_t *len_ret,
                     my_bool __attribute__((unused)))
{
  LEX_CSTRING *e= (LEX_CSTRING *) data;

  *len_ret= e->length;
  return (uchar *) e->str;
}


/**
  Wrap a directory name into a LEX_STRING and push it to the array.

  Called at option processing time for each --ignore-db-dir option.

  @param    path  the name of the directory to push
  @return state
  @retval TRUE  failed
  @retval FALSE success
*/

bool push_ignored_db_dir(const char *path)
{
  LEX_CSTRING *new_elt;
  char *new_elt_buffer;
  size_t path_len= strlen(path);

  if (!path_len || path_len >= FN_REFLEN)
    return true;

  // No need to normalize, it's only a directory name, not a path.
  if (!my_multi_malloc(key_memory_ignored_db, MYF(0),
                       &new_elt, sizeof(LEX_STRING),
                       &new_elt_buffer, path_len + 1,
                       NullS))
    return true;
  new_elt->str= new_elt_buffer;
  memcpy(new_elt_buffer, path, path_len);
  new_elt_buffer[path_len]= 0;
  new_elt->length= path_len;
  return insert_dynamic(&ignore_db_dirs_array, (uchar*) &new_elt);
}


/**
  Clean up the directory ignore options accumulated so far.

  Called at option processing time for each --ignore-db-dir option
  with an empty argument.
*/

void
ignore_db_dirs_reset()
{
  LEX_CSTRING **elt;
  while (NULL!= (elt= (LEX_CSTRING **) pop_dynamic(&ignore_db_dirs_array)))
    if (elt && *elt)
      my_free(*elt);
}


/**
  Free the directory ignore option variables.

  Called at server shutdown.
*/

void
ignore_db_dirs_free()
{
  if (opt_ignore_db_dirs)
  {
    my_free(opt_ignore_db_dirs);
    opt_ignore_db_dirs= NULL;
  }
  ignore_db_dirs_reset();
  delete_dynamic(&ignore_db_dirs_array);
  my_hash_free(&ignore_db_dirs_hash);
}


/**
  Initialize the ignore db directories hash and status variable from
  the options collected in the array.

  Called when option processing is over and the server's in-memory 
  structures are fully initialized.

  @return state
  @retval TRUE  failed
  @retval FALSE success
*/

static void dispose_db_dir(void *ptr)
{
  my_free(ptr);
}


/*
  Append an element into @@ignore_db_dirs

  This is a function to be called after regular option processing has been
  finalized.
*/

void ignore_db_dirs_append(const char *dirname_arg)
{
  char *new_entry_buf;
  LEX_STRING *new_entry;
  size_t len= strlen(dirname_arg);

  if (!my_multi_malloc(PSI_INSTRUMENT_ME, MYF(0),
                       &new_entry, sizeof(LEX_STRING),
                       &new_entry_buf, len + 1,
                       NullS))
    return;

  memcpy(new_entry_buf, dirname_arg, len+1);
  new_entry->str = new_entry_buf;
  new_entry->length= len;

  if (my_hash_insert(&ignore_db_dirs_hash, (uchar *)new_entry))
  {
    // Either the name is already there or out-of-memory.
    my_free(new_entry);
    return;
  }

  // Append the name to the option string.
  size_t curlen= strlen(opt_ignore_db_dirs);
  // Add one for comma and one for \0.
  size_t newlen= curlen + len + 1 + 1;
  char *new_db_dirs;
  if (!(new_db_dirs= (char*)my_malloc(PSI_INSTRUMENT_ME, newlen, MYF(0))))
  {
    // This is not a critical condition
    return;
  }

  memcpy(new_db_dirs, opt_ignore_db_dirs, curlen);
  if (curlen != 0)
    new_db_dirs[curlen]=',';
  memcpy(new_db_dirs + (curlen + ((curlen!=0)?1:0)), dirname_arg, len+1);

  if (opt_ignore_db_dirs)
    my_free(opt_ignore_db_dirs);
  opt_ignore_db_dirs= new_db_dirs;
}

bool
ignore_db_dirs_process_additions()
{
  ulong i;
  size_t len;
  char *ptr;
  LEX_CSTRING *dir;

  skip_ignored_dir_check= TRUE;

  if (my_hash_init(key_memory_ignored_db, &ignore_db_dirs_hash,
                   lower_case_table_names ?  character_set_filesystem :
                   &my_charset_bin, 0, 0, 0, db_dirs_hash_get_key,
                   dispose_db_dir, HASH_UNIQUE))
    return true;

  /* len starts from 1 because of the terminating zero. */
  len= 1;
  for (i= 0; i < ignore_db_dirs_array.elements; i++)
  {
    get_dynamic(&ignore_db_dirs_array, (uchar *) &dir, i);
    len+= dir->length + 1;                      // +1 for the comma
    if (skip_ignored_dir_check)
    {
      char buff[FN_REFLEN];
      (void) tablename_to_filename(dir->str, buff, sizeof(buff));
      skip_ignored_dir_check= strcmp(dir->str, buff) != 0;
    }
  }

  /* No delimiter for the last directory. */
  if (len > 1)
    len--;

  /* +1 the terminating zero */
  ptr= opt_ignore_db_dirs= (char *) my_malloc(key_memory_ignored_db, len + 1,
                                              MYF(0));
  if (!ptr)
    return true;

  /* Make sure we have an empty string to start with. */
  *ptr= 0;

  for (i= 0; i < ignore_db_dirs_array.elements; i++)
  {
    get_dynamic(&ignore_db_dirs_array, (uchar *) &dir, i);
    if (my_hash_insert(&ignore_db_dirs_hash, (uchar *)dir))
    {
      /* ignore duplicates from the config file */
      if (my_hash_search(&ignore_db_dirs_hash, (uchar *)dir->str, dir->length))
      {
        sql_print_warning("Duplicate ignore-db-dir directory name '%.*s' "
                          "found in the config file(s). Ignoring the duplicate.",
                          (int) dir->length, dir->str);
        my_free(dir);
        goto continue_loop;
      }

      return true;
    }
    ptr= strnmov(ptr, dir->str, dir->length);
    *(ptr++)= ',';

continue_loop:
    /*
      Set the transferred array element to NULL to avoid double free
      in case of error.
    */
    dir= NULL;
    set_dynamic(&ignore_db_dirs_array, (uchar *) &dir, i);
  }

  if (ptr > opt_ignore_db_dirs)
  {
    ptr--;
    DBUG_ASSERT(*ptr == ',');
  }

  /* make sure the string is terminated */
  DBUG_ASSERT(ptr - opt_ignore_db_dirs <= (ptrdiff_t) len);
  *ptr= 0;

  /* 
    It's OK to empty the array here as the allocated elements are
    referenced through the hash now.
  */
  reset_dynamic(&ignore_db_dirs_array);

  return false;
}


/**
  Check if a directory name is in the hash of ignored directories.

  @return search result
  @retval TRUE  found
  @retval FALSE not found
*/

static inline bool
is_in_ignore_db_dirs_list(const char *directory)
{
  return ignore_db_dirs_hash.records &&
    NULL != my_hash_search(&ignore_db_dirs_hash, (const uchar *) directory, 
                           strlen(directory));
}


/**
  Check if a database name is in the hash of ignored directories.

  @return search result
  @retval TRUE  found
  @retval FALSE not found
*/

bool
db_name_is_in_ignore_db_dirs_list(const char *directory)
{
  char buff[FN_REFLEN];
  uint buff_len;

  if (skip_ignored_dir_check)
    return 0;

  buff_len= tablename_to_filename(directory, buff, sizeof(buff));

  return my_hash_search(&ignore_db_dirs_hash, (uchar *) buff, buff_len)!=NULL;
}

enum find_files_result {
  FIND_FILES_OK,
  FIND_FILES_OOM,
  FIND_FILES_DIR
};

/*
  find_files() - find files in a given directory.

  SYNOPSIS
    find_files()
    thd                 thread handler
    files               put found files in this list
    db                  database name to search tables in
                        or NULL to search for databases
    path                path to database
    wild                filter for found files

  RETURN
    FIND_FILES_OK       success
    FIND_FILES_OOM      out of memory error
    FIND_FILES_DIR      no such directory, or directory can't be read
*/


static find_files_result
find_files(THD *thd, Dynamic_array<LEX_CSTRING*> *files, LEX_CSTRING *db,
           const char *path, const LEX_CSTRING *wild)
{
  MY_DIR *dirp;
  Discovered_table_list tl(thd, files, wild);
  DBUG_ENTER("find_files");

  if (!(dirp = my_dir(path, MY_THREAD_SPECIFIC | (db ? 0 : MY_WANT_STAT))))
  {
    if (my_errno == ENOENT)
      my_error(ER_BAD_DB_ERROR, MYF(0), db->str);
    else
      my_error(ER_CANT_READ_DIR, MYF(0), path, my_errno);
    DBUG_RETURN(FIND_FILES_DIR);
  }

  if (!db)                                           /* Return databases */
  {
    for (uint i=0; i < (uint) dirp->number_of_files; i++)
    {
      FILEINFO *file= dirp->dir_entry+i;
#ifdef USE_SYMDIR
      char *ext;
      char buff[FN_REFLEN];
      if (my_use_symdir && !strcmp(ext=fn_ext(file->name), ".sym"))
      {
        /* Only show the sym file if it points to a directory */
        char *end;
        *ext=0;                                 /* Remove extension */
        unpack_dirname(buff, file->name);
        end= strend(buff);
        if (end != buff && end[-1] == FN_LIBCHAR)
          end[-1]= 0;				// Remove end FN_LIBCHAR
        if (!mysql_file_stat(key_file_misc, buff, file->mystat, MYF(0)))
               continue;
       }
#endif
      if (!MY_S_ISDIR(file->mystat->st_mode))
        continue;

      if (is_in_ignore_db_dirs_list(file->name))
        continue;

      if (tl.add_file(file->name))
        goto err;
    }
  }
  else
  {
    if (ha_discover_table_names(thd, db, dirp, &tl, false))
      goto err;
  }
  if (is_show_command(thd))
    tl.sort();
#ifndef DBUG_OFF
  else
  {
    /*
      sort_desc() is used to find easier unstable mtr tests that query
      INFORMATION_SCHEMA.{SCHEMATA|TABLES} without a proper ORDER BY.
      This can be removed in some release after 10.3 (e.g. in 10.4).
    */
    tl.sort_desc();
  }
#endif

  DBUG_PRINT("info",("found: %zu files", files->elements()));
  my_dirend(dirp);

  DBUG_RETURN(FIND_FILES_OK);

err:
  my_dirend(dirp);
  DBUG_RETURN(FIND_FILES_OOM);
}


/**
   An Internal_error_handler that suppresses errors regarding views'
   underlying tables that occur during privilege checking within SHOW CREATE
   VIEW commands. This happens in the cases when

   - A view's underlying table (e.g. referenced in its SELECT list) does not
     exist. There should not be an error as no attempt was made to access it
     per se.

   - Access is denied for some table, column, function or stored procedure
     such as mentioned above. This error gets raised automatically, since we
     can't untangle its access checking from that of the view itself.
 */
class Show_create_error_handler : public Internal_error_handler {
  
  TABLE_LIST *m_top_view;
  bool m_handling;
  Security_context *m_sctx;

  char m_view_access_denied_message[MYSQL_ERRMSG_SIZE];
  char *m_view_access_denied_message_ptr;

public:

  /**
     Creates a new Show_create_error_handler for the particular security
     context and view. 

     @thd Thread context, used for security context information if needed.
     @top_view The view. We do not verify at this point that top_view is in
     fact a view since, alas, these things do not stay constant.
  */
  explicit Show_create_error_handler(THD *thd, TABLE_LIST *top_view) : 
    m_top_view(top_view), m_handling(FALSE),
    m_view_access_denied_message_ptr(NULL) 
  {
    
    m_sctx= MY_TEST(m_top_view->security_ctx) ?
      m_top_view->security_ctx : thd->security_ctx;
  }

  /**
     Lazy instantiation of 'view access denied' message. The purpose of the
     Show_create_error_handler is to hide details of underlying tables for
     which we have no privileges behind ER_VIEW_INVALID messages. But this
     obviously does not apply if we lack privileges on the view itself.
     Unfortunately the information about for which table privilege checking
     failed is not available at this point. The only way for us to check is by
     reconstructing the actual error message and see if it's the same.
  */
  char* get_view_access_denied_message(THD *thd) 
  {
    if (!m_view_access_denied_message_ptr)
    {
      m_view_access_denied_message_ptr= m_view_access_denied_message;
      my_snprintf(m_view_access_denied_message, MYSQL_ERRMSG_SIZE,
                  ER_THD(thd, ER_TABLEACCESS_DENIED_ERROR), "SHOW VIEW",
                  m_sctx->priv_user,
                  m_sctx->host_or_ip, m_top_view->get_table_name());
    }
    return m_view_access_denied_message_ptr;
  }

  bool handle_condition(THD *thd, uint sql_errno, const char * /* sqlstate */,
                        Sql_condition::enum_warning_level *level,
                        const char *message, Sql_condition ** /* cond_hdl */)
  {
    /*
       The handler does not handle the errors raised by itself.
       At this point we know if top_view is really a view.
    */
    if (m_handling || !m_top_view->view)
      return FALSE;

    m_handling= TRUE;

    bool is_handled;

    switch (sql_errno)
    {
    case ER_TABLEACCESS_DENIED_ERROR:
      if (!strcmp(get_view_access_denied_message(thd), message))
      {
        /* Access to top view is not granted, don't interfere. */
        is_handled= FALSE;
        break;
      }
      /* fall through */
    case ER_COLUMNACCESS_DENIED_ERROR:
    case ER_VIEW_NO_EXPLAIN: /* Error was anonymized, ignore all the same. */
    case ER_PROCACCESS_DENIED_ERROR:
      is_handled= TRUE;
      break;

    case ER_BAD_FIELD_ERROR:
    case ER_SP_DOES_NOT_EXIST:
    case ER_NO_SUCH_TABLE:
    case ER_NO_SUCH_TABLE_IN_ENGINE:
      /* Established behavior: warn if underlying tables, columns, or functions
         are missing. */
      push_warning_printf(thd, Sql_condition::WARN_LEVEL_WARN, 
                          ER_VIEW_INVALID,
                          ER_THD(thd, ER_VIEW_INVALID),
                          m_top_view->get_db_name(),
                          m_top_view->get_table_name());
      is_handled= TRUE;
      break;

    default:
      is_handled= FALSE;
    }

    m_handling= FALSE;
    return is_handled;
  }
};


/*
  Return metadata for CREATE command for table or view

  @param thd	     Thread handler
  @param table_list  Table / view
  @param field_list  resulting list of fields
  @param buffer      resulting CREATE statement

  @return
  @retval 0      OK
  @retval 1      Error

*/

bool
mysqld_show_create_get_fields(THD *thd, TABLE_LIST *table_list,
                              List<Item> *field_list, String *buffer)
{
  bool error= TRUE;
  LEX *lex= thd->lex;
  MEM_ROOT *mem_root= thd->mem_root;
  DBUG_ENTER("mysqld_show_create_get_fields");
  DBUG_PRINT("enter",("db: %s  table: %s",table_list->db.str,
                      table_list->table_name.str));

  if (lex->table_type == TABLE_TYPE_VIEW)
  {
    if (check_table_access(thd, SELECT_ACL, table_list, FALSE, 1, FALSE))
    {
      DBUG_PRINT("debug", ("check_table_access failed"));
      my_error(ER_TABLEACCESS_DENIED_ERROR, MYF(0),
              "SHOW", thd->security_ctx->priv_user,
              thd->security_ctx->host_or_ip, table_list->alias.str);
      goto exit;
    }
    DBUG_PRINT("debug", ("check_table_access succeeded"));

    /* Ignore temporary tables if this is "SHOW CREATE VIEW" */
    table_list->open_type= OT_BASE_ONLY;
  }
  else
  {
    /*
      Temporary tables should be opened for SHOW CREATE TABLE, but not
      for SHOW CREATE VIEW.
    */
    if (thd->open_temporary_tables(table_list))
      goto exit;

    /*
      The fact that check_some_access() returned FALSE does not mean that
      access is granted. We need to check if table_list->grant.privilege
      contains any table-specific privilege.
    */
    DBUG_PRINT("debug", ("table_list->grant.privilege: %llx",
                         (longlong) (table_list->grant.privilege)));
    if (check_some_access(thd, SHOW_CREATE_TABLE_ACLS, table_list) ||
        (table_list->grant.privilege & SHOW_CREATE_TABLE_ACLS) == NO_ACL)
    {
      my_error(ER_TABLEACCESS_DENIED_ERROR, MYF(0),
              "SHOW", thd->security_ctx->priv_user,
              thd->security_ctx->host_or_ip, table_list->alias.str);
      goto exit;
    }
  }
  /* Access is granted. Execute the command.  */

  /* We want to preserve the tree for views. */
  lex->context_analysis_only|= CONTEXT_ANALYSIS_ONLY_VIEW;

  {
    /*
      Use open_tables() directly rather than
      open_normal_and_derived_tables().  This ensures that
      close_thread_tables() is not called if open tables fails and the
      error is ignored. This allows us to handle broken views nicely.
    */
    uint counter;
    Show_create_error_handler view_error_suppressor(thd, table_list);
    thd->push_internal_handler(&view_error_suppressor);
    bool open_error=
      open_tables(thd, &table_list, &counter,
                  MYSQL_OPEN_FORCE_SHARED_HIGH_PRIO_MDL) ||
                  mysql_handle_derived(lex, DT_INIT | DT_PREPARE);
    thd->pop_internal_handler();
    if (unlikely(open_error && (thd->killed || thd->is_error())))
      goto exit;
  }

  /* TODO: add environment variables show when it become possible */
  if (lex->table_type == TABLE_TYPE_VIEW && !table_list->view)
  {
    my_error(ER_WRONG_OBJECT, MYF(0),
             table_list->db.str, table_list->table_name.str, "VIEW");
    goto exit;
  }
  else if (lex->table_type == TABLE_TYPE_SEQUENCE &&
           (!table_list->table ||
            table_list->table->s->table_type != TABLE_TYPE_SEQUENCE))
  {
    my_error(ER_NOT_SEQUENCE, MYF(0),
             table_list->db.str, table_list->table_name.str);
    goto exit;
  }

  buffer->length(0);

  if (table_list->view)
    buffer->set_charset(table_list->view_creation_ctx->get_client_cs());

  if ((table_list->view ?
       show_create_view(thd, table_list, buffer) :
       lex->table_type == TABLE_TYPE_SEQUENCE ?
       show_create_sequence(thd, table_list, buffer) :
       show_create_table(thd, table_list, buffer, NULL, WITHOUT_DB_NAME)))
    goto exit;

  if (table_list->view)
  {
    field_list->push_back(new (mem_root)
                         Item_empty_string(thd, "View", NAME_CHAR_LEN),
                         mem_root);
    field_list->push_back(new (mem_root)
                         Item_empty_string(thd, "Create View",
                                           MY_MAX(buffer->length(),1024)),
                         mem_root);
    field_list->push_back(new (mem_root)
                         Item_empty_string(thd, "character_set_client",
                                           MY_CS_NAME_SIZE),
                         mem_root);
    field_list->push_back(new (mem_root)
                         Item_empty_string(thd, "collation_connection",
                                           MY_CS_NAME_SIZE),
                         mem_root);
  }
  else
  {
    field_list->push_back(new (mem_root)
                         Item_empty_string(thd, "Table", NAME_CHAR_LEN),
                         mem_root);
    // 1024 is for not to confuse old clients
    field_list->push_back(new (mem_root)
                         Item_empty_string(thd, "Create Table",
                                           MY_MAX(buffer->length(),1024)),
                         mem_root);
  }
  error= FALSE;

exit:
  DBUG_RETURN(error);
}


/*
  Return CREATE command for table or view

  @param thd	     Thread handler
  @param table_list  Table / view

  @return
  @retval 0      OK
  @retval 1      Error

  @notes
  table_list->db and table_list->table_name are kept unchanged to
  not cause problems with SP.
*/

bool
mysqld_show_create(THD *thd, TABLE_LIST *table_list)
{
  Protocol *protocol= thd->protocol;
  char buff[2048];
  String buffer(buff, sizeof(buff), system_charset_info);
  List<Item> field_list;
  bool error= TRUE;
  DBUG_ENTER("mysqld_show_create");
  DBUG_PRINT("enter",("db: %s  table: %s",table_list->db.str,
                      table_list->table_name.str));

  /*
    Metadata locks taken during SHOW CREATE should be released when
    the statmement completes as it is an information statement.
  */
  MDL_savepoint mdl_savepoint= thd->mdl_context.mdl_savepoint();

  TABLE_LIST archive;

  if (mysqld_show_create_get_fields(thd, table_list, &field_list, &buffer))
    goto exit;

  if (protocol->send_result_set_metadata(&field_list,
                                         Protocol::SEND_NUM_ROWS |
                                         Protocol::SEND_EOF))
    goto exit;

  protocol->prepare_for_resend();
  if (table_list->view)
    protocol->store(table_list->view_name.str, system_charset_info);
  else
  {
    if (table_list->schema_table)
      protocol->store(table_list->schema_table->table_name, system_charset_info);
    else
      protocol->store(table_list->table->alias.c_ptr(), system_charset_info);
  }

  if (table_list->view)
  {
    protocol->store(buffer.ptr(), buffer.length(),
                    table_list->view_creation_ctx->get_client_cs());

    protocol->store(table_list->view_creation_ctx->get_client_cs()->csname,
                    system_charset_info);

    protocol->store(table_list->view_creation_ctx->get_connection_cl()->name,
                    system_charset_info);
  }
  else
    protocol->store(buffer.ptr(), buffer.length(), buffer.charset());

  if (protocol->write())
    goto exit;

  error= FALSE;
  my_eof(thd);

exit:
  close_thread_tables(thd);
  /* Release any metadata locks taken during SHOW CREATE. */
  thd->mdl_context.rollback_to_savepoint(mdl_savepoint);
  DBUG_RETURN(error);
}


void mysqld_show_create_db_get_fields(THD *thd, List<Item> *field_list)
{
  MEM_ROOT *mem_root= thd->mem_root;
  field_list->push_back(new (mem_root)
                        Item_empty_string(thd, "Database", NAME_CHAR_LEN),
                        mem_root);
  field_list->push_back(new (mem_root)
                        Item_empty_string(thd, "Create Database", 1024),
                        mem_root);
}


bool mysqld_show_create_db(THD *thd, LEX_CSTRING *dbname,
                           LEX_CSTRING *orig_dbname,
                           const DDL_options_st &options)
{
  char buff[2048+DATABASE_COMMENT_MAXLEN];
  String buffer(buff, sizeof(buff), system_charset_info);
#ifndef NO_EMBEDDED_ACCESS_CHECKS
  Security_context *sctx= thd->security_ctx;
  privilege_t db_access(NO_ACL);
#endif
  Schema_specification_st create;
  Protocol *protocol=thd->protocol;
  List<Item> field_list;
  DBUG_ENTER("mysql_show_create_db");

#ifndef NO_EMBEDDED_ACCESS_CHECKS
  if (test_all_bits(sctx->master_access, DB_ACLS))
    db_access=DB_ACLS;
  else
  {
    db_access= acl_get(sctx->host, sctx->ip, sctx->priv_user, dbname->str, 0) |
               sctx->master_access;
    if (sctx->priv_role[0])
      db_access|= acl_get("", "", sctx->priv_role, dbname->str, 0);
  }

  if (!(db_access & DB_ACLS) && check_grant_db(thd,dbname->str))
  {
    status_var_increment(thd->status_var.access_denied_errors);
    my_error(ER_DBACCESS_DENIED_ERROR, MYF(0),
             sctx->priv_user, sctx->host_or_ip, dbname->str);
    general_log_print(thd,COM_INIT_DB,ER_THD(thd, ER_DBACCESS_DENIED_ERROR),
                      sctx->priv_user, sctx->host_or_ip, orig_dbname->str);
    DBUG_RETURN(TRUE);
  }
#endif
  if (is_infoschema_db(dbname))
  {
    *dbname= INFORMATION_SCHEMA_NAME;
    create.default_table_charset= system_charset_info;
    create.schema_comment= NULL;
  }
  else
  {
    if (check_db_dir_existence(dbname->str))
    {
      my_error(ER_BAD_DB_ERROR, MYF(0), dbname->str);
      DBUG_RETURN(TRUE);
    }

    load_db_opt_by_name(thd, dbname->str, &create);
  }

  mysqld_show_create_db_get_fields(thd, &field_list);

  if (protocol->send_result_set_metadata(&field_list,
                                         Protocol::SEND_NUM_ROWS |
                                         Protocol::SEND_EOF))
    DBUG_RETURN(TRUE);

  protocol->prepare_for_resend();
  protocol->store(orig_dbname->str, orig_dbname->length, system_charset_info);
  buffer.length(0);
  buffer.append(STRING_WITH_LEN("CREATE DATABASE "));
  if (options.if_not_exists())
    buffer.append(STRING_WITH_LEN("/*!32312 IF NOT EXISTS*/ "));
  append_identifier(thd, &buffer, dbname);

  if (create.default_table_charset)
  {
    buffer.append(STRING_WITH_LEN(" /*!40100"));
    buffer.append(STRING_WITH_LEN(" DEFAULT CHARACTER SET "));
    buffer.append(create.default_table_charset->csname);
    if (!(create.default_table_charset->state & MY_CS_PRIMARY))
    {
      buffer.append(STRING_WITH_LEN(" COLLATE "));
      buffer.append(create.default_table_charset->name);
    }
    buffer.append(STRING_WITH_LEN(" */"));
  }

  if (create.schema_comment)
  {
    buffer.append(STRING_WITH_LEN(" COMMENT "));
    append_unescaped(&buffer, create.schema_comment->str,
                     create.schema_comment->length);
  }
  protocol->store(buffer.ptr(), buffer.length(), buffer.charset());

  if (protocol->write())
    DBUG_RETURN(TRUE);
  my_eof(thd);
  DBUG_RETURN(FALSE);
}



/****************************************************************************
  Return only fields for API mysql_list_fields
  Use "show table wildcard" in mysql instead of this
****************************************************************************/

void
mysqld_list_fields(THD *thd, TABLE_LIST *table_list, const char *wild)
{
  TABLE *table;
  DBUG_ENTER("mysqld_list_fields");
  DBUG_PRINT("enter",("table: %s", table_list->table_name.str));

  if (open_normal_and_derived_tables(thd, table_list,
                                     MYSQL_OPEN_FORCE_SHARED_HIGH_PRIO_MDL,
                                     DT_INIT | DT_PREPARE))
    DBUG_VOID_RETURN;
  table= table_list->table;

  List<Field> field_list;

  Field **ptr,*field;
  for (ptr=table->field ; (field= *ptr); ptr++)
  {
    if (!wild || !wild[0] ||
        !wild_case_compare(system_charset_info, field->field_name.str,wild))
      field_list.push_back(field);
  }
  restore_record(table, s->default_values);              // Get empty record
  table->use_all_columns();
  if (thd->protocol->send_list_fields(&field_list, table_list))
    DBUG_VOID_RETURN;
  my_eof(thd);
  DBUG_VOID_RETURN;
}

/*
  Go through all character combinations and ensure that sql_lex.cc can
  parse it as an identifier.

  SYNOPSIS
  require_quotes()
  name			attribute name
  name_length		length of name

  RETURN
    #	Pointer to conflicting character
    0	No conflicting character
*/

static const char *require_quotes(const char *name, uint name_length)
{
  bool pure_digit= TRUE;
  const char *end= name + name_length;

  for (; name < end ; name++)
  {
    uchar chr= (uchar) *name;
    int length= system_charset_info->charlen(name, end);
    if (length == 1 && !system_charset_info->ident_map[chr])
      return name;
    if (length == 1 && (chr < '0' || chr > '9'))
      pure_digit= FALSE;
  }
  if (pure_digit)
    return name;
  return 0;
}


/**
  Convert and quote the given identifier if needed and append it to the
  target string. If the given identifier is empty, it will be quoted.
  @thd                         thread handler
  @packet                      target string
  @name                        the identifier to be appended
  @length                      length of the appending identifier

  @return
    0             success
    1             error
*/

bool
append_identifier(THD *thd, String *packet, const char *name, size_t length)
{
  const char *name_end;
  char quote_char;
  int q= get_quote_char_for_identifier(thd, name, length);

  if (q == EOF)
    return packet->append(name, length, packet->charset());

  /*
    The identifier must be quoted as it includes a quote character or
    it's a keyword
  */

  /*
    Special code for swe7. It encodes the letter "E WITH ACUTE" on
    the position 0x60, where backtick normally resides.
    In swe7 we cannot append 0x60 using system_charset_info,
    because it cannot be converted to swe7 and will be replaced to
    question mark '?'. Use &my_charset_bin to avoid this.
    It will prevent conversion and will append the backtick as is.
  */
  CHARSET_INFO *quote_charset= q == 0x60 &&
                               (packet->charset()->state & MY_CS_NONASCII) &&
                               packet->charset()->mbmaxlen == 1 ?
                               &my_charset_bin : system_charset_info;

  (void) packet->reserve(length*2 + 2);
  quote_char= (char) q;
  if (packet->append(&quote_char, 1, quote_charset))
    return true;

  for (name_end= name+length ; name < name_end ; )
  {
    uchar chr= (uchar) *name;
    int char_length= system_charset_info->charlen(name, name_end);
    /*
      charlen can return 0 and negative numbers on a wrong multibyte
      sequence. It is possible when upgrading from 4.0,
      and identifier contains some accented characters.
      The manual says it does not work. So we'll just
      change char_length to 1 not to hang in the endless loop.
    */
    if (char_length <= 0)
      char_length= 1;
    if (char_length == 1 && chr == (uchar) quote_char &&
        packet->append(&quote_char, 1, quote_charset))
      return true;
    if (packet->append(name, char_length, system_charset_info))
      return true;
    name+= char_length;
  }
  return packet->append(&quote_char, 1, quote_charset);
}


/*
  Get the quote character for displaying an identifier.

  SYNOPSIS
    get_quote_char_for_identifier()
    thd		Thread handler
    name	name to quote
    length	length of name

  IMPLEMENTATION
    Force quoting in the following cases:
      - name is empty (for one, it is possible when we use this function for
        quoting user and host names for DEFINER clause);
      - name is a keyword;
      - name includes a special character;
    Otherwise identifier is quoted only if the option OPTION_QUOTE_SHOW_CREATE
    is set.

  RETURN
    EOF	  No quote character is needed
    #	  Quote character
*/

int get_quote_char_for_identifier(THD *thd, const char *name, size_t length)
{
  if (length &&
      !is_keyword(name,(uint)length) &&
      !require_quotes(name, (uint)length) &&
      !(thd->variables.option_bits & OPTION_QUOTE_SHOW_CREATE))
    return EOF;
  if (thd->variables.sql_mode & MODE_ANSI_QUOTES)
    return '"';
  return '`';
}


/* Append directory name (if exists) to CREATE INFO */

static void append_directory(THD *thd, String *packet, const char *dir_type,
			     const char *filename)
{
  if (filename && !(thd->variables.sql_mode & MODE_NO_DIR_IN_CREATE))
  {
    size_t length= dirname_length(filename);
    packet->append(' ');
    packet->append(dir_type);
    packet->append(STRING_WITH_LEN(" DIRECTORY='"));
#ifdef __WIN__
    /* Convert \ to / to be able to create table on unix */
    char *winfilename= (char*) thd->memdup(filename, length);
    char *pos, *end;
    for (pos= winfilename, end= pos+length ; pos < end ; pos++)
    {
      if (*pos == '\\')
        *pos = '/';
    }
    filename= winfilename;
#endif
    packet->append(filename, length);
    packet->append('\'');
  }
}


#define LIST_PROCESS_HOST_LEN 64


/**
  Print "ON UPDATE" clause of a field into a string.

  @param timestamp_field   Pointer to timestamp field of a table.
  @param field             The field to generate ON UPDATE clause for.
  @bool  lcase             Whether to print in lower case.
  @return                  false on success, true on error.
*/
static bool print_on_update_clause(Field *field, String *val, bool lcase)
{
  DBUG_ASSERT(val->charset()->mbminlen == 1);
  val->length(0);
  if (field->has_update_default_function())
  {
    if (lcase)
      val->append(STRING_WITH_LEN("on update "));
    else
      val->append(STRING_WITH_LEN("ON UPDATE "));
    val->append(STRING_WITH_LEN("current_timestamp"));
    if (field->decimals() > 0)
      val->append_parenthesized(field->decimals());
    else
      val->append(STRING_WITH_LEN("()"));
    return true;
  }
  return false;
}


static bool get_field_default_value(THD *thd, Field *field, String *def_value,
                                    bool quoted)
{
  bool has_default;
  enum enum_field_types field_type= field->type();

  has_default= (field->default_value ||
                (!(field->flags & NO_DEFAULT_VALUE_FLAG) &&
		 !field->vers_sys_field() &&
                 field->unireg_check != Field::NEXT_NUMBER));

  def_value->length(0);
  if (has_default)
  {
    StringBuffer<MAX_FIELD_WIDTH> str(field->charset());
    if (field->default_value)
    {
      field->default_value->print(&str);
      if (field->default_value->expr->need_parentheses_in_default())
      {
        def_value->set_charset(&my_charset_utf8mb4_general_ci);
        def_value->append('(');
        def_value->append(str);
        def_value->append(')');
      }
      else
        def_value->append(str);
    }
    else if (!field->is_null())
    {                                             // Not null by default
      if (field_type == MYSQL_TYPE_BIT)
      {
        str.qs_append('b');
        str.qs_append('\'');
        str.qs_append(field->val_int(), 2);
        str.qs_append('\'');
        quoted= 0;
      }
      else
      {
        field->val_str(&str);
        if (!field->str_needs_quotes())
          quoted= 0;
      }
      if (str.length())
      {
        StringBuffer<MAX_FIELD_WIDTH> def_val;
        uint dummy_errors;
        /* convert to system_charset_info == utf8 */
        def_val.copy(str.ptr(), str.length(), field->charset(),
                     system_charset_info, &dummy_errors);
        if (quoted)
          append_unescaped(def_value, def_val.ptr(), def_val.length());
        else
          def_value->append(def_val);
      }
      else if (quoted)
        def_value->set(STRING_WITH_LEN("''"), system_charset_info);
    }
    else if (field->maybe_null() && quoted)
      def_value->set(STRING_WITH_LEN("NULL"), system_charset_info);    // Null as default
    else
      return 0;

  }
  return has_default;
}


/**
  Appends list of options to string

  @param thd             thread handler
  @param packet          string to append
  @param opt             list of options
  @param check_options   print all used options
  @param rules           list of known options
*/

static void append_create_options(THD *thd, String *packet,
				  engine_option_value *opt,
                                  bool check_options,
                                  ha_create_table_option *rules)
{
  bool in_comment= false;
  for(; opt; opt= opt->next)
  {
    if (check_options)
    {
      if (is_engine_option_known(opt, rules))
      {
        if (in_comment)
          packet->append(STRING_WITH_LEN(" */"));
        in_comment= false;
      }
      else
      {
        if (!in_comment)
          packet->append(STRING_WITH_LEN(" /*"));
        in_comment= true;
      }
    }

    DBUG_ASSERT(opt->value.str);
    packet->append(' ');
    append_identifier(thd, packet, &opt->name);
    packet->append('=');
    if (opt->quoted_value)
      append_unescaped(packet, opt->value.str, opt->value.length);
    else
      packet->append(&opt->value);
  }
  if (in_comment)
    packet->append(STRING_WITH_LEN(" */"));
}

/**
   Add table options to end of CREATE statement

   @param schema_table  1 if schema table
   @param sequence      1 if sequence. If sequence, we flush out options
                          not relevant for sequences.
*/

static void add_table_options(THD *thd, TABLE *table,
                              Table_specification_st *create_info_arg,
                              bool schema_table, bool sequence,
                              String *packet)
{
  sql_mode_t sql_mode= thd->variables.sql_mode;
  TABLE_SHARE *share= table->s;
  handlerton *hton;
  HA_CREATE_INFO create_info;
  bool check_options= (!(sql_mode & MODE_IGNORE_BAD_TABLE_OPTIONS) &&
                       (!create_info_arg ||
                        create_info_arg->used_fields &
                        HA_CREATE_PRINT_ALL_OPTIONS));

#ifdef WITH_PARTITION_STORAGE_ENGINE
  if (table->part_info)
    hton= table->part_info->default_engine_type;
  else
#endif
    hton= table->file->ht;

  bzero((char*) &create_info, sizeof(create_info));
  /* Allow update_create_info to update row type, page checksums and options */
  create_info.row_type= share->row_type;
  create_info.page_checksum= share->page_checksum;
  create_info.options= share->db_create_options;
  table->file->update_create_info(&create_info);

  /*
    IF   check_create_info
    THEN add ENGINE only if it was used when creating the table
  */
  if (!create_info_arg ||
      (create_info_arg->used_fields & HA_CREATE_USED_ENGINE))
  {
    LEX_CSTRING *engine_name= table->file->engine_name();

    if (sql_mode & (MODE_MYSQL323 | MODE_MYSQL40))
      packet->append(STRING_WITH_LEN(" TYPE="));
    else
      packet->append(STRING_WITH_LEN(" ENGINE="));

    packet->append(engine_name->str, engine_name->length);
  }

  if (sequence)
    goto end_options;

  /*
    Add AUTO_INCREMENT=... if there is an AUTO_INCREMENT column,
    and NEXT_ID > 1 (the default).  We must not print the clause
    for engines that do not support this as it would break the
    import of dumps, but as of this writing, the test for whether
    AUTO_INCREMENT columns are allowed and wether AUTO_INCREMENT=...
    is supported is identical, !(file->table_flags() & HA_NO_AUTO_INCREMENT))
    Because of that, we do not explicitly test for the feature,
    but may extrapolate its existence from that of an AUTO_INCREMENT column.
  */

  if (create_info.auto_increment_value > 1)
  {
    packet->append(STRING_WITH_LEN(" AUTO_INCREMENT="));
    packet->append_ulonglong(create_info.auto_increment_value);
  }

  if (share->table_charset && !(sql_mode & (MODE_MYSQL323 | MODE_MYSQL40)) &&
      share->table_type != TABLE_TYPE_SEQUENCE)
  {
    /*
      IF   check_create_info
      THEN add DEFAULT CHARSET only if it was used when creating the table
    */
    if (!create_info_arg ||
        (create_info_arg->used_fields & HA_CREATE_USED_DEFAULT_CHARSET))
    {
      packet->append(STRING_WITH_LEN(" DEFAULT CHARSET="));
      packet->append(share->table_charset->csname);
      if (!(share->table_charset->state & MY_CS_PRIMARY))
      {
        packet->append(STRING_WITH_LEN(" COLLATE="));
        packet->append(table->s->table_charset->name);
      }
    }
  }

  if (share->min_rows)
  {
    packet->append(STRING_WITH_LEN(" MIN_ROWS="));
    packet->append_ulonglong(share->min_rows);
  }

  if (share->max_rows && !schema_table && !sequence)
  {
    packet->append(STRING_WITH_LEN(" MAX_ROWS="));
    packet->append_ulonglong(share->max_rows);
  }

  if (share->avg_row_length)
  {
    packet->append(STRING_WITH_LEN(" AVG_ROW_LENGTH="));
    packet->append_ulonglong(share->avg_row_length);
  }

  if (create_info.options & HA_OPTION_PACK_KEYS)
    packet->append(STRING_WITH_LEN(" PACK_KEYS=1"));
  if (create_info.options & HA_OPTION_NO_PACK_KEYS)
    packet->append(STRING_WITH_LEN(" PACK_KEYS=0"));
  if (share->db_create_options & HA_OPTION_STATS_PERSISTENT)
    packet->append(STRING_WITH_LEN(" STATS_PERSISTENT=1"));
  if (share->db_create_options & HA_OPTION_NO_STATS_PERSISTENT)
    packet->append(STRING_WITH_LEN(" STATS_PERSISTENT=0"));
  if (share->stats_auto_recalc == HA_STATS_AUTO_RECALC_ON)
    packet->append(STRING_WITH_LEN(" STATS_AUTO_RECALC=1"));
  else if (share->stats_auto_recalc == HA_STATS_AUTO_RECALC_OFF)
    packet->append(STRING_WITH_LEN(" STATS_AUTO_RECALC=0"));
  if (share->stats_sample_pages != 0)
  {
    packet->append(STRING_WITH_LEN(" STATS_SAMPLE_PAGES="));
    packet->append_ulonglong(share->stats_sample_pages);
  }

  /* We use CHECKSUM, instead of TABLE_CHECKSUM, for backward compatibility */
  if (create_info.options & HA_OPTION_CHECKSUM)
    packet->append(STRING_WITH_LEN(" CHECKSUM=1"));
  if (create_info.page_checksum != HA_CHOICE_UNDEF)
  {
    packet->append(STRING_WITH_LEN(" PAGE_CHECKSUM="));
    packet->append(ha_choice_values[create_info.page_checksum], 1);
  }
  if (create_info.options & HA_OPTION_DELAY_KEY_WRITE)
    packet->append(STRING_WITH_LEN(" DELAY_KEY_WRITE=1"));
  if (create_info.row_type != ROW_TYPE_DEFAULT)
  {
    packet->append(STRING_WITH_LEN(" ROW_FORMAT="));
    packet->append(ha_row_type[(uint) create_info.row_type]);
  }
  if (share->transactional != HA_CHOICE_UNDEF)
  {
    packet->append(STRING_WITH_LEN(" TRANSACTIONAL="));
    packet->append(ha_choice_values[(uint) share->transactional], 1);
  }
  if (share->table_type == TABLE_TYPE_SEQUENCE)
    packet->append(STRING_WITH_LEN(" SEQUENCE=1"));
  if (table->s->key_block_size)
  {
    packet->append(STRING_WITH_LEN(" KEY_BLOCK_SIZE="));
    packet->append_ulonglong(table->s->key_block_size);
  }
  table->file->append_create_info(packet);

end_options:
  if (share->comment.length)
  {
    packet->append(STRING_WITH_LEN(" COMMENT="));
    append_unescaped(packet, share->comment.str, share->comment.length);
  }
  if (share->connect_string.length)
  {
    packet->append(STRING_WITH_LEN(" CONNECTION="));
    append_unescaped(packet, share->connect_string.str, share->connect_string.length);
  }
  append_create_options(thd, packet, share->option_list, check_options,
                        hton->table_options);
  append_directory(thd, packet, "DATA",  create_info.data_file_name);
  append_directory(thd, packet, "INDEX", create_info.index_file_name);
}

static void append_period(THD *thd, String *packet, const LEX_CSTRING &start,
                          const LEX_CSTRING &end, const LEX_CSTRING &period,
                          bool ident)
{
  packet->append(STRING_WITH_LEN(",\n  PERIOD FOR "));
  if (ident)
    append_identifier(thd, packet, period.str, period.length);
  else
    packet->append(period);
  packet->append(STRING_WITH_LEN(" ("));
  append_identifier(thd, packet, start.str, start.length);
  packet->append(STRING_WITH_LEN(", "));
  append_identifier(thd, packet, end.str, end.length);
  packet->append(STRING_WITH_LEN(")"));
}

int show_create_table(THD *thd, TABLE_LIST *table_list, String *packet,
                      Table_specification_st *create_info_arg,
                      enum_with_db_name with_db_name)
{
  return show_create_table_ex(thd, table_list, NULL, NULL, packet,
                              create_info_arg, with_db_name);
}

/*
  Build a CREATE TABLE statement for a table.

  SYNOPSIS
    show_create_table()
    thd               The thread
    table_list        A list containing one table to write statement
                      for.
    force_db          If not NULL, database name to use in the CREATE
                      TABLE statement.
    force_name        If not NULL, table name to use in the CREATE TABLE
                      statement. if NULL, the name from table_list will be
                      used.
    packet            Pointer to a string where statement will be
                      written.
    create_info_arg   Pointer to create information that can be used
                      to tailor the format of the statement.  Can be
                      NULL, in which case only SQL_MODE is considered
                      when building the statement.
    with_db_name     Add database name to table name

  NOTE
    Currently always return 0, but might return error code in the
    future.

  RETURN
    0       OK
 */

int show_create_table_ex(THD *thd, TABLE_LIST *table_list,
                         const char *force_db, const char *force_name,
                         String *packet,
                         Table_specification_st *create_info_arg,
                         enum_with_db_name with_db_name)
{
  List<Item> field_list;
  char tmp[MAX_FIELD_WIDTH], *for_str, def_value_buf[MAX_FIELD_WIDTH];
  LEX_CSTRING alias;
  String type;
  String def_value;
  Field **ptr,*field;
  uint primary_key;
  KEY *key_info;
  TABLE *table= table_list->table;
  TABLE_SHARE *share= table->s;
  TABLE_SHARE::period_info_t &period= share->period;
  sql_mode_t sql_mode= thd->variables.sql_mode;
  bool explicit_fields= false;
  bool foreign_db_mode=  sql_mode & (MODE_POSTGRESQL | MODE_ORACLE |
                                     MODE_MSSQL | MODE_DB2 |
                                     MODE_MAXDB | MODE_ANSI);
  bool limited_mysql_mode= sql_mode & (MODE_NO_FIELD_OPTIONS | MODE_MYSQL323 |
                                       MODE_MYSQL40);
  bool show_table_options= !(sql_mode & MODE_NO_TABLE_OPTIONS) &&
                           !foreign_db_mode;
  bool check_options= !(sql_mode & MODE_IGNORE_BAD_TABLE_OPTIONS) &&
                      !create_info_arg;
  handlerton *hton;
  int error= 0;
  DBUG_ENTER("show_create_table");
  DBUG_PRINT("enter",("table: %s", table->s->table_name.str));

#ifdef WITH_PARTITION_STORAGE_ENGINE
  if (table->part_info)
    hton= table->part_info->default_engine_type;
  else
#endif
    hton= table->file->ht;

  restore_record(table, s->default_values); // Get empty record

  packet->append(STRING_WITH_LEN("CREATE "));
  if (create_info_arg &&
      ((create_info_arg->or_replace() &&
        !create_info_arg->or_replace_slave_generated()) ||
       create_info_arg->table_was_deleted))
    packet->append(STRING_WITH_LEN("OR REPLACE "));
  if (share->tmp_table)
    packet->append(STRING_WITH_LEN("TEMPORARY "));
  packet->append(STRING_WITH_LEN("TABLE "));
  if (create_info_arg && create_info_arg->if_not_exists())
    packet->append(STRING_WITH_LEN("IF NOT EXISTS "));

  if (force_name)
  {
    if (force_db)
    {
      append_identifier(thd, packet, force_db, strlen(force_db));
      packet->append(STRING_WITH_LEN("."));
    }
    append_identifier(thd, packet, force_name, strlen(force_name));
  }
  else
  {
    if (table_list->schema_table)
    {
      alias.str= table_list->schema_table->table_name;
      alias.length= strlen(alias.str);
    }
    else
    {
      if (lower_case_table_names == 2)
      {
        alias.str= table->alias.c_ptr();
        alias.length= table->alias.length();
      }
      else
        alias= share->table_name;
    }

    /*
      Print the database before the table name if told to do that. The
      database name is only printed in the event that it is different
      from the current database.  The main reason for doing this is to
      avoid having to update gazillions of tests and result files, but
      it also saves a few bytes of the binary log.
     */
    if (with_db_name == WITH_DB_NAME)
    {
      const LEX_CSTRING *const db=
        table_list->schema_table ? &INFORMATION_SCHEMA_NAME : &table->s->db;
      if (!thd->db.str || cmp(db, &thd->db))
      {
        append_identifier(thd, packet, db);
        packet->append(STRING_WITH_LEN("."));
      }
    }

    append_identifier(thd, packet, &alias);
  }

  packet->append(STRING_WITH_LEN(" (\n"));
  /*
    We need this to get default values from the table
    We have to restore the read_set if we are called from insert in case
    of row based replication.
  */
  MY_BITMAP *old_map= tmp_use_all_columns(table, &table->read_set);

  bool not_the_first_field= false;
  for (ptr=table->field ; (field= *ptr); ptr++)
  {

    uint flags = field->flags;

    if (field->invisible > INVISIBLE_USER)
       continue;
    if (not_the_first_field)
      packet->append(STRING_WITH_LEN(",\n"));

    not_the_first_field= true;
    packet->append(STRING_WITH_LEN("  "));
    append_identifier(thd, packet, &field->field_name);
    packet->append(' ');

    const Type_handler *th= field->type_handler();
    const Schema *implied_schema= Schema::find_implied(thd);
    if (th != implied_schema->map_data_type(thd, th))
    {
      packet->append(th->schema()->name(), system_charset_info);
      packet->append(STRING_WITH_LEN("."), system_charset_info);
    }
    type.set(tmp, sizeof(tmp), system_charset_info);
    field->sql_type(type);
    packet->append(type.ptr(), type.length(), system_charset_info);

    if (field->has_charset() && !(sql_mode & (MODE_MYSQL323 | MODE_MYSQL40)))
    {
      if (field->charset() != share->table_charset)
      {
	packet->append(STRING_WITH_LEN(" CHARACTER SET "));
	packet->append(field->charset()->csname);
      }
      /*
	For string types dump collation name only if
	collation is not primary for the given charset

        For generated fields don't print the COLLATE clause if
        the collation matches the expression's collation.
      */
      if (!(field->charset()->state & MY_CS_PRIMARY) &&
          (!field->vcol_info ||
           field->charset() != field->vcol_info->expr->collation.collation))
      {
	packet->append(STRING_WITH_LEN(" COLLATE "));
	packet->append(field->charset()->name);
      }
    }

    if (field->vcol_info)
    {
      StringBuffer<MAX_FIELD_WIDTH> str(&my_charset_utf8mb4_general_ci);
      field->vcol_info->print(&str);
      packet->append(STRING_WITH_LEN(" GENERATED ALWAYS AS ("));
      packet->append(str);
      packet->append(STRING_WITH_LEN(")"));
      if (field->vcol_info->stored_in_db)
        packet->append(STRING_WITH_LEN(" STORED"));
      else
        packet->append(STRING_WITH_LEN(" VIRTUAL"));
      if (field->invisible == INVISIBLE_USER)
      {
        packet->append(STRING_WITH_LEN(" INVISIBLE"));
      }
    }
    else
    {
      if (field->flags & VERS_SYS_START_FLAG)
      {
        packet->append(STRING_WITH_LEN(" GENERATED ALWAYS AS ROW START"));
      }
      else if (field->flags & VERS_SYS_END_FLAG)
      {
        packet->append(STRING_WITH_LEN(" GENERATED ALWAYS AS ROW END"));
      }
      else if (flags & NOT_NULL_FLAG)
        packet->append(STRING_WITH_LEN(" NOT NULL"));
      else if (field->type() == MYSQL_TYPE_TIMESTAMP)
      {
        /*
          TIMESTAMP field require explicit NULL flag, because unlike
          all other fields they are treated as NOT NULL by default.
        */
        packet->append(STRING_WITH_LEN(" NULL"));
      }

      if (field->invisible == INVISIBLE_USER)
      {
        packet->append(STRING_WITH_LEN(" INVISIBLE"));
      }
      def_value.set(def_value_buf, sizeof(def_value_buf), system_charset_info);
      if (get_field_default_value(thd, field, &def_value, 1))
      {
        packet->append(STRING_WITH_LEN(" DEFAULT "));
        packet->append(def_value.ptr(), def_value.length(), system_charset_info);
      }

      if (field->vers_update_unversioned())
      {
        packet->append(STRING_WITH_LEN(" WITHOUT SYSTEM VERSIONING"));
      }

      if (!limited_mysql_mode &&
          print_on_update_clause(field, &def_value, false))
      {
        packet->append(STRING_WITH_LEN(" "));
        packet->append(def_value);
      }

      if (field->unireg_check == Field::NEXT_NUMBER &&
          !(sql_mode & MODE_NO_FIELD_OPTIONS))
        packet->append(STRING_WITH_LEN(" AUTO_INCREMENT"));
    }

    if (field->comment.length)
    {
      packet->append(STRING_WITH_LEN(" COMMENT "));
      append_unescaped(packet, field->comment.str, field->comment.length);
    }

    append_create_options(thd, packet, field->option_list, check_options,
                          hton->field_options);
    
    if (field->check_constraint)
    {
      StringBuffer<MAX_FIELD_WIDTH> str(&my_charset_utf8mb4_general_ci);
      field->check_constraint->print(&str);
      packet->append(STRING_WITH_LEN(" CHECK ("));
      packet->append(str);
      packet->append(STRING_WITH_LEN(")"));
    }

  }

  if (period.name)
  {
    append_period(thd, packet,
                  period.start_field(share)->field_name,
                  period.end_field(share)->field_name,
                  period.name, true);
  }

  key_info= table->s->key_info;
  primary_key= share->primary_key;

  for (uint i=0 ; i < share->keys ; i++,key_info++)
  {
    if (key_info->flags & HA_INVISIBLE_KEY)
      continue;
    KEY_PART_INFO *key_part= key_info->key_part;
    bool found_primary=0;
    packet->append(STRING_WITH_LEN(",\n  "));

    if (i == primary_key && !strcmp(key_info->name.str, primary_key_name))
    {
      found_primary=1;
      /*
        No space at end, because a space will be added after where the
        identifier would go, but that is not added for primary key.
      */
      packet->append(STRING_WITH_LEN("PRIMARY KEY"));
    }
    else if (key_info->flags & HA_NOSAME)
      packet->append(STRING_WITH_LEN("UNIQUE KEY "));
    else if (key_info->flags & HA_FULLTEXT)
      packet->append(STRING_WITH_LEN("FULLTEXT KEY "));
    else if (key_info->flags & HA_SPATIAL)
      packet->append(STRING_WITH_LEN("SPATIAL KEY "));
    else
      packet->append(STRING_WITH_LEN("KEY "));

    if (!found_primary)
      append_identifier(thd, packet, &key_info->name);

    packet->append(STRING_WITH_LEN(" ("));

    uint key_parts= key_info->user_defined_key_parts;
    if (key_info->without_overlaps)
      key_parts-= 2;

    for (uint j=0 ; j < key_parts ; j++,key_part++)
    {
      Field *field= key_part->field;
      if (field->invisible > INVISIBLE_USER)
        continue;

      if (j)
        packet->append(',');

      if (key_part->field)
        append_identifier(thd, packet, &key_part->field->field_name);
      if (key_part->field &&
          (key_part->length !=
           table->field[key_part->fieldnr-1]->key_length() &&
           !(key_info->flags & (HA_FULLTEXT | HA_SPATIAL))))
      {
        packet->append_parenthesized((long) key_part->length /
                                      key_part->field->charset()->mbmaxlen);
      }
    }

    if (key_info->without_overlaps)
    {
      packet->append(',');
      append_identifier(thd, packet, &share->period.name);
      packet->append(STRING_WITH_LEN(" WITHOUT OVERLAPS"));
    }

    packet->append(')');
    store_key_options(thd, packet, table, &table->key_info[i]);
    if (key_info->parser)
    {
      LEX_CSTRING *parser_name= plugin_name(key_info->parser);
      packet->append(STRING_WITH_LEN(" /*!50100 WITH PARSER "));
      append_identifier(thd, packet, parser_name);
      packet->append(STRING_WITH_LEN(" */ "));
    }
    append_create_options(thd, packet, key_info->option_list, check_options,
                          hton->index_options);
  }

  if (table->versioned())
  {
    const Field *fs = table->vers_start_field();
    const Field *fe = table->vers_end_field();
    DBUG_ASSERT(fs);
    DBUG_ASSERT(fe);
    explicit_fields= fs->invisible < INVISIBLE_SYSTEM;
    DBUG_ASSERT(!explicit_fields || fe->invisible < INVISIBLE_SYSTEM);
    if (explicit_fields)
    {
      append_period(thd, packet, fs->field_name, fe->field_name,
                    table->s->vers.name, false);
    }
    else
    {
      DBUG_ASSERT(fs->invisible == INVISIBLE_SYSTEM);
      DBUG_ASSERT(fe->invisible == INVISIBLE_SYSTEM);
    }
  }

  /*
    Get possible foreign key definitions stored in InnoDB and append them
    to the CREATE TABLE statement
  */

  if ((for_str= table->file->get_foreign_key_create_info()))
  {
    packet->append(for_str, strlen(for_str));
    table->file->free_foreign_key_create_info(for_str);
  }

  /* Add table level check constraints */
  if (share->table_check_constraints)
  {
    for (uint i= share->field_check_constraints;
         i < share->table_check_constraints ; i++)
    {
      Virtual_column_info *check= table->check_constraints[i];
      // period constraint is implicit
      if (share->period.constr_name.streq(check->name))
        continue;

      StringBuffer<MAX_FIELD_WIDTH> str(&my_charset_utf8mb4_general_ci);
      check->print(&str);

      packet->append(STRING_WITH_LEN(",\n  "));
      if (check->name.str)
      {
        packet->append(STRING_WITH_LEN("CONSTRAINT "));
        append_identifier(thd, packet, &check->name);
      }
      packet->append(STRING_WITH_LEN(" CHECK ("));
      packet->append(str);
      packet->append(STRING_WITH_LEN(")"));
    }
  }

  packet->append(STRING_WITH_LEN("\n)"));
  if (show_table_options)
    add_table_options(thd, table, create_info_arg,
                      table_list->schema_table != 0, 0, packet);

  if (table->versioned())
    packet->append(STRING_WITH_LEN(" WITH SYSTEM VERSIONING"));

#ifdef WITH_PARTITION_STORAGE_ENGINE
  {
    if (table->part_info &&
        !((table->s->db_type()->partition_flags() & HA_USE_AUTO_PARTITION) &&
          table->part_info->is_auto_partitioned))
    {
      /*
        Partition syntax for CREATE TABLE is at the end of the syntax.
      */
      uint part_syntax_len;
      char *part_syntax;
      if ((part_syntax= generate_partition_syntax(thd, table->part_info,
                                                  &part_syntax_len,
                                                  show_table_options,
                                                  NULL, NULL)))
      {
         packet->append('\n');
         if (packet->append(part_syntax, part_syntax_len))
          error= 1;
      }
    }
  }
#endif
  tmp_restore_column_map(&table->read_set, old_map);
  DBUG_RETURN(error);
}


static void store_key_options(THD *thd, String *packet, TABLE *table,
                              KEY *key_info)
{
  bool limited_mysql_mode= (thd->variables.sql_mode &
                            (MODE_NO_FIELD_OPTIONS | MODE_MYSQL323 |
                             MODE_MYSQL40)) != 0;
  bool foreign_db_mode=  (thd->variables.sql_mode & (MODE_POSTGRESQL |
                                                     MODE_ORACLE |
                                                     MODE_MSSQL |
                                                     MODE_DB2 |
                                                     MODE_MAXDB |
                                                     MODE_ANSI)) != 0;
  char *end, buff[32];

  if (!(thd->variables.sql_mode & MODE_NO_KEY_OPTIONS) &&
      !limited_mysql_mode && !foreign_db_mode)
  {

    if (key_info->algorithm == HA_KEY_ALG_BTREE)
      packet->append(STRING_WITH_LEN(" USING BTREE"));

    if (key_info->algorithm == HA_KEY_ALG_HASH ||
        key_info->algorithm == HA_KEY_ALG_LONG_HASH)
      packet->append(STRING_WITH_LEN(" USING HASH"));

    /* send USING only in non-default case: non-spatial rtree */
    if ((key_info->algorithm == HA_KEY_ALG_RTREE) &&
        !(key_info->flags & HA_SPATIAL))
      packet->append(STRING_WITH_LEN(" USING RTREE"));

    if ((key_info->flags & HA_USES_BLOCK_SIZE) &&
        table->s->key_block_size != key_info->block_size)
    {
      packet->append(STRING_WITH_LEN(" KEY_BLOCK_SIZE="));
      end= longlong10_to_str(key_info->block_size, buff, 10);
      packet->append(buff, (uint) (end - buff));
    }
    DBUG_ASSERT(MY_TEST(key_info->flags & HA_USES_COMMENT) ==
               (key_info->comment.length > 0));
    if (key_info->flags & HA_USES_COMMENT)
    {
      packet->append(STRING_WITH_LEN(" COMMENT "));
      append_unescaped(packet, key_info->comment.str, 
                       key_info->comment.length);
    }
  }
}


void view_store_options(THD *thd, TABLE_LIST *table, String *buff)
{
  if (table->algorithm != VIEW_ALGORITHM_INHERIT)
  {
    buff->append(STRING_WITH_LEN("ALGORITHM="));
    buff->append(view_algorithm(table));
  }
  buff->append(' ');
  append_definer(thd, buff, &table->definer.user, &table->definer.host);
  if (table->view_suid)
    buff->append(STRING_WITH_LEN("SQL SECURITY DEFINER "));
  else
    buff->append(STRING_WITH_LEN("SQL SECURITY INVOKER "));
}


/**
  Returns ALGORITHM clause of a view
*/

static const LEX_CSTRING *view_algorithm(TABLE_LIST *table)
{
  static const LEX_CSTRING undefined= { STRING_WITH_LEN("UNDEFINED") };
  static const LEX_CSTRING merge=     { STRING_WITH_LEN("MERGE") };
  static const LEX_CSTRING temptable= { STRING_WITH_LEN("TEMPTABLE") };
  switch (table->algorithm) {
  case VIEW_ALGORITHM_TMPTABLE:
    return &temptable;
  case VIEW_ALGORITHM_MERGE:
    return &merge;
  default:
    DBUG_ASSERT(0); // never should happen
    /* fall through */
  case VIEW_ALGORITHM_UNDEFINED:
    return &undefined;
  }
}


static bool append_at_host(THD *thd, String *buffer, const LEX_CSTRING *host)
{
  if (!host->str || !host->str[0])
    return false;
  return
    buffer->append('@') ||
    append_identifier(thd, buffer, host);
}


/*
  Append DEFINER clause to the given buffer.

  SYNOPSIS
    append_definer()
    thd           [in] thread handle
    buffer        [inout] buffer to hold DEFINER clause
    definer_user  [in] user name part of definer
    definer_host  [in] host name part of definer
*/

bool append_definer(THD *thd, String *buffer, const LEX_CSTRING *definer_user,
                    const LEX_CSTRING *definer_host)
{
  return
    buffer->append(STRING_WITH_LEN("DEFINER=")) ||
    append_identifier(thd, buffer, definer_user) ||
    append_at_host(thd, buffer, definer_host) ||
    buffer->append(' ');
}


static int show_create_view(THD *thd, TABLE_LIST *table, String *buff)
{
  my_bool compact_view_name= TRUE;
  my_bool foreign_db_mode= (thd->variables.sql_mode & (MODE_POSTGRESQL |
                                                       MODE_ORACLE |
                                                       MODE_MSSQL |
                                                       MODE_DB2 |
                                                       MODE_MAXDB |
                                                       MODE_ANSI)) != 0;

  if (!thd->db.str || cmp(&thd->db, &table->view_db))
    /*
      print compact view name if the view belongs to the current database
    */
    compact_view_name= table->compact_view_format= FALSE;
  else
  {
    /*
      Compact output format for view body can be used
      if this view only references table inside it's own db
    */
    TABLE_LIST *tbl;
    table->compact_view_format= TRUE;
    for (tbl= thd->lex->query_tables;
         tbl;
         tbl= tbl->next_global)
    {
      if (cmp(&table->view_db, tbl->view ? &tbl->view_db : &tbl->db))
      {
        table->compact_view_format= FALSE;
        break;
      }
    }
  }

  buff->append(STRING_WITH_LEN("CREATE "));
  if (!foreign_db_mode)
  {
    view_store_options(thd, table, buff);
  }
  buff->append(STRING_WITH_LEN("VIEW "));
  if (!compact_view_name)
  {
    append_identifier(thd, buff, &table->view_db);
    buff->append('.');
  }
  append_identifier(thd, buff, &table->view_name);
  buff->append(STRING_WITH_LEN(" AS "));

  /*
    We can't just use table->query, because our SQL_MODE may trigger
    a different syntax, like when ANSI_QUOTES is defined.
  */
  table->view->unit.print(buff, enum_query_type(QT_VIEW_INTERNAL |
                                                QT_ITEM_ORIGINAL_FUNC_NULLIF));

  if (table->with_check != VIEW_CHECK_NONE)
  {
    if (table->with_check == VIEW_CHECK_LOCAL)
      buff->append(STRING_WITH_LEN(" WITH LOCAL CHECK OPTION"));
    else
      buff->append(STRING_WITH_LEN(" WITH CASCADED CHECK OPTION"));
  }
  return 0;
}


static int show_create_sequence(THD *thd, TABLE_LIST *table_list,
                                String *packet)
{
  TABLE *table= table_list->table;
  SEQUENCE *seq= table->s->sequence;
  LEX_CSTRING alias;
  sql_mode_t sql_mode= thd->variables.sql_mode;
  bool foreign_db_mode=  sql_mode & (MODE_POSTGRESQL | MODE_ORACLE |
                                     MODE_MSSQL | MODE_DB2 |
                                     MODE_MAXDB | MODE_ANSI);
  bool show_table_options= !(sql_mode & MODE_NO_TABLE_OPTIONS) &&
                           !foreign_db_mode;

  if (lower_case_table_names == 2)
  {
    alias.str=    table->alias.c_ptr();
    alias.length= table->alias.length();
  }
  else
    alias= table->s->table_name;

  packet->append(STRING_WITH_LEN("CREATE SEQUENCE "));
  append_identifier(thd, packet, &alias);
  packet->append(STRING_WITH_LEN(" start with "));
  packet->append_longlong(seq->start);
  packet->append(STRING_WITH_LEN(" minvalue "));
  packet->append_longlong(seq->min_value);
  packet->append(STRING_WITH_LEN(" maxvalue "));
  packet->append_longlong(seq->max_value);
  packet->append(STRING_WITH_LEN(" increment by "));
  packet->append_longlong(seq->increment);
  if (seq->cache)
  {
    packet->append(STRING_WITH_LEN(" cache "));
    packet->append_longlong(seq->cache);
  }
  else
    packet->append(STRING_WITH_LEN(" nocache"));
  if (seq->cycle)
    packet->append(STRING_WITH_LEN(" cycle"));
  else
    packet->append(STRING_WITH_LEN(" nocycle"));

  if (show_table_options)
    add_table_options(thd, table, 0, 0, 1, packet);
  return 0;
}


/****************************************************************************
  Return info about all processes
  returns for each thread: thread id, user, host, db, command, info
****************************************************************************/

class thread_info :public ilink {
public:
  static void *operator new(size_t size, MEM_ROOT *mem_root) throw ()
  { return alloc_root(mem_root, size); }
  static void operator delete(void *ptr __attribute__((unused)),
                              size_t size __attribute__((unused)))
  { TRASH_FREE(ptr, size); }
  static void operator delete(void *, MEM_ROOT *){}

  my_thread_id thread_id;
  uint32 os_thread_id;
  ulonglong start_time;
  uint   command;
  const char *user,*host,*db,*proc_info,*state_info;
  CSET_STRING query_string;
  double progress;
};

static const char *thread_state_info(THD *tmp)
{
#ifndef EMBEDDED_LIBRARY
  if (tmp->net.reading_or_writing)
  {
    if (tmp->net.reading_or_writing == 2)
      return "Writing to net";
    if (tmp->get_command() == COM_SLEEP)
      return "";
    return "Reading from net";
  }
#else
  if (tmp->get_command() == COM_SLEEP)
    return "";
#endif

  if (tmp->proc_info)
    return tmp->proc_info;

  /* Check if we are waiting on a condition */
  if (!trylock_short(&tmp->LOCK_thd_kill))
  {
    /* mysys_var is protected by above mutex */
    bool cond= tmp->mysys_var && tmp->mysys_var->current_cond;
    mysql_mutex_unlock(&tmp->LOCK_thd_kill);
    if (cond)
      return "Waiting on cond";
  }
  return NULL;
}


struct list_callback_arg
{
  list_callback_arg(const char *u, THD *t, ulong m):
    user(u), thd(t), max_query_length(m) {}
  I_List<thread_info> thread_infos;
  const char *user;
  THD *thd;
  ulong max_query_length;
};


static my_bool list_callback(THD *tmp, list_callback_arg *arg)
{

  Security_context *tmp_sctx= tmp->security_ctx;
  bool got_thd_data;
  if ((tmp->vio_ok() || tmp->system_thread) &&
      (!arg->user || (!tmp->system_thread &&
                      tmp_sctx->user && !strcmp(tmp_sctx->user, arg->user))))
  {
    thread_info *thd_info= new (arg->thd->mem_root) thread_info;

    thd_info->thread_id=tmp->thread_id;
    thd_info->os_thread_id=tmp->os_thread_id;
    thd_info->user= arg->thd->strdup(tmp_sctx->user ? tmp_sctx->user :
                                     (tmp->system_thread ?
                                     "system user" : "unauthenticated user"));
    if (tmp->peer_port && (tmp_sctx->host || tmp_sctx->ip) &&
        arg->thd->security_ctx->host_or_ip[0])
    {
      if ((thd_info->host= (char*) arg->thd->alloc(LIST_PROCESS_HOST_LEN+1)))
        my_snprintf((char *) thd_info->host, LIST_PROCESS_HOST_LEN,
                    "%s:%u", tmp_sctx->host_or_ip, tmp->peer_port);
    }
    else
      thd_info->host= arg->thd->strdup(tmp_sctx->host_or_ip[0] ?
                                       tmp_sctx->host_or_ip :
                                       tmp_sctx->host ? tmp_sctx->host : "");
    thd_info->command=(int) tmp->get_command();

    if ((got_thd_data= !trylock_short(&tmp->LOCK_thd_data)))
    {
      /* This is an approximation */
      thd_info->proc_info= (char*) (tmp->killed >= KILL_QUERY ?
                                    "Killed" : 0);

      /* The following variables are only safe to access under a lock */
      thd_info->db= 0;
      if (tmp->db.str)
        thd_info->db= arg->thd->strmake(tmp->db.str, tmp->db.length);

      if (tmp->query())
      {
        uint length= MY_MIN(arg->max_query_length, tmp->query_length());
        char *q= arg->thd->strmake(tmp->query(),length);
        /* Safety: in case strmake failed, we set length to 0. */
        thd_info->query_string=
          CSET_STRING(q, q ? length : 0, tmp->query_charset());
      }

      /*
        Progress report. We need to do this under a lock to ensure that all
        is from the same stage.
      */
      if (tmp->progress.max_counter)
      {
        uint max_stage= MY_MAX(tmp->progress.max_stage, 1);
        thd_info->progress= (((tmp->progress.stage / (double) max_stage) +
                              ((tmp->progress.counter /
                                (double) tmp->progress.max_counter) /
                               (double) max_stage)) *
                             100.0);
        set_if_smaller(thd_info->progress, 100);
      }
      else
        thd_info->progress= 0.0;
    }
    else
    {
      thd_info->proc_info= "Busy";
      thd_info->progress= 0.0;
      thd_info->db= "";
    }

    thd_info->state_info= thread_state_info(tmp);
    thd_info->start_time= tmp->start_utime;
    ulonglong utime_after_query_snapshot= tmp->utime_after_query;
    if (thd_info->start_time < utime_after_query_snapshot)
      thd_info->start_time= utime_after_query_snapshot; // COM_SLEEP

    if (got_thd_data)
      mysql_mutex_unlock(&tmp->LOCK_thd_data);
    arg->thread_infos.append(thd_info);
  }
  return 0;
}


void mysqld_list_processes(THD *thd,const char *user, bool verbose)
{
  Item *field;
  List<Item> field_list;
  list_callback_arg arg(user, thd,
                        verbose ? thd->variables.max_allowed_packet :
                        PROCESS_LIST_WIDTH);
  Protocol *protocol= thd->protocol;
  MEM_ROOT *mem_root= thd->mem_root;
  DBUG_ENTER("mysqld_list_processes");

  field_list.push_back(new (mem_root)
                       Item_int(thd, "Id", 0, MY_INT32_NUM_DECIMAL_DIGITS),
                       mem_root);
  field_list.push_back(new (mem_root)
                       Item_empty_string(thd, "User",
                                         USERNAME_CHAR_LENGTH),
                       mem_root);
  field_list.push_back(new (mem_root)
                       Item_empty_string(thd, "Host",
                                         LIST_PROCESS_HOST_LEN),
                       mem_root);
  field_list.push_back(field=new (mem_root)
                       Item_empty_string(thd, "db", NAME_CHAR_LEN),
                       mem_root);
  field->maybe_null=1;
  field_list.push_back(new (mem_root) Item_empty_string(thd, "Command", 16),
                       mem_root);
  field_list.push_back(field= new (mem_root)
                       Item_return_int(thd, "Time", 7, MYSQL_TYPE_LONG),
                       mem_root);
  field->unsigned_flag= 0;
  field_list.push_back(field=new (mem_root)
                       Item_empty_string(thd, "State", 30),
                       mem_root);
  field->maybe_null=1;
  field_list.push_back(field=new (mem_root)
                       Item_empty_string(thd, "Info", arg.max_query_length),
                       mem_root);
  field->maybe_null=1;
  if (!thd->variables.old_mode &&
      !(thd->variables.old_behavior & OLD_MODE_NO_PROGRESS_INFO))
  {
    field_list.push_back(field= new (mem_root)
                         Item_float(thd, "Progress", 0.0, 3, 7),
                         mem_root);
    field->maybe_null= 0;
  }
  if (protocol->send_result_set_metadata(&field_list,
                                         Protocol::SEND_NUM_ROWS |
                                         Protocol::SEND_EOF))
    DBUG_VOID_RETURN;

  if (thd->killed)
    DBUG_VOID_RETURN;

  server_threads.iterate(list_callback, &arg);

  ulonglong now= microsecond_interval_timer();

  while (auto thd_info= arg.thread_infos.get())
  {
    protocol->prepare_for_resend();
    protocol->store(thd_info->thread_id);
    protocol->store(thd_info->user, system_charset_info);
    protocol->store(thd_info->host, system_charset_info);
    protocol->store(thd_info->db, system_charset_info);
    if (thd_info->proc_info)
      protocol->store(thd_info->proc_info, system_charset_info);
    else
      protocol->store(command_name[thd_info->command].str, system_charset_info);
    if (thd_info->start_time && now > thd_info->start_time)
      protocol->store_long((now - thd_info->start_time) / HRTIME_RESOLUTION);
    else
      protocol->store_null();
    protocol->store(thd_info->state_info, system_charset_info);
    if (thd_info->query_string.length())
      protocol->store(thd_info->query_string.str(),
                      thd_info->query_string.length(),
                      thd_info->query_string.charset());
    else
      protocol->store_null();
    if (!thd->variables.old_mode &&
        !(thd->variables.old_behavior & OLD_MODE_NO_PROGRESS_INFO))
      protocol->store_double(thd_info->progress, 3);
    if (protocol->write())
      break; /* purecov: inspected */
  }
  my_eof(thd);
  DBUG_VOID_RETURN;
}


/*
  Produce EXPLAIN data.

  This function is APC-scheduled to be run in the context of the thread that
  we're producing EXPLAIN for.
*/

void Show_explain_request::call_in_target_thread()
{
  Query_arena backup_arena;
  bool printed_anything= FALSE;

  /* 
    Change the arena because JOIN::print_explain and co. are going to allocate
    items. Let them allocate them on our arena.
  */
  target_thd->set_n_backup_active_arena((Query_arena*)request_thd,
                                        &backup_arena);

  query_str.copy(target_thd->query(), 
                 target_thd->query_length(),
                 target_thd->query_charset());

  DBUG_ASSERT(current_thd == target_thd);
  set_current_thd(request_thd);
  if (target_thd->lex->print_explain(explain_buf, 0 /* explain flags*/,
                                     false /*TODO: analyze? */, &printed_anything))
  {
    failed_to_produce= TRUE;
  }
  set_current_thd(target_thd);

  if (!printed_anything)
    failed_to_produce= TRUE;

  target_thd->restore_active_arena((Query_arena*)request_thd, &backup_arena);
}


int select_result_explain_buffer::send_data(List<Item> &items)
{
  int res;
  THD *cur_thd= current_thd;
  DBUG_ENTER("select_result_explain_buffer::send_data");

  /*
    Switch to the receiveing thread, so that we correctly count memory used
    by it. This is needed as it's the receiving thread that will free the
    memory.
  */
  set_current_thd(thd);
  fill_record(thd, dst_table, dst_table->field, items, TRUE, FALSE);
  res= dst_table->file->ha_write_tmp_row(dst_table->record[0]);
  set_current_thd(cur_thd);  
  DBUG_RETURN(MY_TEST(res));
}

bool select_result_text_buffer::send_result_set_metadata(List<Item> &fields,
                                                         uint flag)
{
  n_columns= fields.elements;
  return append_row(fields, true /*send item names */);
}


int select_result_text_buffer::send_data(List<Item> &items)
{
  return append_row(items, false /*send item values */);
}

int select_result_text_buffer::append_row(List<Item> &items, bool send_names)
{
  List_iterator<Item> it(items);
  Item *item;
  char **row;
  int column= 0;

  if (!(row= (char**) thd->alloc(sizeof(char*) * n_columns)) ||
      rows.push_back(row, thd->mem_root))
    return true;

  while ((item= it++))
  {
    DBUG_ASSERT(column < n_columns);
    StringBuffer<32> buf;
    const char *data_ptr; 
    char *ptr;
    size_t data_len;

    if (send_names)
    {
      DBUG_ASSERT(strlen(item->name.str) == item->name.length);
      data_ptr= item->name.str;
      data_len= item->name.length;
    }
    else
    {
      String *res;
      res= item->val_str(&buf);
      if (item->null_value)
      {
        data_ptr= "NULL";
        data_len=4;
      }
      else
      {
        data_ptr= res->c_ptr_safe();
        data_len= res->length();
      }
    }

    if (!(ptr= (char*) thd->memdup(data_ptr, data_len + 1)))
      return true;
    row[column]= ptr;

    column++;
  }
  return false;
}


void select_result_text_buffer::save_to(String *res)
{
  List_iterator<char*> it(rows);
  char **row;
  res->append("#\n");
  while ((row= it++))
  {
    res->append("# explain: ");
    for (int i=0; i < n_columns; i++)
    {
      if (i)
        res->append('\t');
      res->append(row[i]);
    }
    res->append("\n");
  }
  res->append("#\n");
}


/*
  Store the SHOW EXPLAIN output in the temporary table.
*/

int fill_show_explain(THD *thd, TABLE_LIST *table, COND *cond)
{
  const char *calling_user;
  THD *tmp;
  my_thread_id  thread_id;
  DBUG_ENTER("fill_show_explain");

  DBUG_ASSERT(cond==NULL);
  thread_id= thd->lex->value_list.head()->val_int();
  calling_user= (thd->security_ctx->master_access & PRIV_STMT_SHOW_EXPLAIN) ?
                 NullS : thd->security_ctx->priv_user;

  if ((tmp= find_thread_by_id(thread_id)))
  {
    Security_context *tmp_sctx= tmp->security_ctx;
    /*
      If calling_user==NULL, calling thread has SUPER or PROCESS
      privilege, and so can do SHOW EXPLAIN on any user.
      
      if calling_user!=NULL, he's only allowed to view SHOW EXPLAIN on
      his own threads.
    */
    if (calling_user && (!tmp_sctx->user || strcmp(calling_user, 
                                                   tmp_sctx->user)))
    {
      my_error(ER_SPECIFIC_ACCESS_DENIED_ERROR, MYF(0), "PROCESS");
      mysql_mutex_unlock(&tmp->LOCK_thd_kill);
      DBUG_RETURN(1);
    }

    if (tmp == thd)
    {
      mysql_mutex_unlock(&tmp->LOCK_thd_kill);
      my_error(ER_TARGET_NOT_EXPLAINABLE, MYF(0));
      DBUG_RETURN(1);
    }

    bool bres;
    /* 
      Ok we've found the thread of interest and it won't go away because 
      we're holding its LOCK_thd_kill. Post it a SHOW EXPLAIN request.
    */
    bool timed_out;
    int timeout_sec= 30;
    Show_explain_request explain_req;
    select_result_explain_buffer *explain_buf;
    
    explain_buf= new select_result_explain_buffer(thd, table->table);

    explain_req.explain_buf= explain_buf;
    explain_req.target_thd= tmp;
    explain_req.request_thd= thd;
    explain_req.failed_to_produce= FALSE;
    
    /* Ok, we have a lock on target->LOCK_thd_kill, can call: */
    bres= tmp->apc_target.make_apc_call(thd, &explain_req, timeout_sec, &timed_out);

    if (bres || explain_req.failed_to_produce)
    {
      if (thd->killed)
        thd->send_kill_message();
      else if (timed_out)
        my_error(ER_LOCK_WAIT_TIMEOUT, MYF(0));
      else
        my_error(ER_TARGET_NOT_EXPLAINABLE, MYF(0));

      bres= TRUE;
    }
    else
    {
      /*
        Push the query string as a warning. The query may be in a different
        charset than the charset that's used for error messages, so, convert it
        if needed.
      */
      CHARSET_INFO *fromcs= explain_req.query_str.charset();
      CHARSET_INFO *tocs= error_message_charset_info;
      char *warning_text;
      if (!my_charset_same(fromcs, tocs))
      {
        uint conv_length= 1 + tocs->mbmaxlen * explain_req.query_str.length() / 
                              fromcs->mbminlen;
        uint dummy_errors;
        char *to, *p;
        if (!(to= (char*)thd->alloc(conv_length + 1)))
          DBUG_RETURN(1);
        p= to;
        p+= copy_and_convert(to, conv_length, tocs,
                             explain_req.query_str.c_ptr(), 
                             explain_req.query_str.length(), fromcs,
                             &dummy_errors);
        *p= 0;
        warning_text= to;
      }
      else
        warning_text= explain_req.query_str.c_ptr_safe();

      push_warning(thd, Sql_condition::WARN_LEVEL_NOTE,
                   ER_YES, warning_text);
    }
    DBUG_RETURN(bres);
  }
  my_error(ER_NO_SUCH_THREAD, MYF(0), (ulong) thread_id);
  DBUG_RETURN(1);
}


struct processlist_callback_arg
{
  processlist_callback_arg(THD *thd_arg, TABLE *table_arg):
    thd(thd_arg), table(table_arg), unow(microsecond_interval_timer()) {}
  THD *thd;
  TABLE *table;
  ulonglong unow;
};


static my_bool processlist_callback(THD *tmp, processlist_callback_arg *arg)
{
  Security_context *tmp_sctx= tmp->security_ctx;
  CHARSET_INFO *cs= system_charset_info;
  const char *val;
  ulonglong max_counter;
  bool got_thd_data;
  char *user=
          arg->thd->security_ctx->master_access & PRIV_STMT_SHOW_PROCESSLIST ?
          NullS : arg->thd->security_ctx->priv_user;

  if ((!tmp->vio_ok() && !tmp->system_thread) ||
      (user && (tmp->system_thread || !tmp_sctx->user ||
                strcmp(tmp_sctx->user, user))))
    return 0;

  restore_record(arg->table, s->default_values);
  /* ID */
  arg->table->field[0]->store((longlong) tmp->thread_id, TRUE);
  /* USER */
  val= tmp_sctx->user ? tmp_sctx->user :
        (tmp->system_thread ? "system user" : "unauthenticated user");
  arg->table->field[1]->store(val, strlen(val), cs);
  /* HOST */
  if (tmp->peer_port && (tmp_sctx->host || tmp_sctx->ip) &&
      arg->thd->security_ctx->host_or_ip[0])
  {
    char host[LIST_PROCESS_HOST_LEN + 1];
    my_snprintf(host, LIST_PROCESS_HOST_LEN, "%s:%u",
                tmp_sctx->host_or_ip, tmp->peer_port);
    arg->table->field[2]->store(host, strlen(host), cs);
  }
  else
    arg->table->field[2]->store(tmp_sctx->host_or_ip,
                                strlen(tmp_sctx->host_or_ip), cs);

  if ((got_thd_data= !trylock_short(&tmp->LOCK_thd_data)))
  {
    /* DB */
    if (tmp->db.str)
    {
      arg->table->field[3]->store(tmp->db.str, tmp->db.length, cs);
      arg->table->field[3]->set_notnull();
    }
  }

  /* COMMAND */
  if ((val= (char *) (!got_thd_data ? "Busy" :
                      (tmp->killed >= KILL_QUERY ?
                       "Killed" : 0))))
    arg->table->field[4]->store(val, strlen(val), cs);
  else
    arg->table->field[4]->store(command_name[tmp->get_command()].str,
                                command_name[tmp->get_command()].length, cs);

  /* MYSQL_TIME */
  ulonglong utime= tmp->start_utime;
  ulonglong utime_after_query_snapshot= tmp->utime_after_query;
  if (utime < utime_after_query_snapshot)
    utime= utime_after_query_snapshot; // COM_SLEEP
  utime= utime && utime < arg->unow ? arg->unow - utime : 0;

  arg->table->field[5]->store(utime / HRTIME_RESOLUTION, TRUE);

  if (got_thd_data)
  {
    if (tmp->query())
    {
      arg->table->field[7]->store(tmp->query(),
                                  MY_MIN(PROCESS_LIST_INFO_WIDTH,
                                  tmp->query_length()), cs);
      arg->table->field[7]->set_notnull();

      /* INFO_BINARY */
      arg->table->field[16]->store(tmp->query(),
                                   MY_MIN(PROCESS_LIST_INFO_WIDTH,
                                          tmp->query_length()),
                                   &my_charset_bin);
      arg->table->field[16]->set_notnull();
    }

    /*
      Progress report. We need to do this under a lock to ensure that all
      is from the same stage.
    */
    if ((max_counter= tmp->progress.max_counter))
    {
      arg->table->field[9]->store((longlong) tmp->progress.stage + 1, 1);
      arg->table->field[10]->store((longlong) tmp->progress.max_stage, 1);
      arg->table->field[11]->store((double) tmp->progress.counter /
                                   (double) max_counter*100.0);
    }
    mysql_mutex_unlock(&tmp->LOCK_thd_data);
  }

  /* STATE */
  if ((val= thread_state_info(tmp)))
  {
    arg->table->field[6]->store(val, strlen(val), cs);
    arg->table->field[6]->set_notnull();
  }

  /* TIME_MS */
  arg->table->field[8]->store((double)(utime / (HRTIME_RESOLUTION / 1000.0)));

  /*
    This may become negative if we free a memory allocated by another
    thread in this thread. However it's better that we notice it eventually
    than hide it.
  */
  arg->table->field[12]->store((longlong) tmp->status_var.local_memory_used,
                               FALSE);
  arg->table->field[13]->store((longlong) tmp->status_var.max_local_memory_used,
                               FALSE);
  arg->table->field[14]->store((longlong) tmp->get_examined_row_count(), TRUE);

  /* QUERY_ID */
  arg->table->field[15]->store(tmp->query_id, TRUE);

  arg->table->field[17]->store(tmp->os_thread_id);

  if (schema_table_store_record(arg->thd, arg->table))
    return 1;
  return 0;
}


int fill_schema_processlist(THD* thd, TABLE_LIST* tables, COND* cond)
{
  processlist_callback_arg arg(thd, tables->table);
  DBUG_ENTER("fill_schema_processlist");
  DEBUG_SYNC(thd,"fill_schema_processlist_after_unow");
  if (!thd->killed &&
      server_threads.iterate(processlist_callback, &arg))
    DBUG_RETURN(1);
  DBUG_RETURN(0);
}

/*****************************************************************************
  Status functions
*****************************************************************************/

DYNAMIC_ARRAY all_status_vars;
static bool status_vars_inited= 0;
ulonglong status_var_array_version= 0;

C_MODE_START
static int show_var_cmp(const void *var1, const void *var2)
{
  return strcasecmp(((SHOW_VAR*)var1)->name, ((SHOW_VAR*)var2)->name);
}
C_MODE_END

/*
  deletes all the SHOW_UNDEF elements from the array and calls
  delete_dynamic() if it's completely empty.
*/
static void shrink_var_array(DYNAMIC_ARRAY *array)
{
  uint a,b;
  SHOW_VAR *all= dynamic_element(array, 0, SHOW_VAR *);

  for (a= b= 0; b < array->elements; b++)
    if (all[b].type != SHOW_UNDEF)
      all[a++]= all[b];
  if (a)
  {
    bzero(all+a, sizeof(SHOW_VAR)); // writing NULL-element to the end
    array->elements= a;
  }
  else // array is completely empty - delete it
    delete_dynamic(array);
  status_var_array_version++;
}

/*
  Adds an array of SHOW_VAR entries to the output of SHOW STATUS

  SYNOPSIS
    add_status_vars(SHOW_VAR *list)
    list - an array of SHOW_VAR entries to add to all_status_vars
           the last entry must be {0,0,SHOW_UNDEF}

  NOTE
    The handling of all_status_vars[] is completely internal, it's allocated
    automatically when something is added to it, and deleted completely when
    the last entry is removed.

    As a special optimization, if add_status_vars() is called before
    init_status_vars(), it assumes "startup mode" - neither concurrent access
    to the array nor SHOW STATUS are possible (thus it skips locks and qsort)

    The last entry of the all_status_vars[] should always be {0,0,SHOW_UNDEF}
*/
int add_status_vars(SHOW_VAR *list)
{
  int res= 0;
  if (status_vars_inited)
    mysql_rwlock_wrlock(&LOCK_all_status_vars);
  if (!all_status_vars.buffer && // array is not allocated yet - do it now
      my_init_dynamic_array(PSI_INSTRUMENT_ME, &all_status_vars,
                            sizeof(SHOW_VAR), 250, 50, MYF(0)))
  {
    res= 1;
    goto err;
  }
  while (list->name)
    res|= insert_dynamic(&all_status_vars, (uchar*)list++);
  res|= insert_dynamic(&all_status_vars, (uchar*)list); // appending NULL-element
  all_status_vars.elements--; // but next insert_dynamic should overwite it
  if (status_vars_inited)
    sort_dynamic(&all_status_vars, show_var_cmp);
  status_var_array_version++;
err:
  if (status_vars_inited)
    mysql_rwlock_unlock(&LOCK_all_status_vars);
  return res;
}

/*
  Make all_status_vars[] usable for SHOW STATUS

  NOTE
    See add_status_vars(). Before init_status_vars() call, add_status_vars()
    works in a special fast "startup" mode. Thus init_status_vars()
    should be called as late as possible but before enabling multi-threading.
*/
void init_status_vars()
{
  status_vars_inited=1;
  sort_dynamic(&all_status_vars, show_var_cmp);
  status_var_array_version++;
}

void reset_status_vars()
{
  SHOW_VAR *ptr= (SHOW_VAR*) all_status_vars.buffer;
  SHOW_VAR *last= ptr + all_status_vars.elements;
  for (; ptr < last; ptr++)
  {
    /* Note that SHOW_LONG_NOFLUSH variables are not reset */
    if (ptr->type == SHOW_LONG)
      *(ulong*) ptr->value= 0;
  }
}

/*
  catch-all cleanup function, cleans up everything no matter what

  DESCRIPTION
    This function is not strictly required if all add_status_vars/
    remove_status_vars are properly paired, but it's a safety measure that
    deletes everything from the all_status_vars[] even if some
    remove_status_vars were forgotten
*/
void free_status_vars()
{
  delete_dynamic(&all_status_vars);
  status_var_array_version++;
}

/*
  Removes an array of SHOW_VAR entries from the output of SHOW STATUS

  SYNOPSIS
    remove_status_vars(SHOW_VAR *list)
    list - an array of SHOW_VAR entries to remove to all_status_vars
           the last entry must be {0,0,SHOW_UNDEF}

  NOTE
    there's lots of room for optimizing this, especially in non-sorted mode,
    but nobody cares - it may be called only in case of failed plugin
    initialization in the mysqld startup.
*/

void remove_status_vars(SHOW_VAR *list)
{
  if (status_vars_inited)
  {
    mysql_rwlock_wrlock(&LOCK_all_status_vars);
    SHOW_VAR *all= dynamic_element(&all_status_vars, 0, SHOW_VAR *);

    for (; list->name; list++)
    {
      int first= 0, last= ((int) all_status_vars.elements) - 1;
      for ( ; first <= last; )
      {
        int res, middle= (first + last) / 2;
        if ((res= show_var_cmp(list, all + middle)) < 0)
          last= middle - 1;
        else if (res > 0)
          first= middle + 1;
        else
        {
          all[middle].type= SHOW_UNDEF;
          break;
        }
      }
    }
    shrink_var_array(&all_status_vars);
    mysql_rwlock_unlock(&LOCK_all_status_vars);
  }
  else
  {
    SHOW_VAR *all= dynamic_element(&all_status_vars, 0, SHOW_VAR *);
    uint i;
    for (; list->name; list++)
    {
      for (i= 0; i < all_status_vars.elements; i++)
      {
        if (show_var_cmp(list, all+i))
          continue;
        all[i].type= SHOW_UNDEF;
        break;
      }
    }
    shrink_var_array(&all_status_vars);
  }
}

/* Current version of the all_status_vars.  */
ulonglong get_status_vars_version(void)
{
  return status_var_array_version;
}

/**
  @brief Returns the value of a system or a status variable.

  @param thd         [in]     The handle of the current THD.
  @param variable    [in]     Details of the variable.
  @param value_type  [in]     Variable type.
  @param show_type   [in]     Variable show type.
  @param charset     [out]    Character set of the value.
  @param buff        [in,out] Buffer to store the value.
                              (Needs to have enough memory
                              to hold the value of variable.)
  @param length      [out]    Length of the value.

  @return                     Pointer to the value buffer.
*/

const char* get_one_variable(THD *thd,
                             const SHOW_VAR *variable,
                             enum_var_type value_type, SHOW_TYPE show_type,
                             system_status_var *status_var,
                             const CHARSET_INFO **charset, char *buff,
                             size_t *length)
{
  void *value= variable->value;
  const char *pos= buff;
  const char *end= buff;


  if (show_type == SHOW_SYS)
  {
    sys_var *var= (sys_var *) value;
    show_type= var->show_type();
    value= var->value_ptr(thd, value_type, &null_clex_str);
    *charset= var->charset(thd);
  }

  /*
    note that value may be == buff. All SHOW_xxx code below
    should still work in this case
  */
  switch (show_type) {
  case SHOW_DOUBLE_STATUS:
    value= ((char *) status_var + (intptr) value);
    /* fall through */
  case SHOW_DOUBLE:
    /* 6 is the default precision for '%f' in sprintf() */
    end= buff + my_fcvt(*(double *) value, 6, buff, NULL);
    break;
  case SHOW_LONG_STATUS:
    value= ((char *) status_var + (intptr) value);
    /* fall through */
  case SHOW_ULONG:
  case SHOW_LONG_NOFLUSH: // the difference lies in refresh_status()
#ifndef _WIN64
  case SHOW_SIZE_T:
#endif
    end= int10_to_str(*(long*) value, buff, 10);
    break;
  case SHOW_LONGLONG_STATUS:
    value= ((char *) status_var + (intptr) value);
    /* fall through */
  case SHOW_ULONGLONG:
#ifdef _WIN64
  case SHOW_SIZE_T:
#endif
    end= longlong10_to_str(*(longlong*) value, buff, 10);
    break;
  case SHOW_HA_ROWS:
    end= longlong10_to_str((longlong) *(ha_rows*) value, buff, 10);
    break;
  case SHOW_BOOL:
    end= strmov(buff, *(bool*) value ? "ON" : "OFF");
    break;
  case SHOW_MY_BOOL:
    end= strmov(buff, *(my_bool*) value ? "ON" : "OFF");
    break;
  case SHOW_UINT32_STATUS:
    value= ((char *) status_var + (intptr) value);
    /* fall through */
  case SHOW_UINT:
    end= int10_to_str((long) *(uint*) value, buff, 10);
    break;
  case SHOW_SINT:
    end= int10_to_str((long) *(int*) value, buff, -10);
    break;
  case SHOW_SLONG:
    end= int10_to_str(*(long*) value, buff, -10);
    break;
  case SHOW_SLONGLONG:
    end= longlong10_to_str(*(longlong*) value, buff, -10);
    break;
  case SHOW_HAVE:
    {
      SHOW_COMP_OPTION tmp= *(SHOW_COMP_OPTION*) value;
      pos= show_comp_option_name[(int) tmp];
      end= strend(pos);
      break;
    }
  case SHOW_CHAR:
    {
      if (!(pos= (char*)value))
        pos= "";
      end= strend(pos);
      break;
    }
  case SHOW_CHAR_PTR:
    {
      if (!(pos= *(char**) value))
        pos= "";

      end= strend(pos);
      break;
    }
  case SHOW_LEX_STRING:
    {
      LEX_STRING *ls=(LEX_STRING*)value;
      if (!(pos= ls->str))
        end= pos= "";
      else
        end= pos + ls->length;
      break;
    }
  case SHOW_ATOMIC_COUNTER_UINT32_T:
    end= int10_to_str(
           static_cast<long>(*static_cast<Atomic_counter<uint32_t>*>(value)),
           buff, 10);
    break;
  case SHOW_UNDEF:
    break;                                        // Return empty string
  case SHOW_SYS:                                  // Cannot happen
  default:
    DBUG_ASSERT(0);
    break;
  }

  *length= (size_t) (end - pos);
  return pos;
}


static bool show_status_array(THD *thd, const char *wild,
                              SHOW_VAR *variables,
                              enum enum_var_type scope,
                              struct system_status_var *status_var,
                              const char *prefix, TABLE *table,
                              bool ucase_names,
                              COND *cond)
{
  my_aligned_storage<SHOW_VAR_FUNC_BUFF_SIZE, MY_ALIGNOF(long)> buffer;
  char * const buff= buffer.data;
  char *prefix_end;
  char name_buffer[NAME_CHAR_LEN];
  int len;
  SHOW_VAR tmp, *var;
  bool res= FALSE;
  CHARSET_INFO *charset= system_charset_info;
  DBUG_ENTER("show_status_array");

  prefix_end=strnmov(name_buffer, prefix, sizeof(name_buffer)-1);
  if (*prefix)
    *prefix_end++= '_';
  len=(int)(name_buffer + sizeof(name_buffer) - prefix_end);

#ifdef WITH_WSREP
  bool is_wsrep_var= FALSE;
  /*
    This is a workaround for lp:1306875 (PBX) to skip switching of wsrep
    status variable name's first letter to uppercase. This is an optimization
    for status variables defined under wsrep plugin.
    TODO: remove once lp:1306875 has been addressed.
  */
  if (*prefix && !my_strcasecmp(system_charset_info, prefix, "wsrep"))
  {
    is_wsrep_var= TRUE;
  }
#endif /* WITH_WSREP */

  for (; variables->name; variables++)
  {
    bool wild_checked= false;
    strnmov(prefix_end, variables->name, len);
    name_buffer[sizeof(name_buffer)-1]=0;       /* Safety */

#ifdef WITH_WSREP
    /*
      If the prefix is NULL, that means we are looking into the status variables
      defined directly under mysqld.cc. Do not capitalize wsrep status variable
      names until lp:1306875 has been fixed.
      TODO: remove once lp:1306875 has been addressed.
     */
    if (!(*prefix) && !strncasecmp(name_buffer, "wsrep", strlen("wsrep")))
    {
      is_wsrep_var= TRUE;
    }
#endif /* WITH_WSREP */

    if (ucase_names)
      my_caseup_str(system_charset_info, name_buffer);
    else
    {
      my_casedn_str(system_charset_info, name_buffer);
      DBUG_ASSERT(name_buffer[0] >= 'a');
      DBUG_ASSERT(name_buffer[0] <= 'z');

      // WSREP_TODO: remove once lp:1306875 has been addressed.
      if (IF_WSREP(is_wsrep_var == FALSE, 1) &&
          status_var)
        name_buffer[0]-= 'a' - 'A';
    }


    restore_record(table, s->default_values);
    table->field[0]->store(name_buffer, strlen(name_buffer),
                           system_charset_info);

    /*
      Compare name for types that can't return arrays. We do this to not
      calculate the value for function variables that we will not access
    */
    if ((variables->type != SHOW_FUNC && variables->type != SHOW_ARRAY))
    {
      if (wild && wild[0] && wild_case_compare(system_charset_info,
                                               name_buffer, wild))
        continue;
      wild_checked= 1;                          // Avoid checking it again
    }

    /*
      if var->type is SHOW_FUNC or SHOW_SIMPLE_FUNC, call the function.
      Repeat as necessary, if new var is again one of the above
    */
    for (var=variables; var->type == SHOW_FUNC ||
           var->type == SHOW_SIMPLE_FUNC; var= &tmp)
      ((mysql_show_var_func)(var->value))(thd, &tmp, buff,
                                          status_var, scope);
    
    SHOW_TYPE show_type=var->type;
    if (show_type == SHOW_ARRAY)
    {
      show_status_array(thd, wild, (SHOW_VAR *) var->value, scope,
                        status_var, name_buffer, table, ucase_names, cond);
    }
    else
    {
      if ((wild_checked ||
           !(wild && wild[0] && wild_case_compare(system_charset_info,
                                                  name_buffer, wild))) &&
          (!cond || cond->val_int()))
      {
        const char *pos;                  // We assign a lot of const's
        size_t length;

        if (show_type == SHOW_SYS)
          mysql_mutex_lock(&LOCK_global_system_variables);
        else if (show_type >= SHOW_LONG_STATUS && scope == OPT_GLOBAL)
          calc_sum_of_all_status_if_needed(status_var);

        pos= get_one_variable(thd, var, scope, show_type, status_var,
                              &charset, buff, &length);

        if (table->field[1]->field_length)
          thd->count_cuted_fields= CHECK_FIELD_WARN;
        table->field[1]->store(pos, (uint32) length, charset);
        thd->count_cuted_fields= CHECK_FIELD_IGNORE;
        table->field[1]->set_notnull();
        if (show_type == SHOW_SYS)
          mysql_mutex_unlock(&LOCK_global_system_variables);


        if (schema_table_store_record(thd, table))
        {
          res= TRUE;
          goto end;
        }
        thd->get_stmt_da()->inc_current_row_for_warning();
      }
    }
  }
end:
  DBUG_RETURN(res);
}

/*
  collect status for all running threads
  Return number of threads used
*/

struct calc_sum_callback_arg
{
  calc_sum_callback_arg(STATUS_VAR *to_arg): to(to_arg), count(0) {}
  STATUS_VAR *to;
  uint count;
};


static my_bool calc_sum_callback(THD *thd, calc_sum_callback_arg *arg)
{
  arg->count++;
  if (!thd->status_in_global)
  {
    add_to_status(arg->to, &thd->status_var);
    arg->to->local_memory_used+= thd->status_var.local_memory_used;
  }
  if (thd->get_command() != COM_SLEEP)
    arg->to->threads_running++;
  return 0;
}


uint calc_sum_of_all_status(STATUS_VAR *to)
{
  calc_sum_callback_arg arg(to);
  DBUG_ENTER("calc_sum_of_all_status");

  to->local_memory_used= 0;
  /* Add to this status from existing threads */
  server_threads.iterate(calc_sum_callback, &arg);
  DBUG_RETURN(arg.count);
}


/* This is only used internally, but we need it here as a forward reference */
extern ST_SCHEMA_TABLE schema_tables[];

/*
  Store record to I_S table, convert HEAP table
  to MyISAM if necessary

  SYNOPSIS
    schema_table_store_record()
    thd                   thread handler
    table                 Information schema table to be updated

  RETURN
    0	                  success
    1	                  error
*/

bool schema_table_store_record(THD *thd, TABLE *table)
{
  int error;

  if (unlikely(thd->killed))
  {
    thd->send_kill_message();
    return 1;
  }

  if (unlikely((error= table->file->ha_write_tmp_row(table->record[0]))))
  {
    TMP_TABLE_PARAM *param= table->pos_in_table_list->schema_table_param;
    if (unlikely(create_internal_tmp_table_from_heap(thd, table,
                                                     param->start_recinfo,
                                                     &param->recinfo, error, 0,
                                                     NULL)))

      return 1;
  }
  return 0;
}


static int make_table_list(THD *thd, SELECT_LEX *sel,
                           LEX_CSTRING *db_name, LEX_CSTRING *table_name)
{
  Table_ident *table_ident;
  table_ident= new Table_ident(thd, db_name, table_name, 1);
  if (!sel->add_table_to_list(thd, table_ident, 0, 0, TL_READ, MDL_SHARED_READ))
    return 1;
  return 0;
}


/**
  @brief    Get lookup value from the part of 'WHERE' condition

  @details This function gets lookup value from
           the part of 'WHERE' condition if it's possible and
           fill appropriate lookup_field_vals struct field
           with this value.

  @param[in]      thd                   thread handler
  @param[in]      item_func             part of WHERE condition
  @param[in]      table                 I_S table
  @param[in, out] lookup_field_vals     Struct which holds lookup values

  @return
    0             success
    1             error, there can be no matching records for the condition
*/

bool get_lookup_value(THD *thd, Item_func *item_func,
                      TABLE_LIST *table,
                      LOOKUP_FIELD_VALUES *lookup_field_vals)
{
  ST_SCHEMA_TABLE *schema_table= table->schema_table;
  ST_FIELD_INFO *field_info= schema_table->fields_info;
  const char *field_name1= schema_table->idx_field1 >= 0 ?
    field_info[schema_table->idx_field1].name().str : "";
  const char *field_name2= schema_table->idx_field2 >= 0 ?
    field_info[schema_table->idx_field2].name().str : "";

  if (item_func->functype() == Item_func::EQ_FUNC ||
      item_func->functype() == Item_func::EQUAL_FUNC)
  {
    int idx_field, idx_val;
    char tmp[MAX_FIELD_WIDTH];
    String *tmp_str, str_buff(tmp, sizeof(tmp), system_charset_info);
    Item_field *item_field;
    CHARSET_INFO *cs= system_charset_info;

    if (item_func->arguments()[0]->real_item()->type() == Item::FIELD_ITEM &&
        item_func->arguments()[1]->const_item())
    {
      idx_field= 0;
      idx_val= 1;
    }
    else if (item_func->arguments()[1]->real_item()->type() == Item::FIELD_ITEM &&
             item_func->arguments()[0]->const_item())
    {
      idx_field= 1;
      idx_val= 0;
    }
    else
      return 0;

    item_field= (Item_field*) item_func->arguments()[idx_field]->real_item();
    if (table->table != item_field->field->table)
      return 0;
    tmp_str= item_func->arguments()[idx_val]->val_str(&str_buff);

    /* impossible value */
    if (!tmp_str)
      return 1;

    /* Lookup value is database name */
    if (!cs->strnncollsp(field_name1, strlen(field_name1),
                         item_field->field_name.str,
                         item_field->field_name.length))
    {
      thd->make_lex_string(&lookup_field_vals->db_value,
                           tmp_str->ptr(), tmp_str->length());
    }
    /* Lookup value is table name */
    else if (!cs->strnncollsp(field_name2,
                              strlen(field_name2),
                              item_field->field_name.str,
                              item_field->field_name.length))
    {
      thd->make_lex_string(&lookup_field_vals->table_value,
                           tmp_str->ptr(), tmp_str->length());
    }
  }
  return 0;
}


/**
  @brief    Calculates lookup values from 'WHERE' condition

  @details This function calculates lookup value(database name, table name)
           from 'WHERE' condition if it's possible and
           fill lookup_field_vals struct fields with these values.

  @param[in]      thd                   thread handler
  @param[in]      cond                  WHERE condition
  @param[in]      table                 I_S table
  @param[in, out] lookup_field_vals     Struct which holds lookup values

  @return
    0             success
    1             error, there can be no matching records for the condition
*/

bool calc_lookup_values_from_cond(THD *thd, COND *cond, TABLE_LIST *table,
                                  LOOKUP_FIELD_VALUES *lookup_field_vals)
{
  if (!cond)
    return 0;

  if (cond->type() == Item::COND_ITEM)
  {
    if (((Item_cond*) cond)->functype() == Item_func::COND_AND_FUNC)
    {
      List_iterator<Item> li(*((Item_cond*) cond)->argument_list());
      Item *item;
      while ((item= li++))
      {
        if (item->type() == Item::FUNC_ITEM)
        {
          if (get_lookup_value(thd, (Item_func*)item, table, lookup_field_vals))
            return 1;
        }
        else
        {
          if (calc_lookup_values_from_cond(thd, item, table, lookup_field_vals))
            return 1;
        }
      }
    }
    return 0;
  }
  else if (cond->type() == Item::FUNC_ITEM &&
           get_lookup_value(thd, (Item_func*) cond, table, lookup_field_vals))
    return 1;
  return 0;
}


bool uses_only_table_name_fields(Item *item, TABLE_LIST *table)
{
  if (item->type() == Item::FUNC_ITEM)
  {
    Item_func *item_func= (Item_func*)item;
    for (uint i=0; i<item_func->argument_count(); i++)
    {
      if (!uses_only_table_name_fields(item_func->arguments()[i], table))
        return 0;
    }
  }
  else if (item->type() == Item::ROW_ITEM)
  {
    Item_row *item_row= static_cast<Item_row*>(item);
    for (uint i= 0; i < item_row->cols(); i++)
    {
      if (!uses_only_table_name_fields(item_row->element_index(i), table))
        return 0;
    }
  }
  else if (item->type() == Item::FIELD_ITEM)
  {
    Item_field *item_field= (Item_field*)item;
    CHARSET_INFO *cs= system_charset_info;
    ST_SCHEMA_TABLE *schema_table= table->schema_table;
    ST_FIELD_INFO *field_info= schema_table->fields_info;
    const char *field_name1= schema_table->idx_field1 >= 0 ?
      field_info[schema_table->idx_field1].name().str : "";
    const char *field_name2= schema_table->idx_field2 >= 0 ?
      field_info[schema_table->idx_field2].name().str : "";
    if (table->table != item_field->field->table ||
        (cs->strnncollsp(field_name1, strlen(field_name1),
                         item_field->field_name.str,
                         item_field->field_name.length) &&
         cs->strnncollsp(field_name2, strlen(field_name2),
                         item_field->field_name.str,
                         item_field->field_name.length)))
      return 0;
  }
  else if (item->type() == Item::EXPR_CACHE_ITEM)
  {
    Item_cache_wrapper *tmp= static_cast<Item_cache_wrapper*>(item);
    return uses_only_table_name_fields(tmp->get_orig_item(), table);
  }
  else if (item->type() == Item::REF_ITEM)
    return uses_only_table_name_fields(item->real_item(), table);

  if (item->real_type() == Item::SUBSELECT_ITEM && !item->const_item())
    return 0;

  return 1;
}


COND *make_cond_for_info_schema(THD *thd, COND *cond, TABLE_LIST *table)
{
  if (!cond)
    return (COND*) 0;
  if (cond->type() == Item::COND_ITEM)
  {
    if (((Item_cond*) cond)->functype() == Item_func::COND_AND_FUNC)
    {
      /* Create new top level AND item */
      Item_cond_and *new_cond=new (thd->mem_root) Item_cond_and(thd);
      if (!new_cond)
	return (COND*) 0;
      List_iterator<Item> li(*((Item_cond*) cond)->argument_list());
      Item *item;
      while ((item=li++))
      {
	Item *fix= make_cond_for_info_schema(thd, item, table);
	if (fix)
	  new_cond->argument_list()->push_back(fix, thd->mem_root);
      }
      switch (new_cond->argument_list()->elements) {
      case 0:
	return (COND*) 0;
      case 1:
	return new_cond->argument_list()->head();
      default:
	new_cond->quick_fix_field();
	return new_cond;
      }
    }
    else
    {						// Or list
      Item_cond_or *new_cond= new (thd->mem_root) Item_cond_or(thd);
      if (!new_cond)
	return (COND*) 0;
      List_iterator<Item> li(*((Item_cond*) cond)->argument_list());
      Item *item;
      while ((item=li++))
      {
	Item *fix=make_cond_for_info_schema(thd, item, table);
	if (!fix)
	  return (COND*) 0;
	new_cond->argument_list()->push_back(fix, thd->mem_root);
      }
      new_cond->quick_fix_field();
      new_cond->top_level_item();
      return new_cond;
    }
  }

  if (!uses_only_table_name_fields(cond, table))
    return (COND*) 0;
  return cond;
}


/**
  @brief   Calculate lookup values(database name, table name)

  @details This function calculates lookup values(database name, table name)
           from 'WHERE' condition or wild values (for 'SHOW' commands only)
           from LEX struct and fill lookup_field_vals struct field
           with these values.

  @param[in]      thd                   thread handler
  @param[in]      cond                  WHERE condition
  @param[in]      tables                I_S table
  @param[in, out] lookup_field_values   Struct which holds lookup values

  @return
    0             success
    1             error, there can be no matching records for the condition
*/

bool get_lookup_field_values(THD *thd, COND *cond, TABLE_LIST *tables,
                             LOOKUP_FIELD_VALUES *lookup_field_values)
{
  LEX *lex= thd->lex;
  String *wild= lex->wild;
  bool rc= 0;

  bzero((char*) lookup_field_values, sizeof(LOOKUP_FIELD_VALUES));
  switch (lex->sql_command) {
  case SQLCOM_SHOW_PLUGINS:
    if (lex->ident.str)
    {
      thd->make_lex_string(&lookup_field_values->db_value,
                           lex->ident.str, lex->ident.length);
      break;
    }
    /* fall through */
  case SQLCOM_SHOW_GENERIC:
  case SQLCOM_SHOW_DATABASES:
    if (wild)
    {
      thd->make_lex_string(&lookup_field_values->db_value,
                           wild->ptr(), wild->length());
      lookup_field_values->wild_db_value= 1;
    }
    break;
  case SQLCOM_SHOW_TABLES:
  case SQLCOM_SHOW_TABLE_STATUS:
  case SQLCOM_SHOW_TRIGGERS:
  case SQLCOM_SHOW_EVENTS:
    thd->make_lex_string(&lookup_field_values->db_value,
                         lex->first_select_lex()->db.str,
                         lex->first_select_lex()->db.length);
    if (wild)
    {
      thd->make_lex_string(&lookup_field_values->table_value, 
                           wild->ptr(), wild->length());
      lookup_field_values->wild_table_value= 1;
    }
    break;
  default:
    /*
      The "default" is for queries over I_S.
      All previous cases handle SHOW commands.
    */
    rc= calc_lookup_values_from_cond(thd, cond, tables, lookup_field_values);
    break;
  }

  if (lower_case_table_names && !rc)
  {
    /* 
      We can safely do in-place upgrades here since all of the above cases
      are allocating a new memory buffer for these strings.
    */  
    if (lookup_field_values->db_value.str && lookup_field_values->db_value.str[0])
      my_casedn_str(system_charset_info,
                    (char*) lookup_field_values->db_value.str);
    if (lookup_field_values->table_value.str && 
        lookup_field_values->table_value.str[0])
      my_casedn_str(system_charset_info,
                    (char*) lookup_field_values->table_value.str);
  }

  return rc;
}


enum enum_schema_tables get_schema_table_idx(ST_SCHEMA_TABLE *schema_table)
{
  return (enum enum_schema_tables) (schema_table - &schema_tables[0]);
}


/*
  Create db names list. Information schema name always is first in list

  SYNOPSIS
    make_db_list()
    thd                   thread handler
    files                 list of db names
    wild                  wild string
    idx_field_vals        idx_field_vals->db_name contains db name or
                          wild string

  RETURN
    zero                  success
    non-zero              error
*/

static int make_db_list(THD *thd, Dynamic_array<LEX_CSTRING*> *files,
                        LOOKUP_FIELD_VALUES *lookup_field_vals)
{
  if (lookup_field_vals->wild_db_value)
  {
    /*
      This part of code is only for SHOW DATABASES command.
      idx_field_vals->db_value can be 0 when we don't use
      LIKE clause (see also get_index_field_values() function)
    */
    if (!lookup_field_vals->db_value.str ||
        !wild_case_compare(system_charset_info,
                           INFORMATION_SCHEMA_NAME.str,
                           lookup_field_vals->db_value.str))
    {
      if (files->append_val(&INFORMATION_SCHEMA_NAME))
        return 1;
    }
    return find_files(thd, files, 0, mysql_data_home,
                      &lookup_field_vals->db_value);
  }


  /*
    If we have db lookup value we just add it to list and
    exit from the function.
    We don't do this for database names longer than the maximum
    name length.
  */
  if (lookup_field_vals->db_value.str)
  {
    if (lookup_field_vals->db_value.length > NAME_LEN)
    {
      /*
        Impossible value for a database name,
        found in a WHERE DATABASE_NAME = 'xxx' clause.
      */
      return 0;
    }

    if (is_infoschema_db(&lookup_field_vals->db_value))
    {
      if (files->append_val(&INFORMATION_SCHEMA_NAME))
        return 1;
      return 0;
    }
    if (files->append_val(&lookup_field_vals->db_value))
      return 1;
    return 0;
  }

  /*
    Create list of existing databases. It is used in case
    of select from information schema table
  */
  if (files->append_val(&INFORMATION_SCHEMA_NAME))
    return 1;
  return find_files(thd, files, 0, mysql_data_home, &null_clex_str);
}


struct st_add_schema_table
{
  Dynamic_array<LEX_CSTRING*> *files;
  const char *wild;
};


static my_bool add_schema_table(THD *thd, plugin_ref plugin,
                                void* p_data)
{
  LEX_CSTRING *file_name= 0;
  st_add_schema_table *data= (st_add_schema_table *)p_data;
  Dynamic_array<LEX_CSTRING*> *file_list= data->files;
  const char *wild= data->wild;
  ST_SCHEMA_TABLE *schema_table= plugin_data(plugin, ST_SCHEMA_TABLE *);
  DBUG_ENTER("add_schema_table");

  if (schema_table->hidden)
      DBUG_RETURN(0);
  if (wild)
  {
    if (lower_case_table_names)
    {
      if (wild_case_compare(files_charset_info,
                            schema_table->table_name,
                            wild))
        DBUG_RETURN(0);
    }
    else if (wild_compare(schema_table->table_name, wild, 0))
      DBUG_RETURN(0);
  }

  if ((file_name= thd->make_clex_string(schema_table->table_name,
                                        strlen(schema_table->table_name))) &&
      !file_list->append(file_name))
    DBUG_RETURN(0);
  DBUG_RETURN(1);
}


int schema_tables_add(THD *thd, Dynamic_array<LEX_CSTRING*> *files,
                      const char *wild)
{
  LEX_CSTRING *file_name;
  ST_SCHEMA_TABLE *tmp_schema_table= schema_tables;
  st_add_schema_table add_data;
  DBUG_ENTER("schema_tables_add");

  for (; tmp_schema_table->table_name; tmp_schema_table++)
  {
    if (tmp_schema_table->hidden)
      continue;
    if (wild)
    {
      if (lower_case_table_names)
      {
        if (wild_case_compare(files_charset_info,
                              tmp_schema_table->table_name,
                              wild))
          continue;
      }
      else if (wild_compare(tmp_schema_table->table_name, wild, 0))
        continue;
    }
    if ((file_name=
         thd->make_clex_string(tmp_schema_table->table_name,
                               strlen(tmp_schema_table->table_name))) &&
        !files->append(file_name))
      continue;
    DBUG_RETURN(1);
  }

  add_data.files= files;
  add_data.wild= wild;
  if (plugin_foreach(thd, add_schema_table,
                     MYSQL_INFORMATION_SCHEMA_PLUGIN, &add_data))
      DBUG_RETURN(1);

  DBUG_RETURN(0);
}


/**
  @brief          Create table names list

  @details        The function creates the list of table names in
                  database

  @param[in]      thd                   thread handler
  @param[in]      table_names           List of table names in database
  @param[in]      lex                   pointer to LEX struct
  @param[in]      lookup_field_vals     pointer to LOOKUP_FIELD_VALUE struct
  @param[in]      db_name               database name

  @return         Operation status
    @retval       0           ok
    @retval       1           fatal error
    @retval       2           Not fatal error; Safe to ignore this file list
*/

static int
make_table_name_list(THD *thd, Dynamic_array<LEX_CSTRING*> *table_names,
                     LEX *lex, LOOKUP_FIELD_VALUES *lookup_field_vals,
                     LEX_CSTRING *db_name)
{
  char path[FN_REFLEN + 1];
  build_table_filename(path, sizeof(path) - 1, db_name->str, "", "", 0);
  if (!lookup_field_vals->wild_table_value &&
      lookup_field_vals->table_value.str)
  {
    if (lookup_field_vals->table_value.length > NAME_LEN)
    {
      /*
        Impossible value for a table name,
        found in a WHERE TABLE_NAME = 'xxx' clause.
      */
      return 0;
    }
    if (db_name == &INFORMATION_SCHEMA_NAME)
    {
      LEX_CSTRING *name;
      ST_SCHEMA_TABLE *schema_table=
        find_schema_table(thd, &lookup_field_vals->table_value);
      if (schema_table && !schema_table->hidden)
      {
        if (!(name= thd->make_clex_string(schema_table->table_name,
                                          strlen(schema_table->table_name))) ||
            table_names->append(name))
          return 1;
      }
    }
    else
    {
      if (table_names->append_val(&lookup_field_vals->table_value))
        return 1;
    }
    return 0;
  }

  /*
    This call will add all matching the wildcards (if specified) IS tables
    to the list
  */
  if (db_name == &INFORMATION_SCHEMA_NAME)
    return (schema_tables_add(thd, table_names,
                              lookup_field_vals->table_value.str));

  find_files_result res= find_files(thd, table_names, db_name, path,
                                    &lookup_field_vals->table_value);
  if (res != FIND_FILES_OK)
  {
    /*
      Downgrade errors about problems with database directory to
      warnings if this is not a 'SHOW' command.  Another thread
      may have dropped database, and we may still have a name
      for that directory.
    */
    if (res == FIND_FILES_DIR)
    {
      if (is_show_command(thd))
        return 1;
      thd->clear_error();
      return 2;
    }
    return 1;
  }
  return 0;
}


static void get_table_engine_for_i_s(THD *thd, char *buf, TABLE_LIST *tl,
                                     LEX_CSTRING *db, LEX_CSTRING *table)
{
  LEX_CSTRING engine_name= { buf, 0 };

  if (thd->get_stmt_da()->sql_errno() == ER_UNKNOWN_STORAGE_ENGINE)
  {
    char path[FN_REFLEN];
    build_table_filename(path, sizeof(path) - 1,
                         db->str, table->str, reg_ext, 0);
    if (dd_frm_type(thd, path, &engine_name) == TABLE_TYPE_NORMAL)
      tl->option= engine_name.str;
  }
}


/**
  Fill I_S table with data obtained by performing full-blown table open.

  @param  thd                       Thread handler.
  @param  is_show_fields_or_keys    Indicates whether it is a legacy SHOW
                                    COLUMNS or SHOW KEYS statement.
  @param  table                     TABLE object for I_S table to be filled.
  @param  schema_table              I_S table description structure.
  @param  orig_db_name              Database name.
  @param  orig_table_name           Table name.
  @param  open_tables_state_backup  Open_tables_state object which is used
                                    to save/restore original status of
                                    variables related to open tables state.
  @param  can_deadlock              Indicates that deadlocks are possible
                                    due to metadata locks, so to avoid
                                    them we should not wait in case if
                                    conflicting lock is present.

  @retval FALSE - Success.
  @retval TRUE  - Failure.
*/
static bool
fill_schema_table_by_open(THD *thd, MEM_ROOT *mem_root,
                          bool is_show_fields_or_keys,
                          TABLE *table, ST_SCHEMA_TABLE *schema_table,
                          LEX_CSTRING *orig_db_name,
                          LEX_CSTRING *orig_table_name,
                          Open_tables_backup *open_tables_state_backup,
                          bool can_deadlock)
{
  Query_arena i_s_arena(mem_root, Query_arena::STMT_CONVENTIONAL_EXECUTION),
              backup_arena, *old_arena;
  LEX *old_lex= thd->lex, temp_lex, *lex;
  LEX_CSTRING db_name, table_name;
  TABLE_LIST *table_list;
  bool result= true;
  DBUG_ENTER("fill_schema_table_by_open");

  /*
    When a view is opened its structures are allocated on a permanent
    statement arena and linked into the LEX tree for the current statement
    (this happens even in cases when view is handled through TEMPTABLE
    algorithm).

    To prevent this process from unnecessary hogging of memory in the permanent
    arena of our I_S query and to avoid damaging its LEX we use temporary
    arena and LEX for table/view opening.

    Use temporary arena instead of statement permanent arena. Also make
    it active arena and save original one for successive restoring.
  */
  old_arena= thd->stmt_arena;
  thd->stmt_arena= &i_s_arena;
  thd->set_n_backup_active_arena(&i_s_arena, &backup_arena);

  /* Prepare temporary LEX. */
  thd->lex= lex= &temp_lex;
  lex_start(thd);
  lex->sql_command= old_lex->sql_command;

  /* Disable constant subquery evaluation as we won't be locking tables. */
  lex->context_analysis_only= CONTEXT_ANALYSIS_ONLY_VIEW;

  /*
    Some of process_table() functions rely on wildcard being passed from
    old LEX (or at least being initialized).
  */
  lex->wild= old_lex->wild;

  /*
    Since make_table_list() might change database and table name passed
    to it (if lower_case_table_names) we create copies of orig_db_name and
    orig_table_name here.  These copies are used for make_table_list()
    while unaltered values are passed to process_table() functions.
  */
  if (!thd->make_lex_string(&db_name,
                            orig_db_name->str, orig_db_name->length) ||
      !thd->make_lex_string(&table_name,
                            orig_table_name->str, orig_table_name->length))
    goto end;

  /*
    Create table list element for table to be open. Link it with the
    temporary LEX. The latter is required to correctly open views and
    produce table describing their structure.
  */
  if (make_table_list(thd, lex->first_select_lex(), &db_name, &table_name))
    goto end;

  table_list= lex->first_select_lex()->table_list.first;

  if (is_show_fields_or_keys)
  {
    /*
      Restore thd->temporary_tables to be able to process
      temporary tables (only for 'show index' & 'show columns').
      This should be changed when processing of temporary tables for
      I_S tables will be done.
    */
    thd->temporary_tables= open_tables_state_backup->temporary_tables;
  }
  else
  {
    /*
      Apply optimization flags for table opening which are relevant for
      this I_S table. We can't do this for SHOW COLUMNS/KEYS because of
      backward compatibility.
    */
    table_list->i_s_requested_object= schema_table->i_s_requested_object;
  }

  DBUG_ASSERT(thd->lex == lex);
  result= open_tables_only_view_structure(thd, table_list, can_deadlock);

  DEBUG_SYNC(thd, "after_open_table_ignore_flush");

  /*
    XXX:  show_table_list has a flag i_is_requested,
    and when it's set, open_normal_and_derived_tables()
    can return an error without setting an error message
    in THD, which is a hack. This is why we have to
    check for res, then for thd->is_error() and only then
    for thd->main_da.sql_errno().

    Again we don't do this for SHOW COLUMNS/KEYS because
    of backward compatibility.
  */
  if (!is_show_fields_or_keys && result && thd->is_error() &&
      (thd->get_stmt_da()->sql_errno() == ER_NO_SUCH_TABLE ||
       thd->get_stmt_da()->sql_errno() == ER_WRONG_OBJECT ||
       thd->get_stmt_da()->sql_errno() == ER_NOT_SEQUENCE))
  {
    /*
      Hide error for a non-existing table.
      For example, this error can occur when we use a where condition
      with a db name and table, but the table does not exist or
      there is a view with the same name.
    */
    result= false;
    thd->clear_error();
  }
  else
  {
    char buf[NAME_CHAR_LEN + 1];
    if (unlikely(thd->is_error()))
      get_table_engine_for_i_s(thd, buf, table_list, &db_name, &table_name);

    result= schema_table->process_table(thd, table_list,
                                        table, result,
                                        orig_db_name,
                                        orig_table_name);
  }


end:
  lex->unit.cleanup();

  /* Restore original LEX value, statement's arena and THD arena values. */
  lex_end(thd->lex);

  // Free items, before restoring backup_arena below.
  DBUG_ASSERT(i_s_arena.free_list == NULL);
  thd->free_items();

  /*
    For safety reset list of open temporary tables before closing
    all tables open within this Open_tables_state.
  */
  thd->temporary_tables= NULL;

  close_thread_tables(thd);
  /*
    Release metadata lock we might have acquired.
    See comment in fill_schema_table_from_frm() for details.
  */
  thd->mdl_context.rollback_to_savepoint(open_tables_state_backup->mdl_system_tables_svp);

  thd->lex= old_lex;

  thd->stmt_arena= old_arena;
  thd->restore_active_arena(&i_s_arena, &backup_arena);

  DBUG_RETURN(result);
}


/**
  @brief          Fill I_S table for SHOW TABLE NAMES commands

  @param[in]      thd                      thread handler
  @param[in]      table                    TABLE struct for I_S table
  @param[in]      db_name                  database name
  @param[in]      table_name               table name

  @return         Operation status
    @retval       0           success
    @retval       1           error
*/

static int fill_schema_table_names(THD *thd, TABLE_LIST *tables,
                                   LEX_CSTRING *db_name,
                                   LEX_CSTRING *table_name)
{
  TABLE *table= tables->table;
  if (db_name == &INFORMATION_SCHEMA_NAME)
  {
    table->field[3]->store(STRING_WITH_LEN("SYSTEM VIEW"),
                           system_charset_info);
  }
  else if (tables->table_open_method != SKIP_OPEN_TABLE)
  {
    CHARSET_INFO *cs= system_charset_info;
    handlerton *hton;
    bool is_sequence;
    if (ha_table_exists(thd, db_name, table_name, &hton, &is_sequence))
    {
      if (hton == view_pseudo_hton)
        table->field[3]->store(STRING_WITH_LEN("VIEW"), cs);
      else if (is_sequence)
        table->field[3]->store(STRING_WITH_LEN("SEQUENCE"), cs);
      else
        table->field[3]->store(STRING_WITH_LEN("BASE TABLE"), cs);
    }
    else
      table->field[3]->store(STRING_WITH_LEN("ERROR"), cs);

    if (unlikely(thd->is_error() &&
                 thd->get_stmt_da()->sql_errno() == ER_NO_SUCH_TABLE))
    {
      thd->clear_error();
      return 0;
    }
  }
  if (unlikely(schema_table_store_record(thd, table)))
    return 1;
  return 0;
}


/**
  @brief          Get open table method

  @details        The function calculates the method which will be used
                  for table opening:
                  SKIP_OPEN_TABLE - do not open table
                  OPEN_FRM_ONLY   - open FRM file only
                  OPEN_FULL_TABLE - open FRM, data, index files
  @param[in]      tables               I_S table table_list
  @param[in]      schema_table         I_S table struct
  @param[in]      schema_table_idx     I_S table index

  @return         return a set of flags
    @retval       SKIP_OPEN_TABLE | OPEN_FRM_ONLY | OPEN_FULL_TABLE
*/

uint get_table_open_method(TABLE_LIST *tables,
                                  ST_SCHEMA_TABLE *schema_table,
                                  enum enum_schema_tables schema_table_idx)
{
  /*
    determine which method will be used for table opening
  */
  if (schema_table->i_s_requested_object & OPTIMIZE_I_S_TABLE)
  {
    Field **ptr, *field;
    uint table_open_method= 0, field_indx= 0;
    uint star_table_open_method= OPEN_FULL_TABLE;
    bool used_star= true;                  // true if '*' is used in select
    for (ptr=tables->table->field; (field= *ptr) ; ptr++)
    {
      const ST_FIELD_INFO &def= schema_table->fields_info[field_indx];
      star_table_open_method=
        MY_MIN(star_table_open_method, (uint) def.open_method());
      if (bitmap_is_set(tables->table->read_set, field->field_index))
      {
        used_star= false;
        table_open_method|= (uint) def.open_method();
      }
      field_indx++;
    }
    if (used_star)
      return star_table_open_method;
    return table_open_method;
  }
  /* I_S tables which use get_all_tables but can not be optimized */
  return (uint) OPEN_FULL_TABLE;
}


/**
   Try acquire high priority share metadata lock on a table (with
   optional wait for conflicting locks to go away).

   @param thd            Thread context.
   @param mdl_request    Pointer to memory to be used for MDL_request
                         object for a lock request.
   @param table          Table list element for the table
   @param can_deadlock   Indicates that deadlocks are possible due to
                         metadata locks, so to avoid them we should not
                         wait in case if conflicting lock is present.

   @note This is an auxiliary function to be used in cases when we want to
         access table's description by looking up info in TABLE_SHARE without
         going through full-blown table open.
   @note This function assumes that there are no other metadata lock requests
         in the current metadata locking context.

   @retval FALSE  No error, if lock was obtained TABLE_LIST::mdl_request::ticket
                  is set to non-NULL value.
   @retval TRUE   Some error occurred (probably thread was killed).
*/

static bool
try_acquire_high_prio_shared_mdl_lock(THD *thd, TABLE_LIST *table,
                                      bool can_deadlock)
{
  bool error;
  MDL_REQUEST_INIT(&table->mdl_request, MDL_key::TABLE, table->db.str,
                   table->table_name.str, MDL_SHARED_HIGH_PRIO,
                   MDL_TRANSACTION);

  if (can_deadlock)
  {
    /*
      When .FRM is being open in order to get data for an I_S table,
      we might have some tables not only open but also locked.
      E.g. this happens when a SHOW or I_S statement is run
      under LOCK TABLES or inside a stored function.
      By waiting for the conflicting metadata lock to go away we
      might create a deadlock which won't entirely belong to the
      MDL subsystem and thus won't be detectable by this subsystem's
      deadlock detector. To avoid such situation, when there are
      other locked tables, we prefer not to wait on a conflicting
      lock.
    */
    error= thd->mdl_context.try_acquire_lock(&table->mdl_request);
  }
  else
    error= thd->mdl_context.acquire_lock(&table->mdl_request,
                                         thd->variables.lock_wait_timeout);

  return error;
}


/**
  @brief          Fill I_S table with data from FRM file only

  @param[in]      thd                      thread handler
  @param[in]      table                    TABLE struct for I_S table
  @param[in]      schema_table             I_S table struct
  @param[in]      db_name                  database name
  @param[in]      table_name               table name
  @param[in]      schema_table_idx         I_S table index
  @param[in]      open_tables_state_backup Open_tables_state object which is used
                                           to save/restore original state of metadata
                                           locks.
  @param[in]      can_deadlock             Indicates that deadlocks are possible
                                           due to metadata locks, so to avoid
                                           them we should not wait in case if
                                           conflicting lock is present.

  @return         Operation status
    @retval       0           Table is processed and we can continue
                              with new table
    @retval       1           It's view and we have to use
                              open_tables function for this table
*/

static int fill_schema_table_from_frm(THD *thd, TABLE *table,
                                      ST_SCHEMA_TABLE *schema_table,
                                      LEX_CSTRING *db_name,
                                      LEX_CSTRING *table_name,
                                      Open_tables_backup *open_tables_state_backup,
                                      bool can_deadlock)
{
  TABLE_SHARE *share;
  TABLE tbl;
  TABLE_LIST table_list;
  uint res= 0;
  char db_name_buff[NAME_LEN + 1], table_name_buff[NAME_LEN + 1];

  bzero((char*) &table_list, sizeof(TABLE_LIST));
  bzero((char*) &tbl, sizeof(TABLE));

  DBUG_ASSERT(db_name->length <= NAME_LEN);
  DBUG_ASSERT(table_name->length <= NAME_LEN);

  if (lower_case_table_names)
  {
    /*
      In lower_case_table_names > 0 metadata locking and table definition
      cache subsystems require normalized (lowercased) database and table
      names as input.
    */
    strmov(db_name_buff, db_name->str);
    strmov(table_name_buff, table_name->str);
    table_list.db.length=         my_casedn_str(files_charset_info, db_name_buff);
    table_list.table_name.length= my_casedn_str(files_charset_info, table_name_buff);
    table_list.db.str= db_name_buff;
    table_list.table_name.str= table_name_buff;
  }
  else
  {
    table_list.table_name= *table_name;
    table_list.db= *db_name;
  }

  /*
    TODO: investigate if in this particular situation we can get by
          simply obtaining internal lock of the data-dictionary
          instead of obtaining full-blown metadata lock.
  */
  if (try_acquire_high_prio_shared_mdl_lock(thd, &table_list, can_deadlock))
  {
    /*
      Some error occurred (most probably we have been killed while
      waiting for conflicting locks to go away), let the caller to
      handle the situation.
    */
    return 1;
  }

  if (! table_list.mdl_request.ticket)
  {
    /*
      We are in situation when we have encountered conflicting metadata
      lock and deadlocks can occur due to waiting for it to go away.
      So instead of waiting skip this table with an appropriate warning.
    */
    DBUG_ASSERT(can_deadlock);

    push_warning_printf(thd, Sql_condition::WARN_LEVEL_WARN,
                        ER_WARN_I_S_SKIPPED_TABLE,
                        ER_THD(thd, ER_WARN_I_S_SKIPPED_TABLE),
                        table_list.db.str, table_list.table_name.str);
    return 0;
  }

  if (schema_table->i_s_requested_object & OPEN_TRIGGER_ONLY)
  {
    init_sql_alloc(key_memory_table_triggers_list,
                   &tbl.mem_root, TABLE_ALLOC_BLOCK_SIZE, 0, MYF(0));
    if (!Table_triggers_list::check_n_load(thd, db_name,
                                           table_name, &tbl, 1))
    {
      table_list.table= &tbl;
      res= schema_table->process_table(thd, &table_list, table,
                                       res, db_name, table_name);
      delete tbl.triggers;
    }
    free_root(&tbl.mem_root, MYF(0));
    goto end;
  }

  share= tdc_acquire_share(thd, &table_list, GTS_TABLE | GTS_VIEW);
  if (!share)
  {
    if (thd->get_stmt_da()->sql_errno() == ER_NO_SUCH_TABLE ||
        thd->get_stmt_da()->sql_errno() == ER_WRONG_OBJECT ||
        thd->get_stmt_da()->sql_errno() == ER_NOT_SEQUENCE)
    {
      res= 0;
    }
    else
    {
      char buf[NAME_CHAR_LEN + 1];
      get_table_engine_for_i_s(thd, buf, &table_list, db_name, table_name);

      res= schema_table->process_table(thd, &table_list, table,
                                       true, db_name, table_name);
    }
    goto end;
  }

  if (share->is_view)
  {
    if (schema_table->i_s_requested_object & OPEN_TABLE_ONLY)
    {
      /* skip view processing */
      res= 0;
      goto end_share;
    }
    else if (schema_table->i_s_requested_object & OPEN_VIEW_FULL)
    {
      /*
        tell get_all_tables() to fall back to
        open_normal_and_derived_tables()
      */
      res= 1;
      goto end_share;
    }

    if (mysql_make_view(thd, share, &table_list, true))
      goto end_share;
    table_list.view= (LEX*) share->is_view;
    res= schema_table->process_table(thd, &table_list, table,
                                     res, db_name, table_name);
    goto end_share;
  }

  if (!open_table_from_share(thd, share, table_name, 0,
                             (EXTRA_RECORD | OPEN_FRM_FILE_ONLY),
                             thd->open_options, &tbl, FALSE))
  {
    tbl.s= share;
    table_list.table= &tbl;
    table_list.view= (LEX*) share->is_view;
    res= schema_table->process_table(thd, &table_list, table,
                                     res, db_name, table_name);
    closefrm(&tbl);
  }


end_share:
  tdc_release_share(share);

end:
  /*
    Release metadata lock we might have acquired.

    Without this step metadata locks acquired for each table processed
    will be accumulated. In situation when a lot of tables are processed
    by I_S query this will result in transaction with too many metadata
    locks. As result performance of acquisition of new lock will suffer.

    Of course, the fact that we don't hold metadata lock on tables which
    were processed till the end of I_S query makes execution less isolated
    from concurrent DDL. Consequently one might get 'dirty' results from
    such a query. But we have never promised serializability of I_S queries
    anyway.

    We don't have any tables open since we took backup, so rolling back to
    savepoint is safe.
  */
  DBUG_ASSERT(thd->open_tables == NULL);
  thd->mdl_context.rollback_to_savepoint(open_tables_state_backup->mdl_system_tables_svp);
  thd->clear_error();
  return res;
}


class Warnings_only_error_handler : public Internal_error_handler
{
public:
  bool handle_condition(THD *thd, uint sql_errno, const char* sqlstate,
                        Sql_condition::enum_warning_level *level,
                        const char* msg, Sql_condition ** cond_hdl)
  {
    if (sql_errno == ER_TRG_NO_DEFINER || sql_errno == ER_TRG_NO_CREATION_CTX
        || sql_errno == ER_PARSE_ERROR)
      return true;

    if (*level != Sql_condition::WARN_LEVEL_ERROR)
      return false;

    if (likely(!thd->get_stmt_da()->is_error()))
      thd->get_stmt_da()->set_error_status(sql_errno, msg, sqlstate, *cond_hdl);
    return true; // handled!
  }
};

/**
  @brief          Fill I_S tables whose data are retrieved
                  from frm files and storage engine

  @details        The information schema tables are internally represented as
                  temporary tables that are filled at query execution time.
                  Those I_S tables whose data are retrieved
                  from frm files and storage engine are filled by the function
                  get_all_tables().

  @note           This function assumes optimize_for_get_all_tables() has been
                  run for the table and produced a "read plan" in 
                  tables->is_table_read_plan.

  @param[in]      thd                      thread handler
  @param[in]      tables                   I_S table
  @param[in]      cond                     'WHERE' condition

  @return         Operation status
    @retval       0                        success
    @retval       1                        error
*/

int get_all_tables(THD *thd, TABLE_LIST *tables, COND *cond)
{
  LEX *lex= thd->lex;
  TABLE *table= tables->table;
  TABLE_LIST table_acl_check;
  SELECT_LEX *lsel= tables->schema_select_lex;
  ST_SCHEMA_TABLE *schema_table= tables->schema_table;
  IS_table_read_plan *plan= tables->is_table_read_plan;
  enum enum_schema_tables schema_table_idx;
  Dynamic_array<LEX_CSTRING*> db_names(PSI_INSTRUMENT_MEM);
  Item *partial_cond= plan->partial_cond;
  int error= 1;
  Open_tables_backup open_tables_state_backup;
#ifndef NO_EMBEDDED_ACCESS_CHECKS
  Security_context *sctx= thd->security_ctx;
#endif
  uint table_open_method= tables->table_open_method;
  bool can_deadlock;
  MEM_ROOT tmp_mem_root;
  DBUG_ENTER("get_all_tables");

  bzero(&tmp_mem_root, sizeof(tmp_mem_root));

  /*
    In cases when SELECT from I_S table being filled by this call is
    part of statement which also uses other tables or is being executed
    under LOCK TABLES or is part of transaction which also uses other
    tables waiting for metadata locks which happens below might result
    in deadlocks.
    To avoid them we don't wait if conflicting metadata lock is
    encountered and skip table with emitting an appropriate warning.
  */
  can_deadlock= thd->mdl_context.has_locks();

  /*
    We should not introduce deadlocks even if we already have some
    tables open and locked, since we won't lock tables which we will
    open and will ignore pending exclusive metadata locks for these
    tables by using high-priority requests for shared metadata locks.
  */
  thd->reset_n_backup_open_tables_state(&open_tables_state_backup);

  schema_table_idx= get_schema_table_idx(schema_table);
  /* 
    this branch processes SHOW FIELDS, SHOW INDEXES commands.
    see sql_parse.cc, prepare_schema_table() function where
    this values are initialized
  */
  if (lsel && lsel->table_list.first)
  {
    error= fill_schema_table_by_open(thd, thd->mem_root, TRUE,
                                     table, schema_table,
                                     &lsel->table_list.first->db,
                                     &lsel->table_list.first->table_name,
                                     &open_tables_state_backup,
                                     can_deadlock);
    goto err;
  }

  if (plan->no_rows)
  {
    error= 0;
    goto err;
  }

  if (lex->describe)
  {
    /* EXPLAIN SELECT */
    error= 0;
    goto err;
  }

  bzero((char*) &table_acl_check, sizeof(table_acl_check));

  if (make_db_list(thd, &db_names, &plan->lookup_field_vals))
    goto err;

  /* Use tmp_mem_root to allocate data for opened tables */
  init_alloc_root(PSI_INSTRUMENT_ME, &tmp_mem_root, SHOW_ALLOC_BLOCK_SIZE,
                  SHOW_ALLOC_BLOCK_SIZE, MY_THREAD_SPECIFIC);

  for (size_t i=0; i < db_names.elements(); i++)
  {
    LEX_CSTRING *db_name= db_names.at(i);
    DBUG_ASSERT(db_name->length <= NAME_LEN);
#ifndef NO_EMBEDDED_ACCESS_CHECKS
    if (!(check_access(thd, SELECT_ACL, db_name->str,
                       &thd->col_access, NULL, 0, 1) ||
          (!thd->col_access && check_grant_db(thd, db_name->str))) ||
        sctx->master_access & (DB_ACLS | SHOW_DB_ACL) ||
        acl_get(sctx->host, sctx->ip, sctx->priv_user, db_name->str, 0))
#endif
    {
      Dynamic_array<LEX_CSTRING*> table_names(PSI_INSTRUMENT_MEM);
      int res= make_table_name_list(thd, &table_names, lex,
                                    &plan->lookup_field_vals, db_name);
      if (unlikely(res == 2))   /* Not fatal error, continue */
        continue;
      if (unlikely(res))
        goto err;

      for (size_t i=0; i < table_names.elements(); i++)
      {
        LEX_CSTRING *table_name= table_names.at(i);
        DBUG_ASSERT(table_name->length <= NAME_LEN);

#ifndef NO_EMBEDDED_ACCESS_CHECKS
        if (!(thd->col_access & TABLE_ACLS))
        {
          table_acl_check.db= *db_name;
          table_acl_check.table_name= *table_name;
          table_acl_check.grant.privilege= thd->col_access;
          if (check_grant(thd, TABLE_ACLS, &table_acl_check, TRUE, 1, TRUE))
            continue;
        }
#endif
	restore_record(table, s->default_values);
        table->field[schema_table->idx_field1]->
          store(db_name->str, db_name->length, system_charset_info);
        table->field[schema_table->idx_field2]->
          store(table_name->str, table_name->length, system_charset_info);

        if (!partial_cond || partial_cond->val_int())
        {
          /*
            If table is I_S.tables and open_table_method is 0 (eg SKIP_OPEN)
            we can skip table opening and we don't have lookup value for
            table name or lookup value is wild string(table name list is
            already created by make_table_name_list() function).
          */
          if (!table_open_method && schema_table_idx == SCH_TABLES &&
              (!plan->lookup_field_vals.table_value.length ||
               plan->lookup_field_vals.wild_table_value))
          {
            table->field[0]->store(STRING_WITH_LEN("def"), system_charset_info);
            if (schema_table_store_record(thd, table))
              goto err;      /* Out of space in temporary table */
            continue;
          }

          /* SHOW TABLE NAMES command */
          if (schema_table_idx == SCH_TABLE_NAMES)
          {
            if (fill_schema_table_names(thd, tables, db_name, table_name))
              continue;
          }
          else if (schema_table_idx == SCH_TRIGGERS &&
                   db_name == &INFORMATION_SCHEMA_NAME)
          {
            continue;
          }
          else
          {
            if (!(table_open_method & ~OPEN_FRM_ONLY) &&
                db_name != &INFORMATION_SCHEMA_NAME)
            {
              if (!fill_schema_table_from_frm(thd, table, schema_table,
                                              db_name, table_name,
                                              &open_tables_state_backup,
                                              can_deadlock))
                continue;
            }

            if (thd->killed == ABORT_QUERY)
            {
              error= 0;
              goto err;
            }

            DEBUG_SYNC(thd, "before_open_in_get_all_tables");
            if (fill_schema_table_by_open(thd, &tmp_mem_root, FALSE,
                                          table, schema_table,
                                          db_name, table_name,
                                          &open_tables_state_backup,
                                          can_deadlock))
              goto err;
            free_root(&tmp_mem_root, MY_MARK_BLOCKS_FREE);
          }
        }
        if (thd->killed == ABORT_QUERY)
        {
          error= 0;
          goto err;
        }
      }
    }
  }

  error= 0;
err:
  thd->restore_backup_open_tables_state(&open_tables_state_backup);
  free_root(&tmp_mem_root, 0);

  DBUG_RETURN(error);
}


bool store_schema_schemata(THD* thd, TABLE *table, LEX_CSTRING *db_name,
                           CHARSET_INFO *cs, LEX_CSTRING *schema_comment= NULL)
{
  restore_record(table, s->default_values);
  table->field[0]->store(STRING_WITH_LEN("def"), system_charset_info);
  table->field[1]->store(db_name->str, db_name->length, system_charset_info);
  table->field[2]->store(cs->csname, strlen(cs->csname), system_charset_info);
  table->field[3]->store(cs->name, strlen(cs->name), system_charset_info);
  if (schema_comment)
    table->field[5]->store(schema_comment->str, schema_comment->length,
                           system_charset_info);
  return schema_table_store_record(thd, table);
}


/*
  Check if the specified database exists on disk.

  @param dbname - the database name
  @retval true  - on error, the database directory does not exists
  @retval false - on success, the database directory exists
*/
static bool verify_database_directory_exists(const LEX_CSTRING &dbname)
{
  DBUG_ENTER("verify_database_directory_exists");
  char path[FN_REFLEN + 16];
  uint path_len;
  MY_STAT stat_info;
  if (!dbname.str[0])
    DBUG_RETURN(true); // Empty database name: does not exist.
  path_len= build_table_filename(path, sizeof(path) - 1, dbname.str, "", "", 0);
  path[path_len - 1]= 0;
  if (!mysql_file_stat(key_file_misc, path, &stat_info, MYF(0)))
    DBUG_RETURN(true); // The database directory was not found: does not exist.
  DBUG_RETURN(false);  // The database directory was found.
}


int fill_schema_schemata(THD *thd, TABLE_LIST *tables, COND *cond)
{
  /*
    TODO: fill_schema_shemata() is called when new client is connected.
    Returning error status in this case leads to client hangup.
  */

  LOOKUP_FIELD_VALUES lookup_field_vals;
  Dynamic_array<LEX_CSTRING*> db_names(PSI_INSTRUMENT_MEM);
  Schema_specification_st create;
  TABLE *table= tables->table;
#ifndef NO_EMBEDDED_ACCESS_CHECKS
  Security_context *sctx= thd->security_ctx;
#endif
  DBUG_ENTER("fill_schema_shemata");

  if (get_lookup_field_values(thd, cond, tables, &lookup_field_vals))
    DBUG_RETURN(0);
  DBUG_PRINT("INDEX VALUES",("db_name: %s  table_name: %s",
                             lookup_field_vals.db_value.str,
                             lookup_field_vals.table_value.str));
  if (make_db_list(thd, &db_names, &lookup_field_vals))
    DBUG_RETURN(1);

  /*
    If we have lookup db value we should check that the database exists
  */
  if(lookup_field_vals.db_value.str && !lookup_field_vals.wild_db_value &&
     (!db_names.elements() /* The database name was too long */||
      (db_names.at(0) != &INFORMATION_SCHEMA_NAME &&
       verify_database_directory_exists(lookup_field_vals.db_value))))
    DBUG_RETURN(0);

  for (size_t i=0; i < db_names.elements(); i++)
  {
    LEX_CSTRING *db_name= db_names.at(i);
    DBUG_ASSERT(db_name->length <= NAME_LEN);
    if (db_name == &INFORMATION_SCHEMA_NAME)
    {
      if (store_schema_schemata(thd, table, db_name,
                                system_charset_info))
        DBUG_RETURN(1);
      continue;
    }
#ifndef NO_EMBEDDED_ACCESS_CHECKS
    if (sctx->master_access & (DB_ACLS | SHOW_DB_ACL) ||
        acl_get(sctx->host, sctx->ip, sctx->priv_user, db_name->str, false) ||
        (sctx->priv_role[0] ?
             acl_get("", "", sctx->priv_role, db_name->str, false) : NO_ACL) ||
        !check_grant_db(thd, db_name->str))
#endif
    {
      load_db_opt_by_name(thd, db_name->str, &create);
      if (store_schema_schemata(thd, table, db_name,
                                create.default_table_charset,
                                create.schema_comment))
        DBUG_RETURN(1);
    }
  }
  DBUG_RETURN(0);
}


static int get_schema_tables_record(THD *thd, TABLE_LIST *tables,
				    TABLE *table, bool res,
				    const LEX_CSTRING *db_name,
				    const LEX_CSTRING *table_name)
{
  const char *tmp_buff;
  MYSQL_TIME time;
  int info_error= 0;
  CHARSET_INFO *cs= system_charset_info;
  DBUG_ENTER("get_schema_tables_record");

  restore_record(table, s->default_values);
  table->field[0]->store(STRING_WITH_LEN("def"), cs);
  table->field[1]->store(db_name->str, db_name->length, cs);
  table->field[2]->store(table_name->str, table_name->length, cs);

  if (res)
  {
    /* There was a table open error, so set the table type and return */
    if (tables->view)
      table->field[3]->store(STRING_WITH_LEN("VIEW"), cs);
    else if (tables->schema_table)
      table->field[3]->store(STRING_WITH_LEN("SYSTEM VIEW"), cs);
    else
      table->field[3]->store(STRING_WITH_LEN("BASE TABLE"), cs);

    if (tables->option)
    {
      table->field[4]->store(tables->option, strlen(tables->option), cs);
      table->field[4]->set_notnull();
    }
    goto err;
  }

  if (tables->view)
  {
    table->field[3]->store(STRING_WITH_LEN("VIEW"), cs);
    table->field[20]->store(STRING_WITH_LEN("VIEW"), cs);
  }
  else
  {
    char option_buff[512];
    String str(option_buff,sizeof(option_buff), system_charset_info);
    TABLE *show_table= tables->table;
    TABLE_SHARE *share= show_table->s;
    handler *file= show_table->db_stat ? show_table->file : 0;
    handlerton *tmp_db_type= share->db_type();
#ifdef WITH_PARTITION_STORAGE_ENGINE
    bool is_partitioned= FALSE;
#endif

    if (share->tmp_table == SYSTEM_TMP_TABLE)
      table->field[3]->store(STRING_WITH_LEN("SYSTEM VIEW"), cs);
    else if (share->table_type == TABLE_TYPE_SEQUENCE)
      table->field[3]->store(STRING_WITH_LEN("SEQUENCE"), cs);
    else
    {
      DBUG_ASSERT(share->tmp_table == NO_TMP_TABLE);
      if (share->versioned)
        table->field[3]->store(STRING_WITH_LEN("SYSTEM VERSIONED"), cs);
      else
        table->field[3]->store(STRING_WITH_LEN("BASE TABLE"), cs);
    }

    for (uint i= 4; i < table->s->fields; i++)
    {
      if (i == 7 || (i > 12 && i < 17) || i == 18)
        continue;
      table->field[i]->set_notnull();
    }

    /* Collect table info from the table share */

#ifdef WITH_PARTITION_STORAGE_ENGINE
    if (share->db_type() == partition_hton &&
        share->partition_info_str_len)
    {
      tmp_db_type= plugin_hton(share->default_part_plugin);
      is_partitioned= TRUE;
    }
#endif

    tmp_buff= (char *) ha_resolve_storage_engine_name(tmp_db_type);
    table->field[4]->store(tmp_buff, strlen(tmp_buff), cs);
    table->field[5]->store((longlong) share->frm_version, TRUE);

    str.length(0);

    if (share->min_rows)
    {
      str.qs_append(STRING_WITH_LEN(" min_rows="));
      str.qs_append(share->min_rows);
    }

    if (share->max_rows)
    {
      str.qs_append(STRING_WITH_LEN(" max_rows="));
      str.qs_append(share->max_rows);
    }

    if (share->avg_row_length)
    {
      str.qs_append(STRING_WITH_LEN(" avg_row_length="));
      str.qs_append(share->avg_row_length);
    }

    if (share->db_create_options & HA_OPTION_PACK_KEYS)
      str.qs_append(STRING_WITH_LEN(" pack_keys=1"));

    if (share->db_create_options & HA_OPTION_NO_PACK_KEYS)
      str.qs_append(STRING_WITH_LEN(" pack_keys=0"));

    if (share->db_create_options & HA_OPTION_STATS_PERSISTENT)
      str.qs_append(STRING_WITH_LEN(" stats_persistent=1"));

    if (share->db_create_options & HA_OPTION_NO_STATS_PERSISTENT)
      str.qs_append(STRING_WITH_LEN(" stats_persistent=0"));

    if (share->stats_auto_recalc == HA_STATS_AUTO_RECALC_ON)
      str.qs_append(STRING_WITH_LEN(" stats_auto_recalc=1"));
    else if (share->stats_auto_recalc == HA_STATS_AUTO_RECALC_OFF)
      str.qs_append(STRING_WITH_LEN(" stats_auto_recalc=0"));

    if (share->stats_sample_pages != 0)
    {
      str.qs_append(STRING_WITH_LEN(" stats_sample_pages="));
      str.qs_append(share->stats_sample_pages);
    }

    /* We use CHECKSUM, instead of TABLE_CHECKSUM, for backward compatibility */
    if (share->db_create_options & HA_OPTION_CHECKSUM)
      str.qs_append(STRING_WITH_LEN(" checksum=1"));

    if (share->page_checksum != HA_CHOICE_UNDEF)
    {
      str.qs_append(STRING_WITH_LEN(" page_checksum="));
      str.qs_append(ha_choice_values[(uint) share->page_checksum]);
    }

    if (share->db_create_options & HA_OPTION_DELAY_KEY_WRITE)
      str.qs_append(STRING_WITH_LEN(" delay_key_write=1"));

    if (share->row_type != ROW_TYPE_DEFAULT)
    {
      str.qs_append(STRING_WITH_LEN(" row_format="));
      str.qs_append(ha_row_type[(uint) share->row_type]);
    }

    if (share->key_block_size)
    {
      str.qs_append(STRING_WITH_LEN(" key_block_size="));
      str.qs_append(share->key_block_size);
    }

#ifdef WITH_PARTITION_STORAGE_ENGINE
    if (is_partitioned)
      str.qs_append(STRING_WITH_LEN(" partitioned"));
#endif

    /*
      Write transactional=0|1 for tables where the user has specified the
      option or for tables that supports both transactional and non
      transactional tables
    */
    if (share->transactional != HA_CHOICE_UNDEF ||
        (share->db_type() &&
         share->db_type()->flags & HTON_TRANSACTIONAL_AND_NON_TRANSACTIONAL &&
         file))
    {
      uint choice= share->transactional;
      if (choice == HA_CHOICE_UNDEF)
        choice= ((file->ha_table_flags() &
                  (HA_NO_TRANSACTIONS | HA_CRASH_SAFE)) ==
                 HA_NO_TRANSACTIONS ?
                 HA_CHOICE_NO : HA_CHOICE_YES);

      str.qs_append(STRING_WITH_LEN(" transactional="));
      str.qs_append(ha_choice_values[choice]);
    }
    append_create_options(thd, &str, share->option_list, false, 0);

    if (file)
    {
      HA_CREATE_INFO create_info;
      create_info.init();
      file->update_create_info(&create_info);
      append_directory(thd, &str, "DATA", create_info.data_file_name);
      append_directory(thd, &str, "INDEX", create_info.index_file_name);
    }

    if (str.length())
      table->field[19]->store(str.ptr()+1, str.length()-1, cs);

    tmp_buff= (share->table_charset ?
               share->table_charset->name : "default");

    table->field[17]->store(tmp_buff, strlen(tmp_buff), cs);

    if (share->comment.str)
      table->field[20]->store(share->comment.str, share->comment.length, cs);

    /* Collect table info from the storage engine  */

    if (file)
    {
      /* If info() fails, then there's nothing else to do */
      if (unlikely((info_error= file->info(HA_STATUS_VARIABLE |
                                           HA_STATUS_TIME |
                                           HA_STATUS_VARIABLE_EXTRA |
                                           HA_STATUS_AUTO)) != 0))
      {
        file->print_error(info_error, MYF(0));
        goto err;
      }

      enum row_type row_type = file->get_row_type();
      switch (row_type) {
      case ROW_TYPE_NOT_USED:
      case ROW_TYPE_DEFAULT:
        tmp_buff= ((share->db_options_in_use &
                    HA_OPTION_COMPRESS_RECORD) ? "Compressed" :
                   (share->db_options_in_use & HA_OPTION_PACK_RECORD) ?
                   "Dynamic" : "Fixed");
        break;
      case ROW_TYPE_FIXED:
        tmp_buff= "Fixed";
        break;
      case ROW_TYPE_DYNAMIC:
        tmp_buff= "Dynamic";
        break;
      case ROW_TYPE_COMPRESSED:
        tmp_buff= "Compressed";
        break;
      case ROW_TYPE_REDUNDANT:
        tmp_buff= "Redundant";
        break;
      case ROW_TYPE_COMPACT:
        tmp_buff= "Compact";
        break;
      case ROW_TYPE_PAGE:
        tmp_buff= "Page";
        break;
      }

      table->field[6]->store(tmp_buff, strlen(tmp_buff), cs);

      if (!tables->schema_table)
      {
        table->field[7]->store((longlong) file->stats.records, TRUE);
        table->field[7]->set_notnull();
      }
      table->field[8]->store((longlong) file->stats.mean_rec_length, TRUE);
      table->field[9]->store((longlong) file->stats.data_file_length, TRUE);
      if (file->stats.max_data_file_length)
      {
        table->field[10]->store((longlong) file->stats.max_data_file_length,
                                TRUE);
        table->field[10]->set_notnull();
      }
      table->field[11]->store((longlong) file->stats.index_file_length, TRUE);
      if (file->stats.max_index_file_length)
      {
        table->field[21]->store((longlong) file->stats.max_index_file_length,
                                TRUE);
        table->field[21]->set_notnull();
      }
      table->field[12]->store((longlong) file->stats.delete_length, TRUE);
      if (show_table->found_next_number_field)
      {
        table->field[13]->store((longlong) file->stats.auto_increment_value,
                                TRUE);
        table->field[13]->set_notnull();
      }
      if (file->stats.create_time)
      {
        thd->variables.time_zone->gmt_sec_to_TIME(&time,
                                                  (my_time_t) file->stats.create_time);
        table->field[14]->store_time(&time);
        table->field[14]->set_notnull();
      }
      if (file->stats.update_time)
      {
        thd->variables.time_zone->gmt_sec_to_TIME(&time,
                                                  (my_time_t) file->stats.update_time);
        table->field[15]->store_time(&time);
        table->field[15]->set_notnull();
      }
      if (file->stats.check_time)
      {
        thd->variables.time_zone->gmt_sec_to_TIME(&time,
                                                  (my_time_t) file->stats.check_time);
        table->field[16]->store_time(&time);
        table->field[16]->set_notnull();
      }
      if ((file->ha_table_flags() &
            (HA_HAS_OLD_CHECKSUM | HA_HAS_NEW_CHECKSUM)) &&
           !file->stats.checksum_null)
      {
        table->field[18]->store((longlong) file->stats.checksum, TRUE);
        table->field[18]->set_notnull();
      }
    }
    /* If table is a temporary table */
    LEX_CSTRING tmp= { STRING_WITH_LEN("N") };
    if (show_table->s->tmp_table != NO_TMP_TABLE)
      tmp.str= "Y";
    table->field[22]->store(tmp.str, tmp.length, cs);
  }

err:
  if (unlikely(res || info_error))
  {
    /*
      If an error was encountered, push a warning, set the TABLE COMMENT
      column with the error text, and clear the error so that the operation
      can continue.
    */
    const char *error= thd->get_stmt_da()->message();
    table->field[20]->store(error, strlen(error), cs);

    push_warning(thd, Sql_condition::WARN_LEVEL_WARN,
                 thd->get_stmt_da()->sql_errno(), error);
    thd->clear_error();
  }

  DBUG_RETURN(schema_table_store_record(thd, table));
}


/**
  @brief    Store field characteristics into appropriate I_S table columns

  @param[in]      table             I_S table
  @param[in]      field             processed field
  @param[in]      cs                I_S table charset
  @param[in]      offset            offset from beginning of table
                                    to DATE_TYPE column in I_S table
                                    
  @return         void
*/

static void store_column_type(TABLE *table, Field *field, CHARSET_INFO *cs,
                              uint offset)
{
  const char *tmp_buff;
  char column_type_buff[MAX_FIELD_WIDTH];
  String column_type(column_type_buff, sizeof(column_type_buff), cs);

  field->sql_type(column_type);
  /* DTD_IDENTIFIER column */
  table->field[offset + 8]->store(column_type.ptr(), column_type.length(), cs);
  table->field[offset + 8]->set_notnull();
  /*
    DATA_TYPE column:
    MySQL column type has the following format:
    base_type [(dimension)] [unsigned] [zerofill].
    For DATA_TYPE column we extract only base type.
  */
  tmp_buff= strchr(column_type.c_ptr_safe(), '(');
  if (!tmp_buff)
    /*
      if there is no dimention part then check the presence of
      [unsigned] [zerofill] attributes and cut them of if exist.
    */
    tmp_buff= strchr(column_type.c_ptr_safe(), ' ');
  table->field[offset]->store(column_type.ptr(),
                              (tmp_buff ? (uint)(tmp_buff - column_type.ptr()) :
                               column_type.length()), cs);

  Information_schema_character_attributes cattr=
    field->information_schema_character_attributes();
  if (cattr.has_char_length())
  {
    /* CHARACTER_MAXIMUM_LENGTH column*/
    table->field[offset + 1]->store((longlong) cattr.char_length(), true);
    table->field[offset + 1]->set_notnull();
  }
  if (cattr.has_octet_length())
  {
    /* CHARACTER_OCTET_LENGTH column */
    table->field[offset + 2]->store((longlong) cattr.octet_length(), true);
    table->field[offset + 2]->set_notnull();
  }

  /*
    Calculate field_length and decimals.
    They are set to -1 if they should not be set (we should return NULL)
  */

  Information_schema_numeric_attributes num=
    field->information_schema_numeric_attributes();

  switch (field->type()) {
  case MYSQL_TYPE_TIME:
  case MYSQL_TYPE_TIMESTAMP:
  case MYSQL_TYPE_DATETIME:
    /* DATETIME_PRECISION column */
    table->field[offset + 5]->store((longlong) field->decimals(), TRUE);
    table->field[offset + 5]->set_notnull();
    break;
  default:
    break;
  }

  /* NUMERIC_PRECISION column */
  if (num.has_precision())
  {
    table->field[offset + 3]->store((longlong) num.precision(), true);
    table->field[offset + 3]->set_notnull();

    /* NUMERIC_SCALE column */
    if (num.has_scale())
    {
      table->field[offset + 4]->store((longlong) num.scale(), true);
      table->field[offset + 4]->set_notnull();
    }
  }
  if (field->has_charset())
  {
    /* CHARACTER_SET_NAME column*/
    tmp_buff= field->charset()->csname;
    table->field[offset + 6]->store(tmp_buff, strlen(tmp_buff), cs);
    table->field[offset + 6]->set_notnull();
    /* COLLATION_NAME column */
    tmp_buff= field->charset()->name;
    table->field[offset + 7]->store(tmp_buff, strlen(tmp_buff), cs);
    table->field[offset + 7]->set_notnull();
  }
}


/*
  Print DATA_TYPE independently from sql_mode.
  It's only a brief human-readable description, without attributes,
  so it should not be used by client programs to generate SQL scripts.
*/
static bool print_anchor_data_type(const Spvar_definition *def,
                                   String *data_type)
{
  if (def->column_type_ref())
    return data_type->append(STRING_WITH_LEN("TYPE OF"));
  if (def->is_table_rowtype_ref())
    return data_type->append(STRING_WITH_LEN("ROW TYPE OF"));
  /*
    "ROW TYPE OF cursor" is not possible yet.
    May become possible when we add package-wide cursors.
  */
  DBUG_ASSERT(0);
  return false;
}


/*
  DTD_IDENTIFIER is the full data type description with attributes.
  It can be used by client programs to generate SQL scripts.
  Let's print it according to the current sql_mode.
  It will make output in line with the value in mysql.proc.param_list,
  so both I_S.XXX.DTD_IDENTIFIER and mysql.proc.param_list use the same notation:
  default or Oracle, according to the sql_mode at the SP creation time.
  The caller must make sure to set thd->variables.sql_mode to the routine sql_mode.
*/
static bool print_anchor_dtd_identifier(THD *thd, const Spvar_definition *def,
                                        String *dtd_identifier)
{
  if (def->column_type_ref())
    return (thd->variables.sql_mode & MODE_ORACLE) ?
           def->column_type_ref()->append_to(thd, dtd_identifier) ||
           dtd_identifier->append(STRING_WITH_LEN("%TYPE")) :
           dtd_identifier->append(STRING_WITH_LEN("TYPE OF ")) ||
           def->column_type_ref()->append_to(thd, dtd_identifier);
  if (def->is_table_rowtype_ref())
    return (thd->variables.sql_mode & MODE_ORACLE) ?
           def->table_rowtype_ref()->append_to(thd, dtd_identifier) ||
           dtd_identifier->append(STRING_WITH_LEN("%ROWTYPE")) :
           dtd_identifier->append(STRING_WITH_LEN("ROW TYPE OF ")) ||
           def->table_rowtype_ref()->append_to(thd, dtd_identifier);
  DBUG_ASSERT(0); // See comments in print_anchor_data_type()
  return false;
}


/*
  Set columns DATA_TYPE and DTD_IDENTIFIER from an SP variable definition
*/
static void store_variable_type(THD *thd, const sp_variable *spvar,
                                TABLE *tmptbl,
                                TABLE_SHARE *tmpshare,
                                CHARSET_INFO *cs,
                                TABLE *table, uint offset)
{
  if (spvar->field_def.is_explicit_data_type())
  {
    if (spvar->field_def.is_row())
    {
      // Explicit ROW
      table->field[offset]->store(STRING_WITH_LEN("ROW"), cs);
      table->field[offset]->set_notnull();
      // Perhaps eventually we need to print all ROW elements in DTD_IDENTIFIER
      table->field[offset + 8]->store(STRING_WITH_LEN("ROW"), cs);
      table->field[offset + 8]->set_notnull();
    }
    else
    {
      // Explicit scalar data type
      Field *field= spvar->field_def.make_field(tmpshare, thd->mem_root,
                                                &spvar->name);
      field->table= tmptbl;
      tmptbl->in_use= thd;
      store_column_type(table, field, cs, offset);
    }
  }
  else
  {
    StringBuffer<128> data_type(cs), dtd_identifier(cs);

    if (print_anchor_data_type(&spvar->field_def, &data_type))
    {
      table->field[offset]->store(STRING_WITH_LEN("ERROR"), cs); // EOM?
      table->field[offset]->set_notnull();
    }
    else
    {
      DBUG_ASSERT(data_type.length());
      table->field[offset]->store(data_type.ptr(), data_type.length(), cs);
      table->field[offset]->set_notnull();
    }

    if (print_anchor_dtd_identifier(thd, &spvar->field_def, &dtd_identifier))
    {
      table->field[offset + 8]->store(STRING_WITH_LEN("ERROR"), cs); // EOM?
      table->field[offset + 8]->set_notnull();
    }
    else
    {
      DBUG_ASSERT(dtd_identifier.length());
      table->field[offset + 8]->store(dtd_identifier.ptr(),
                                      dtd_identifier.length(), cs);
      table->field[offset + 8]->set_notnull();
    }
  }
}


static int get_schema_column_record(THD *thd, TABLE_LIST *tables,
				    TABLE *table, bool res,
				    const LEX_CSTRING *db_name,
				    const LEX_CSTRING *table_name)
{
  LEX *lex= thd->lex;
  const char *wild= lex->wild ? lex->wild->ptr() : NullS;
  CHARSET_INFO *cs= system_charset_info;
  TABLE *show_table;
  Field **ptr, *field;
  int count;
  bool quoted_defaults= lex->sql_command != SQLCOM_SHOW_FIELDS;
  DBUG_ENTER("get_schema_column_record");

  if (res)
  {
    if (lex->sql_command != SQLCOM_SHOW_FIELDS)
    {
      /*
        I.e. we are in SELECT FROM INFORMATION_SCHEMA.COLUMS
        rather than in SHOW COLUMNS
      */
      if (thd->is_error())
        convert_error_to_warning(thd);
      res= 0;
    }
    DBUG_RETURN(res);
  }
  show_table= tables->table;
  count= 0;
  ptr= show_table->field;
  show_table->use_all_columns();               // Required for default
  restore_record(show_table, s->default_values);

  for (; (field= *ptr) ; ptr++)
  {
    if(field->invisible > INVISIBLE_USER)
      continue;
    uchar *pos;
    char tmp[MAX_FIELD_WIDTH];
    String type(tmp,sizeof(tmp), system_charset_info);

    DEBUG_SYNC(thd, "get_schema_column");

    if (wild && wild[0] &&
        wild_case_compare(system_charset_info, field->field_name.str, wild))
      continue;

    count++;
    /* Get default row, with all NULL fields set to NULL */
    restore_record(table, s->default_values);

#ifndef NO_EMBEDDED_ACCESS_CHECKS
    ulonglong col_access;
    check_access(thd,SELECT_ACL, db_name->str,
                 &tables->grant.privilege, 0, 0, MY_TEST(tables->schema_table));
    col_access= get_column_grant(thd, &tables->grant,
                                 db_name->str, table_name->str,
                                 field->field_name.str) & COL_ACLS;
    if (!tables->schema_table && !col_access)
      continue;
    char *end= tmp;
    for (uint bitnr=0; col_access ; col_access>>=1,bitnr++)
    {
      if (col_access & 1)
      {
        *end++=',';
        end=strmov(end,grant_types.type_names[bitnr]);
      }
    }
    table->field[18]->store(tmp+1,end == tmp ? 0 : (uint) (end-tmp-1), cs);

#endif
    table->field[0]->store(STRING_WITH_LEN("def"), cs);
    table->field[1]->store(db_name->str, db_name->length, cs);
    table->field[2]->store(table_name->str, table_name->length, cs);
    table->field[3]->store(field->field_name.str, field->field_name.length,
                           cs);
    table->field[4]->store((longlong) count, TRUE);

    if (get_field_default_value(thd, field, &type, quoted_defaults))
    {
      table->field[5]->store(type.ptr(), type.length(), cs);
      table->field[5]->set_notnull();
    }
    pos=(uchar*) ((field->flags & NOT_NULL_FLAG) ?  "NO" : "YES");
    table->field[6]->store((const char*) pos,
                           strlen((const char*) pos), cs);
    store_column_type(table, field, cs, 7);
    pos=(uchar*) ((field->flags & PRI_KEY_FLAG) ? "PRI" :
                 (field->flags & UNIQUE_KEY_FLAG) ? "UNI" :
                 (field->flags & MULTIPLE_KEY_FLAG) ? "MUL":"");
    table->field[16]->store((const char*) pos,
                            strlen((const char*) pos), cs);

    StringBuffer<256> buf;
    if (field->unireg_check == Field::NEXT_NUMBER)
        buf.set(STRING_WITH_LEN("auto_increment"),cs);
    if (print_on_update_clause(field, &type, true))
        buf.set(type.ptr(), type.length(),cs);
    if (field->vcol_info)
    {
      String gen_s(tmp,sizeof(tmp), system_charset_info);
      gen_s.length(0);
      field->vcol_info->print(&gen_s);
      table->field[21]->store(gen_s.ptr(), gen_s.length(), cs);
      table->field[21]->set_notnull();
      table->field[20]->store(STRING_WITH_LEN("ALWAYS"), cs);

      if (field->vcol_info->stored_in_db)
        buf.set(STRING_WITH_LEN("STORED GENERATED"), cs);
      else
        buf.set(STRING_WITH_LEN("VIRTUAL GENERATED"), cs);
    }
    else if (field->flags & VERS_SYSTEM_FIELD)
    {
      if (field->flags & VERS_SYS_START_FLAG)
      {
        table->field[21]->store(STRING_WITH_LEN("ROW START"), cs);
        buf.set(STRING_WITH_LEN("STORED GENERATED"), cs);
      }
      else
      {
        table->field[21]->store(STRING_WITH_LEN("ROW END"), cs);
        buf.set(STRING_WITH_LEN("STORED GENERATED"), cs);
      }
      table->field[21]->set_notnull();
      table->field[20]->store(STRING_WITH_LEN("ALWAYS"), cs);
    }
    else
      table->field[20]->store(STRING_WITH_LEN("NEVER"), cs);
    /*Invisible can coexist with auto_increment and virtual */
    if (field->invisible == INVISIBLE_USER)
    {
      if (buf.length())
        buf.append(STRING_WITH_LEN(", "));
      buf.append(STRING_WITH_LEN("INVISIBLE"),cs);
    }
    if (field->vers_update_unversioned())
    {
      if (buf.length())
        buf.append(STRING_WITH_LEN(", "));
      buf.append(STRING_WITH_LEN("WITHOUT SYSTEM VERSIONING"), cs);
    }
    table->field[17]->store(buf.ptr(), buf.length(), cs);
    table->field[19]->store(field->comment.str, field->comment.length, cs);
    if (schema_table_store_record(thd, table))
      DBUG_RETURN(1);
  }
  DBUG_RETURN(0);
}


int fill_schema_charsets(THD *thd, TABLE_LIST *tables, COND *cond)
{
  CHARSET_INFO **cs;
  const char *wild= thd->lex->wild ? thd->lex->wild->ptr() : NullS;
  TABLE *table= tables->table;
  CHARSET_INFO *scs= system_charset_info;

  for (cs= all_charsets ;
       cs < all_charsets + array_elements(all_charsets) ;
       cs++)
  {
    CHARSET_INFO *tmp_cs= cs[0];
    if (tmp_cs && (tmp_cs->state & MY_CS_PRIMARY) &&
        (tmp_cs->state & MY_CS_AVAILABLE) &&
        !(tmp_cs->state & MY_CS_HIDDEN) &&
        !(wild && wild[0] &&
	  wild_case_compare(scs, tmp_cs->csname,wild)))
    {
      const char *comment;
      restore_record(table, s->default_values);
      table->field[0]->store(tmp_cs->csname, strlen(tmp_cs->csname), scs);
      table->field[1]->store(tmp_cs->name, strlen(tmp_cs->name), scs);
      comment= tmp_cs->comment ? tmp_cs->comment : "";
      table->field[2]->store(comment, strlen(comment), scs);
      table->field[3]->store((longlong) tmp_cs->mbmaxlen, TRUE);
      if (schema_table_store_record(thd, table))
        return 1;
    }
  }
  return 0;
}


static my_bool iter_schema_engines(THD *thd, plugin_ref plugin,
                                   void *ptable)
{
  TABLE *table= (TABLE *) ptable;
  handlerton *hton= plugin_hton(plugin);
  const char *wild= thd->lex->wild ? thd->lex->wild->ptr() : NullS;
  CHARSET_INFO *scs= system_charset_info;
  handlerton *default_type= ha_default_handlerton(thd);
  DBUG_ENTER("iter_schema_engines");


  /* Disabled plugins */
  if (plugin_state(plugin) != PLUGIN_IS_READY)
  {

    struct st_maria_plugin *plug= plugin_decl(plugin);
    if (!(wild && wild[0] &&
          wild_case_compare(scs, plug->name,wild)))
    {
      restore_record(table, s->default_values);
      table->field[0]->store(plug->name, strlen(plug->name), scs);
      table->field[1]->store(STRING_WITH_LEN("NO"), scs);
      table->field[2]->store(plug->descr, strlen(plug->descr), scs);
      if (schema_table_store_record(thd, table))
        DBUG_RETURN(1);
    }
    DBUG_RETURN(0);
  }

  if (!(hton->flags & HTON_HIDDEN))
  {
    LEX_CSTRING *name= plugin_name(plugin);
    if (!(wild && wild[0] &&
          wild_case_compare(scs, name->str,wild)))
    {
      LEX_CSTRING yesno[2]= {{ STRING_WITH_LEN("NO") },
                             { STRING_WITH_LEN("YES") }};
      LEX_CSTRING *tmp;
      const char *option_name= default_type != hton ? yesno[1].str
                                                    : "DEFAULT";
      restore_record(table, s->default_values);

      table->field[0]->store(name->str, name->length, scs);
      table->field[1]->store(option_name, strlen(option_name), scs);
      table->field[2]->store(plugin_decl(plugin)->descr,
                             strlen(plugin_decl(plugin)->descr), scs);
      tmp= &yesno[MY_TEST(hton->commit && !(hton->flags & HTON_NO_ROLLBACK))];
      table->field[3]->store(tmp->str, tmp->length, scs);
      table->field[3]->set_notnull();
      tmp= &yesno[MY_TEST(hton->prepare)];
      table->field[4]->store(tmp->str, tmp->length, scs);
      table->field[4]->set_notnull();
      tmp= &yesno[MY_TEST(hton->savepoint_set)];
      table->field[5]->store(tmp->str, tmp->length, scs);
      table->field[5]->set_notnull();

      if (schema_table_store_record(thd, table))
        DBUG_RETURN(1);
    }
  }
  DBUG_RETURN(0);
}

int fill_schema_engines(THD *thd, TABLE_LIST *tables, COND *cond)
{
  DBUG_ENTER("fill_schema_engines");
  if (plugin_foreach_with_mask(thd, iter_schema_engines,
                               MYSQL_STORAGE_ENGINE_PLUGIN,
                               ~(PLUGIN_IS_FREED | PLUGIN_IS_DYING),
                               tables->table))
    DBUG_RETURN(1);
  DBUG_RETURN(0);
}


int fill_schema_collation(THD *thd, TABLE_LIST *tables, COND *cond)
{
  CHARSET_INFO **cs;
  const char *wild= thd->lex->wild ? thd->lex->wild->ptr() : NullS;
  TABLE *table= tables->table;
  CHARSET_INFO *scs= system_charset_info;
  for (cs= all_charsets ;
       cs < all_charsets + array_elements(all_charsets)  ;
       cs++ )
  {
    CHARSET_INFO **cl;
    CHARSET_INFO *tmp_cs= cs[0];
    if (!tmp_cs || !(tmp_cs->state & MY_CS_AVAILABLE) ||
         (tmp_cs->state & MY_CS_HIDDEN) ||
        !(tmp_cs->state & MY_CS_PRIMARY))
      continue;
    for (cl= all_charsets;
         cl < all_charsets + array_elements(all_charsets)  ;
         cl ++)
    {
      CHARSET_INFO *tmp_cl= cl[0];
      if (!tmp_cl || !(tmp_cl->state & MY_CS_AVAILABLE) ||
          !my_charset_same(tmp_cs, tmp_cl))
	continue;
      if (!(wild && wild[0] &&
	  wild_case_compare(scs, tmp_cl->name,wild)))
      {
	const char *tmp_buff;
	restore_record(table, s->default_values);
	table->field[0]->store(tmp_cl->name, strlen(tmp_cl->name), scs);
        table->field[1]->store(tmp_cl->csname , strlen(tmp_cl->csname), scs);
        table->field[2]->store((longlong) tmp_cl->number, TRUE);
        tmp_buff= (tmp_cl->state & MY_CS_PRIMARY) ? "Yes" : "";
	table->field[3]->store(tmp_buff, strlen(tmp_buff), scs);
        tmp_buff= (tmp_cl->state & MY_CS_COMPILED)? "Yes" : "";
	table->field[4]->store(tmp_buff, strlen(tmp_buff), scs);
        table->field[5]->store((longlong) tmp_cl->strxfrm_multiply, TRUE);
        if (schema_table_store_record(thd, table))
          return 1;
      }
    }
  }
  return 0;
}


int fill_schema_coll_charset_app(THD *thd, TABLE_LIST *tables, COND *cond)
{
  CHARSET_INFO **cs;
  TABLE *table= tables->table;
  CHARSET_INFO *scs= system_charset_info;
  for (cs= all_charsets ;
       cs < all_charsets + array_elements(all_charsets) ;
       cs++ )
  {
    CHARSET_INFO **cl;
    CHARSET_INFO *tmp_cs= cs[0];
    if (!tmp_cs || !(tmp_cs->state & MY_CS_AVAILABLE) ||
        !(tmp_cs->state & MY_CS_PRIMARY))
      continue;
    for (cl= all_charsets;
         cl < all_charsets + array_elements(all_charsets) ;
         cl ++)
    {
      CHARSET_INFO *tmp_cl= cl[0];
      if (!tmp_cl || !(tmp_cl->state & MY_CS_AVAILABLE) ||
          (tmp_cl->state & MY_CS_HIDDEN) ||
          !my_charset_same(tmp_cs,tmp_cl))
	continue;
      restore_record(table, s->default_values);
      table->field[0]->store(tmp_cl->name, strlen(tmp_cl->name), scs);
      table->field[1]->store(tmp_cl->csname , strlen(tmp_cl->csname), scs);
      if (schema_table_store_record(thd, table))
        return 1;
    }
  }
  return 0;
}


static inline void copy_field_as_string(Field *to_field, Field *from_field)
{
  char buff[MAX_FIELD_WIDTH];
  String tmp_str(buff, sizeof(buff), system_charset_info);
  from_field->val_str(&tmp_str);
  to_field->store(tmp_str.ptr(), tmp_str.length(), system_charset_info);
}


/**
  @brief Store record into I_S.PARAMETERS table

  @param[in]      thd                   thread handler
  @param[in]      table                 I_S table
  @param[in]      proc_table            'mysql.proc' table
  @param[in]      wild                  wild string, not used for now,
                                        will be useful
                                        if we add 'SHOW PARAMETERs'
  @param[in]      full_access           if 1 user has privileges on the routine
  @param[in]      sp_user               user in 'user@host' format

  @return         Operation status
    @retval       0                     ok
    @retval       1                     error
*/

bool store_schema_params(THD *thd, TABLE *table, TABLE *proc_table,
                         const char *wild, bool full_access,
                         const char *sp_user)
{
  TABLE_SHARE share;
  TABLE tbl;
  CHARSET_INFO *cs= system_charset_info;
  LEX_CSTRING definer, params, returns= empty_clex_str;
  LEX_CSTRING db, name;
  char path[FN_REFLEN];
  sp_head *sp;
  const Sp_handler *sph;
  bool free_sp_head;
  bool error= 0;
  sql_mode_t sql_mode;
  DBUG_ENTER("store_schema_params");

  bzero((char*) &tbl, sizeof(TABLE));
  (void) build_table_filename(path, sizeof(path), "", "", "", 0);
  init_tmp_table_share(thd, &share, "", 0, "", path);

  proc_table->field[MYSQL_PROC_FIELD_DB]->val_str_nopad(thd->mem_root, &db);
  proc_table->field[MYSQL_PROC_FIELD_NAME]->val_str_nopad(thd->mem_root, &name);
  proc_table->field[MYSQL_PROC_FIELD_DEFINER]->val_str_nopad(thd->mem_root, &definer);
  sql_mode= (sql_mode_t) proc_table->field[MYSQL_PROC_FIELD_SQL_MODE]->val_int();
  sph= Sp_handler::handler_mysql_proc((enum_sp_type)
                                      proc_table->field[MYSQL_PROC_MYSQL_TYPE]->
                                      val_int());
  if (!sph || sph->type() == SP_TYPE_PACKAGE ||
      sph->type() == SP_TYPE_PACKAGE_BODY)
    DBUG_RETURN(0);

  if (!full_access)
    full_access= !strcmp(sp_user, definer.str);
  if (!full_access &&
      check_some_routine_access(thd, db.str, name.str, sph))
    DBUG_RETURN(0);

  proc_table->field[MYSQL_PROC_FIELD_PARAM_LIST]->val_str_nopad(thd->mem_root,
                                                                &params);
  if (sph->type() == SP_TYPE_FUNCTION)
    proc_table->field[MYSQL_PROC_FIELD_RETURNS]->val_str_nopad(thd->mem_root,
                                                               &returns);
  sp= sph->sp_load_for_information_schema(thd, proc_table, db, name,
                                          params, returns, sql_mode,
                                          &free_sp_head);
  if (sp)
  {
    Field *field;
    LEX_CSTRING tmp_string;
    Sql_mode_save sql_mode_backup(thd);
    thd->variables.sql_mode= sql_mode;

    if (sph->type() == SP_TYPE_FUNCTION)
    {
      restore_record(table, s->default_values);
      table->field[0]->store(STRING_WITH_LEN("def"), cs);
      table->field[1]->store(db, cs);
      table->field[2]->store(name, cs);
      table->field[3]->store((longlong) 0, TRUE);
      proc_table->field[MYSQL_PROC_MYSQL_TYPE]->val_str_nopad(thd->mem_root,
                                                              &tmp_string);
      table->field[15]->store(tmp_string, cs);
      field= sp->m_return_field_def.make_field(&share, thd->mem_root,
                                               &empty_clex_str);
      field->table= &tbl;
      tbl.in_use= thd;
      store_column_type(table, field, cs, 6);
      if (schema_table_store_record(thd, table))
      {
        free_table_share(&share);
        if (free_sp_head)
          sp_head::destroy(sp);
        DBUG_RETURN(1);
      }
    }

    sp_pcontext *spcont= sp->get_parse_context();
    uint params= spcont->context_var_count();
    for (uint i= 0 ; i < params ; i++)
    {
      const char *tmp_buff;
      sp_variable *spvar= spcont->find_variable(i);
      switch (spvar->mode) {
      case sp_variable::MODE_IN:
        tmp_buff= "IN";
        break;
      case sp_variable::MODE_OUT:
        tmp_buff= "OUT";
        break;
      case sp_variable::MODE_INOUT:
        tmp_buff= "INOUT";
        break;
      default:
        tmp_buff= "";
        break;
      }  

      restore_record(table, s->default_values);
      table->field[0]->store(STRING_WITH_LEN("def"), cs);
      table->field[1]->store(db, cs);
      table->field[2]->store(name, cs);
      table->field[3]->store((longlong) i + 1, TRUE);
      table->field[4]->store(tmp_buff, strlen(tmp_buff), cs);
      table->field[4]->set_notnull();
      table->field[5]->store(spvar->name.str, spvar->name.length, cs);
      table->field[5]->set_notnull();
      proc_table->field[MYSQL_PROC_MYSQL_TYPE]->val_str_nopad(thd->mem_root,
                                                              &tmp_string);
      table->field[15]->store(tmp_string, cs);

      store_variable_type(thd, spvar, &tbl, &share, cs, table, 6);
      if (schema_table_store_record(thd, table))
      {
        error= 1;
        break;
      }
    }
    if (free_sp_head)
      sp_head::destroy(sp);
  }
  free_table_share(&share);
  DBUG_RETURN(error);
}


bool store_schema_proc(THD *thd, TABLE *table, TABLE *proc_table,
                       const char *wild, bool full_access, const char *sp_user)
{
  LEX *lex= thd->lex;
  CHARSET_INFO *cs= system_charset_info;
  const Sp_handler *sph;
  LEX_CSTRING db, name, definer, returns= empty_clex_str;

  proc_table->field[MYSQL_PROC_FIELD_DB]->val_str_nopad(thd->mem_root, &db);
  proc_table->field[MYSQL_PROC_FIELD_NAME]->val_str_nopad(thd->mem_root, &name);
  proc_table->field[MYSQL_PROC_FIELD_DEFINER]->val_str_nopad(thd->mem_root, &definer);
  sph= Sp_handler::handler_mysql_proc((enum_sp_type)
                                      proc_table->field[MYSQL_PROC_MYSQL_TYPE]->
                                      val_int());
  if (!sph)
    return 0;

  if (!full_access)
    full_access= !strcmp(sp_user, definer.str);
  if (!full_access &&
      check_some_routine_access(thd, db.str, name.str, sph))
    return 0;

  if (!is_show_command(thd) ||
      sph == Sp_handler::handler(lex->sql_command))
  {
    restore_record(table, s->default_values);
    if (!wild || !wild[0] || !wild_case_compare(system_charset_info,
                                                name.str, wild))
    {
      int enum_idx= (int) proc_table->field[MYSQL_PROC_FIELD_ACCESS]->val_int();
      table->field[3]->store(name, cs);

      copy_field_as_string(table->field[0],
                           proc_table->field[MYSQL_PROC_FIELD_SPECIFIC_NAME]);
      table->field[1]->store(STRING_WITH_LEN("def"), cs);
      table->field[2]->store(db, cs);
      copy_field_as_string(table->field[4],
                           proc_table->field[MYSQL_PROC_MYSQL_TYPE]);

      if (sph->type() == SP_TYPE_FUNCTION)
      {
        sp_head *sp;
        bool free_sp_head;
        proc_table->field[MYSQL_PROC_FIELD_RETURNS]->val_str_nopad(thd->mem_root,
                                                                   &returns);
        sp= sph->sp_load_for_information_schema(thd, proc_table,
                                                db, name,
                                                empty_clex_str /*params*/,
                                                returns,
                                                (ulong) proc_table->
                                                field[MYSQL_PROC_FIELD_SQL_MODE]->
                                                val_int(),
                                                &free_sp_head);
        if (sp)
        {
          char path[FN_REFLEN];
          TABLE_SHARE share;
          TABLE tbl;
          Field *field;

          bzero((char*) &tbl, sizeof(TABLE));
          (void) build_table_filename(path, sizeof(path), "", "", "", 0);
          init_tmp_table_share(thd, &share, "", 0, "", path);
          field= sp->m_return_field_def.make_field(&share, thd->mem_root,
                                                   &empty_clex_str);
          field->table= &tbl;
          tbl.in_use= thd;
          store_column_type(table, field, cs, 5);
          free_table_share(&share);
          if (free_sp_head)
            sp_head::destroy(sp);
        }
      }

      if (full_access)
      {
        copy_field_as_string(table->field[15],
                             proc_table->field[MYSQL_PROC_FIELD_BODY_UTF8]);
        table->field[15]->set_notnull();
      }
      table->field[14]->store(STRING_WITH_LEN("SQL"), cs);
      table->field[18]->store(STRING_WITH_LEN("SQL"), cs);
      copy_field_as_string(table->field[19],
                           proc_table->field[MYSQL_PROC_FIELD_DETERMINISTIC]);
      table->field[20]->store(sp_data_access_name[enum_idx].str, 
                              sp_data_access_name[enum_idx].length , cs);
      copy_field_as_string(table->field[22],
                           proc_table->field[MYSQL_PROC_FIELD_SECURITY_TYPE]);

      proc_table->field[MYSQL_PROC_FIELD_CREATED]->
             save_in_field(table->field[23]);
      proc_table->field[MYSQL_PROC_FIELD_MODIFIED]->
             save_in_field(table->field[24]);

      copy_field_as_string(table->field[25],
                           proc_table->field[MYSQL_PROC_FIELD_SQL_MODE]);
      copy_field_as_string(table->field[26],
                           proc_table->field[MYSQL_PROC_FIELD_COMMENT]);

      table->field[27]->store(definer, cs);
      copy_field_as_string(table->field[28],
                           proc_table->
                           field[MYSQL_PROC_FIELD_CHARACTER_SET_CLIENT]);
      copy_field_as_string(table->field[29],
                           proc_table->
                           field[MYSQL_PROC_FIELD_COLLATION_CONNECTION]);
      copy_field_as_string(table->field[30],
			   proc_table->field[MYSQL_PROC_FIELD_DB_COLLATION]);

      return schema_table_store_record(thd, table);
    }
  }
  return 0;
}


int fill_schema_proc(THD *thd, TABLE_LIST *tables, COND *cond)
{
  TABLE *proc_table;
  TABLE_LIST proc_tables;
  const char *wild= thd->lex->wild ? thd->lex->wild->ptr() : NullS;
  int res= 0;
  TABLE *table= tables->table;
  bool full_access;
  char definer[USER_HOST_BUFF_SIZE];
  enum enum_schema_tables schema_table_idx=
    get_schema_table_idx(tables->schema_table);
  DBUG_ENTER("fill_schema_proc");

  strxmov(definer, thd->security_ctx->priv_user, "@",
          thd->security_ctx->priv_host, NullS);
  /* We use this TABLE_LIST instance only for checking of privileges. */
  bzero((char*) &proc_tables,sizeof(proc_tables));
  proc_tables.db= MYSQL_SCHEMA_NAME;
  proc_tables.table_name= MYSQL_PROC_NAME;
  proc_tables.alias= MYSQL_PROC_NAME;
  proc_tables.lock_type= TL_READ;
  full_access= !check_table_access(thd, SELECT_ACL, &proc_tables, FALSE,
                                   1, TRUE);

  start_new_trans new_trans(thd);

  if (!(proc_table= open_proc_table_for_read(thd)))
  {
    new_trans.restore_old_transaction();
    DBUG_RETURN(1);
  }

  /* Disable padding temporarily so it doesn't break the query */
  ulonglong sql_mode_was = thd->variables.sql_mode;
  thd->variables.sql_mode &= ~MODE_PAD_CHAR_TO_FULL_LENGTH;

  if (proc_table->file->ha_index_init(0, 1))
  {
    res= 1;
    goto err;
  }

  if ((res= proc_table->file->ha_index_first(proc_table->record[0])))
  {
    res= (res == HA_ERR_END_OF_FILE) ? 0 : 1;
    goto err;
  }

  if (schema_table_idx == SCH_PROCEDURES ?
      store_schema_proc(thd, table, proc_table, wild, full_access, definer) :
      store_schema_params(thd, table, proc_table, wild, full_access, definer))
  {
    res= 1;
    goto err;
  }
  while (!proc_table->file->ha_index_next(proc_table->record[0]))
  {
    if (schema_table_idx == SCH_PROCEDURES ?
        store_schema_proc(thd, table, proc_table, wild, full_access, definer): 
        store_schema_params(thd, table, proc_table, wild, full_access, definer))
    {
      res= 1;
      goto err;
    }
  }

err:
  if (proc_table->file->inited)
    (void) proc_table->file->ha_index_end();

  thd->commit_whole_transaction_and_close_tables();
  new_trans.restore_old_transaction();

  thd->variables.sql_mode = sql_mode_was;
  DBUG_RETURN(res);
}


static int get_schema_stat_record(THD *thd, TABLE_LIST *tables,
				  TABLE *table, bool res,
				  const LEX_CSTRING *db_name,
				  const LEX_CSTRING *table_name)
{
  CHARSET_INFO *cs= system_charset_info;
  DBUG_ENTER("get_schema_stat_record");
  if (res)
  {
    if (thd->lex->sql_command != SQLCOM_SHOW_KEYS)
    {
      /*
        I.e. we are in SELECT FROM INFORMATION_SCHEMA.STATISTICS
        rather than in SHOW KEYS
      */
      if (unlikely(thd->is_error()))
        push_warning(thd, Sql_condition::WARN_LEVEL_WARN,
                     thd->get_stmt_da()->sql_errno(),
                     thd->get_stmt_da()->message());
      thd->clear_error();
      res= 0;
    }
    DBUG_RETURN(res);
  }
  else if (!tables->view)
  {
    TABLE *show_table= tables->table;
    KEY *key_info=show_table->s->key_info;
    if (show_table->file)
    {
      (void) read_statistics_for_tables(thd, tables);
      show_table->file->info(HA_STATUS_VARIABLE |
                             HA_STATUS_NO_LOCK |
                             HA_STATUS_CONST |
                             HA_STATUS_TIME);
      set_statistics_for_table(thd, show_table);
    }
    for (uint i=0 ; i < show_table->s->keys ; i++,key_info++)
    {
      if ((key_info->flags & HA_INVISIBLE_KEY) &&
          DBUG_EVALUATE_IF("test_invisible_index", 0, 1))
        continue;
      KEY_PART_INFO *key_part= key_info->key_part;
      LEX_CSTRING *str;
      LEX_CSTRING unknown= {STRING_WITH_LEN("?unknown field?") };
      for (uint j=0 ; j < key_info->user_defined_key_parts ; j++,key_part++)
      {
        restore_record(table, s->default_values);
        table->field[0]->store(STRING_WITH_LEN("def"), cs);
        table->field[1]->store(db_name->str, db_name->length, cs);
        table->field[2]->store(table_name->str, table_name->length, cs);
        table->field[3]->store((longlong) ((key_info->flags &
                                            HA_NOSAME) ? 0 : 1), TRUE);
        table->field[4]->store(db_name->str, db_name->length, cs);
        table->field[5]->store(key_info->name.str, key_info->name.length, cs);
        table->field[6]->store((longlong) (j+1), TRUE);
        str= (key_part->field ? &key_part->field->field_name :
              &unknown);
        table->field[7]->store(str->str, str->length, cs);
        if (show_table->file)
        {
          if (show_table->file->index_flags(i, j, 0) & HA_READ_ORDER)
          {
            table->field[8]->store(((key_part->key_part_flag &
                                     HA_REVERSE_SORT) ?
                                    "D" : "A"), 1, cs);
            table->field[8]->set_notnull();
          }
          if (key_info->algorithm == HA_KEY_ALG_LONG_HASH)
            table->field[13]->store(STRING_WITH_LEN("HASH"), cs);
          else
          {
            /*
              We have to use table key information to get the key statistics
              from table as key_info points to TABLE_SHARE which has no
              statistics.
            */
            KEY *key_info= show_table->key_info + i;
            if (key_info->rec_per_key[j])
            {
              ha_rows records= (ha_rows) ((double) show_table->stat_records() /
                                          key_info->actual_rec_per_key(j));
              table->field[9]->store((longlong) records, TRUE);
              table->field[9]->set_notnull();
            }
            const char *tmp= show_table->file->index_type(i);
            table->field[13]->store(tmp, strlen(tmp), cs);
          }
        }
        if (!(key_info->flags & HA_FULLTEXT) &&
            (key_part->field &&
             key_part->length !=
             show_table->s->field[key_part->fieldnr-1]->key_length()))
        {
          table->field[10]->store((longlong) key_part->length /
                                  key_part->field->charset()->mbmaxlen, TRUE);
          table->field[10]->set_notnull();
        }
        uint flags= key_part->field ? key_part->field->flags : 0;
        const char *pos=(char*) ((flags & NOT_NULL_FLAG) ? "" : "YES");
        table->field[12]->store(pos, strlen(pos), cs);
        if (!show_table->s->keys_in_use.is_set(i))
          table->field[14]->store(STRING_WITH_LEN("disabled"), cs);
        else
          table->field[14]->store("", 0, cs);
        table->field[14]->set_notnull();
        DBUG_ASSERT(MY_TEST(key_info->flags & HA_USES_COMMENT) ==
                   (key_info->comment.length > 0));
        if (key_info->flags & HA_USES_COMMENT)
          table->field[15]->store(key_info->comment.str, 
                                  key_info->comment.length, cs);
        if (schema_table_store_record(thd, table))
          DBUG_RETURN(1);
      }
    }
  }
  DBUG_RETURN(res);
}


static int get_schema_views_record(THD *thd, TABLE_LIST *tables,
				   TABLE *table, bool res,
				   const LEX_CSTRING *db_name,
				   const LEX_CSTRING *table_name)
{
  CHARSET_INFO *cs= system_charset_info;
  char definer[USER_HOST_BUFF_SIZE];
  uint definer_len;
  bool updatable_view;
  DBUG_ENTER("get_schema_views_record");

  if (tables->view)
  {
    Security_context *sctx= thd->security_ctx;
    if (!tables->allowed_show)
    {
      if (!my_strcasecmp(system_charset_info, tables->definer.user.str,
                         sctx->priv_user) &&
          !my_strcasecmp(system_charset_info, tables->definer.host.str,
                         sctx->priv_host))
        tables->allowed_show= TRUE;
#ifndef NO_EMBEDDED_ACCESS_CHECKS
      else
      {
        if ((thd->col_access & (SHOW_VIEW_ACL|SELECT_ACL)) ==
            (SHOW_VIEW_ACL|SELECT_ACL))
          tables->allowed_show= TRUE;
        else
        {
          TABLE_LIST table_list;
          table_list.reset();
          table_list.db= tables->db;
          table_list.table_name= tables->table_name;
          table_list.grant.privilege= thd->col_access;
          privilege_t view_access(get_table_grant(thd, &table_list));
	  if ((view_access & (SHOW_VIEW_ACL|SELECT_ACL)) ==
	      (SHOW_VIEW_ACL|SELECT_ACL))
	    tables->allowed_show= TRUE;
        }
      }
#endif
    }
    restore_record(table, s->default_values);
    table->field[0]->store(STRING_WITH_LEN("def"), cs);
    table->field[1]->store(db_name->str, db_name->length, cs);
    table->field[2]->store(table_name->str, table_name->length, cs);

    if (tables->allowed_show)
    {
      table->field[3]->store(tables->view_body_utf8.str,
                             tables->view_body_utf8.length,
                             cs);
    }

    if (tables->with_check != VIEW_CHECK_NONE)
    {
      if (tables->with_check == VIEW_CHECK_LOCAL)
        table->field[4]->store(STRING_WITH_LEN("LOCAL"), cs);
      else
        table->field[4]->store(STRING_WITH_LEN("CASCADED"), cs);
    }
    else
      table->field[4]->store(STRING_WITH_LEN("NONE"), cs);

    /*
      Only try to fill in the information about view updatability
      if it is requested as part of the top-level query (i.e.
      it's select * from i_s.views, as opposed to, say, select
      security_type from i_s.views).  Do not try to access the
      underlying tables if there was an error when opening the
      view: all underlying tables are released back to the table
      definition cache on error inside open_normal_and_derived_tables().
      If a field is not assigned explicitly, it defaults to NULL.
    */
    if (res == FALSE &&
        table->pos_in_table_list->table_open_method & OPEN_FULL_TABLE)
    {
      updatable_view= 0;
      if (tables->algorithm != VIEW_ALGORITHM_TMPTABLE)
      {
        /*
          We should use tables->view->select_lex.item_list here
          and can not use Field_iterator_view because the view
          always uses temporary algorithm during opening for I_S
          and TABLE_LIST fields 'field_translation'
          & 'field_translation_end' are uninitialized is this
          case.
        */
        List<Item> *fields= &tables->view->first_select_lex()->item_list;
        List_iterator<Item> it(*fields);
        Item *item;
        Item_field *field;
        /*
          check that at least one column in view is updatable
        */
        while ((item= it++))
        {
          if ((field= item->field_for_view_update()) && field->field &&
              !field->field->table->pos_in_table_list->schema_table)
          {
            updatable_view= 1;
            break;
          }
        }
        if (updatable_view && !tables->view->can_be_merged())
          updatable_view= 0;
      }
      if (updatable_view)
        table->field[5]->store(STRING_WITH_LEN("YES"), cs);
      else
        table->field[5]->store(STRING_WITH_LEN("NO"), cs);
    }

    definer_len= (uint)(strxmov(definer, tables->definer.user.str, "@",
                          tables->definer.host.str, NullS) - definer);
    table->field[6]->store(definer, definer_len, cs);
    if (tables->view_suid)
      table->field[7]->store(STRING_WITH_LEN("DEFINER"), cs);
    else
      table->field[7]->store(STRING_WITH_LEN("INVOKER"), cs);

    table->field[8]->store(tables->view_creation_ctx->get_client_cs()->csname,
                           strlen(tables->view_creation_ctx->
                                  get_client_cs()->csname), cs);

    table->field[9]->store(tables->view_creation_ctx->
                           get_connection_cl()->name,
                           strlen(tables->view_creation_ctx->
                                  get_connection_cl()->name), cs);

    table->field[10]->store(view_algorithm(tables), cs);

    if (schema_table_store_record(thd, table))
      DBUG_RETURN(1);
    if (unlikely(res && thd->is_error()))
      push_warning(thd, Sql_condition::WARN_LEVEL_WARN,
                   thd->get_stmt_da()->sql_errno(),
                   thd->get_stmt_da()->message());
  }
  if (res)
    thd->clear_error();
  DBUG_RETURN(0);
}


static bool
store_constraints(THD *thd, TABLE *table, const LEX_CSTRING *db_name,
                  const LEX_CSTRING *table_name, const char *key_name,
                  size_t key_len, const char *con_type, size_t con_len)
{
  CHARSET_INFO *cs= system_charset_info;
  restore_record(table, s->default_values);
  table->field[0]->store(STRING_WITH_LEN("def"), cs);
  table->field[1]->store(db_name->str, db_name->length, cs);
  table->field[2]->store(key_name, key_len, cs);
  table->field[3]->store(db_name->str, db_name->length, cs);
  table->field[4]->store(table_name->str, table_name->length, cs);
  table->field[5]->store(con_type, con_len, cs);
  return schema_table_store_record(thd, table);
}

static int get_check_constraints_record(THD *thd, TABLE_LIST *tables,
                                        TABLE *table, bool res,
                                        const LEX_CSTRING *db_name,
                                        const LEX_CSTRING *table_name)
{
  DBUG_ENTER("get_check_constraints_record");
  if (res)
  {
    if (thd->is_error())
      push_warning(thd, Sql_condition::WARN_LEVEL_WARN,
                   thd->get_stmt_da()->sql_errno(),
                   thd->get_stmt_da()->message());
    thd->clear_error();
    DBUG_RETURN(0);
  }
  if (!tables->view)
  {
    StringBuffer<MAX_FIELD_WIDTH> str(system_charset_info);
#ifndef NO_EMBEDDED_ACCESS_CHECKS
    TABLE_LIST table_acl_check;
    bzero((char*) &table_acl_check, sizeof(table_acl_check));
#endif
    for (uint i= 0; i < tables->table->s->table_check_constraints; i++)
    {
#ifndef NO_EMBEDDED_ACCESS_CHECKS
      if (!(thd->col_access & TABLE_ACLS))
      {
        table_acl_check.db= *db_name;
        table_acl_check.table_name= *table_name;
        table_acl_check.grant.privilege= thd->col_access;
        if (check_grant(thd, TABLE_ACLS, &table_acl_check, FALSE, 1, TRUE))
          continue;
      }
#endif
      Virtual_column_info *check= tables->table->check_constraints[i];
      table->field[0]->store(STRING_WITH_LEN("def"), system_charset_info);
      table->field[3]->store(check->name.str, check->name.length,
                             system_charset_info);
      const char *tmp_buff;
      tmp_buff= (check->get_vcol_type() == VCOL_CHECK_FIELD ?
                 "Column" : "Table");
      table->field[4]->store(tmp_buff, strlen(tmp_buff), system_charset_info);
      /* Make sure the string is empty between each print. */
      str.length(0);
      check->print(&str);
      table->field[5]->store(str.ptr(), str.length(), system_charset_info);
      if (schema_table_store_record(thd, table))
        DBUG_RETURN(1);
    }
  }
  DBUG_RETURN(res);
}

static int get_schema_constraints_record(THD *thd, TABLE_LIST *tables,
					 TABLE *table, bool res,
					 const LEX_CSTRING *db_name,
					 const LEX_CSTRING *table_name)
{
  DBUG_ENTER("get_schema_constraints_record");
  if (res)
  {
    if (unlikely(thd->is_error()))
      push_warning(thd, Sql_condition::WARN_LEVEL_WARN,
                   thd->get_stmt_da()->sql_errno(),
                   thd->get_stmt_da()->message());
    thd->clear_error();
    DBUG_RETURN(0);
  }
  else if (!tables->view)
  {
    List<FOREIGN_KEY_INFO> f_key_list;
    TABLE *show_table= tables->table;
    KEY *key_info=show_table->s->key_info;
    uint primary_key= show_table->s->primary_key;
    show_table->file->info(HA_STATUS_VARIABLE |
                           HA_STATUS_NO_LOCK |
                           HA_STATUS_TIME);
    for (uint i=0 ; i < show_table->s->keys ; i++, key_info++)
    {
      if (i != primary_key && !(key_info->flags & HA_NOSAME))
        continue;

      if (i == primary_key && !strcmp(key_info->name.str, primary_key_name))
      {
        if (store_constraints(thd, table, db_name, table_name,
                              key_info->name.str, key_info->name.length,
                              STRING_WITH_LEN("PRIMARY KEY")))
          DBUG_RETURN(1);
      }
      else if (key_info->flags & HA_NOSAME)
      {
        if (store_constraints(thd, table, db_name, table_name,
                              key_info->name.str, key_info->name.length,
                              STRING_WITH_LEN("UNIQUE")))
          DBUG_RETURN(1);
      }
    }

    // Table check constraints
    for ( uint i = 0; i < show_table->s->table_check_constraints; i++ )
    {
        Virtual_column_info *check = show_table->check_constraints[ i ];

        if ( store_constraints( thd, table, db_name, table_name, check->name.str,
                                check->name.length,
                                STRING_WITH_LEN( "CHECK" ) ) )
        {
            DBUG_RETURN( 1 );
        }
    }

    show_table->file->get_foreign_key_list(thd, &f_key_list);
    FOREIGN_KEY_INFO *f_key_info;
    List_iterator_fast<FOREIGN_KEY_INFO> it(f_key_list);
    while ((f_key_info=it++))
    {
      if (store_constraints(thd, table, db_name, table_name,
                            f_key_info->foreign_id->str,
                            strlen(f_key_info->foreign_id->str),
                            "FOREIGN KEY", 11))
        DBUG_RETURN(1);
    }
  }
  DBUG_RETURN(res);
}


static bool store_trigger(THD *thd, Trigger *trigger,
                          TABLE *table, const LEX_CSTRING *db_name,
                          const LEX_CSTRING *table_name)
{
  CHARSET_INFO *cs= system_charset_info;
  LEX_CSTRING sql_mode_rep;
  MYSQL_TIME timestamp;
  char definer_holder[USER_HOST_BUFF_SIZE];
  LEX_STRING definer_buffer;
  LEX_CSTRING trigger_stmt, trigger_body;
  definer_buffer.str= definer_holder;

  trigger->get_trigger_info(&trigger_stmt, &trigger_body, &definer_buffer);

  restore_record(table, s->default_values);
  table->field[0]->store(STRING_WITH_LEN("def"), cs);
  table->field[1]->store(db_name->str, db_name->length, cs);
  table->field[2]->store(trigger->name.str, trigger->name.length, cs);
  table->field[3]->store(trg_event_type_names[trigger->event].str,
                         trg_event_type_names[trigger->event].length, cs);
  table->field[4]->store(STRING_WITH_LEN("def"), cs);
  table->field[5]->store(db_name->str, db_name->length, cs);
  table->field[6]->store(table_name->str, table_name->length, cs);
  table->field[7]->store(trigger->action_order);
  table->field[9]->store(trigger_body.str, trigger_body.length, cs);
  table->field[10]->store(STRING_WITH_LEN("ROW"), cs);
  table->field[11]->store(trg_action_time_type_names[trigger->action_time].str,
                          trg_action_time_type_names[trigger->action_time].length, cs);
  table->field[14]->store(STRING_WITH_LEN("OLD"), cs);
  table->field[15]->store(STRING_WITH_LEN("NEW"), cs);

  if (trigger->create_time)
  {
    table->field[16]->set_notnull();
    thd->variables.time_zone->gmt_sec_to_TIME(&timestamp,
                                              (my_time_t)(trigger->create_time/100));
    /* timestamp is with 6 digits */
    timestamp.second_part= (trigger->create_time % 100) * 10000;
    table->field[16]->store_time_dec(&timestamp, 2);
  }

  sql_mode_string_representation(thd, trigger->sql_mode, &sql_mode_rep);
  table->field[17]->store(sql_mode_rep.str, sql_mode_rep.length, cs);
  table->field[18]->store(definer_buffer.str, definer_buffer.length, cs);
  table->field[19]->store(trigger->client_cs_name.str,
                          trigger->client_cs_name.length, cs);
  table->field[20]->store(trigger->connection_cl_name.str,
                          trigger->connection_cl_name.length, cs);
  table->field[21]->store(trigger->db_cl_name.str,
                          trigger->db_cl_name.length, cs);

  return schema_table_store_record(thd, table);
}


static int get_schema_triggers_record(THD *thd, TABLE_LIST *tables,
				      TABLE *table, bool res,
				      const LEX_CSTRING *db_name,
				      const LEX_CSTRING *table_name)
{
  DBUG_ENTER("get_schema_triggers_record");
  /*
    res can be non zero value when processed table is a view or
    error happened during opening of processed table.
  */
  if (res)
  {
    if (unlikely(thd->is_error()))
      push_warning(thd, Sql_condition::WARN_LEVEL_WARN,
                   thd->get_stmt_da()->sql_errno(),
                   thd->get_stmt_da()->message());
    thd->clear_error();
    DBUG_RETURN(0);
  }
  if (!tables->view && tables->table->triggers)
  {
    Table_triggers_list *triggers= tables->table->triggers;
    int event, timing;

    if (check_table_access(thd, TRIGGER_ACL, tables, FALSE, 1, TRUE))
      goto ret;

    for (event= 0; event < (int)TRG_EVENT_MAX; event++)
    {
      for (timing= 0; timing < (int)TRG_ACTION_MAX; timing++)
      {
        Trigger *trigger;
        for (trigger= triggers->
               get_trigger((enum trg_event_type) event,
                           (enum trg_action_time_type) timing) ;
             trigger;
             trigger= trigger->next)
        {
          if (store_trigger(thd, trigger, table, db_name, table_name))
            DBUG_RETURN(1);
        }
      }
    }
  }
ret:
  DBUG_RETURN(0);
}


static void
store_key_column_usage(TABLE *table, const LEX_CSTRING *db_name,
                       const LEX_CSTRING *table_name, const char *key_name,
                       size_t key_len, const char *con_type, size_t con_len,
                       longlong idx)
{
  CHARSET_INFO *cs= system_charset_info;
  table->field[0]->store(STRING_WITH_LEN("def"), cs);
  table->field[1]->store(db_name->str, db_name->length, cs);
  table->field[2]->store(key_name, key_len, cs);
  table->field[3]->store(STRING_WITH_LEN("def"), cs);
  table->field[4]->store(db_name->str, db_name->length, cs);
  table->field[5]->store(table_name->str, table_name->length, cs);
  table->field[6]->store(con_type, con_len, cs);
  table->field[7]->store((longlong) idx, TRUE);
}


static int get_schema_key_column_usage_record(THD *thd,
					      TABLE_LIST *tables,
					      TABLE *table, bool res,
					      const LEX_CSTRING *db_name,
					      const LEX_CSTRING *table_name)
{
  DBUG_ENTER("get_schema_key_column_usage_record");
  if (res)
  {
    if (unlikely(thd->is_error()))
      push_warning(thd, Sql_condition::WARN_LEVEL_WARN,
                   thd->get_stmt_da()->sql_errno(),
                   thd->get_stmt_da()->message());
    thd->clear_error();
    DBUG_RETURN(0);
  }
  else if (!tables->view)
  {
    List<FOREIGN_KEY_INFO> f_key_list;
    TABLE *show_table= tables->table;
    KEY *key_info=show_table->s->key_info;
    uint primary_key= show_table->s->primary_key;
    show_table->file->info(HA_STATUS_VARIABLE |
                           HA_STATUS_NO_LOCK |
                           HA_STATUS_TIME);
    for (uint i=0 ; i < show_table->s->keys ; i++, key_info++)
    {
      if (i != primary_key && !(key_info->flags & HA_NOSAME))
        continue;
      uint f_idx= 0;
      KEY_PART_INFO *key_part= key_info->key_part;
      for (uint j=0 ; j < key_info->user_defined_key_parts ; j++,key_part++)
      {
        if (key_part->field)
        {
          f_idx++;
          restore_record(table, s->default_values);
          store_key_column_usage(table, db_name, table_name,
                                 key_info->name.str, key_info->name.length,
                                 key_part->field->field_name.str,
                                 key_part->field->field_name.length,
                                 (longlong) f_idx);
          if (schema_table_store_record(thd, table))
            DBUG_RETURN(1);
        }
      }
    }

    show_table->file->get_foreign_key_list(thd, &f_key_list);
    FOREIGN_KEY_INFO *f_key_info;
    List_iterator_fast<FOREIGN_KEY_INFO> fkey_it(f_key_list);
    while ((f_key_info= fkey_it++))
    {
      LEX_CSTRING *f_info;
      LEX_CSTRING *r_info;
      List_iterator_fast<LEX_CSTRING> it(f_key_info->foreign_fields),
        it1(f_key_info->referenced_fields);
      uint f_idx= 0;
      while ((f_info= it++))
      {
        r_info= it1++;
        f_idx++;
        restore_record(table, s->default_values);
        store_key_column_usage(table, db_name, table_name,
                               f_key_info->foreign_id->str,
                               f_key_info->foreign_id->length,
                               f_info->str, f_info->length,
                               (longlong) f_idx);
        table->field[8]->store((longlong) f_idx, TRUE);
        table->field[8]->set_notnull();
        table->field[9]->store(f_key_info->referenced_db->str,
                               f_key_info->referenced_db->length,
                               system_charset_info);
        table->field[9]->set_notnull();
        table->field[10]->store(f_key_info->referenced_table->str,
                                f_key_info->referenced_table->length,
                                system_charset_info);
        table->field[10]->set_notnull();
        table->field[11]->store(r_info->str, r_info->length,
                                system_charset_info);
        table->field[11]->set_notnull();
        if (schema_table_store_record(thd, table))
          DBUG_RETURN(1);
      }
    }
  }
  DBUG_RETURN(res);
}


#ifdef WITH_PARTITION_STORAGE_ENGINE
static void collect_partition_expr(THD *thd, List<const char> &field_list,
                                   String *str)
{
  List_iterator<const char> part_it(field_list);
  ulong no_fields= field_list.elements;
  const char *field_str;
  str->length(0);
  while ((field_str= part_it++))
  {
    append_identifier(thd, str, field_str, strlen(field_str));
    if (--no_fields != 0)
      str->append(",");
  }
  return;
}

#endif


static void store_schema_partitions_record(THD *thd, TABLE *schema_table,
                                           TABLE *showing_table,
                                           partition_element *part_elem,
                                           handler *file, uint part_id)
{
  TABLE* table= schema_table;
  CHARSET_INFO *cs= system_charset_info;
  PARTITION_STATS stat_info;
  MYSQL_TIME time;
  file->get_dynamic_partition_info(&stat_info, part_id);
  table->field[0]->store(STRING_WITH_LEN("def"), cs);
  table->field[12]->store((longlong) stat_info.records, TRUE);
  table->field[13]->store((longlong) stat_info.mean_rec_length, TRUE);
  table->field[14]->store((longlong) stat_info.data_file_length, TRUE);
  if (stat_info.max_data_file_length)
  {
    table->field[15]->store((longlong) stat_info.max_data_file_length, TRUE);
    table->field[15]->set_notnull();
  }
  table->field[16]->store((longlong) stat_info.index_file_length, TRUE);
  table->field[17]->store((longlong) stat_info.delete_length, TRUE);
  if (stat_info.create_time)
  {
    thd->variables.time_zone->gmt_sec_to_TIME(&time,
                                              (my_time_t)stat_info.create_time);
    table->field[18]->store_time(&time);
    table->field[18]->set_notnull();
  }
  if (stat_info.update_time)
  {
    thd->variables.time_zone->gmt_sec_to_TIME(&time,
                                              (my_time_t)stat_info.update_time);
    table->field[19]->store_time(&time);
    table->field[19]->set_notnull();
  }
  if (stat_info.check_time)
  {
    thd->variables.time_zone->gmt_sec_to_TIME(&time,
                                              (my_time_t)stat_info.check_time);
    table->field[20]->store_time(&time);
    table->field[20]->set_notnull();
  }
  if (file->ha_table_flags() & (HA_HAS_OLD_CHECKSUM | HA_HAS_NEW_CHECKSUM))
  {
    table->field[21]->store((longlong) stat_info.check_sum, TRUE);
    table->field[21]->set_notnull();
  }
  if (part_elem)
  {
    if (part_elem->part_comment)
      table->field[22]->store(part_elem->part_comment,
                              strlen(part_elem->part_comment), cs);
    else
      table->field[22]->store(STRING_WITH_LEN(""), cs);
    if (part_elem->nodegroup_id != UNDEF_NODEGROUP)
      table->field[23]->store((longlong) part_elem->nodegroup_id, TRUE);
    else
      table->field[23]->store(STRING_WITH_LEN("default"), cs);

    table->field[24]->set_notnull();
    if (part_elem->tablespace_name)
      table->field[24]->store(part_elem->tablespace_name,
                              strlen(part_elem->tablespace_name), cs);
    else
    {
      table->field[24]->set_null();
    }
  }
  return;
}

#ifdef WITH_PARTITION_STORAGE_ENGINE
static int get_partition_column_description(THD *thd, partition_info *part_info,
                                 part_elem_value *list_value, String &tmp_str)
{
  uint num_elements= part_info->part_field_list.elements;
  uint i;
  DBUG_ENTER("get_partition_column_description");

  for (i= 0; i < num_elements; i++)
  {
    part_column_list_val *col_val= &list_value->col_val_array[i];
    if (col_val->max_value)
      tmp_str.append(STRING_WITH_LEN("MAXVALUE"));
    else if (col_val->null_value)
      tmp_str.append("NULL");
    else
    {
      Item *item= col_val->item_expression;
      StringBuffer<MAX_KEY_LENGTH> val;
      const Field *field= part_info->part_field_array[i];
      const Type_handler *th= field->type_handler();
      th->partition_field_append_value(&val, item,
                                       field->charset(),
                                       PARTITION_VALUE_PRINT_MODE_SHOW);
      tmp_str.append(val);
    }
    if (i != num_elements - 1)
      tmp_str.append(",");
  }
  DBUG_RETURN(0);
}
#endif /* WITH_PARTITION_STORAGE_ENGINE */

static int get_schema_partitions_record(THD *thd, TABLE_LIST *tables,
                                        TABLE *table, bool res,
                                        const LEX_CSTRING *db_name,
                                        const LEX_CSTRING *table_name)
{
  CHARSET_INFO *cs= system_charset_info;
  char buff[61];
  String tmp_res(buff, sizeof(buff), cs);
  String tmp_str;
  TABLE *show_table= tables->table;
  handler *file;
#ifdef WITH_PARTITION_STORAGE_ENGINE
  partition_info *part_info;
#endif
  DBUG_ENTER("get_schema_partitions_record");

  if (res)
  {
    if (unlikely(thd->is_error()))
      push_warning(thd, Sql_condition::WARN_LEVEL_WARN,
                   thd->get_stmt_da()->sql_errno(),
                   thd->get_stmt_da()->message());
    thd->clear_error();
    DBUG_RETURN(0);
  }
  file= show_table->file;
#ifdef WITH_PARTITION_STORAGE_ENGINE
  part_info= show_table->part_info;
  if (part_info)
  {
    partition_element *part_elem;
    List_iterator<partition_element> part_it(part_info->partitions);
    uint part_pos= 0, part_id= 0;

    restore_record(table, s->default_values);
    table->field[0]->store(STRING_WITH_LEN("def"), cs);
    table->field[1]->store(db_name->str, db_name->length, cs);
    table->field[2]->store(table_name->str, table_name->length, cs);


    /* Partition method*/
    switch (part_info->part_type) {
    case RANGE_PARTITION:
    case LIST_PARTITION:
      tmp_res.length(0);
      if (part_info->part_type == RANGE_PARTITION)
        tmp_res.append(STRING_WITH_LEN("RANGE"));
      else
        tmp_res.append(STRING_WITH_LEN("LIST"));
      if (part_info->column_list)
        tmp_res.append(STRING_WITH_LEN(" COLUMNS"));
      table->field[7]->store(tmp_res.ptr(), tmp_res.length(), cs);
      break;
    case HASH_PARTITION:
      tmp_res.length(0);
      if (part_info->linear_hash_ind)
        tmp_res.append(STRING_WITH_LEN("LINEAR "));
      if (part_info->list_of_part_fields)
        tmp_res.append(STRING_WITH_LEN("KEY"));
      else
        tmp_res.append(STRING_WITH_LEN("HASH"));
      table->field[7]->store(tmp_res.ptr(), tmp_res.length(), cs);
      break;
    case VERSIONING_PARTITION:
      table->field[7]->store(STRING_WITH_LEN("SYSTEM_TIME"), cs);
      break;
    default:
      DBUG_ASSERT(0);
      my_error(ER_OUT_OF_RESOURCES, MYF(ME_FATAL));
      DBUG_RETURN(1);
    }
    table->field[7]->set_notnull();

    /* Partition expression */
    if (part_info->part_expr)
    {
      StringBuffer<STRING_BUFFER_USUAL_SIZE> str(cs);
      part_info->part_expr->print_for_table_def(&str);
      table->field[9]->store(str.ptr(), str.length(), str.charset());
    }
    else if (part_info->list_of_part_fields)
    {
      collect_partition_expr(thd, part_info->part_field_list, &tmp_str);
      table->field[9]->store(tmp_str.ptr(), tmp_str.length(), cs);
    }
    table->field[9]->set_notnull();

    if (part_info->is_sub_partitioned())
    {
      /* Subpartition method */
      tmp_res.length(0);
      if (part_info->linear_hash_ind)
        tmp_res.append(STRING_WITH_LEN("LINEAR "));
      if (part_info->list_of_subpart_fields)
        tmp_res.append(STRING_WITH_LEN("KEY"));
      else
        tmp_res.append(STRING_WITH_LEN("HASH"));
      table->field[8]->store(tmp_res.ptr(), tmp_res.length(), cs);
      table->field[8]->set_notnull();

      /* Subpartition expression */
      if (part_info->subpart_expr)
      {
        StringBuffer<STRING_BUFFER_USUAL_SIZE> str(cs);
        part_info->subpart_expr->print_for_table_def(&str);
        table->field[10]->store(str.ptr(), str.length(), str.charset());
      }
      else if (part_info->list_of_subpart_fields)
      {
        collect_partition_expr(thd, part_info->subpart_field_list, &tmp_str);
        table->field[10]->store(tmp_str.ptr(), tmp_str.length(), cs);
      }
      table->field[10]->set_notnull();
    }

    while ((part_elem= part_it++))
    {
      table->field[3]->store(part_elem->partition_name,
                             strlen(part_elem->partition_name), cs);
      table->field[3]->set_notnull();
      /* PARTITION_ORDINAL_POSITION */
      table->field[5]->store((longlong) ++part_pos, TRUE);
      table->field[5]->set_notnull();

      /* Partition description */
      if (part_info->part_type == RANGE_PARTITION)
      {
        if (part_info->column_list)
        {
          List_iterator<part_elem_value> list_val_it(part_elem->list_val_list);
          part_elem_value *list_value= list_val_it++;
          tmp_str.length(0);
          if (get_partition_column_description(thd, part_info, list_value,
                                               tmp_str))
            DBUG_RETURN(1);
          table->field[11]->store(tmp_str.ptr(), tmp_str.length(), cs);
        }
        else
        {
          if (part_elem->range_value != LONGLONG_MAX)
            table->field[11]->store((longlong) part_elem->range_value, FALSE);
          else
            table->field[11]->store(STRING_WITH_LEN("MAXVALUE"), cs);
        }
        table->field[11]->set_notnull();
      }
      else if (part_info->part_type == LIST_PARTITION)
      {
        List_iterator<part_elem_value> list_val_it(part_elem->list_val_list);
        part_elem_value *list_value;
        uint num_items= part_elem->list_val_list.elements;
        tmp_str.length(0);
        tmp_res.length(0);
        if (part_elem->has_null_value)
        {
          tmp_str.append(STRING_WITH_LEN("NULL"));
          if (num_items > 0)
            tmp_str.append(",");
        }
        while ((list_value= list_val_it++))
        {
          if (part_info->column_list)
          {
            if (part_info->part_field_list.elements > 1U)
              tmp_str.append(STRING_WITH_LEN("("));
            if (get_partition_column_description(thd, part_info, list_value,
                                                 tmp_str))
              DBUG_RETURN(1);
            if (part_info->part_field_list.elements > 1U)
              tmp_str.append(")");
          }
          else
          {
            if (!list_value->unsigned_flag)
              tmp_res.set(list_value->value, cs);
            else
              tmp_res.set((ulonglong)list_value->value, cs);
            tmp_str.append(tmp_res);
          }
          if (--num_items != 0)
            tmp_str.append(",");
        }
        table->field[11]->store(tmp_str.ptr(), tmp_str.length(), cs);
        table->field[11]->set_notnull();
      }
      else if (part_info->part_type == VERSIONING_PARTITION)
      {
        if (part_elem == part_info->vers_info->now_part)
        {
          table->field[11]->store(STRING_WITH_LEN("CURRENT"), cs);
          table->field[11]->set_notnull();
        }
        else if (part_info->vers_info->interval.is_set())
        {
          Timeval tv((my_time_t) part_elem->range_value, 0);
          table->field[11]->store_timestamp_dec(tv, AUTO_SEC_PART_DIGITS);
          table->field[11]->set_notnull();
        }
      }

      if (part_elem->subpartitions.elements)
      {
        List_iterator<partition_element> sub_it(part_elem->subpartitions);
        partition_element *subpart_elem;
        uint subpart_pos= 0;

        while ((subpart_elem= sub_it++))
        {
          table->field[4]->store(subpart_elem->partition_name,
                                 strlen(subpart_elem->partition_name), cs);
          table->field[4]->set_notnull();
          /* SUBPARTITION_ORDINAL_POSITION */
          table->field[6]->store((longlong) ++subpart_pos, TRUE);
          table->field[6]->set_notnull();

          store_schema_partitions_record(thd, table, show_table, subpart_elem,
                                         file, part_id);
          part_id++;
          if(schema_table_store_record(thd, table))
            DBUG_RETURN(1);
        }
      }
      else
      {
        store_schema_partitions_record(thd, table, show_table, part_elem,
                                       file, part_id);
        part_id++;
        if(schema_table_store_record(thd, table))
          DBUG_RETURN(1);
      }
    }
    DBUG_RETURN(0);
  }
  else
#endif
  {
    store_schema_partitions_record(thd, table, show_table, 0, file, 0);
    if(schema_table_store_record(thd, table))
      DBUG_RETURN(1);
  }
  DBUG_RETURN(0);
}


#ifdef HAVE_EVENT_SCHEDULER
/*
  Loads an event from mysql.event and copies it's data to a row of
  I_S.EVENTS

  Synopsis
    copy_event_to_schema_table()
      thd         Thread
      sch_table   The schema table (information_schema.event)
      event_table The event table to use for loading (mysql.event).

  Returns
    0  OK
    1  Error
*/

int
copy_event_to_schema_table(THD *thd, TABLE *sch_table, TABLE *event_table)
{
  const char *wild= thd->lex->wild ? thd->lex->wild->ptr() : NullS;
  CHARSET_INFO *scs= system_charset_info;
  MYSQL_TIME time;
  Event_timed et;
  DBUG_ENTER("copy_event_to_schema_table");

  restore_record(sch_table, s->default_values);

  if (et.load_from_row(thd, event_table))
  {
    my_error(ER_CANNOT_LOAD_FROM_TABLE_V2, MYF(0), "mysql", "event");
    DBUG_RETURN(1);
  }

  if (!(!wild || !wild[0] || !wild_case_compare(scs, et.name.str, wild)))
    DBUG_RETURN(0);

  /*
    Skip events in schemas one does not have access to. The check is
    optimized. It's guaranteed in case of SHOW EVENTS that the user
    has access.
  */
  if (thd->lex->sql_command != SQLCOM_SHOW_EVENTS &&
      check_access(thd, EVENT_ACL, et.dbname.str, NULL, NULL, 0, 1))
    DBUG_RETURN(0);

  sch_table->field[ISE_EVENT_CATALOG]->store(STRING_WITH_LEN("def"), scs);
  sch_table->field[ISE_EVENT_SCHEMA]->
                                store(et.dbname.str, et.dbname.length,scs);
  sch_table->field[ISE_EVENT_NAME]->
                                store(et.name.str, et.name.length, scs);
  sch_table->field[ISE_DEFINER]->
                                store(et.definer.str, et.definer.length, scs);
  const String *tz_name= et.time_zone->get_name();
  sch_table->field[ISE_TIME_ZONE]->
                                store(tz_name->ptr(), tz_name->length(), scs);
  sch_table->field[ISE_EVENT_BODY]->
                                store(STRING_WITH_LEN("SQL"), scs);
  sch_table->field[ISE_EVENT_DEFINITION]->store(
    et.body_utf8.str, et.body_utf8.length, scs);

  /* SQL_MODE */
  {
    LEX_CSTRING sql_mode;
    sql_mode_string_representation(thd, et.sql_mode, &sql_mode);
    sch_table->field[ISE_SQL_MODE]->
                                store(sql_mode.str, sql_mode.length, scs);
  }

  int not_used=0;

  if (et.expression)
  {
    String show_str;
    /* type */
    sch_table->field[ISE_EVENT_TYPE]->store(STRING_WITH_LEN("RECURRING"), scs);

    if (Events::reconstruct_interval_expression(&show_str, et.interval,
                                                et.expression))
      DBUG_RETURN(1);

    sch_table->field[ISE_INTERVAL_VALUE]->set_notnull();
    sch_table->field[ISE_INTERVAL_VALUE]->
                                store(show_str.ptr(), show_str.length(), scs);

    LEX_CSTRING *ival= &interval_type_to_name[et.interval];
    sch_table->field[ISE_INTERVAL_FIELD]->set_notnull();
    sch_table->field[ISE_INTERVAL_FIELD]->store(ival->str, ival->length, scs);

    /* starts & ends . STARTS is always set - see sql_yacc.yy */
    et.time_zone->gmt_sec_to_TIME(&time, et.starts);
    sch_table->field[ISE_STARTS]->set_notnull();
    sch_table->field[ISE_STARTS]->store_time(&time);

    if (!et.ends_null)
    {
      et.time_zone->gmt_sec_to_TIME(&time, et.ends);
      sch_table->field[ISE_ENDS]->set_notnull();
      sch_table->field[ISE_ENDS]->store_time(&time);
    }
  }
  else
  {
    /* type */
    sch_table->field[ISE_EVENT_TYPE]->store(STRING_WITH_LEN("ONE TIME"), scs);

    et.time_zone->gmt_sec_to_TIME(&time, et.execute_at);
    sch_table->field[ISE_EXECUTE_AT]->set_notnull();
    sch_table->field[ISE_EXECUTE_AT]->store_time(&time);
  }

  /* status */

  switch (et.status)
  {
    case Event_parse_data::ENABLED:
      sch_table->field[ISE_STATUS]->store(STRING_WITH_LEN("ENABLED"), scs);
      break;
    case Event_parse_data::SLAVESIDE_DISABLED:
      sch_table->field[ISE_STATUS]->store(STRING_WITH_LEN("SLAVESIDE_DISABLED"),
                                          scs);
      break;
    case Event_parse_data::DISABLED:
      sch_table->field[ISE_STATUS]->store(STRING_WITH_LEN("DISABLED"), scs);
      break;
    default:
      DBUG_ASSERT(0);
  }
  sch_table->field[ISE_ORIGINATOR]->store(et.originator, TRUE);

  /* on_completion */
  if (et.on_completion == Event_parse_data::ON_COMPLETION_DROP)
    sch_table->field[ISE_ON_COMPLETION]->
                                store(STRING_WITH_LEN("NOT PRESERVE"), scs);
  else
    sch_table->field[ISE_ON_COMPLETION]->
                                store(STRING_WITH_LEN("PRESERVE"), scs);

  number_to_datetime_or_date(et.created, 0, &time, 0, &not_used);
  DBUG_ASSERT(not_used==0);
  sch_table->field[ISE_CREATED]->store_time(&time);

  number_to_datetime_or_date(et.modified, 0, &time, 0, &not_used);
  DBUG_ASSERT(not_used==0);
  sch_table->field[ISE_LAST_ALTERED]->store_time(&time);

  if (et.last_executed)
  {
    et.time_zone->gmt_sec_to_TIME(&time, et.last_executed);
    sch_table->field[ISE_LAST_EXECUTED]->set_notnull();
    sch_table->field[ISE_LAST_EXECUTED]->store_time(&time);
  }

  sch_table->field[ISE_EVENT_COMMENT]->
                      store(et.comment.str, et.comment.length, scs);

  sch_table->field[ISE_CLIENT_CS]->set_notnull();
  sch_table->field[ISE_CLIENT_CS]->store(
    et.creation_ctx->get_client_cs()->csname,
    strlen(et.creation_ctx->get_client_cs()->csname),
    scs);

  sch_table->field[ISE_CONNECTION_CL]->set_notnull();
  sch_table->field[ISE_CONNECTION_CL]->store(
    et.creation_ctx->get_connection_cl()->name,
    strlen(et.creation_ctx->get_connection_cl()->name),
    scs);

  sch_table->field[ISE_DB_CL]->set_notnull();
  sch_table->field[ISE_DB_CL]->store(
    et.creation_ctx->get_db_cl()->name,
    strlen(et.creation_ctx->get_db_cl()->name),
    scs);

  if (schema_table_store_record(thd, sch_table))
    DBUG_RETURN(1);

  DBUG_RETURN(0);
}
#endif

int fill_open_tables(THD *thd, TABLE_LIST *tables, COND *cond)
{
  DBUG_ENTER("fill_open_tables");
  const char *wild= thd->lex->wild ? thd->lex->wild->ptr() : NullS;
  TABLE *table= tables->table;
  CHARSET_INFO *cs= system_charset_info;
  OPEN_TABLE_LIST *open_list;
  if (!(open_list= list_open_tables(thd, thd->lex->first_select_lex()->db.str,
                                    wild))
            && thd->is_fatal_error)
    DBUG_RETURN(1);

  for (; open_list ; open_list=open_list->next)
  {
    restore_record(table, s->default_values);
    table->field[0]->store(open_list->db, strlen(open_list->db), cs);
    table->field[1]->store(open_list->table, strlen(open_list->table), cs);
    table->field[2]->store((longlong) open_list->in_use, TRUE);
    table->field[3]->store((longlong) open_list->locked, TRUE);
    if (unlikely(schema_table_store_record(thd, table)))
      DBUG_RETURN(1);
  }
  DBUG_RETURN(0);
}


int fill_variables(THD *thd, TABLE_LIST *tables, COND *cond)
{
  DBUG_ENTER("fill_variables");
  int res= 0;
  LEX *lex= thd->lex;
  const char *wild= lex->wild ? lex->wild->ptr() : NullS;
  enum enum_schema_tables schema_table_idx=
    get_schema_table_idx(tables->schema_table);
  enum enum_var_type scope= OPT_SESSION;
  bool upper_case_names= lex->sql_command != SQLCOM_SHOW_VARIABLES;
  bool sorted_vars= lex->sql_command == SQLCOM_SHOW_VARIABLES;

  if ((sorted_vars && lex->option_type == OPT_GLOBAL) ||
      schema_table_idx == SCH_GLOBAL_VARIABLES)
    scope= OPT_GLOBAL;

  COND *partial_cond= make_cond_for_info_schema(thd, cond, tables);

  mysql_prlock_rdlock(&LOCK_system_variables_hash);

  /*
    Avoid recursive LOCK_system_variables_hash acquisition in
    intern_sys_var_ptr() by pre-syncing dynamic session variables.
  */
  if (scope == OPT_SESSION &&
      (!thd->variables.dynamic_variables_ptr ||
       global_system_variables.dynamic_variables_head >
       thd->variables.dynamic_variables_head))
    sync_dynamic_session_variables(thd, true);

  res= show_status_array(thd, wild, enumerate_sys_vars(thd, sorted_vars, scope),
                         scope, NULL, "", tables->table,
                         upper_case_names, partial_cond);
  mysql_prlock_unlock(&LOCK_system_variables_hash);
  DBUG_RETURN(res);
}

int add_symbol_to_table(const char* name, TABLE* table){
  DBUG_ENTER("add_symbol_to_table");

  size_t length= strlen(name);

  // If you've added a new SQL keyword longer than KEYWORD_SIZE,
  // please increase the defined max length
  DBUG_ASSERT(length < KEYWORD_SIZE);

  restore_record(table, s->default_values);
  table->field[0]->set_notnull();
  table->field[0]->store(name, length,
                         system_charset_info);
  if (schema_table_store_record(table->in_use, table))
    DBUG_RETURN(1);

  DBUG_RETURN(0);
}

int fill_i_s_keywords(THD *thd, TABLE_LIST *tables, COND *cond)
{
  DBUG_ENTER("fill_i_s_keywords");

  TABLE *table= tables->table;

  for (uint i= 0; i < symbols_length; i++){
    const char *name= symbols[i].name;
    if (add_symbol_to_table(name, table))
      DBUG_RETURN(1);
  }

  DBUG_RETURN(0);
}

int fill_i_s_sql_functions(THD *thd, TABLE_LIST *tables, COND *cond) {
  DBUG_ENTER("fill_i_s_sql_functions");

  TABLE *table= tables->table;

  for (uint i= 0; i < sql_functions_length; i++){
    const char *name= sql_functions[i].name;
    if (add_symbol_to_table(name, table))
      DBUG_RETURN(1);
  }

  for (uint i= 0; i < func_array_length; i++){
    const char *name= func_array[i].name.str;
    if (add_symbol_to_table(name, table))
      DBUG_RETURN(1);
  }

  DBUG_RETURN(0);
}


int fill_status(THD *thd, TABLE_LIST *tables, COND *cond)
{
  DBUG_ENTER("fill_status");
  LEX *lex= thd->lex;
  const char *wild= lex->wild ? lex->wild->ptr() : NullS;
  int res= 0;
  STATUS_VAR *tmp1, tmp;
  enum enum_schema_tables schema_table_idx=
    get_schema_table_idx(tables->schema_table);
  enum enum_var_type scope;
  bool upper_case_names= lex->sql_command != SQLCOM_SHOW_STATUS;

  if (lex->sql_command == SQLCOM_SHOW_STATUS)
  {
    scope= lex->option_type;
    if (scope == OPT_GLOBAL)
      tmp1= &tmp;
    else
      tmp1= thd->initial_status_var;
  }
  else if (schema_table_idx == SCH_GLOBAL_STATUS)
  {
    scope= OPT_GLOBAL;
    tmp1= &tmp;
  }
  else
  {
    scope= OPT_SESSION;
    tmp1= &thd->status_var;
  }

  COND *partial_cond= make_cond_for_info_schema(thd, cond, tables);
  // Evaluate and cache const subqueries now, before the mutex.
  if (partial_cond)
    partial_cond->val_int();

  tmp.local_memory_used= 0; // meaning tmp was not populated yet

  mysql_rwlock_rdlock(&LOCK_all_status_vars);
  res= show_status_array(thd, wild,
                         (SHOW_VAR *)all_status_vars.buffer,
                         scope, tmp1, "", tables->table,
                         upper_case_names, partial_cond);
  mysql_rwlock_unlock(&LOCK_all_status_vars);
  DBUG_RETURN(res);
}


/*
  Fill and store records into I_S.referential_constraints table

  SYNOPSIS
    get_referential_constraints_record()
    thd                 thread handle
    tables              table list struct(processed table)
    table               I_S table
    res                 1 means the error during opening of the processed table
                        0 means processed table is opened without error
    base_name           db name
    file_name           table name

  RETURN
    0	ok
    #   error
*/

static int
get_referential_constraints_record(THD *thd, TABLE_LIST *tables,
                                   TABLE *table, bool res,
                                   const LEX_CSTRING *db_name,
                                   const LEX_CSTRING *table_name)
{
  CHARSET_INFO *cs= system_charset_info;
  LEX_CSTRING *s;
  DBUG_ENTER("get_referential_constraints_record");

  if (res)
  {
    if (unlikely(thd->is_error()))
      push_warning(thd, Sql_condition::WARN_LEVEL_WARN,
                   thd->get_stmt_da()->sql_errno(),
                   thd->get_stmt_da()->message());
    thd->clear_error();
    DBUG_RETURN(0);
  }
  if (!tables->view)
  {
    List<FOREIGN_KEY_INFO> f_key_list;
    TABLE *show_table= tables->table;
    show_table->file->info(HA_STATUS_VARIABLE |
                           HA_STATUS_NO_LOCK |
                           HA_STATUS_TIME);

    show_table->file->get_foreign_key_list(thd, &f_key_list);
    FOREIGN_KEY_INFO *f_key_info;
    List_iterator_fast<FOREIGN_KEY_INFO> it(f_key_list);
    while ((f_key_info= it++))
    {
      restore_record(table, s->default_values);
      table->field[0]->store(STRING_WITH_LEN("def"), cs);
      table->field[1]->store(db_name->str, db_name->length, cs);
      table->field[9]->store(table_name->str, table_name->length, cs);
      table->field[2]->store(f_key_info->foreign_id->str,
                             f_key_info->foreign_id->length, cs);
      table->field[3]->store(STRING_WITH_LEN("def"), cs);
      table->field[4]->store(f_key_info->referenced_db->str, 
                             f_key_info->referenced_db->length, cs);
      table->field[10]->store(f_key_info->referenced_table->str,
                             f_key_info->referenced_table->length, cs);
      if (f_key_info->referenced_key_name)
      {
        table->field[5]->store(f_key_info->referenced_key_name->str,
                               f_key_info->referenced_key_name->length, cs);
        table->field[5]->set_notnull();
      }
      else
        table->field[5]->set_null();
      table->field[6]->store(STRING_WITH_LEN("NONE"), cs);
      s= fk_option_name(f_key_info->update_method);
      table->field[7]->store(s->str, s->length, cs);
      s= fk_option_name(f_key_info->delete_method);
      table->field[8]->store(s->str, s->length, cs);
      if (schema_table_store_record(thd, table))
        DBUG_RETURN(1);
    }
  }
  DBUG_RETURN(0);
}

struct schema_table_ref
{
  const char *table_name;
  ST_SCHEMA_TABLE *schema_table;
};

/*
  Find schema_tables elment by name

  SYNOPSIS
    find_schema_table_in_plugin()
    thd                 thread handler
    plugin              plugin
    table_name          table name

  RETURN
    0	table not found
    1   found the schema table
*/
static my_bool find_schema_table_in_plugin(THD *thd, plugin_ref plugin,
                                           void* p_table)
{
  schema_table_ref *p_schema_table= (schema_table_ref *)p_table;
  const char* table_name= p_schema_table->table_name;
  ST_SCHEMA_TABLE *schema_table= plugin_data(plugin, ST_SCHEMA_TABLE *);
  DBUG_ENTER("find_schema_table_in_plugin");

  if (!my_strcasecmp(system_charset_info,
                     schema_table->table_name,
                     table_name))
  {
    my_plugin_lock(thd, plugin);
    p_schema_table->schema_table= schema_table;
    DBUG_RETURN(1);
  }

  DBUG_RETURN(0);
}


/*
  Find schema_tables element by name

  SYNOPSIS
    find_schema_table()
    thd                 thread handler
    table_name          table name

  RETURN
    0	table not found
    #   pointer to 'schema_tables' element
*/

ST_SCHEMA_TABLE *find_schema_table(THD *thd, const LEX_CSTRING *table_name,
                                   bool *in_plugin)
{
  schema_table_ref schema_table_a;
  ST_SCHEMA_TABLE *schema_table= schema_tables;
  DBUG_ENTER("find_schema_table");

  *in_plugin= false;
  for (; schema_table->table_name; schema_table++)
  {
    if (!my_strcasecmp(system_charset_info,
                       schema_table->table_name,
                       table_name->str))
      DBUG_RETURN(schema_table);
  }

  *in_plugin= true;
  schema_table_a.table_name= table_name->str;
  if (plugin_foreach(thd, find_schema_table_in_plugin,
                     MYSQL_INFORMATION_SCHEMA_PLUGIN, &schema_table_a))
    DBUG_RETURN(schema_table_a.schema_table);

  DBUG_RETURN(NULL);
}


ST_SCHEMA_TABLE *get_schema_table(enum enum_schema_tables schema_table_idx)
{
  return &schema_tables[schema_table_idx];
}

/**
  Create information_schema table using schema_table data.

  @note
    For MYSQL_TYPE_DECIMAL fields only, the field_length member has encoded
    into it two numbers, based on modulus of base-10 numbers.  In the ones
    position is the number of decimals.  Tens position is unused.  In the
    hundreds and thousands position is a two-digit decimal number representing
    length.  Encode this value with  (length*100)+decimals  , where
    0<decimals<10 and 0<=length<100 .

  @param
    thd                   thread handler

  @param table_list Used to pass I_S table information(fields info, tables
  parameters etc) and table name.

  @retval  \#             Pointer to created table
  @retval  NULL           Can't create table
*/

TABLE *create_schema_table(THD *thd, TABLE_LIST *table_list)
{
  uint field_count= 0;
  TABLE *table;
  ST_SCHEMA_TABLE *schema_table= table_list->schema_table;
  ST_FIELD_INFO *fields= schema_table->fields_info;
  bool need_all_fieds= table_list->schema_table_reformed || // SHOW command
                       thd->lex->only_view_structure(); // need table structure
  DBUG_ENTER("create_schema_table");

  for (; !fields->end_marker(); fields++)
    field_count++;

  TMP_TABLE_PARAM *tmp_table_param = new (thd->mem_root) TMP_TABLE_PARAM;
  tmp_table_param->init();
  tmp_table_param->table_charset= system_charset_info;
  tmp_table_param->field_count= field_count;
  tmp_table_param->schema_table= 1;
  SELECT_LEX *select_lex= table_list->select_lex;
  bool keep_row_order= is_show_command(thd);
  if (!(table= create_tmp_table_for_schema(thd, tmp_table_param, *schema_table,
                 (select_lex->options | thd->variables.option_bits | TMP_TABLE_ALL_COLUMNS),
                  table_list->alias, !need_all_fieds, keep_row_order)))
    DBUG_RETURN(0);
  my_bitmap_map* bitmaps=
    (my_bitmap_map*) thd->alloc(bitmap_buffer_size(field_count));
  my_bitmap_init(&table->def_read_set, (my_bitmap_map*) bitmaps, field_count,
              FALSE);
  table->read_set= &table->def_read_set;
  bitmap_clear_all(table->read_set);
  table_list->schema_table_param= tmp_table_param;
  DBUG_RETURN(table);
}


/*
  For old SHOW compatibility. It is used when
  old SHOW doesn't have generated column names
  Make list of fields for SHOW

  SYNOPSIS
    make_old_format()
    thd			thread handler
    schema_table        pointer to 'schema_tables' element

  RETURN
   1	error
   0	success
*/

static int make_old_format(THD *thd, ST_SCHEMA_TABLE *schema_table)
{
  ST_FIELD_INFO *field_info= schema_table->fields_info;
  Name_resolution_context *context= &thd->lex->first_select_lex()->context;
  for (; !field_info->end_marker(); field_info++)
  {
    if (field_info->old_name().str)
    {
      LEX_CSTRING field_name= field_info->name();
      Item_field *field= new (thd->mem_root)
        Item_field(thd, context, field_name);
      if (field)
      {
        field->set_name(thd, field_info->old_name());
        if (add_item_to_list(thd, field))
          return 1;
      }
    }
  }
  return 0;
}


int make_schemata_old_format(THD *thd, ST_SCHEMA_TABLE *schema_table)
{
  char tmp[128];
  LEX *lex= thd->lex;
  SELECT_LEX *sel= lex->current_select;
  Name_resolution_context *context= &sel->context;

  if (!sel->item_list.elements)
  {
    ST_FIELD_INFO *field_info= &schema_table->fields_info[1];
    String buffer(tmp,sizeof(tmp), system_charset_info);
    Item_field *field= new (thd->mem_root) Item_field(thd, context,
                                                      field_info->name());
    if (!field || add_item_to_list(thd, field))
      return 1;
    buffer.length(0);
    buffer.append(field_info->old_name());
    if (lex->wild && lex->wild->ptr())
    {
      buffer.append(STRING_WITH_LEN(" ("));
      buffer.append(lex->wild->ptr());
      buffer.append(')');
    }
    field->set_name(thd, &buffer);
  }
  return 0;
}


int make_table_names_old_format(THD *thd, ST_SCHEMA_TABLE *schema_table)
{
  char tmp[128];
  String buffer(tmp, sizeof(tmp), system_charset_info);
  LEX *lex= thd->lex;
  Name_resolution_context *context= &lex->first_select_lex()->context;
  ST_FIELD_INFO *field_info= &schema_table->fields_info[2];
  LEX_CSTRING field_name= field_info->name();

  buffer.length(0);
  buffer.append(field_info->old_name());
  buffer.append(&lex->first_select_lex()->db);
  if (lex->wild && lex->wild->ptr())
  {
    buffer.append(STRING_WITH_LEN(" ("));
    buffer.append(lex->wild->ptr());
    buffer.append(')');
  }
  Item_field *field= new (thd->mem_root) Item_field(thd, context, field_name);
  if (add_item_to_list(thd, field))
    return 1;
  field->set_name(thd, &buffer);
  if (thd->lex->verbose)
  {
    field_info= &schema_table->fields_info[3];
    field= new (thd->mem_root) Item_field(thd, context, field_info->name());
    if (add_item_to_list(thd, field))
      return 1;
    field->set_name(thd, field_info->old_name());
  }
  return 0;
}


int make_columns_old_format(THD *thd, ST_SCHEMA_TABLE *schema_table)
{
  int fields_arr[]= {3, 15, 14, 6, 16, 5, 17, 18, 19, -1};
  int *field_num= fields_arr;
  ST_FIELD_INFO *field_info;
  Name_resolution_context *context= &thd->lex->first_select_lex()->context;

  for (; *field_num >= 0; field_num++)
  {
    field_info= &schema_table->fields_info[*field_num];
    if (!thd->lex->verbose && (*field_num == 14 ||
                               *field_num == 18 ||
                               *field_num == 19))
      continue;
    Item_field *field= new (thd->mem_root) Item_field(thd, context,
                                                      field_info->name());
    if (field)
    {
      field->set_name(thd, field_info->old_name());
      if (add_item_to_list(thd, field))
        return 1;
    }
  }
  return 0;
}


int make_character_sets_old_format(THD *thd, ST_SCHEMA_TABLE *schema_table)
{
  int fields_arr[]= {0, 2, 1, 3, -1};
  int *field_num= fields_arr;
  ST_FIELD_INFO *field_info;
  Name_resolution_context *context= &thd->lex->first_select_lex()->context;

  for (; *field_num >= 0; field_num++)
  {
    field_info= &schema_table->fields_info[*field_num];
    Item_field *field= new (thd->mem_root) Item_field(thd, context,
                                                      field_info->name());
    if (field)
    {
      field->set_name(thd, field_info->old_name());
      if (add_item_to_list(thd, field))
        return 1;
    }
  }
  return 0;
}


int make_proc_old_format(THD *thd, ST_SCHEMA_TABLE *schema_table)
{
  int fields_arr[]= {2, 3, 4, 27, 24, 23, 22, 26, 28, 29, 30, -1};
  int *field_num= fields_arr;
  ST_FIELD_INFO *field_info;
  Name_resolution_context *context= &thd->lex->first_select_lex()->context;

  for (; *field_num >= 0; field_num++)
  {
    field_info= &schema_table->fields_info[*field_num];
    Item_field *field= new (thd->mem_root) Item_field(thd, context,
                                                      field_info->name());
    if (field)
    {
      field->set_name(thd, field_info->old_name());
      if (add_item_to_list(thd, field))
        return 1;
    }
  }
  return 0;
}


/*
  Create information_schema table

  SYNOPSIS
  mysql_schema_table()
    thd                thread handler
    lex                pointer to LEX
    table_list         pointer to table_list

  RETURN
    0	success
    1   error
*/

int mysql_schema_table(THD *thd, LEX *lex, TABLE_LIST *table_list)
{
  TABLE *table;
  DBUG_ENTER("mysql_schema_table");
  if (!(table= create_schema_table(thd, table_list)))
    DBUG_RETURN(1);
  table->s->tmp_table= SYSTEM_TMP_TABLE;
  table->grant.privilege= SELECT_ACL;
  /*
    This test is necessary to make
    case insensitive file systems +
    upper case table names(information schema tables) +
    views
    working correctly
  */
  if (table_list->schema_table_name.str)
    table->alias_name_used= my_strcasecmp(table_alias_charset,
                                          table_list->schema_table_name.str,
                                          table_list->alias.str);
  table_list->table= table;
  table->next= thd->derived_tables;
  thd->derived_tables= table;
  table_list->select_lex->options |= OPTION_SCHEMA_TABLE;
  lex->safe_to_cache_query= 0;

  if (table_list->schema_table_reformed) // show command
  {
    SELECT_LEX *sel= lex->current_select;
    Item *item;
    Field_translator *transl, *org_transl;

    if (table_list->field_translation)
    {
      Field_translator *end= table_list->field_translation_end;
      for (transl= table_list->field_translation; transl < end; transl++)
      {
        if (transl->item->fix_fields_if_needed(thd, &transl->item))
          DBUG_RETURN(1);
      }
      DBUG_RETURN(0);
    }
    List_iterator_fast<Item> it(sel->item_list);
    if (!(transl=
          (Field_translator*)(thd->stmt_arena->
                              alloc(sel->item_list.elements *
                                    sizeof(Field_translator)))))
    {
      DBUG_RETURN(1);
    }
    for (org_transl= transl; (item= it++); transl++)
    {
      transl->item= item;
      transl->name= item->name;
      if (item->fix_fields_if_needed(thd, &transl->item))
        DBUG_RETURN(1);
    }
    table_list->field_translation= org_transl;
    table_list->field_translation_end= transl;
  }

  DBUG_RETURN(0);
}


/*
  Generate select from information_schema table

  SYNOPSIS
    make_schema_select()
    thd                  thread handler
    sel                  pointer to SELECT_LEX
    schema_table_idx     index of 'schema_tables' element

  RETURN
    0	success
    1   error
*/

int make_schema_select(THD *thd, SELECT_LEX *sel,
                       ST_SCHEMA_TABLE *schema_table)
{
  LEX_CSTRING db, table;
  DBUG_ENTER("make_schema_select");
  DBUG_PRINT("enter", ("mysql_schema_select: %s", schema_table->table_name));
  /*
     We have to make non const db_name & table_name
     because of lower_case_table_names
  */
  if (!thd->make_lex_string(&db, INFORMATION_SCHEMA_NAME.str,
                            INFORMATION_SCHEMA_NAME.length))
    DBUG_RETURN(1);

  if (!thd->make_lex_string(&table, schema_table->table_name,
                            strlen(schema_table->table_name)))
    DBUG_RETURN(1);

  if (schema_table->old_format(thd, schema_table))
    DBUG_RETURN(1);

  if (!sel->add_table_to_list(thd, new Table_ident(thd, &db, &table, 0),
                              0, 0, TL_READ, MDL_SHARED_READ))
    DBUG_RETURN(1);

  sel->table_list.first->schema_table_reformed= 1;
  DBUG_RETURN(0);
}


/*
  Optimize reading from an I_S table.

  @detail
    This function prepares a plan for populating an I_S table with 
    get_all_tables().

    The plan is in IS_table_read_plan structure, it is saved in
    tables->is_table_read_plan.

  @return
    false - Ok
    true  - Out Of Memory
    
*/

static bool optimize_for_get_all_tables(THD *thd, TABLE_LIST *tables, COND *cond)
{
  SELECT_LEX *lsel= tables->schema_select_lex;
  ST_SCHEMA_TABLE *schema_table= tables->schema_table;
  enum enum_schema_tables schema_table_idx;
  IS_table_read_plan *plan;
  DBUG_ENTER("get_all_tables");

  if (!(plan= new IS_table_read_plan()))
    DBUG_RETURN(1);

  tables->is_table_read_plan= plan;

  schema_table_idx= get_schema_table_idx(schema_table);
  tables->table_open_method= get_table_open_method(tables, schema_table, 
                                                   schema_table_idx);
  DBUG_PRINT("open_method", ("%d", tables->table_open_method));

  /* 
    this branch processes SHOW FIELDS, SHOW INDEXES commands.
    see sql_parse.cc, prepare_schema_table() function where
    this values are initialized
  */
  if (lsel && lsel->table_list.first)
  {
    /* These do not need to have a query plan */
    plan->trivial_show_command= true;
    goto end;
  }

  if (get_lookup_field_values(thd, cond, tables, &plan->lookup_field_vals))
  {
    plan->no_rows= true;
    goto end;
  }

  DBUG_PRINT("info",("db_name='%s', table_name='%s'",
                     plan->lookup_field_vals.db_value.str,
                     plan->lookup_field_vals.table_value.str));

  if (!plan->lookup_field_vals.wild_db_value && 
      !plan->lookup_field_vals.wild_table_value)
  {
    /*
      if lookup value is empty string then
      it's impossible table name or db name
    */
    if ((plan->lookup_field_vals.db_value.str &&
         !plan->lookup_field_vals.db_value.str[0]) ||
        (plan->lookup_field_vals.table_value.str &&
         !plan->lookup_field_vals.table_value.str[0]))
    {
      plan->no_rows= true;
      goto end;
    }
  }

  if (plan->has_db_lookup_value() && plan->has_table_lookup_value())
    plan->partial_cond= 0;
  else
    plan->partial_cond= make_cond_for_info_schema(thd, cond, tables);
  
end:
  DBUG_RETURN(0);
}


bool optimize_schema_tables_memory_usage(List<TABLE_LIST> &tables)
{
  DBUG_ENTER("optimize_schema_tables_memory_usage");

  List_iterator<TABLE_LIST> tli(tables);

  while (TABLE_LIST *table_list= tli++)
  {
    if (!table_list->schema_table)
      continue;

    TABLE *table= table_list->table;
    THD *thd=table->in_use;

    if (!thd->fill_information_schema_tables())
      continue;

    if (!table->is_created())
    {
      TMP_TABLE_PARAM *p= table_list->schema_table_param;
      TMP_ENGINE_COLUMNDEF *from_recinfo, *to_recinfo;
      DBUG_ASSERT(table->s->keys == 0);
      DBUG_ASSERT(table->s->uniques == 0);

      uchar *cur= table->field[0]->ptr;
      /* first recinfo could be a NULL bitmap, not an actual Field */
      from_recinfo= to_recinfo= p->start_recinfo + (cur != table->record[0]);
      for (uint i=0; i < table->s->fields; i++, from_recinfo++)
      {
        Field *field= table->field[i];
        DBUG_ASSERT(field->vcol_info == 0);
        DBUG_ASSERT(from_recinfo->length);
        DBUG_ASSERT(from_recinfo->length == field->pack_length_in_rec());
        if (bitmap_is_set(table->read_set, i))
        {
          field->move_field(cur);
          *to_recinfo++= *from_recinfo;
          cur+= from_recinfo->length;
        }
        else
        {
          field= new (thd->mem_root) Field_string(cur, 0, field->null_ptr,
                                field->null_bit, Field::NONE,
                                &field->field_name, field->dtcollation());
          field->init(table);
          field->field_index= i;
          DBUG_ASSERT(field->pack_length_in_rec() == 0);
          table->field[i]= field;
        }
      }
      if ((table->s->reclength= (ulong)(cur - table->record[0])) == 0)
      {
        /* all fields were optimized away. Force a non-0-length row */
        table->s->reclength= to_recinfo->length= 1;
        to_recinfo->type= FIELD_NORMAL;
        to_recinfo++;
      }
      p->recinfo= to_recinfo;

      // TODO switch from Aria to Memory if all blobs were optimized away?
      if (instantiate_tmp_table(table, p->keyinfo, p->start_recinfo, &p->recinfo,
                   table_list->select_lex->options | thd->variables.option_bits))
        DBUG_RETURN(1);
    }
  }
  DBUG_RETURN(0);
}


/*
  This is the optimizer part of get_schema_tables_result().
*/

bool optimize_schema_tables_reads(JOIN *join)
{
  THD *thd= join->thd;
  DBUG_ENTER("optimize_schema_tables_reads");

  JOIN_TAB *tab;
  for (tab= first_linear_tab(join, WITHOUT_BUSH_ROOTS, WITH_CONST_TABLES);
       tab; 
       tab= next_linear_tab(join, tab, WITH_BUSH_ROOTS))
  {
    if (!tab->table || !tab->table->pos_in_table_list)
      continue;

    TABLE_LIST *table_list= tab->table->pos_in_table_list;
    if (table_list->schema_table && thd->fill_information_schema_tables())
    {
      /* A value of 0 indicates a dummy implementation */
      if (table_list->schema_table->fill_table == 0)
        continue;

      /* skip I_S optimizations specific to get_all_tables */
      if (table_list->schema_table->fill_table != get_all_tables)
        continue;

      Item *cond= tab->select_cond;
      if (tab->cache_select && tab->cache_select->cond)
      {
        /*
          If join buffering is used, we should use the condition that is
          attached to the join cache. Cache condition has a part of WHERE that
          can be checked when we're populating this table.
          join_tab->select_cond is of no interest, because it only has
          conditions that depend on both this table and previous tables in the
          join order.
        */
        cond= tab->cache_select->cond;
      }
      if (optimize_for_get_all_tables(thd, table_list, cond))
        DBUG_RETURN(1);   // Handle OOM
    }
  }
  DBUG_RETURN(0);
}


/*
  Fill temporary schema tables before SELECT

  SYNOPSIS
    get_schema_tables_result()
    join  join which use schema tables
    executed_place place where I_S table processed

  SEE ALSO
    The optimization part is done by get_schema_tables_result(). This function
    is run on query execution.

  RETURN
    FALSE success
    TRUE  error
*/

bool get_schema_tables_result(JOIN *join,
                              enum enum_schema_table_state executed_place)
{
  THD *thd= join->thd;
  LEX *lex= thd->lex;
  bool result= 0;
  PSI_stage_info org_stage;
  DBUG_ENTER("get_schema_tables_result");

  Warnings_only_error_handler err_handler;
  thd->push_internal_handler(&err_handler);
  thd->backup_stage(&org_stage);
  THD_STAGE_INFO(thd, stage_filling_schema_table);

  JOIN_TAB *tab;
  for (tab= first_linear_tab(join, WITHOUT_BUSH_ROOTS, WITH_CONST_TABLES);
       tab; 
       tab= next_linear_tab(join, tab, WITH_BUSH_ROOTS))
  {
    if (!tab->table || !tab->table->pos_in_table_list)
      break;

    TABLE_LIST *table_list= tab->table->pos_in_table_list;
    if (table_list->schema_table && thd->fill_information_schema_tables())
    {
      /*
        I_S tables only need to be re-populated if make_cond_for_info_schema()
        preserves outer fields
      */
      bool is_subselect= &lex->unit != lex->current_select->master_unit() &&
                         lex->current_select->master_unit()->item &&
                         tab->select_cond &&
                         tab->select_cond->used_tables() & OUTER_REF_TABLE_BIT;

      /* A value of 0 indicates a dummy implementation */
      if (table_list->schema_table->fill_table == 0)
        continue;

      /*
        Do not fill in tables thare are marked as JT_CONST as these will never
        be read and they also don't have a tab->read_record.table set!
        This can happen with queries like
        SELECT * FROM t1 LEFT JOIN (t1 AS t1b JOIN INFORMATION_SCHEMA.ROUTINES)
        ON (t1b.a IS NULL);
      */
      if (tab->type == JT_CONST)
        continue;

      /* skip I_S optimizations specific to get_all_tables */
      if (lex->describe &&
          (table_list->schema_table->fill_table != get_all_tables))
        continue;

      /*
        If schema table is already processed and the statement is not a
        subselect then we don't need to fill this table again. If schema table
        is already processed and schema_table_state != executed_place then
        table is already processed and we should skip second data processing.
      */
      if (table_list->schema_table_state &&
          (!is_subselect || table_list->schema_table_state != executed_place))
        continue;

      /*
        if table is used in a subselect and
        table has been processed earlier with the same
        'executed_place' value then we should refresh the table.
      */
      if (table_list->schema_table_state && is_subselect)
      {
        table_list->table->file->extra(HA_EXTRA_NO_CACHE);
        table_list->table->file->extra(HA_EXTRA_RESET_STATE);
        table_list->table->file->ha_delete_all_rows();
        table_list->table->null_row= 0;
      }
      else
        table_list->table->file->stats.records= 0;
  
      Item *cond= tab->select_cond;
      if (tab->cache_select && tab->cache_select->cond)
      {
        /*
          If join buffering is used, we should use the condition that is
          attached to the join cache. Cache condition has a part of WHERE that
          can be checked when we're populating this table.
          join_tab->select_cond is of no interest, because it only has
          conditions that depend on both this table and previous tables in the
          join order.
        */
        cond= tab->cache_select->cond;
      }

      Switch_to_definer_security_ctx backup_ctx(thd, table_list);
      Check_level_instant_set check_level_save(thd, CHECK_FIELD_IGNORE);
      if (table_list->schema_table->fill_table(thd, table_list, cond))
      {
        result= 1;
        join->error= 1;
        tab->read_record.table->file= table_list->table->file;
        table_list->schema_table_state= executed_place;
        break;
      }
      tab->read_record.table->file= table_list->table->file;
      table_list->schema_table_state= executed_place;
    }
  }
  thd->pop_internal_handler();
  if (unlikely(thd->is_error()))
  {
    /*
      This hack is here, because I_S code uses thd->clear_error() a lot.
      Which means, a Warnings_only_error_handler cannot handle the error
      corectly as it does not know whether an error is real (e.g. caused
      by tab->select_cond->val_int()) or will be cleared later.
      Thus it ignores all errors, and the real one (that is, the error
      that was not cleared) is pushed now.

      It also means that an audit plugin cannot process the error correctly
      either. See also thd->clear_error()
    */
    thd->get_stmt_da()->push_warning(thd, thd->get_stmt_da()->sql_errno(),
                                     thd->get_stmt_da()->get_sqlstate(),
                                     Sql_condition::WARN_LEVEL_ERROR,
                                     thd->get_stmt_da()->message());
  }
  else if (result)
    my_error(ER_UNKNOWN_ERROR, MYF(0));
  THD_STAGE_INFO(thd, org_stage);
  DBUG_RETURN(result);
}

struct run_hton_fill_schema_table_args
{
  TABLE_LIST *tables;
  COND *cond;
};

static my_bool run_hton_fill_schema_table(THD *thd, plugin_ref plugin,
                                          void *arg)
{
  struct run_hton_fill_schema_table_args *args=
    (run_hton_fill_schema_table_args *) arg;
  handlerton *hton= plugin_hton(plugin);
  if (hton->fill_is_table)
      hton->fill_is_table(hton, thd, args->tables, args->cond,
            get_schema_table_idx(args->tables->schema_table));
  return false;
}

int hton_fill_schema_table(THD *thd, TABLE_LIST *tables, COND *cond)
{
  DBUG_ENTER("hton_fill_schema_table");

  struct run_hton_fill_schema_table_args args;
  args.tables= tables;
  args.cond= cond;

  plugin_foreach(thd, run_hton_fill_schema_table,
                 MYSQL_STORAGE_ENGINE_PLUGIN, &args);

  DBUG_RETURN(0);
}


static
int store_key_cache_table_record(THD *thd, TABLE *table,
                                 const char *name, size_t name_length,
                                 KEY_CACHE *key_cache,
                                 uint partitions, uint partition_no)
{
  KEY_CACHE_STATISTICS keycache_stats;
  uint err;
  DBUG_ENTER("store_key_cache_table_record");

  get_key_cache_statistics(key_cache, partition_no, &keycache_stats);

  if (!key_cache->key_cache_inited || keycache_stats.mem_size == 0)
    DBUG_RETURN(0);

  restore_record(table, s->default_values);
  table->field[0]->store(name, name_length, system_charset_info);
  if (partitions == 0)
    table->field[1]->set_null();
  else
  {
    table->field[1]->set_notnull(); 
    table->field[1]->store((long) partitions, TRUE);
  }

  if (partition_no == 0)
    table->field[2]->set_null();
  else
  {
    table->field[2]->set_notnull();
    table->field[2]->store((long) partition_no, TRUE);
  }
  table->field[3]->store(keycache_stats.mem_size, TRUE);
  table->field[4]->store(keycache_stats.block_size, TRUE);
  table->field[5]->store(keycache_stats.blocks_used, TRUE);
  table->field[6]->store(keycache_stats.blocks_unused, TRUE);
  table->field[7]->store(keycache_stats.blocks_changed, TRUE);
  table->field[8]->store(keycache_stats.read_requests, TRUE);
  table->field[9]->store(keycache_stats.reads, TRUE);
  table->field[10]->store(keycache_stats.write_requests, TRUE);
  table->field[11]->store(keycache_stats.writes, TRUE);

  err= schema_table_store_record(thd, table);
  DBUG_RETURN(err);
}

int run_fill_key_cache_tables(const char *name, KEY_CACHE *key_cache, void *p)
{
  DBUG_ENTER("run_fill_key_cache_tables");

  if (!key_cache->key_cache_inited)
    DBUG_RETURN(0);

  TABLE *table= (TABLE *)p;
  THD *thd= table->in_use;
  uint partitions= key_cache->partitions;    
  size_t namelen= strlen(name);
  DBUG_ASSERT(partitions <= MAX_KEY_CACHE_PARTITIONS);

  if (partitions)
  {
    for (uint i= 0; i < partitions; i++)
    {
      if (store_key_cache_table_record(thd, table, name, namelen,
                                       key_cache, partitions, i+1))
        DBUG_RETURN(1);
    }
  }

  if (store_key_cache_table_record(thd, table, name, namelen,
                                   key_cache, partitions, 0))
    DBUG_RETURN(1);
  DBUG_RETURN(0);
}

int fill_key_cache_tables(THD *thd, TABLE_LIST *tables, COND *cond)
{
  DBUG_ENTER("fill_key_cache_tables");

  int res= process_key_caches(run_fill_key_cache_tables, tables->table);

  DBUG_RETURN(res);
}


namespace Show {

ST_FIELD_INFO schema_fields_info[]=
{
  Column("CATALOG_NAME",               Catalog(),        NOT_NULL),
  Column("SCHEMA_NAME",                Name(),           NOT_NULL, "Database"),
  Column("DEFAULT_CHARACTER_SET_NAME", CSName(),         NOT_NULL),
  Column("DEFAULT_COLLATION_NAME",     CSName(),         NOT_NULL),
  Column("SQL_PATH",                   Varchar(FN_REFLEN),   NULLABLE),
  Column("SCHEMA_COMMENT", Varchar(DATABASE_COMMENT_MAXLEN), NOT_NULL),
  CEnd()
};


ST_FIELD_INFO tables_fields_info[]=
{
  Column("TABLE_CATALOG",   Catalog(),   NOT_NULL),
  Column("TABLE_SCHEMA",    Name(),      NOT_NULL),
  Column("TABLE_NAME",      Name(),      NOT_NULL, "Name"),
  Column("TABLE_TYPE",      Name(),      NOT_NULL,               OPEN_FRM_ONLY),
  Column("ENGINE",          Name(),      NULLABLE, "Engine",     OPEN_FRM_ONLY),
  Column("VERSION",         ULonglong(), NULLABLE, "Version",    OPEN_FRM_ONLY),
  Column("ROW_FORMAT",      Varchar(10), NULLABLE, "Row_format", OPEN_FULL_TABLE),
  Column("TABLE_ROWS",      ULonglong(), NULLABLE, "Rows",       OPEN_FULL_TABLE),
  Column("AVG_ROW_LENGTH",  ULonglong(), NULLABLE, "Avg_row_length",
                                                                 OPEN_FULL_TABLE),
  Column("DATA_LENGTH",     ULonglong(), NULLABLE, "Data_length",OPEN_FULL_TABLE),
  Column("MAX_DATA_LENGTH", ULonglong(), NULLABLE, "Max_data_length",
                                                                 OPEN_FULL_TABLE),
  Column("INDEX_LENGTH",    ULonglong(), NULLABLE, "Index_length",OPEN_FULL_TABLE),
  Column("DATA_FREE",       ULonglong(), NULLABLE, "Data_free",  OPEN_FULL_TABLE),
  Column("AUTO_INCREMENT",  ULonglong(), NULLABLE, "Auto_increment",
                                                                 OPEN_FULL_TABLE),
  Column("CREATE_TIME",     Datetime(0), NULLABLE, "Create_time",OPEN_FULL_TABLE),
  Column("UPDATE_TIME",     Datetime(0), NULLABLE, "Update_time",OPEN_FULL_TABLE),
  Column("CHECK_TIME",      Datetime(0), NULLABLE, "Check_time", OPEN_FULL_TABLE),
  Column("TABLE_COLLATION", CSName(),    NULLABLE, "Collation",  OPEN_FRM_ONLY),
  Column("CHECKSUM",        ULonglong(), NULLABLE, "Checksum",   OPEN_FULL_TABLE),
  Column("CREATE_OPTIONS",  Varchar(2048),NULLABLE, "Create_options",
                                                                 OPEN_FULL_TABLE),
  Column("TABLE_COMMENT",   Varchar(TABLE_COMMENT_MAXLEN),
                                         NOT_NULL, "Comment",    OPEN_FRM_ONLY),
  Column("MAX_INDEX_LENGTH",ULonglong(), NULLABLE, "Max_index_length",
                                                                 OPEN_FULL_TABLE),
  Column("TEMPORARY",       Varchar(1),  NULLABLE, "Temporary",  OPEN_FRM_ONLY),
  CEnd()
};


ST_FIELD_INFO columns_fields_info[]=
{
  Column("TABLE_CATALOG",           Catalog(),   NOT_NULL,          OPEN_FRM_ONLY),
  Column("TABLE_SCHEMA",            Name(),      NOT_NULL,          OPEN_FRM_ONLY),
  Column("TABLE_NAME",              Name(),      NOT_NULL,          OPEN_FRM_ONLY),
  Column("COLUMN_NAME",             Name(),      NOT_NULL, "Field", OPEN_FRM_ONLY),
  Column("ORDINAL_POSITION",        ULonglong(), NOT_NULL,          OPEN_FRM_ONLY),
  Column("COLUMN_DEFAULT", Longtext(MAX_FIELD_VARCHARLENGTH),
                                                 NULLABLE, "Default",OPEN_FRM_ONLY),
  Column("IS_NULLABLE",             Yesno(),     NOT_NULL, "Null",  OPEN_FRM_ONLY),
  Column("DATA_TYPE",               Name(),      NOT_NULL,          OPEN_FRM_ONLY),
  Column("CHARACTER_MAXIMUM_LENGTH",ULonglong(), NULLABLE,          OPEN_FRM_ONLY),
  Column("CHARACTER_OCTET_LENGTH",  ULonglong(), NULLABLE,          OPEN_FRM_ONLY),
  Column("NUMERIC_PRECISION",       ULonglong(), NULLABLE,          OPEN_FRM_ONLY),
  Column("NUMERIC_SCALE",           ULonglong(), NULLABLE,          OPEN_FRM_ONLY),
  Column("DATETIME_PRECISION",      ULonglong(), NULLABLE,          OPEN_FRM_ONLY),
  Column("CHARACTER_SET_NAME",      CSName(),    NULLABLE,          OPEN_FRM_ONLY),
  Column("COLLATION_NAME",          CSName(),    NULLABLE, "Collation", OPEN_FRM_ONLY),
  Column("COLUMN_TYPE",         Longtext(65535), NOT_NULL, "Type",  OPEN_FRM_ONLY),
  Column("COLUMN_KEY",              Varchar(3),  NOT_NULL, "Key",   OPEN_FRM_ONLY),
  Column("EXTRA",                   Varchar(30), NOT_NULL, "Extra", OPEN_FRM_ONLY),
  Column("PRIVILEGES",              Varchar(80), NOT_NULL, "Privileges", OPEN_FRM_ONLY),
  Column("COLUMN_COMMENT", Varchar(COLUMN_COMMENT_MAXLEN), NOT_NULL, "Comment",
                                                                 OPEN_FRM_ONLY),
  Column("IS_GENERATED",            Varchar(6),  NOT_NULL,       OPEN_FRM_ONLY),
  Column("GENERATION_EXPRESSION",   Longtext(MAX_FIELD_VARCHARLENGTH),
                                                 NULLABLE,       OPEN_FRM_ONLY),
  CEnd()
};


ST_FIELD_INFO charsets_fields_info[]=
{
  Column("CHARACTER_SET_NAME",   CSName(),     NOT_NULL, "Charset"),
  Column("DEFAULT_COLLATE_NAME", CSName(),     NOT_NULL, "Default collation"),
  Column("DESCRIPTION",          Varchar(60),  NOT_NULL, "Description"),
  Column("MAXLEN",               SLonglong(3), NOT_NULL, "Maxlen"),
  CEnd()
};


ST_FIELD_INFO collation_fields_info[]=
{
  Column("COLLATION_NAME",               CSName(),     NOT_NULL, "Collation"),
  Column("CHARACTER_SET_NAME",           CSName(),     NOT_NULL, "Charset"),
  Column("ID", SLonglong(MY_INT32_NUM_DECIMAL_DIGITS), NOT_NULL, "Id"),
  Column("IS_DEFAULT",                   Yesno(),      NOT_NULL, "Default"),
  Column("IS_COMPILED",                  Yesno(),      NOT_NULL, "Compiled"),
  Column("SORTLEN",                      SLonglong(3), NOT_NULL, "Sortlen"),
  CEnd()
};


ST_FIELD_INFO applicable_roles_fields_info[]=
{
  Column("GRANTEE",                  Userhost(), NOT_NULL),
  Column("ROLE_NAME", Varchar(USERNAME_CHAR_LENGTH), NOT_NULL),
  Column("IS_GRANTABLE",             Yesno(),    NOT_NULL),
  Column("IS_DEFAULT",               Yesno(),    NULLABLE),
  CEnd()
};


ST_FIELD_INFO enabled_roles_fields_info[]=
{
  Column("ROLE_NAME", Varchar(USERNAME_CHAR_LENGTH), NULLABLE),
  CEnd()
};

ST_FIELD_INFO keywords_field_info[]=
{
  {"WORD", KEYWORD_SIZE, MYSQL_TYPE_STRING, 0, MY_I_S_MAYBE_NULL, 0, SKIP_OPEN_TABLE},
  {0, 0, MYSQL_TYPE_STRING, 0, 0, 0, SKIP_OPEN_TABLE}
};

ST_FIELD_INFO sql_functions_field_info[]=
{
  {"FUNCTION", KEYWORD_SIZE, MYSQL_TYPE_STRING, 0, MY_I_S_MAYBE_NULL, 0, SKIP_OPEN_TABLE},
  {0, 0, MYSQL_TYPE_STRING, 0, 0, 0, SKIP_OPEN_TABLE}
};


ST_FIELD_INFO engines_fields_info[]=
{
  Column("ENGINE",       Varchar(64),  NOT_NULL, "Engine"),
  Column("SUPPORT",      Varchar(8),   NOT_NULL, "Support"),
  Column("COMMENT",      Varchar(160), NOT_NULL, "Comment"),
  Column("TRANSACTIONS", Varchar(3),   NULLABLE, "Transactions"),
  Column("XA",           Varchar(3),   NULLABLE, "XA"),
  Column("SAVEPOINTS",   Varchar(3),   NULLABLE, "Savepoints"),
  CEnd()
};


ST_FIELD_INFO events_fields_info[]=
{
  // QQ: shouldn't EVENT_CATALOG be Catalog() like in all other places?
  Column("EVENT_CATALOG",        Name(),      NOT_NULL),
  Column("EVENT_SCHEMA",         Name(),      NOT_NULL, "Db"),
  Column("EVENT_NAME",           Name(),      NOT_NULL, "Name"),
  Column("DEFINER",              Definer(),   NOT_NULL, "Definer"),
  Column("TIME_ZONE",            Varchar(64), NOT_NULL, "Time zone"),
  Column("EVENT_BODY",           Varchar(8),  NOT_NULL),
  Column("EVENT_DEFINITION", Longtext(65535), NOT_NULL),
  Column("EVENT_TYPE",           Varchar(9),  NOT_NULL, "Type"),
  Column("EXECUTE_AT",           Datetime(0), NULLABLE, "Execute at"),
  Column("INTERVAL_VALUE",       Varchar(256),NULLABLE, "Interval value"),
  Column("INTERVAL_FIELD",       Varchar(18), NULLABLE, "Interval field"),
  Column("SQL_MODE",             SQLMode(),   NOT_NULL),
  Column("STARTS",               Datetime(0), NULLABLE, "Starts"),
  Column("ENDS",                 Datetime(0), NULLABLE, "Ends"),
  Column("STATUS",               Varchar(18), NOT_NULL, "Status"),
  Column("ON_COMPLETION",        Varchar(12), NOT_NULL),
  Column("CREATED",              Datetime(0), NOT_NULL),
  Column("LAST_ALTERED",         Datetime(0), NOT_NULL),
  Column("LAST_EXECUTED",        Datetime(0), NULLABLE),
  Column("EVENT_COMMENT",        Name(),      NOT_NULL),
  Column("ORIGINATOR",          SLonglong(10),NOT_NULL,"Originator"),
  Column("CHARACTER_SET_CLIENT", CSName(),    NOT_NULL, "character_set_client"),
  Column("COLLATION_CONNECTION", CSName(),    NOT_NULL, "collation_connection"),
  Column("DATABASE_COLLATION",   CSName(),    NOT_NULL, "Database Collation"),
  CEnd()
};



ST_FIELD_INFO coll_charset_app_fields_info[]=
{
  Column("COLLATION_NAME",     CSName(), NOT_NULL),
  Column("CHARACTER_SET_NAME", CSName(), NOT_NULL),
  CEnd()
};


ST_FIELD_INFO proc_fields_info[]=
{
  Column("SPECIFIC_NAME",           Name(),     NOT_NULL),
  Column("ROUTINE_CATALOG",         Catalog(),  NOT_NULL),
  Column("ROUTINE_SCHEMA",          Name(),     NOT_NULL, "Db"),
  Column("ROUTINE_NAME",            Name(),     NOT_NULL, "Name"),
  Column("ROUTINE_TYPE",            Varchar(13),NOT_NULL, "Type"),
  Column("DATA_TYPE",               Name(),     NOT_NULL),
  Column("CHARACTER_MAXIMUM_LENGTH",SLong(21),  NULLABLE),
  Column("CHARACTER_OCTET_LENGTH",  SLong(21),  NULLABLE),
  Column("NUMERIC_PRECISION",       SLong(21),  NULLABLE),
  Column("NUMERIC_SCALE",           SLong(21),  NULLABLE),
  Column("DATETIME_PRECISION",     ULonglong(), NULLABLE, OPEN_FRM_ONLY),
  Column("CHARACTER_SET_NAME",      Varchar(64),NULLABLE),
  Column("COLLATION_NAME",          Varchar(64),NULLABLE),
  Column("DTD_IDENTIFIER",     Longtext(65535), NULLABLE),
  Column("ROUTINE_BODY",            Varchar(8), NOT_NULL),
  Column("ROUTINE_DEFINITION", Longtext(65535), NULLABLE),
  Column("EXTERNAL_NAME",           Name(),     NULLABLE),
  Column("EXTERNAL_LANGUAGE",       Name(),     NULLABLE),
  Column("PARAMETER_STYLE",         Varchar(8), NOT_NULL),
  Column("IS_DETERMINISTIC",        Varchar(3), NOT_NULL),
  Column("SQL_DATA_ACCESS",         Name(),     NOT_NULL),
  Column("SQL_PATH",                Name(),     NULLABLE),
  Column("SECURITY_TYPE",           Varchar(7), NOT_NULL, "Security_type"),
  Column("CREATED",                Datetime(0), NOT_NULL, "Created"),
  Column("LAST_ALTERED",           Datetime(0), NOT_NULL, "Modified"),
  Column("SQL_MODE",                SQLMode(),  NOT_NULL),
  Column("ROUTINE_COMMENT",    Longtext(65535), NOT_NULL, "Comment"),
  Column("DEFINER",                 Definer(),  NOT_NULL, "Definer"),
  Column("CHARACTER_SET_CLIENT",    CSName(),   NOT_NULL, "character_set_client"),
  Column("COLLATION_CONNECTION",    CSName(),   NOT_NULL, "collation_connection"),
  Column("DATABASE_COLLATION",      CSName(),   NOT_NULL, "Database Collation"),
  CEnd()
};


ST_FIELD_INFO stat_fields_info[]=
{
  Column("TABLE_CATALOG", Catalog(),   NOT_NULL,                OPEN_FRM_ONLY),
  Column("TABLE_SCHEMA",  Name(),      NOT_NULL,                OPEN_FRM_ONLY),
  Column("TABLE_NAME",    Name(),      NOT_NULL, "Table",       OPEN_FRM_ONLY),
  Column("NON_UNIQUE",    SLonglong(1),NOT_NULL, "Non_unique",  OPEN_FRM_ONLY),
  Column("INDEX_SCHEMA",  Name(),      NOT_NULL,                OPEN_FRM_ONLY),
  Column("INDEX_NAME",    Name(),      NOT_NULL, "Key_name",    OPEN_FRM_ONLY),
  Column("SEQ_IN_INDEX",  SLonglong(2),NOT_NULL, "Seq_in_index",OPEN_FRM_ONLY),
  Column("COLUMN_NAME",   Name(),      NOT_NULL, "Column_name", OPEN_FRM_ONLY),
  Column("COLLATION",     Varchar(1),  NULLABLE, "Collation",   OPEN_FRM_ONLY),
  Column("CARDINALITY",   SLonglong(), NULLABLE, "Cardinality", OPEN_FULL_TABLE),
  Column("SUB_PART",      SLonglong(3),NULLABLE, "Sub_part",    OPEN_FRM_ONLY),
  Column("PACKED",        Varchar(10), NULLABLE, "Packed",      OPEN_FRM_ONLY),
  Column("NULLABLE",      Varchar(3),  NOT_NULL, "Null",        OPEN_FRM_ONLY),
  Column("INDEX_TYPE",    Varchar(16), NOT_NULL, "Index_type",  OPEN_FULL_TABLE),
  Column("COMMENT",       Varchar(16), NULLABLE, "Comment",     OPEN_FRM_ONLY),
  Column("INDEX_COMMENT", Varchar(INDEX_COMMENT_MAXLEN),
                                       NOT_NULL, "Index_comment",OPEN_FRM_ONLY),
  CEnd()
};


ST_FIELD_INFO view_fields_info[]=
{
  Column("TABLE_CATALOG",        Catalog(),  NOT_NULL, OPEN_FRM_ONLY),
  Column("TABLE_SCHEMA",         Name(),     NOT_NULL, OPEN_FRM_ONLY),
  Column("TABLE_NAME",           Name(),     NOT_NULL, OPEN_FRM_ONLY),
  Column("VIEW_DEFINITION", Longtext(65535), NOT_NULL, OPEN_FRM_ONLY),
  Column("CHECK_OPTION",         Varchar(8), NOT_NULL, OPEN_FRM_ONLY),
  Column("IS_UPDATABLE",         Yesno(),    NOT_NULL, OPEN_FULL_TABLE),
  Column("DEFINER",              Definer(),  NOT_NULL, OPEN_FRM_ONLY),
  Column("SECURITY_TYPE",        Varchar(7), NOT_NULL, OPEN_FRM_ONLY),
  Column("CHARACTER_SET_CLIENT", CSName(),   NOT_NULL, OPEN_FRM_ONLY),
  Column("COLLATION_CONNECTION", CSName(),   NOT_NULL, OPEN_FRM_ONLY),
  Column("ALGORITHM",            Varchar(10),NOT_NULL, OPEN_FRM_ONLY),
  CEnd()
};


ST_FIELD_INFO user_privileges_fields_info[]=
{
  Column("GRANTEE",        Userhost(), NOT_NULL),
  Column("TABLE_CATALOG",  Catalog(),  NOT_NULL),
  Column("PRIVILEGE_TYPE", Name(),     NOT_NULL),
  Column("IS_GRANTABLE",   Yesno(),    NOT_NULL),
  CEnd()
};


ST_FIELD_INFO schema_privileges_fields_info[]=
{
  Column("GRANTEE",        Userhost(), NOT_NULL),
  Column("TABLE_CATALOG",  Catalog(),  NOT_NULL),
  Column("TABLE_SCHEMA",   Name(),     NOT_NULL),
  Column("PRIVILEGE_TYPE", Name(),     NOT_NULL),
  Column("IS_GRANTABLE",   Yesno(),    NOT_NULL),
  CEnd()
};


ST_FIELD_INFO table_privileges_fields_info[]=
{
  Column("GRANTEE",        Userhost(), NOT_NULL),
  Column("TABLE_CATALOG",  Catalog(),  NOT_NULL),
  Column("TABLE_SCHEMA",   Name(),     NOT_NULL),
  Column("TABLE_NAME",     Name(),     NOT_NULL),
  Column("PRIVILEGE_TYPE", Name(),     NOT_NULL),
  Column("IS_GRANTABLE",   Yesno(),    NOT_NULL),
  CEnd()
};


ST_FIELD_INFO column_privileges_fields_info[]=
{
  Column("GRANTEE",        Userhost(), NOT_NULL),
  Column("TABLE_CATALOG",  Catalog(),  NOT_NULL),
  Column("TABLE_SCHEMA",   Name(),     NOT_NULL),
  Column("TABLE_NAME",     Name(),     NOT_NULL),
  Column("COLUMN_NAME",    Name(),     NOT_NULL),
  Column("PRIVILEGE_TYPE", Name(),     NOT_NULL),
  Column("IS_GRANTABLE",   Yesno(),    NOT_NULL),
  CEnd()
};


ST_FIELD_INFO table_constraints_fields_info[]=
{
  Column("CONSTRAINT_CATALOG",  Catalog(), NOT_NULL, OPEN_FULL_TABLE),
  Column("CONSTRAINT_SCHEMA",   Name(),    NOT_NULL, OPEN_FULL_TABLE),
  Column("CONSTRAINT_NAME",     Name(),    NOT_NULL, OPEN_FULL_TABLE),
  Column("TABLE_SCHEMA",        Name(),    NOT_NULL, OPEN_FULL_TABLE),
  Column("TABLE_NAME",          Name(),    NOT_NULL, OPEN_FULL_TABLE),
  Column("CONSTRAINT_TYPE",     Name(),    NOT_NULL, OPEN_FULL_TABLE),
  CEnd()
};


ST_FIELD_INFO key_column_usage_fields_info[]=
{
  Column("CONSTRAINT_CATALOG",            Catalog(),     NOT_NULL, OPEN_FULL_TABLE),
  Column("CONSTRAINT_SCHEMA",             Name(),        NOT_NULL, OPEN_FULL_TABLE),
  Column("CONSTRAINT_NAME",               Name(),        NOT_NULL, OPEN_FULL_TABLE),
  Column("TABLE_CATALOG",                 Catalog(),     NOT_NULL, OPEN_FULL_TABLE),
  Column("TABLE_SCHEMA",                  Name(),        NOT_NULL, OPEN_FULL_TABLE),
  Column("TABLE_NAME",                    Name(),        NOT_NULL, OPEN_FULL_TABLE),
  Column("COLUMN_NAME",                   Name(),        NOT_NULL, OPEN_FULL_TABLE),
  Column("ORDINAL_POSITION",              SLonglong(10), NOT_NULL, OPEN_FULL_TABLE),
  Column("POSITION_IN_UNIQUE_CONSTRAINT", SLonglong(10), NULLABLE, OPEN_FULL_TABLE),
  Column("REFERENCED_TABLE_SCHEMA",       Name(),        NULLABLE, OPEN_FULL_TABLE),
  Column("REFERENCED_TABLE_NAME",         Name(),        NULLABLE, OPEN_FULL_TABLE),
  Column("REFERENCED_COLUMN_NAME",        Name(),        NULLABLE, OPEN_FULL_TABLE),
  CEnd()
};


ST_FIELD_INFO table_names_fields_info[]=
{
  Column("TABLE_CATALOG", Catalog(), NOT_NULL),
  Column("TABLE_SCHEMA",  Name(),    NOT_NULL),
  Column("TABLE_NAME",    Varchar(NAME_CHAR_LEN + MYSQL50_TABLE_NAME_PREFIX_LENGTH),
                                     NOT_NULL, "Tables_in_"),
  Column("TABLE_TYPE",    Name(),    NOT_NULL, "Table_type", OPEN_FRM_ONLY),
  CEnd()
};


ST_FIELD_INFO open_tables_fields_info[]=
{
  Column("Database",    Name(),       NOT_NULL, "Database"),
  Column("Table",       Name(),       NOT_NULL, "Table"),
  Column("In_use",      SLonglong(1), NOT_NULL, "In_use"),
  Column("Name_locked", SLonglong(4), NOT_NULL, "Name_locked"),
  CEnd()
};


ST_FIELD_INFO triggers_fields_info[]=
{
  Column("TRIGGER_CATALOG",        Catalog(), NOT_NULL,             OPEN_FRM_ONLY),
  Column("TRIGGER_SCHEMA",            Name(), NOT_NULL,             OPEN_FRM_ONLY),
  Column("TRIGGER_NAME",              Name(), NOT_NULL, "Trigger",  OPEN_FRM_ONLY),
  Column("EVENT_MANIPULATION",    Varchar(6), NOT_NULL, "Event",    OPEN_FRM_ONLY),
  Column("EVENT_OBJECT_CATALOG",   Catalog(), NOT_NULL,             OPEN_FRM_ONLY),
  Column("EVENT_OBJECT_SCHEMA",       Name(), NOT_NULL,             OPEN_FRM_ONLY),
  Column("EVENT_OBJECT_TABLE",        Name(), NOT_NULL, "Table",    OPEN_FRM_ONLY),
  Column("ACTION_ORDER",        SLonglong(4), NOT_NULL,             OPEN_FRM_ONLY),
  Column("ACTION_CONDITION", Longtext(65535), NULLABLE,             OPEN_FRM_ONLY),
  Column("ACTION_STATEMENT", Longtext(65535), NOT_NULL, "Statement",OPEN_FRM_ONLY),
  Column("ACTION_ORIENTATION",    Varchar(9), NOT_NULL,             OPEN_FRM_ONLY),
  Column("ACTION_TIMING",         Varchar(6), NOT_NULL, "Timing",   OPEN_FRM_ONLY),
  Column("ACTION_REFERENCE_OLD_TABLE",Name(), NULLABLE,             OPEN_FRM_ONLY),
  Column("ACTION_REFERENCE_NEW_TABLE",Name(), NULLABLE,             OPEN_FRM_ONLY),
  Column("ACTION_REFERENCE_OLD_ROW",Varchar(3),NOT_NULL,            OPEN_FRM_ONLY),
  Column("ACTION_REFERENCE_NEW_ROW",Varchar(3),NOT_NULL,            OPEN_FRM_ONLY),
  /* 2 here indicates 2 decimals */
  Column("CREATED",              Datetime(2), NULLABLE, "Created",  OPEN_FRM_ONLY),
  Column("SQL_MODE",               SQLMode(), NOT_NULL, "sql_mode", OPEN_FRM_ONLY),
  Column("DEFINER",                Definer(), NOT_NULL, "Definer",  OPEN_FRM_ONLY),
  Column("CHARACTER_SET_CLIENT",    CSName(), NOT_NULL, "character_set_client",
                                                                 OPEN_FRM_ONLY),
  Column("COLLATION_CONNECTION",    CSName(), NOT_NULL, "collation_connection",
                                                                 OPEN_FRM_ONLY),
  Column("DATABASE_COLLATION",      CSName(), NOT_NULL, "Database Collation",
                                                                 OPEN_FRM_ONLY),
  CEnd()
};


ST_FIELD_INFO partitions_fields_info[]=
{
  Column("TABLE_CATALOG",               Catalog(),   NOT_NULL, OPEN_FULL_TABLE),
  Column("TABLE_SCHEMA",                Name(),      NOT_NULL, OPEN_FULL_TABLE),
  Column("TABLE_NAME",                  Name(),      NOT_NULL, OPEN_FULL_TABLE),
  Column("PARTITION_NAME",              Name(),      NULLABLE, OPEN_FULL_TABLE),
  Column("SUBPARTITION_NAME",           Name(),      NULLABLE, OPEN_FULL_TABLE),
  Column("PARTITION_ORDINAL_POSITION",  ULonglong(), NULLABLE, OPEN_FULL_TABLE),
  Column("SUBPARTITION_ORDINAL_POSITION",ULonglong(),NULLABLE, OPEN_FULL_TABLE),
  Column("PARTITION_METHOD",            Varchar(18), NULLABLE, OPEN_FULL_TABLE),
  Column("SUBPARTITION_METHOD",         Varchar(12), NULLABLE, OPEN_FULL_TABLE),
  Column("PARTITION_EXPRESSION",    Longtext(65535), NULLABLE, OPEN_FULL_TABLE),
  Column("SUBPARTITION_EXPRESSION", Longtext(65535), NULLABLE, OPEN_FULL_TABLE),
  Column("PARTITION_DESCRIPTION",   Longtext(65535), NULLABLE, OPEN_FULL_TABLE),
  Column("TABLE_ROWS",                  ULonglong(), NOT_NULL, OPEN_FULL_TABLE),
  Column("AVG_ROW_LENGTH",              ULonglong(), NOT_NULL, OPEN_FULL_TABLE),
  Column("DATA_LENGTH",                 ULonglong(), NOT_NULL, OPEN_FULL_TABLE),
  Column("MAX_DATA_LENGTH",             ULonglong(), NULLABLE, OPEN_FULL_TABLE),
  Column("INDEX_LENGTH",                ULonglong(), NOT_NULL, OPEN_FULL_TABLE),
  Column("DATA_FREE",                   ULonglong(), NOT_NULL, OPEN_FULL_TABLE),
  Column("CREATE_TIME",                 Datetime(0), NULLABLE, OPEN_FULL_TABLE),
  Column("UPDATE_TIME",                 Datetime(0), NULLABLE, OPEN_FULL_TABLE),
  Column("CHECK_TIME",                  Datetime(0), NULLABLE, OPEN_FULL_TABLE),
  Column("CHECKSUM",                    ULonglong(), NULLABLE, OPEN_FULL_TABLE),
  Column("PARTITION_COMMENT",           Varchar(80), NOT_NULL, OPEN_FULL_TABLE),
  Column("NODEGROUP",                   Varchar(12), NOT_NULL, OPEN_FULL_TABLE),
  Column("TABLESPACE_NAME",             Name(),      NULLABLE, OPEN_FULL_TABLE),
  CEnd()
};


ST_FIELD_INFO variables_fields_info[]=
{
  Column("VARIABLE_NAME",  Varchar(64),   NOT_NULL, "Variable_name"),
  Column("VARIABLE_VALUE", Varchar(2048), NOT_NULL, "Value"),
  CEnd()
};


ST_FIELD_INFO sysvars_fields_info[]=
{
  Column("VARIABLE_NAME",        Name(),                           NOT_NULL),
  Column("SESSION_VALUE",        Varchar(2048),                    NULLABLE),
  Column("GLOBAL_VALUE",         Varchar(2048),                    NULLABLE),
  Column("GLOBAL_VALUE_ORIGIN",  Name(),                           NOT_NULL),
  Column("DEFAULT_VALUE",        Varchar(2048),                    NULLABLE),
  Column("VARIABLE_SCOPE",       Name(),                           NOT_NULL),
  Column("VARIABLE_TYPE",        Name(),                           NOT_NULL),
  Column("VARIABLE_COMMENT",     Varchar(TABLE_COMMENT_MAXLEN),    NOT_NULL),
  Column("NUMERIC_MIN_VALUE",    Varchar(MY_INT64_NUM_DECIMAL_DIGITS), NULLABLE),
  Column("NUMERIC_MAX_VALUE",    Varchar(MY_INT64_NUM_DECIMAL_DIGITS), NULLABLE),
  Column("NUMERIC_BLOCK_SIZE",   Varchar(MY_INT64_NUM_DECIMAL_DIGITS), NULLABLE),
  Column("ENUM_VALUE_LIST",      Longtext(65535),                  NULLABLE),
  Column("READ_ONLY",            Yesno(),                          NOT_NULL),
  Column("COMMAND_LINE_ARGUMENT",Name(),                           NULLABLE),
  Column("GLOBAL_VALUE_PATH",    Varchar(2048),                    NULLABLE),
  CEnd()
};


ST_FIELD_INFO processlist_fields_info[]=
{
  Column("ID",             SLonglong(4),              NOT_NULL, "Id"),
  Column("USER",           Varchar(USERNAME_CHAR_LENGTH), NOT_NULL, "User"),
  Column("HOST",           Varchar(LIST_PROCESS_HOST_LEN),NOT_NULL, "Host"),
  Column("DB",             Name(),                    NULLABLE, "Db"),
  Column("COMMAND",        Varchar(16),               NOT_NULL, "Command"),
  Column("TIME",           SLong(7),                  NOT_NULL, "Time"),
  Column("STATE",          Varchar(64),               NULLABLE, "State"),
  Column("INFO",  Longtext(PROCESS_LIST_INFO_WIDTH),
                                                      NULLABLE, "Info"),
  Column("TIME_MS", Decimal(100 * (MY_INT64_NUM_DECIMAL_DIGITS + 1) + 3),
                                                      NOT_NULL, "Time_ms"),
  Column("STAGE",          STiny(2),                  NOT_NULL, "Stage"),
  Column("MAX_STAGE",      STiny(2),                  NOT_NULL, "Max_stage"),
  Column("PROGRESS",       Decimal(703),              NOT_NULL, "Progress"),
  Column("MEMORY_USED",    SLonglong(7),              NOT_NULL, "Memory_used"),
  Column("MAX_MEMORY_USED",SLonglong(7),              NOT_NULL, "Max_memory_used"),
  Column("EXAMINED_ROWS",  SLong(7),                  NOT_NULL, "Examined_rows"),
  Column("QUERY_ID",       SLonglong(4),              NOT_NULL),
  Column("INFO_BINARY",Blob(PROCESS_LIST_INFO_WIDTH),NULLABLE, "Info_binary"),
  Column("TID",            SLonglong(4),              NOT_NULL, "Tid"),
  CEnd()
};


ST_FIELD_INFO plugin_fields_info[]=
{
  Column("PLUGIN_NAME",             Name(),          NOT_NULL, "Name"),
  Column("PLUGIN_VERSION",          Varchar(20),     NOT_NULL),
  Column("PLUGIN_STATUS",           Varchar(16),     NOT_NULL, "Status"),
  Column("PLUGIN_TYPE",             Varchar(80),     NOT_NULL, "Type"),
  Column("PLUGIN_TYPE_VERSION",     Varchar(20),     NOT_NULL),
  Column("PLUGIN_LIBRARY",          Name(),          NULLABLE, "Library"),
  Column("PLUGIN_LIBRARY_VERSION",  Varchar(20),     NULLABLE),
  Column("PLUGIN_AUTHOR",           Name(),          NULLABLE),
  Column("PLUGIN_DESCRIPTION",      Longtext(65535), NULLABLE),
  Column("PLUGIN_LICENSE",          Varchar(80),     NOT_NULL, "License"),
  Column("LOAD_OPTION",             Varchar(64),     NOT_NULL),
  Column("PLUGIN_MATURITY",         Varchar(12),     NOT_NULL),
  Column("PLUGIN_AUTH_VERSION",     Varchar(80),     NULLABLE),
  CEnd()
};

ST_FIELD_INFO files_fields_info[]=
{
  Column("FILE_ID",             SLonglong(4),   NOT_NULL),
  Column("FILE_NAME",        Varchar(FN_REFLEN),NULLABLE),
  Column("FILE_TYPE",           Varchar(20),    NOT_NULL),
  Column("TABLESPACE_NAME",     Name(),         NULLABLE),
  Column("TABLE_CATALOG",       Name(),         NOT_NULL),
  Column("TABLE_SCHEMA",        Name(),         NULLABLE),
  Column("TABLE_NAME",          Name(),         NULLABLE),
  Column("LOGFILE_GROUP_NAME",  Name(),         NULLABLE),
  Column("LOGFILE_GROUP_NUMBER",SLonglong(4),   NULLABLE),
  Column("ENGINE",              Name(),         NOT_NULL),
  Column("FULLTEXT_KEYS",       Name(),         NULLABLE),
  Column("DELETED_ROWS",        SLonglong(4),   NULLABLE),
  Column("UPDATE_COUNT",        SLonglong(4),   NULLABLE),
  Column("FREE_EXTENTS",        SLonglong(4),   NULLABLE),
  Column("TOTAL_EXTENTS",       SLonglong(4),   NULLABLE),
  Column("EXTENT_SIZE",         SLonglong(4),   NOT_NULL),
  Column("INITIAL_SIZE",        ULonglong(),    NULLABLE),
  Column("MAXIMUM_SIZE",        ULonglong(),    NULLABLE),
  Column("AUTOEXTEND_SIZE",     ULonglong(),    NULLABLE),
  Column("CREATION_TIME",       Datetime(0),    NULLABLE),
  Column("LAST_UPDATE_TIME",    Datetime(0),    NULLABLE),
  Column("LAST_ACCESS_TIME",    Datetime(0),    NULLABLE),
  Column("RECOVER_TIME",        SLonglong(4),   NULLABLE),
  Column("TRANSACTION_COUNTER", SLonglong(4),   NULLABLE),
  Column("VERSION",             ULonglong(),    NULLABLE, "Version"),
  Column("ROW_FORMAT",          Varchar(10),    NULLABLE, "Row_format"),
  Column("TABLE_ROWS",          ULonglong(),    NULLABLE, "Rows"),
  Column("AVG_ROW_LENGTH",      ULonglong(),    NULLABLE, "Avg_row_length"),
  Column("DATA_LENGTH",         ULonglong(),    NULLABLE, "Data_length"),
  Column("MAX_DATA_LENGTH",     ULonglong(),    NULLABLE, "Max_data_length"),
  Column("INDEX_LENGTH",        ULonglong(),    NULLABLE, "Index_length"),
  Column("DATA_FREE",           ULonglong(),    NULLABLE, "Data_free"),
  Column("CREATE_TIME",         Datetime(0),    NULLABLE, "Create_time"),
  Column("UPDATE_TIME",         Datetime(0),    NULLABLE, "Update_time"),
  Column("CHECK_TIME",          Datetime(0),    NULLABLE, "Check_time"),
  Column("CHECKSUM",            ULonglong(),    NULLABLE, "Checksum"),
  Column("STATUS",              Varchar(20),    NOT_NULL),
  Column("EXTRA",               Varchar(255),   NULLABLE),
  CEnd()
};

}; // namespace Show


void init_fill_schema_files_row(TABLE* table)
{
  int i;
  for(i=0; !Show::files_fields_info[i].end_marker(); i++)
    table->field[i]->set_null();

  table->field[IS_FILES_STATUS]->set_notnull();
  table->field[IS_FILES_STATUS]->store("NORMAL", 6, system_charset_info);
}


namespace Show {

ST_FIELD_INFO referential_constraints_fields_info[]=
{
  Column("CONSTRAINT_CATALOG",        Catalog(), NOT_NULL, OPEN_FULL_TABLE),
  Column("CONSTRAINT_SCHEMA",         Name(),    NOT_NULL, OPEN_FULL_TABLE),
  Column("CONSTRAINT_NAME",           Name(),    NOT_NULL, OPEN_FULL_TABLE),
  Column("UNIQUE_CONSTRAINT_CATALOG", Catalog(), NOT_NULL, OPEN_FULL_TABLE),
  Column("UNIQUE_CONSTRAINT_SCHEMA",  Name(),    NOT_NULL, OPEN_FULL_TABLE),
  Column("UNIQUE_CONSTRAINT_NAME",    Name(),    NULLABLE, OPEN_FULL_TABLE),
  Column("MATCH_OPTION",              Name(),    NOT_NULL, OPEN_FULL_TABLE),
  Column("UPDATE_RULE",               Name(),    NOT_NULL, OPEN_FULL_TABLE),
  Column("DELETE_RULE",               Name(),    NOT_NULL, OPEN_FULL_TABLE),
  Column("TABLE_NAME",                Name(),    NOT_NULL, OPEN_FULL_TABLE),
  Column("REFERENCED_TABLE_NAME",     Name(),    NOT_NULL, OPEN_FULL_TABLE),
  CEnd()
};


ST_FIELD_INFO parameters_fields_info[]=
{
  Column("SPECIFIC_CATALOG",        Catalog(),       NOT_NULL, OPEN_FULL_TABLE),
  Column("SPECIFIC_SCHEMA",         Name(),          NOT_NULL, OPEN_FULL_TABLE),
  Column("SPECIFIC_NAME",           Name(),          NOT_NULL, OPEN_FULL_TABLE),
  Column("ORDINAL_POSITION",        SLong(21),       NOT_NULL, OPEN_FULL_TABLE),
  Column("PARAMETER_MODE",          Varchar(5),      NULLABLE, OPEN_FULL_TABLE),
  Column("PARAMETER_NAME",          Name(),          NULLABLE, OPEN_FULL_TABLE),
  Column("DATA_TYPE",               Name(),          NOT_NULL, OPEN_FULL_TABLE),
  Column("CHARACTER_MAXIMUM_LENGTH",SLong(21),       NULLABLE, OPEN_FULL_TABLE),
  Column("CHARACTER_OCTET_LENGTH",  SLong(21),       NULLABLE, OPEN_FULL_TABLE),
  Column("NUMERIC_PRECISION",       SLong(21),       NULLABLE, OPEN_FULL_TABLE),
  Column("NUMERIC_SCALE",           SLong(21),       NULLABLE, OPEN_FULL_TABLE),
  Column("DATETIME_PRECISION",      ULonglong(),     NULLABLE, OPEN_FRM_ONLY),
  Column("CHARACTER_SET_NAME",      Varchar(64),     NULLABLE, OPEN_FULL_TABLE),
  Column("COLLATION_NAME",          Varchar(64),     NULLABLE, OPEN_FULL_TABLE),
  Column("DTD_IDENTIFIER",          Longtext(65535), NOT_NULL, OPEN_FULL_TABLE),
  Column("ROUTINE_TYPE",            Varchar(9),      NOT_NULL, OPEN_FULL_TABLE),
  CEnd()
};


ST_FIELD_INFO tablespaces_fields_info[]=
{
  Column("TABLESPACE_NAME",    Name(),        NOT_NULL),
  Column("ENGINE",             Name(),        NOT_NULL),
  Column("TABLESPACE_TYPE",    Name(),        NULLABLE),
  Column("LOGFILE_GROUP_NAME", Name(),        NULLABLE),
  Column("EXTENT_SIZE",        ULonglong(),   NULLABLE),
  Column("AUTOEXTEND_SIZE",    ULonglong(),   NULLABLE),
  Column("MAXIMUM_SIZE",       ULonglong(),   NULLABLE),
  Column("NODEGROUP_ID",       ULonglong(),   NULLABLE),
  Column("TABLESPACE_COMMENT", Varchar(2048), NULLABLE),
  CEnd()
};


ST_FIELD_INFO keycache_fields_info[]=
{
  Column("KEY_CACHE_NAME",Varchar(NAME_LEN),NOT_NULL),
  Column("SEGMENTS",        ULong(3),       NULLABLE),
  Column("SEGMENT_NUMBER",  ULong(3),       NULLABLE),
  Column("FULL_SIZE",       ULonglong(),    NOT_NULL),
  Column("BLOCK_SIZE",      ULonglong(),    NOT_NULL),
  Column("USED_BLOCKS",     ULonglong(),    NOT_NULL, "Key_blocks_used"),
  Column("UNUSED_BLOCKS",   ULonglong(),    NOT_NULL, "Key_blocks_unused"),
  Column("DIRTY_BLOCKS",    ULonglong(),    NOT_NULL, "Key_blocks_not_flushed"),
  Column("READ_REQUESTS",   ULonglong(),    NOT_NULL, "Key_read_requests"),
  Column("READS",           ULonglong(),    NOT_NULL, "Key_reads"),
  Column("WRITE_REQUESTS",  ULonglong(),    NOT_NULL, "Key_write_requests"),
  Column("WRITES",          ULonglong(),    NOT_NULL, "Key_writes"),
  CEnd()
};


ST_FIELD_INFO show_explain_fields_info[]=
{
  Column("id",            SLonglong(3),                  NULLABLE, "id"),
  Column("select_type",   Varchar(19),                   NOT_NULL, "select_type"),
  Column("table",         Name(),                        NULLABLE, "table"),
  Column("type",          Varchar(15),                   NULLABLE, "type"),
  Column("possible_keys",Varchar(NAME_CHAR_LEN*MAX_KEY), NULLABLE, "possible_keys"),
  Column("key",          Varchar(NAME_CHAR_LEN*MAX_KEY), NULLABLE, "key"),
  Column("key_len",      Varchar(NAME_CHAR_LEN*MAX_KEY), NULLABLE, "key_len"),
  Column("ref",     Varchar(NAME_CHAR_LEN*MAX_REF_PARTS),NULLABLE, "ref"),
  Column("rows",          SLonglong(10),                 NULLABLE, "rows"),
  Column("Extra",         Varchar(255),                  NOT_NULL, "Extra"),
  CEnd()
};


ST_FIELD_INFO check_constraints_fields_info[]=
{
  Column("CONSTRAINT_CATALOG", Catalog(), NOT_NULL, OPEN_FULL_TABLE),
  Column("CONSTRAINT_SCHEMA",  Name(),    NOT_NULL, OPEN_FULL_TABLE),
  Column("TABLE_NAME",         Name(),    NOT_NULL, OPEN_FULL_TABLE),
  Column("CONSTRAINT_NAME",    Name(),    NOT_NULL, OPEN_FULL_TABLE),
  Column("LEVEL",              Varchar(6),NOT_NULL, OPEN_FULL_TABLE),
  Column("CHECK_CLAUSE",       Longtext(MAX_FIELD_VARCHARLENGTH),
                                          NOT_NULL, OPEN_FULL_TABLE),
  CEnd()
};

}; // namespace Show


namespace Show {

/** For creating fields of information_schema.OPTIMIZER_TRACE */
extern ST_FIELD_INFO optimizer_trace_info[];

} //namespace Show

/*
  Description of ST_FIELD_INFO in sql_i_s.h

  Make sure that the order of schema_tables and enum_schema_tables are the same.

*/

ST_SCHEMA_TABLE schema_tables[]=
{
  {"ALL_PLUGINS", Show::plugin_fields_info, 0,
   fill_all_plugins, make_old_format, 0, 5, -1, 0, 0},
  {"APPLICABLE_ROLES", Show::applicable_roles_fields_info, 0,
   fill_schema_applicable_roles, 0, 0, -1, -1, 0, 0},
  {"CHARACTER_SETS", Show::charsets_fields_info, 0,
   fill_schema_charsets, make_character_sets_old_format, 0, -1, -1, 0, 0},
  {"CHECK_CONSTRAINTS", Show::check_constraints_fields_info, 0,
   get_all_tables, 0,
   get_check_constraints_record, 1, 2, 0, OPTIMIZE_I_S_TABLE|OPEN_TABLE_ONLY},
  {"COLLATIONS", Show::collation_fields_info, 0,
   fill_schema_collation, make_old_format, 0, -1, -1, 0, 0},
  {"COLLATION_CHARACTER_SET_APPLICABILITY", Show::coll_charset_app_fields_info,
   0, fill_schema_coll_charset_app, 0, 0, -1, -1, 0, 0},
  {"COLUMNS", Show::columns_fields_info, 0,
   get_all_tables, make_columns_old_format, get_schema_column_record, 1, 2, 0,
   OPTIMIZE_I_S_TABLE|OPEN_VIEW_FULL},
  {"COLUMN_PRIVILEGES", Show::column_privileges_fields_info, 0,
   fill_schema_column_privileges, 0, 0, -1, -1, 0, 0},
  {"ENABLED_ROLES", Show::enabled_roles_fields_info, 0,
   fill_schema_enabled_roles, 0, 0, -1, -1, 0, 0},
  {"ENGINES", Show::engines_fields_info, 0,
   fill_schema_engines, make_old_format, 0, -1, -1, 0, 0},
#ifdef HAVE_EVENT_SCHEDULER
  {"EVENTS", Show::events_fields_info, 0,
   Events::fill_schema_events, make_old_format, 0, -1, -1, 0, 0},
#else
  {"EVENTS", Show::events_fields_info, 0,
   0, make_old_format, 0, -1, -1, 0, 0},
#endif
  {"EXPLAIN", Show::show_explain_fields_info, 0, fill_show_explain,
  make_old_format, 0, -1, -1, TRUE /*hidden*/ , 0},
  {"FILES", Show::files_fields_info, 0,
   hton_fill_schema_table, 0, 0, -1, -1, 0, 0},
  {"GLOBAL_STATUS", Show::variables_fields_info, 0,
   fill_status, make_old_format, 0, 0, -1, 0, 0},
  {"GLOBAL_VARIABLES", Show::variables_fields_info, 0,
   fill_variables, make_old_format, 0, 0, -1, 0, 0},
<<<<<<< HEAD
  {"KEY_CACHES", Show::keycache_fields_info, 0,
=======
  {"KEYWORDS", keywords_field_info, 0,
   fill_i_s_keywords, 0, 0, -1, -1, 0, 0},
  {"KEY_CACHES", keycache_fields_info, 0,
>>>>>>> c294443b
   fill_key_cache_tables, 0, 0, -1,-1, 0, 0},
  {"KEY_COLUMN_USAGE", Show::key_column_usage_fields_info, 0,
   get_all_tables, 0, get_schema_key_column_usage_record, 4, 5, 0,
   OPTIMIZE_I_S_TABLE|OPEN_TABLE_ONLY},
  {"OPEN_TABLES", Show::open_tables_fields_info, 0,
   fill_open_tables, make_old_format, 0, -1, -1, 1, 0},
  {"OPTIMIZER_TRACE", Show::optimizer_trace_info, 0,
     fill_optimizer_trace_info, NULL, NULL, -1, -1, false, 0},
  {"PARAMETERS", Show::parameters_fields_info, 0,
   fill_schema_proc, 0, 0, -1, -1, 0, 0},
  {"PARTITIONS", Show::partitions_fields_info, 0,
   get_all_tables, 0, get_schema_partitions_record, 1, 2, 0,
   OPTIMIZE_I_S_TABLE|OPEN_TABLE_ONLY},
  {"PLUGINS", Show::plugin_fields_info, 0,
   fill_plugins, make_old_format, 0, -1, -1, 0, 0},
  {"PROCESSLIST", Show::processlist_fields_info, 0,
   fill_schema_processlist, make_old_format, 0, -1, -1, 0, 0},
  {"PROFILING", Show::query_profile_statistics_info, 0,
    fill_query_profile_statistics_info, make_profile_table_for_show,
    NULL, -1, -1, false, 0},
  {"REFERENTIAL_CONSTRAINTS", Show::referential_constraints_fields_info,
   0, get_all_tables, 0, get_referential_constraints_record,
   1, 9, 0, OPTIMIZE_I_S_TABLE|OPEN_TABLE_ONLY},
  {"ROUTINES", Show::proc_fields_info, 0,
   fill_schema_proc, make_proc_old_format, 0, -1, -1, 0, 0},
  {"SCHEMATA", Show::schema_fields_info, 0,
   fill_schema_schemata, make_schemata_old_format, 0, 1, -1, 0, 0},
  {"SCHEMA_PRIVILEGES", Show::schema_privileges_fields_info, 0,
   fill_schema_schema_privileges, 0, 0, -1, -1, 0, 0},
  {"SESSION_STATUS", Show::variables_fields_info, 0,
   fill_status, make_old_format, 0, 0, -1, 0, 0},
  {"SESSION_VARIABLES", Show::variables_fields_info, 0,
   fill_variables, make_old_format, 0, 0, -1, 0, 0},
  {"STATISTICS", Show::stat_fields_info, 0,
   get_all_tables, make_old_format, get_schema_stat_record, 1, 2, 0,
   OPEN_TABLE_ONLY|OPTIMIZE_I_S_TABLE},
<<<<<<< HEAD
  {"SYSTEM_VARIABLES", Show::sysvars_fields_info, 0,
=======
  {"SQL_FUNCTIONS", sql_functions_field_info, 0,
   fill_i_s_sql_functions, 0, 0, -1, -1, 0, 0},
  {"SYSTEM_VARIABLES", sysvars_fields_info, 0,
>>>>>>> c294443b
   fill_sysvars, make_old_format, 0, 0, -1, 0, 0},
  {"TABLES", Show::tables_fields_info, 0,
   get_all_tables, make_old_format, get_schema_tables_record, 1, 2, 0,
   OPTIMIZE_I_S_TABLE},
  {"TABLESPACES", Show::tablespaces_fields_info, 0,
   hton_fill_schema_table, 0, 0, -1, -1, 0, 0},
  {"TABLE_CONSTRAINTS", Show::table_constraints_fields_info, 0,
   get_all_tables, 0, get_schema_constraints_record, 3, 4, 0,
   OPTIMIZE_I_S_TABLE|OPEN_TABLE_ONLY},
  {"TABLE_NAMES", Show::table_names_fields_info, 0,
   get_all_tables, make_table_names_old_format, 0, 1, 2, 1, OPTIMIZE_I_S_TABLE},
  {"TABLE_PRIVILEGES", Show::table_privileges_fields_info, 0,
   fill_schema_table_privileges, 0, 0, -1, -1, 0, 0},
  {"TRIGGERS", Show::triggers_fields_info, 0,
   get_all_tables, make_old_format, get_schema_triggers_record, 5, 6, 0,
   OPEN_TRIGGER_ONLY|OPTIMIZE_I_S_TABLE},
  {"USER_PRIVILEGES", Show::user_privileges_fields_info, 0,
   fill_schema_user_privileges, 0, 0, -1, -1, 0, 0},
  {"VIEWS", Show::view_fields_info, 0,
   get_all_tables, 0, get_schema_views_record, 1, 2, 0,
   OPEN_VIEW_ONLY|OPTIMIZE_I_S_TABLE},
  {0, 0, 0, 0, 0, 0, 0, 0, 0, 0}
};


int initialize_schema_table(st_plugin_int *plugin)
{
  ST_SCHEMA_TABLE *schema_table;
  DBUG_ENTER("initialize_schema_table");

  if (!(schema_table= (ST_SCHEMA_TABLE *)my_malloc(key_memory_ST_SCHEMA_TABLE,
                                                   sizeof(ST_SCHEMA_TABLE),
                                                   MYF(MY_WME | MY_ZEROFILL))))
      DBUG_RETURN(1);
  /* Historical Requirement */
  plugin->data= schema_table; // shortcut for the future
  if (plugin->plugin->init)
  {
    schema_table->idx_field1= -1,
    schema_table->idx_field2= -1;

    /* Make the name available to the init() function. */
    schema_table->table_name= plugin->name.str;

    if (plugin->plugin->init(schema_table))
    {
      sql_print_error("Plugin '%s' init function returned error.",
                      plugin->name.str);
      plugin->data= NULL;
      my_free(schema_table);
      DBUG_RETURN(1);
    }

    if (!schema_table->old_format)
      for (ST_FIELD_INFO *f= schema_table->fields_info; !f->end_marker(); f++)
        if (f->old_name().str && f->old_name().str[0])
        {
          schema_table->old_format= make_old_format;
          break;
        }

    /* Make sure the plugin name is not set inside the init() function. */
    schema_table->table_name= plugin->name.str;
  }
  DBUG_RETURN(0);
}

int finalize_schema_table(st_plugin_int *plugin)
{
  ST_SCHEMA_TABLE *schema_table= (ST_SCHEMA_TABLE *)plugin->data;
  DBUG_ENTER("finalize_schema_table");

  if (schema_table)
  {
    if (plugin->plugin->deinit)
    {
      DBUG_PRINT("info", ("Deinitializing plugin: '%s'", plugin->name.str));
      if (plugin->plugin->deinit(NULL))
      {
        DBUG_PRINT("warning", ("Plugin '%s' deinit function returned error.",
                               plugin->name.str));
      }
    }
    my_free(schema_table);
  }
  DBUG_RETURN(0);
}


/**
  Output trigger information (SHOW CREATE TRIGGER) to the client.

  @param thd          Thread context.
  @param trigger      Trigger to dump

  @return Operation status
    @retval TRUE Error.
    @retval FALSE Success.
*/

static bool show_create_trigger_impl(THD *thd, Trigger *trigger)
{
  int ret_code;
  Protocol *p= thd->protocol;
  List<Item> fields;
  LEX_CSTRING trg_sql_mode_str, trg_body;
  LEX_CSTRING trg_sql_original_stmt;
  LEX_STRING trg_definer;
  CHARSET_INFO *trg_client_cs;
  MEM_ROOT *mem_root= thd->mem_root;
  char definer_holder[USER_HOST_BUFF_SIZE];
  trg_definer.str= definer_holder;

  /*
    TODO: Check privileges here. This functionality will be added by
    implementation of the following WL items:
      - WL#2227: New privileges for new objects
      - WL#3482: Protect SHOW CREATE PROCEDURE | FUNCTION | VIEW | TRIGGER
        properly

    SHOW TRIGGERS and I_S.TRIGGERS will be affected too.
  */

  /* Prepare trigger "object". */

  trigger->get_trigger_info(&trg_sql_original_stmt, &trg_body, &trg_definer);
  sql_mode_string_representation(thd, trigger->sql_mode, &trg_sql_mode_str);

  /* Resolve trigger client character set. */

  if (resolve_charset(trigger->client_cs_name.str, NULL, &trg_client_cs))
    return TRUE;

  /* Send header. */

  fields.push_back(new (mem_root) Item_empty_string(thd, "Trigger", NAME_LEN),
                   mem_root);
  fields.push_back(new (mem_root)
                   Item_empty_string(thd, "sql_mode", (uint)trg_sql_mode_str.length),
                   mem_root);

  {
    /*
      NOTE: SQL statement field must be not less than 1024 in order not to
      confuse old clients.
    */

    Item_empty_string *stmt_fld=
      new (mem_root) Item_empty_string(thd, "SQL Original Statement",
                                       (uint)MY_MAX(trg_sql_original_stmt.length,
                                              1024));

    stmt_fld->maybe_null= TRUE;

    fields.push_back(stmt_fld, mem_root);
  }

  fields.push_back(new (mem_root)
                   Item_empty_string(thd, "character_set_client",
                                     MY_CS_NAME_SIZE),
                   mem_root);

  fields.push_back(new (mem_root)
                   Item_empty_string(thd, "collation_connection",
                                     MY_CS_NAME_SIZE),
                   mem_root);

  fields.push_back(new (mem_root)
                   Item_empty_string(thd, "Database Collation",
                                     MY_CS_NAME_SIZE),
                   mem_root);

  static const Datetime zero_datetime(Datetime::zero());
  Item_datetime_literal *tmp= (new (mem_root) 
                               Item_datetime_literal(thd, &zero_datetime, 2));
  tmp->set_name(thd, Lex_cstring(STRING_WITH_LEN("Created")));
  fields.push_back(tmp, mem_root);

  if (p->send_result_set_metadata(&fields,
                                  Protocol::SEND_NUM_ROWS |
                                  Protocol::SEND_EOF))
    return TRUE;

  /* Send data. */

  p->prepare_for_resend();

  p->store(trigger->name.str,
           trigger->name.length,
           system_charset_info);

  p->store(trg_sql_mode_str.str,
           trg_sql_mode_str.length,
           system_charset_info);

  p->store(trg_sql_original_stmt.str,
           trg_sql_original_stmt.length,
           trg_client_cs);

  p->store(trigger->client_cs_name.str,
           trigger->client_cs_name.length,
           system_charset_info);

  p->store(trigger->connection_cl_name.str,
           trigger->connection_cl_name.length,
           system_charset_info);

  p->store(trigger->db_cl_name.str,
           trigger->db_cl_name.length,
           system_charset_info);

  if (trigger->create_time)
  {
    MYSQL_TIME timestamp;
    thd->variables.time_zone->gmt_sec_to_TIME(&timestamp,
                                              (my_time_t)(trigger->create_time/100));
    timestamp.second_part= (trigger->create_time % 100) * 10000;
    p->store(&timestamp, 2);
  }
  else
    p->store_null();


  ret_code= p->write();

  if (!ret_code)
    my_eof(thd);

  return ret_code != 0;
}


/**
  Read TRN and TRG files to obtain base table name for the specified
  trigger name and construct TABE_LIST object for the base table.

  @param thd      Thread context.
  @param trg_name Trigger name.

  @return TABLE_LIST object corresponding to the base table.

  TODO: This function is a copy&paste from add_table_to_list() and
  sp_add_to_query_tables(). The problem is that in order to be compatible
  with Stored Programs (Prepared Statements), we should not touch thd->lex.
  The "source" functions also add created TABLE_LIST object to the
  thd->lex->query_tables.

  The plan to eliminate this copy&paste is to:

    - get rid of sp_add_to_query_tables() and use Lex::add_table_to_list().
      Only add_table_to_list() must be used to add tables from the parser
      into Lex::query_tables list.

    - do not update Lex::query_tables in add_table_to_list().
*/

static
TABLE_LIST *get_trigger_table(THD *thd, const sp_name *trg_name)
{
  char trn_path_buff[FN_REFLEN];
  LEX_CSTRING trn_path= { trn_path_buff, 0 };
  LEX_CSTRING db;
  LEX_CSTRING tbl_name;
  TABLE_LIST *table;

  build_trn_path(thd, trg_name, (LEX_STRING*) &trn_path);

  if (check_trn_exists(&trn_path))
  {
    my_error(ER_TRG_DOES_NOT_EXIST, MYF(0));
    return NULL;
  }

  if (load_table_name_for_trigger(thd, trg_name, &trn_path, &tbl_name))
    return NULL;

  /* We need to reset statement table list to be PS/SP friendly. */
  if (!(table= (TABLE_LIST*) thd->alloc(sizeof(TABLE_LIST))))
    return NULL;

  db= trg_name->m_db;

  db.str= thd->strmake(db.str, db.length);
  if (lower_case_table_names)
    db.length= my_casedn_str(files_charset_info, (char*) db.str);

  tbl_name.str= thd->strmake(tbl_name.str, tbl_name.length);

  if (db.str == NULL || tbl_name.str == NULL)
    return NULL;

  table->init_one_table(&db, &tbl_name, 0, TL_IGNORE);

  return table;
}


/**
  SHOW CREATE TRIGGER high-level implementation.

  @param thd      Thread context.
  @param trg_name Trigger name.

  @return Operation status
    @retval TRUE Error.
    @retval FALSE Success.
*/

bool show_create_trigger(THD *thd, const sp_name *trg_name)
{
  TABLE_LIST *lst= get_trigger_table(thd, trg_name);
  uint num_tables; /* NOTE: unused, only to pass to open_tables(). */
  Table_triggers_list *triggers;
  Trigger *trigger;
  bool error= TRUE;

  if (!lst)
    return TRUE;

  if (check_table_access(thd, TRIGGER_ACL, lst, FALSE, 1, TRUE))
  {
    my_error(ER_SPECIFIC_ACCESS_DENIED_ERROR, MYF(0), "TRIGGER");
    return TRUE;
  }

  /*
    Metadata locks taken during SHOW CREATE TRIGGER should be released when
    the statement completes as it is an information statement.
  */
  MDL_savepoint mdl_savepoint= thd->mdl_context.mdl_savepoint();

  /*
    Open the table by name in order to load Table_triggers_list object.
  */
  if (open_tables(thd, &lst, &num_tables,
                  MYSQL_OPEN_FORCE_SHARED_HIGH_PRIO_MDL))
  {
    my_error(ER_TRG_CANT_OPEN_TABLE, MYF(0),
             (const char *) trg_name->m_db.str,
             (const char *) lst->table_name.str);

    goto exit;

    /* Perform closing actions and return error status. */
  }

  triggers= lst->table->triggers;

  if (!triggers)
  {
    my_error(ER_TRG_DOES_NOT_EXIST, MYF(0));
    goto exit;
  }

  trigger= triggers->find_trigger(&trg_name->m_name, 0);

  if (!trigger)
  {
    my_error(ER_TRG_CORRUPTED_FILE, MYF(0),
             (const char *) trg_name->m_db.str,
             (const char *) lst->table_name.str);
    goto exit;
  }

  error= show_create_trigger_impl(thd, trigger);

  /*
    NOTE: if show_create_trigger_impl() failed, that means we could not
    send data to the client. In this case we simply raise the error
    status and client connection will be closed.
  */

exit:
  close_thread_tables(thd);
  /* Release any metadata locks taken during SHOW CREATE TRIGGER. */
  thd->mdl_context.rollback_to_savepoint(mdl_savepoint);
  return error;
}

class IS_internal_schema_access : public ACL_internal_schema_access
{
public:
  IS_internal_schema_access()
  {}

  ~IS_internal_schema_access()
  {}

  ACL_internal_access_result check(privilege_t want_access,
                                   privilege_t *save_priv) const;

  const ACL_internal_table_access *lookup(const char *name) const;
};

ACL_internal_access_result
IS_internal_schema_access::check(privilege_t want_access,
                                 privilege_t *save_priv) const
{
  want_access &= ~SELECT_ACL;

  /*
    We don't allow any simple privileges but SELECT_ACL on
    the information_schema database.
  */
  if (unlikely((want_access & DB_ACLS) != NO_ACL))
    return ACL_INTERNAL_ACCESS_DENIED;

  /* Always grant SELECT for the information schema. */
  *save_priv|= SELECT_ACL;

  return want_access ? ACL_INTERNAL_ACCESS_CHECK_GRANT :
                       ACL_INTERNAL_ACCESS_GRANTED;
}

const ACL_internal_table_access *
IS_internal_schema_access::lookup(const char *name) const
{
  /* There are no per table rules for the information schema. */
  return NULL;
}

static IS_internal_schema_access is_internal_schema_access;

void initialize_information_schema_acl()
{
  ACL_internal_schema_registry::register_schema(&INFORMATION_SCHEMA_NAME,
                                                &is_internal_schema_access);
}


/**
  Dumps a text description of a thread, its security context
  (user, host) and the current query.

  @param thd thread context
  @param buffer pointer to preferred result buffer
  @param length length of buffer
  @param max_query_len how many chars of query to copy (0 for all)

  @return Pointer to string
*/

extern "C"
char *thd_get_error_context_description(THD *thd, char *buffer,
                                        unsigned int length,
                                        unsigned int max_query_len)
{
  String str(buffer, length, &my_charset_latin1);
  const Security_context *sctx= &thd->main_security_ctx;
  char header[256];
  size_t len;

  len= my_snprintf(header, sizeof(header),
                   "MySQL thread id %u, OS thread handle %lu, query id %llu",
                   (uint)thd->thread_id, (ulong) thd->real_id, (ulonglong) thd->query_id);
  str.length(0);
  str.append(header, len);

  if (sctx->host)
  {
    str.append(' ');
    str.append(sctx->host);
  }

  if (sctx->ip)
  {
    str.append(' ');
    str.append(sctx->ip);
  }

  if (sctx->user)
  {
    str.append(' ');
    str.append(sctx->user);
  }

  /* Don't wait if LOCK_thd_data is used as this could cause a deadlock */
  if (!mysql_mutex_trylock(&thd->LOCK_thd_data))
  {
    if (const char *info= thread_state_info(thd))
    {
      str.append(' ');
      str.append(info);
    }

    if (thd->query())
    {
      if (max_query_len < 1)
        len= thd->query_length();
      else
        len= MY_MIN(thd->query_length(), max_query_len);
      str.append('\n');
      str.append(thd->query(), len);
    }
    mysql_mutex_unlock(&thd->LOCK_thd_data);
  }

  if (str.c_ptr_safe() == buffer)
    return buffer;

  /*
    We have to copy the new string to the destination buffer because the string
    was reallocated to a larger buffer to be able to fit.
  */
  DBUG_ASSERT(buffer != NULL);
  length= MY_MIN(str.length(), length-1);
  memcpy(buffer, str.c_ptr_quick(), length);
  /* Make sure that the new string is null terminated */
  buffer[length]= '\0';
  return buffer;
}<|MERGE_RESOLUTION|>--- conflicted
+++ resolved
@@ -1,5 +1,5 @@
 /* Copyright (c) 2000, 2015, Oracle and/or its affiliates.
-   Copyright (c) 2009, 2020, MariaDB
+   Copyright (c) 2009, 2021, MariaDB
 
    This program is free software; you can redistribute it and/or modify
    it under the terms of the GNU General Public License as published by
@@ -76,8 +76,7 @@
 extern SYMBOL sql_functions[];
 extern size_t sql_functions_length;
 
-extern Native_func_registry func_array[];
-extern size_t func_array_length;
+extern Native_func_registry_array native_func_registry_array;
 
 enum enum_i_s_events_fields
 {
@@ -7884,22 +7883,20 @@
   DBUG_RETURN(0);
 }
 
-int fill_i_s_sql_functions(THD *thd, TABLE_LIST *tables, COND *cond) {
+int fill_i_s_sql_functions(THD *thd, TABLE_LIST *tables, COND *cond)
+{
   DBUG_ENTER("fill_i_s_sql_functions");
 
   TABLE *table= tables->table;
 
-  for (uint i= 0; i < sql_functions_length; i++){
-    const char *name= sql_functions[i].name;
-    if (add_symbol_to_table(name, table))
+  for (uint i= 0; i < sql_functions_length; i++)
+    if (add_symbol_to_table(sql_functions[i].name, table))
       DBUG_RETURN(1);
-  }
-
-  for (uint i= 0; i < func_array_length; i++){
-    const char *name= func_array[i].name.str;
-    if (add_symbol_to_table(name, table))
+
+  for (uint i= 0; i < native_func_registry_array.count(); i++)
+    if (add_symbol_to_table(native_func_registry_array.element(i).name.str,
+                            table))
       DBUG_RETURN(1);
-  }
 
   DBUG_RETURN(0);
 }
@@ -9057,14 +9054,14 @@
 
 ST_FIELD_INFO keywords_field_info[]=
 {
-  {"WORD", KEYWORD_SIZE, MYSQL_TYPE_STRING, 0, MY_I_S_MAYBE_NULL, 0, SKIP_OPEN_TABLE},
-  {0, 0, MYSQL_TYPE_STRING, 0, 0, 0, SKIP_OPEN_TABLE}
+  Column("WORD", Varchar(KEYWORD_SIZE), NULLABLE),
+  CEnd()
 };
 
 ST_FIELD_INFO sql_functions_field_info[]=
 {
-  {"FUNCTION", KEYWORD_SIZE, MYSQL_TYPE_STRING, 0, MY_I_S_MAYBE_NULL, 0, SKIP_OPEN_TABLE},
-  {0, 0, MYSQL_TYPE_STRING, 0, 0, 0, SKIP_OPEN_TABLE}
+  Column("FUNCTION", Varchar(KEYWORD_SIZE), NULLABLE),
+  CEnd()
 };
 
 
@@ -9645,13 +9642,9 @@
    fill_status, make_old_format, 0, 0, -1, 0, 0},
   {"GLOBAL_VARIABLES", Show::variables_fields_info, 0,
    fill_variables, make_old_format, 0, 0, -1, 0, 0},
-<<<<<<< HEAD
+  {"KEYWORDS", Show::keywords_field_info, 0,
+   fill_i_s_keywords, 0, 0, -1, -1, 0, 0},
   {"KEY_CACHES", Show::keycache_fields_info, 0,
-=======
-  {"KEYWORDS", keywords_field_info, 0,
-   fill_i_s_keywords, 0, 0, -1, -1, 0, 0},
-  {"KEY_CACHES", keycache_fields_info, 0,
->>>>>>> c294443b
    fill_key_cache_tables, 0, 0, -1,-1, 0, 0},
   {"KEY_COLUMN_USAGE", Show::key_column_usage_fields_info, 0,
    get_all_tables, 0, get_schema_key_column_usage_record, 4, 5, 0,
@@ -9688,13 +9681,9 @@
   {"STATISTICS", Show::stat_fields_info, 0,
    get_all_tables, make_old_format, get_schema_stat_record, 1, 2, 0,
    OPEN_TABLE_ONLY|OPTIMIZE_I_S_TABLE},
-<<<<<<< HEAD
+  {"SQL_FUNCTIONS", Show::sql_functions_field_info, 0,
+   fill_i_s_sql_functions, 0, 0, -1, -1, 0, 0},
   {"SYSTEM_VARIABLES", Show::sysvars_fields_info, 0,
-=======
-  {"SQL_FUNCTIONS", sql_functions_field_info, 0,
-   fill_i_s_sql_functions, 0, 0, -1, -1, 0, 0},
-  {"SYSTEM_VARIABLES", sysvars_fields_info, 0,
->>>>>>> c294443b
    fill_sysvars, make_old_format, 0, 0, -1, 0, 0},
   {"TABLES", Show::tables_fields_info, 0,
    get_all_tables, make_old_format, get_schema_tables_record, 1, 2, 0,
