--- conflicted
+++ resolved
@@ -1,8 +1,4 @@
-<<<<<<< HEAD
-/* Copyright (C) 2007 MySQL AB, 2008-2009 Sun Microsystems, Inc
-=======
 /* Copyright (c) 2007, 2011, Oracle and/or its affiliates. All rights reserved.
->>>>>>> 5a0e7394
 
    This program is free software; you can redistribute it and/or modify
    it under the terms of the GNU General Public License as published by
@@ -28,10 +24,6 @@
 #endif
 #include "sql_audit.h"
 #include "sql_connect.h"
-<<<<<<< HEAD
-=======
-#include "my_global.h"
->>>>>>> 5a0e7394
 #include "probes_mysql.h"
 #include "unireg.h"                    // REQUIRED: for other includes
 #include "sql_parse.h"                          // sql_command_flags,
@@ -43,32 +35,12 @@
 #include "sql_acl.h"  // acl_getroot, NO_ACCESS, SUPER_ACL
 #include "sql_callback.h"
 
-<<<<<<< HEAD
 HASH global_user_stats, global_client_stats, global_table_stats;
 HASH global_index_stats;
 /* Protects the above global stats */
 extern mysql_mutex_t LOCK_global_user_client_stats;
 extern mysql_mutex_t LOCK_global_table_stats;
 extern mysql_mutex_t LOCK_global_index_stats;
-=======
-#if defined(HAVE_OPENSSL) && !defined(EMBEDDED_LIBRARY)
-/*
-  Without SSL the handshake consists of one packet. This packet
-  has both client capabilites and scrambled password.
-  With SSL the handshake might consist of two packets. If the first
-  packet (client capabilities) has CLIENT_SSL flag set, we have to
-  switch to SSL and read the second packet. The scrambled password
-  is in the second packet and client_capabilites field will be ignored.
-  Maybe it is better to accept flags other than CLIENT_SSL from the
-  second packet?
-*/
-#define SSL_HANDSHAKE_SIZE      2
-#define NORMAL_HANDSHAKE_SIZE   6
-#define MIN_HANDSHAKE_SIZE      2
-#else
-#define MIN_HANDSHAKE_SIZE      6
-#endif /* HAVE_OPENSSL && !EMBEDDED_LIBRARY */
->>>>>>> 5a0e7394
 
 /*
   Get structure for logging connection data for the current user
@@ -79,11 +51,7 @@
 
 int get_or_create_user_conn(THD *thd, const char *user,
                             const char *host,
-<<<<<<< HEAD
-                            USER_RESOURCES *mqh)
-=======
                             const USER_RESOURCES *mqh)
->>>>>>> 5a0e7394
 {
   int return_val= 0;
   size_t temp_len, user_len;
@@ -309,10 +277,6 @@
 
 #endif /* NO_EMBEDDED_ACCESS_CHECKS */
 
-<<<<<<< HEAD
-
-=======
->>>>>>> 5a0e7394
 /*
   Check for maximum allowable user connections, if the mysqld server is
   started with corresponding variable that is greater then 0.
@@ -335,7 +299,6 @@
 void init_max_user_conn(void)
 {
 #ifndef NO_EMBEDDED_ACCESS_CHECKS
-<<<<<<< HEAD
   if (my_hash_init(&hash_user_connections,system_charset_info,max_connections,
                  0,0, (my_hash_get_key) get_key_conn,
                  (my_hash_free_key) free_user, 0))
@@ -343,12 +306,6 @@
     sql_print_error("Initializing hash_user_connections failed.");
     exit(1);
   }
-=======
-  (void)
-    my_hash_init(&hash_user_connections,system_charset_info,max_connections,
-                 0,0, (my_hash_get_key) get_key_conn,
-                 (my_hash_free_key) free_user, 0);
->>>>>>> 5a0e7394
 #endif
 }
 
@@ -949,11 +906,7 @@
       if (ip_to_hostname(&net->vio->remote, thd->main_security_ctx.ip,
                          &thd->main_security_ctx.host, &connect_errors))
       {
-<<<<<<< HEAD
-        my_error(ER_BAD_HOST_ERROR, MYF(0), ip);
-=======
         my_error(ER_BAD_HOST_ERROR, MYF(0));
->>>>>>> 5a0e7394
         return 1;
       }
 
@@ -1019,11 +972,7 @@
   {
     close_connection(thd, ER_OUT_OF_RESOURCES);
     statistic_increment(aborted_connects,&LOCK_status);
-<<<<<<< HEAD
     MYSQL_CALLBACK(thd->scheduler, end_thread, (thd, 0));
-=======
-    MYSQL_CALLBACK(thread_scheduler, end_thread, (thd, 0));
->>>>>>> 5a0e7394
     return 1;                                   // Error
   }
   return 0;
@@ -1045,10 +994,6 @@
     1    error
 */
 
-<<<<<<< HEAD
-=======
-
->>>>>>> 5a0e7394
 bool login_connection(THD *thd)
 {
   NET *net= &thd->net;
@@ -1200,8 +1145,6 @@
   return 0;
 }
 
-<<<<<<< HEAD
-=======
 bool thd_prepare_connection(THD *thd)
 {
   bool rc;
@@ -1228,26 +1171,17 @@
   return FALSE;
 }
 
->>>>>>> 5a0e7394
 void do_handle_one_connection(THD *thd_arg)
 {
   THD *thd= thd_arg;
 
   thd->thr_create_utime= my_micro_time();
 
-<<<<<<< HEAD
   if (MYSQL_CALLBACK_ELSE(&thread_scheduler, init_new_connection_thread, (), 0))
-=======
-  if (MYSQL_CALLBACK_ELSE(thread_scheduler, init_new_connection_thread, (), 0))
->>>>>>> 5a0e7394
   {
     close_connection(thd, ER_OUT_OF_RESOURCES);
     statistic_increment(aborted_connects,&LOCK_status);
-<<<<<<< HEAD
     MYSQL_CALLBACK(thd->scheduler, end_thread, (thd, 0));
-=======
-    MYSQL_CALLBACK(thread_scheduler, end_thread, (thd, 0));
->>>>>>> 5a0e7394
     return;
   }
 
@@ -1279,25 +1213,13 @@
 
   for (;;)
   {
-<<<<<<< HEAD
-    NET *net= &thd->net;
     bool create_user= TRUE;
 
-    lex_start(thd);
-    if (login_connection(thd))
+    if (thd_prepare_connection(thd))
     {
       create_user= FALSE;
-=======
-    bool rc;
-
-    rc= thd_prepare_connection(thd);
-    if (rc)
->>>>>>> 5a0e7394
       goto end_thread;
     }      
-
-    MYSQL_CONNECTION_START(thd->thread_id, thd->security_ctx->priv_user,
-                           (char *) thd->security_ctx->host_or_ip);
 
     while (thd_is_connection_alive(thd))
     {
@@ -1308,17 +1230,12 @@
     end_connection(thd);
    
 end_thread:
-<<<<<<< HEAD
-    close_connection(thd, 0, 1);
+    close_connection(thd);
 
     if (thd->userstat_running)
       update_global_user_stats(thd, create_user, time(NULL));
 
     if (MYSQL_CALLBACK_ELSE(thd->scheduler, end_thread, (thd, 1), 0))
-=======
-    close_connection(thd);
-    if (MYSQL_CALLBACK_ELSE(thread_scheduler, end_thread, (thd, 1), 0))
->>>>>>> 5a0e7394
       return;                                 // Probably no-threads
 
     /*
