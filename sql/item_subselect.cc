/* Copyright (c) 2002, 2016, Oracle and/or its affiliates.
   Copyright (c) 2010, 2021, MariaDB

   This program is free software; you can redistribute it and/or modify
   it under the terms of the GNU General Public License as published by
   the Free Software Foundation; version 2 of the License.

   This program is distributed in the hope that it will be useful,
   but WITHOUT ANY WARRANTY; without even the implied warranty of
   MERCHANTABILITY or FITNESS FOR A PARTICULAR PURPOSE.  See the
   GNU General Public License for more details.

   You should have received a copy of the GNU General Public License
   along with this program; if not, write to the Free Software
   Foundation, Inc., 51 Franklin St, Fifth Floor, Boston, MA 02110-1335  USA */

/**
  @file

  @brief
  subselect Item

  @todo
    - add function from mysql_select that use JOIN* as parameter to JOIN
    methods (sql_select.h/sql_select.cc)
*/

#ifdef USE_PRAGMA_IMPLEMENTATION
#pragma implementation				// gcc: Class implementation
#endif

#include "mariadb.h"
#include "sql_priv.h"
/*
  It is necessary to include set_var.h instead of item.h because there
  are dependencies on include order for set_var.h and item.h. This
  will be resolved later.
*/
#include "sql_class.h"                          // set_var.h: THD
#include "set_var.h"
#include "sql_select.h"
#include "sql_parse.h"                          // check_stack_overrun
#include "sql_cte.h"
#include "sql_test.h"

double get_post_group_estimate(JOIN* join, double join_op_rows);

LEX_CSTRING exists_outer_expr_name= { STRING_WITH_LEN("<exists outer expr>") };

LEX_CSTRING no_matter_name= {STRING_WITH_LEN("<no matter>") };

int check_and_do_in_subquery_rewrites(JOIN *join);

Item_subselect::Item_subselect(THD *thd_arg):
  Item_result_field(thd_arg), Used_tables_and_const_cache(),
  value_assigned(0), own_engine(0), thd(0), old_engine(0),
  have_to_be_excluded(0),
  inside_first_fix_fields(0), done_first_fix_fields(FALSE), 
  expr_cache(0), forced_const(FALSE), expensive_fl(FALSE),
  substitution(0), engine(0), eliminated(FALSE),
  changed(0), is_correlated(FALSE), with_recursive_reference(0)
{
  DBUG_ENTER("Item_subselect::Item_subselect");
  DBUG_PRINT("enter", ("this: %p", this));
  sortbuffer.str= 0;

#ifndef DBUG_OFF
  exec_counter= 0;
#endif
  with_flags|= item_with_t::SUBQUERY;
  reset();
  /*
    Item value is NULL if select_result_interceptor didn't change this value
    (i.e. some rows will be found returned)
  */
  null_value= TRUE;
  DBUG_VOID_RETURN;
}


void Item_subselect::init(st_select_lex *select_lex,
			  select_result_interceptor *result)
{
  /*
    Please see Item_singlerow_subselect::invalidate_and_restore_select_lex(),
    which depends on alterations to the parse tree implemented here.
  */

  DBUG_ENTER("Item_subselect::init");
  DBUG_PRINT("enter", ("select_lex: %p  this: %p",
                       select_lex, this));

  select_lex->parent_lex->relink_hack(select_lex);

  unit= select_lex->master_unit();

  if (unit->item)
  {
    engine= unit->item->engine;
    parsing_place= unit->item->parsing_place;
    if (unit->item->substype() == EXISTS_SUBS &&
        ((Item_exists_subselect *)unit->item)->exists_transformed)
    {
      /* it is permanent transformation of EXISTS to IN */
      unit->item= this;
      engine->change_result(this, result, FALSE);
    }
    else
    {
      /*
        Item can be changed in JOIN::prepare while engine in JOIN::optimize
        => we do not copy old_engine here
      */
      unit->thd->change_item_tree((Item**)&unit->item, this);
      engine->change_result(this, result, TRUE);
    }
  }
  else
  {
    SELECT_LEX *outer_select= unit->outer_select();
    THD *thd= unit->thd;
    /*
      do not take into account expression inside aggregate functions because
      they can access original table fields
    */
    parsing_place= (outer_select->in_sum_expr ?
                    NO_MATTER :
                    outer_select->parsing_place);
    if (unit->is_unit_op() &&
        (unit->first_select()->next_select() || unit->fake_select_lex))
      engine= new (thd->mem_root)
        subselect_union_engine(unit, result, this);
    else
      engine= new (thd->mem_root)
        subselect_single_select_engine(select_lex, result, this);
  }
  DBUG_PRINT("info", ("engine: %p", engine));
  DBUG_VOID_RETURN;
}

st_select_lex *
Item_subselect::get_select_lex()
{
  return unit->first_select();
}

void Item_subselect::cleanup()
{
  DBUG_ENTER("Item_subselect::cleanup");
  Item_result_field::cleanup();
  if (old_engine)
  {
    if (engine)
      engine->cleanup();
    engine= old_engine;
    old_engine= 0;
  }
  if (engine)
    engine->cleanup();
  reset();
  filesort_buffer.free_sort_buffer();
  my_free(sortbuffer.str);
  sortbuffer.str= 0;

  value_assigned= 0;
  expr_cache= 0;
  forced_const= FALSE;
  DBUG_PRINT("info", ("exec_counter: %d", exec_counter));
#ifndef DBUG_OFF
  exec_counter= 0;
#endif
  DBUG_VOID_RETURN;
}


void Item_singlerow_subselect::cleanup()
{
  DBUG_ENTER("Item_singlerow_subselect::cleanup");
  value= 0; row= 0;
  Item_subselect::cleanup();
  DBUG_VOID_RETURN;
}


void Item_in_subselect::cleanup()
{
  DBUG_ENTER("Item_in_subselect::cleanup");
  if (left_expr_cache)
  {
    left_expr_cache->delete_elements();
    delete left_expr_cache;
    left_expr_cache= NULL;
  }
  /*
    TODO: This breaks the commented assert in add_strategy().
    in_strategy&= ~SUBS_STRATEGY_CHOSEN;
  */
  first_execution= TRUE;
  pushed_cond_guards= NULL;
  Item_subselect::cleanup();
  DBUG_VOID_RETURN;
}


void Item_allany_subselect::cleanup()
{
  /*
    The MAX/MIN transformation through injection is reverted through the
    change_item_tree() mechanism. Revert the select_lex object of the
    query to its initial state.
  */
  for (SELECT_LEX *sl= unit->first_select();
       sl; sl= sl->next_select())
    if (test_set_strategy(SUBS_MAXMIN_INJECTED))
      sl->with_sum_func= false;
  Item_in_subselect::cleanup();
}


Item_subselect::~Item_subselect()
{
  DBUG_ENTER("Item_subselect::~Item_subselect");
  DBUG_PRINT("enter", ("this: %p", this));
  if (own_engine)
    delete engine;
  else
    if (engine)  // can be empty in case of EOM
      engine->cleanup();
  engine= NULL;
  DBUG_VOID_RETURN;
}

bool
Item_subselect::select_transformer(JOIN *join)
{
  DBUG_ENTER("Item_subselect::select_transformer");
  DBUG_ASSERT(thd == join->thd);
  DBUG_RETURN(false);
}


bool Item_subselect::fix_fields(THD *thd_param, Item **ref)
{
  char const *save_where= thd_param->where;
  uint8 uncacheable;
  bool res;

  thd= thd_param;

  DBUG_ASSERT(unit->thd == thd);

  {
    SELECT_LEX *upper= unit->outer_select();
    if (upper->parsing_place == IN_HAVING)
      upper->subquery_in_having= 1;
    /* The subquery is an expression cache candidate */
    upper->expr_cache_may_be_used[upper->parsing_place]= TRUE;
  }

  status_var_increment(thd_param->status_var.feature_subquery);

  DBUG_ASSERT(fixed() == 0);
  engine->set_thd((thd= thd_param));
  if (!done_first_fix_fields)
  {
    done_first_fix_fields= TRUE;
    inside_first_fix_fields= TRUE;
    upper_refs.empty();
    /*
      psergey-todo: remove _first_fix_fields calls, we need changes on every
      execution
    */
  }

  eliminated= FALSE;
  parent_select= thd_param->lex->current_select;

  if (check_stack_overrun(thd, STACK_MIN_SIZE, (uchar*)&res))
    return TRUE;
  
  for (SELECT_LEX *sl= unit->first_select(); sl; sl= sl->next_select())
  {
    if (sl->tvc)
    {
      if (!(sl= wrap_tvc_into_select(thd, sl)))
      {
        res= TRUE;
        goto end;
      }
      if (sl ==  unit->first_select() && !sl->next_select())
        unit->fake_select_lex= 0;
    }
  }
  
  if (!(res= engine->prepare(thd)))
  {
    // all transformation is done (used by prepared statements)
    changed= 1;
    inside_first_fix_fields= FALSE;

    /*
      Substitute the current item with an Item_in_optimizer that was
      created by Item_in_subselect::select_in_like_transformer and
      call fix_fields for the substituted item which in turn calls
      engine->prepare for the subquery predicate.
    */
    if (substitution)
    {
      /*
        If the top item of the WHERE/HAVING condition changed,
        set correct WHERE/HAVING for PS.
      */
      if (unit->outer_select()->where == (*ref))
        unit->outer_select()->where= substitution;
      else if (unit->outer_select()->having == (*ref))
        unit->outer_select()->having= substitution;

      (*ref)= substitution;
      substitution->name= name;
      if (have_to_be_excluded)
	engine->exclude();
      substitution= 0;
      thd->where= "checking transformed subquery";
      res= (*ref)->fix_fields_if_needed(thd, ref);
      goto end;

    }
    // Is it one field subselect?
    if (engine->cols() > max_columns)
    {
      my_error(ER_OPERAND_COLUMNS, MYF(0), 1);
      res= TRUE;
      goto end;
    }
    if (fix_length_and_dec())
    {
      res= TRUE;
      goto end;
    }
  }
  else
    goto end;
  
  if ((uncacheable= engine->uncacheable() & ~UNCACHEABLE_EXPLAIN) ||
      with_recursive_reference)
  {
    const_item_cache= 0;
    if (uncacheable & UNCACHEABLE_RAND)
      used_tables_cache|= RAND_TABLE_BIT;
  }
  base_flags|= item_base_t::FIXED;

end:
  done_first_fix_fields= FALSE;
  inside_first_fix_fields= FALSE;
  thd->where= save_where;
  return res;
}


bool Item_subselect::enumerate_field_refs_processor(void *arg)
{
  List_iterator<Ref_to_outside> it(upper_refs);
  Ref_to_outside *upper;
  
  while ((upper= it++))
  {
    if (upper->item &&
        upper->item->walk(&Item::enumerate_field_refs_processor, FALSE, arg))
      return TRUE;
  }
  return FALSE;
}

bool Item_subselect::mark_as_eliminated_processor(void *arg)
{
  eliminated= TRUE;
  return FALSE;
}


/**
  Remove a subselect item from its unit so that the unit no longer
  represents a subquery.

  @param arg  unused parameter

  @return
    FALSE to force the evaluation of the processor for the subsequent items.
*/

bool Item_subselect::eliminate_subselect_processor(void *arg)
{
  unit->item= NULL;
  unit->exclude();
  eliminated= TRUE;
  return FALSE;
}


/**
  Adjust the master select of the subquery to be the fake_select which
  represents the whole UNION right above the subquery, instead of the
  last query of the UNION.

  @param arg  pointer to the fake select

  @return
    FALSE to force the evaluation of the processor for the subsequent items.
*/

bool Item_subselect::set_fake_select_as_master_processor(void *arg)
{
  SELECT_LEX *fake_select= (SELECT_LEX*) arg;
  /*
    Move the st_select_lex_unit of a subquery from a global ORDER BY clause to
    become a direct child of the fake_select of a UNION. In this way the
    ORDER BY that is applied to the temporary table that contains the result of
    the whole UNION, and all columns in the subquery are resolved against this
    table. The transformation is applied only for immediate child subqueries of
    a UNION query.
  */
  if (unit->outer_select()->master_unit()->fake_select_lex == fake_select)
  {
    /*
      Set the master of the subquery to be the fake select (i.e. the whole
      UNION), instead of the last query in the UNION.
    */
    fake_select->add_slave(unit);
    DBUG_ASSERT(unit->outer_select() == fake_select);
    /* Adjust the name resolution context hierarchy accordingly. */
    for (SELECT_LEX *sl= unit->first_select(); sl; sl= sl->next_select())
      sl->context.outer_context= &(fake_select->context);
    /*
      Undo Item_subselect::eliminate_subselect_processor because at that phase
      we don't know yet that the ORDER clause will be moved to the fake select.
    */
    unit->item= this;
    eliminated= FALSE;
  }
  return FALSE;
}


bool Item_subselect::mark_as_dependent(THD *thd, st_select_lex *select, 
                                       Item *item)
{
  if (inside_first_fix_fields)
  {
    is_correlated= TRUE;
    Ref_to_outside *upper;
    if (!(upper= new (thd->stmt_arena->mem_root) Ref_to_outside()))
      return TRUE;
    upper->select= select;
    upper->item= item;
    if (upper_refs.push_back(upper, thd->stmt_arena->mem_root))
      return TRUE;
  }
  return FALSE;
}


/*
  @brief
    Update the table bitmaps for the outer references used within a subquery
*/

bool Item_subselect::update_table_bitmaps_processor(void *arg)
{
  List_iterator<Ref_to_outside> it(upper_refs);
  Ref_to_outside *upper;

  while ((upper= it++))
  {
    if (upper->item &&
        upper->item->walk(&Item::update_table_bitmaps_processor, FALSE, arg))
      return TRUE;
  }
  return FALSE;
}


/*
  Adjust attributes after our parent select has been merged into grandparent

  DESCRIPTION
    Subquery is a composite object which may be correlated, that is, it may
    have
    1. references to tables of the parent select (i.e. one that has the clause
      with the subquery predicate)
    2. references to tables of the grandparent select
    3. references to tables of further ancestors.
    
    Before the pullout, this item indicates:
    - #1 with table bits in used_tables()
    - #2 and #3 with OUTER_REF_TABLE_BIT.

    After parent has been merged with grandparent:
    - references to parent and grandparent tables should be indicated with 
      table bits.
    - references to greatgrandparent and further ancestors - with
      OUTER_REF_TABLE_BIT.
*/

void Item_subselect::fix_after_pullout(st_select_lex *new_parent,
                                       Item **ref, bool merge)
{
  recalc_used_tables(new_parent, TRUE);
  parent_select= new_parent;
}


class Field_fixer: public Field_enumerator
{
public:
  table_map used_tables; /* Collect used_tables here */
  st_select_lex *new_parent; /* Select we're in */
  virtual void visit_field(Item_field *item)
  {
    //for (TABLE_LIST *tbl= new_parent->leaf_tables; tbl; tbl= tbl->next_local)
    //{
    //  if (tbl->table == field->table)
    //  {
        used_tables|= item->field->table->map;
    //    return;
    //  }
    //}
    //used_tables |= OUTER_REF_TABLE_BIT;
  }
};


/*
  Recalculate used_tables_cache 
*/

void Item_subselect::recalc_used_tables(st_select_lex *new_parent, 
                                        bool after_pullout)
{
  List_iterator_fast<Ref_to_outside> it(upper_refs);
  Ref_to_outside *upper;
  DBUG_ENTER("recalc_used_tables");
  
  used_tables_cache= 0;
  while ((upper= it++))
  {
    bool found= FALSE;
    /*
      Check if
        1. the upper reference refers to the new immediate parent select, or
        2. one of the further ancestors.

      We rely on the fact that the tree of selects is modified by some kind of
      'flattening', i.e. a process where child selects are merged into their
      parents.
      The merged selects are removed from the select tree but keep pointers to
      their parents.
    */
    for (st_select_lex *sel= upper->select; sel; sel= sel->outer_select())
    {
      /* 
        If we've reached the new parent select by walking upwards from
        reference's original select, this means that the reference is now 
        referring to the direct parent:
      */
      if (sel == new_parent)
      {
        found= TRUE;
        /* 
          upper->item may be NULL when we've referred to a grouping function,
          in which case we don't care about what it's table_map really is,
          because item->with_sum_func==1 will ensure correct placement of the
          item.
        */
        if (upper->item)
        {
          // Now, iterate over fields and collect used_tables() attribute:
          Field_fixer fixer;
          fixer.used_tables= 0;
          fixer.new_parent= new_parent;
          upper->item->walk(&Item::enumerate_field_refs_processor, 0, &fixer);
          used_tables_cache |= fixer.used_tables;
          upper->item->walk(&Item::update_table_bitmaps_processor, FALSE, NULL);
/*
          if (after_pullout)
            upper->item->fix_after_pullout(new_parent, &(upper->item));
          upper->item->update_used_tables();
*/          
        }
      }
    }
    if (!found)
      used_tables_cache|= OUTER_REF_TABLE_BIT;
  }
  /* 
    Don't update const_tables_cache yet as we don't yet know which of the
    parent's tables are constant. Parent will call update_used_tables() after
    he has done const table detection, and that will be our chance to update
    const_tables_cache.
  */
  DBUG_PRINT("exit", ("used_tables_cache: %llx", used_tables_cache));
  DBUG_VOID_RETURN;
}


/**
  Determine if a subquery is expensive to execute during query optimization.

  @details The cost of execution of a subquery is estimated based on an
  estimate of the number of rows the subquery will access during execution.
  This measure is used instead of JOIN::read_time, because it is considered
  to be much more reliable than the cost estimate.

  @return true if the subquery is expensive
  @return false otherwise
*/
bool Item_subselect::is_expensive()
{
  double examined_rows= 0;
  bool all_are_simple= true;

  if (!expensive_fl && is_evaluated())
    return false;

  /* check extremely simple select */
  if (!unit->first_select()->next_select()) // no union
  {
    /*
      such single selects works even without optimization because
      can not makes loops
    */
    SELECT_LEX *sl= unit->first_select();
    JOIN *join = sl->join;
    if (join && !join->tables_list && !sl->first_inner_unit())
      return (expensive_fl= false);
  }


  for (SELECT_LEX *sl= unit->first_select(); sl; sl= sl->next_select())
  {
    JOIN *cur_join= sl->join;

    /* not optimized subquery */
    if (!cur_join)
      return (expensive_fl= true);

    /*
      If the subquery is not optimised or in the process of optimization
      it supposed to be expensive
    */
    if (cur_join->optimization_state != JOIN::OPTIMIZATION_DONE)
      return (expensive_fl= true);

    if (!cur_join->tables_list && !sl->first_inner_unit())
      continue;

    /*
      Subqueries whose result is known after optimization are not expensive.
      Such subqueries have all tables optimized away, thus have no join plan.
    */
    if ((cur_join->zero_result_cause || !cur_join->tables_list))
      continue;

    /*
      This is not simple SELECT in union so we can not go by simple condition
    */
    all_are_simple= false;

    /*
      If a subquery is not optimized we cannot estimate its cost. A subquery is
      considered optimized if it has a join plan.
    */
    if (!cur_join->join_tab)
      return (expensive_fl= true);

    if (sl->first_inner_unit())
    {
      /*
        Subqueries that contain subqueries are considered expensive.
        @todo: accumulate the cost of subqueries.
      */
      return (expensive_fl= true);
    }

    examined_rows+= cur_join->get_examined_rows();
  }

  // here we are sure that subquery is optimized so thd is set
  return (expensive_fl= !all_are_simple &&
	   (examined_rows > thd->variables.expensive_subquery_limit));
}


/*
  @brief
    Apply item processor for all scalar (i.e. Item*) expressions that
    occur in the nested join.
*/

static
int walk_items_for_table_list(Item_processor processor,
                              bool walk_subquery, void *argument,
                              List<TABLE_LIST>& join_list)
{
  List_iterator<TABLE_LIST> li(join_list);
  int res;
  while (TABLE_LIST *table= li++)
  {
    if (table->on_expr)
    {
      if ((res= table->on_expr->walk(processor, walk_subquery, argument)))
        return res;
    }
    if (Table_function_json_table *tf= table->table_function)
    {
      if ((res= tf->walk_items(processor, walk_subquery, argument)))
      {
        return res;
      }
    }

    if (table->nested_join)
    {
      if ((res= walk_items_for_table_list(processor, walk_subquery, argument,
                                          table->nested_join->join_list)))
        return res;
    }
  }
  return 0;
}


bool Item_subselect::unknown_splocal_processor(void *argument)
{
  SELECT_LEX *sl= unit->first_select();
  if (sl->top_join_list.elements)
    return 0;
  if (sl->tvc && sl->tvc->walk_values(&Item::unknown_splocal_processor,
                                      false, argument))
    return true;
  for (SELECT_LEX *lex= unit->first_select(); lex; lex= lex->next_select())
  {
    /*
      TODO: walk through GROUP BY and ORDER yet eventually.
      This will require checking aliases in SELECT list:
        SELECT 1 AS a GROUP BY a;
        SELECT 1 AS a ORDER BY a;
    */
    List_iterator<Item> li(lex->item_list);
    Item *item;
    if (lex->where && (lex->where)->walk(&Item::unknown_splocal_processor,
                                         false, argument))
      return true;
    if (lex->having && (lex->having)->walk(&Item::unknown_splocal_processor,
                                           false, argument))
      return true;
    while ((item=li++))
    {
      if (item->walk(&Item::unknown_splocal_processor, false, argument))
        return true;
    }
  }
  return false;
}


bool Item_subselect::walk(Item_processor processor, bool walk_subquery,
                          void *argument)
{
  if (!(unit->uncacheable & ~UNCACHEABLE_DEPENDENT) && engine->is_executed() &&
      !unit->describe)
  {
    /*
      The subquery has already been executed (for real, it wasn't EXPLAIN's
      fake execution) so it should not matter what it has inside.
      
      The actual reason for not walking inside is that parts of the subquery
      (e.g. JTBM join nests and their IN-equality conditions may have been 
       invalidated by irreversible cleanups (those happen after an uncorrelated 
       subquery has been executed).
    */
    return (this->*processor)(argument);
  }

  if (walk_subquery)
  {
    for (SELECT_LEX *lex= unit->first_select(); lex; lex= lex->next_select())
    {
      List_iterator<Item> li(lex->item_list);
      ORDER *order;

      if (lex->where && (lex->where)->walk(processor, walk_subquery, argument))
        return 1;
      if (lex->having && (lex->having)->walk(processor, walk_subquery,
                                             argument))
        return 1;

      if (walk_items_for_table_list(processor, walk_subquery, argument,
                                    *lex->join_list))
        return 1;

      while (Item *item= li++)
      {
        if (item->walk(processor, walk_subquery, argument))
          return 1;
      }
      for (order= lex->order_list.first ; order; order= order->next)
      {
        if ((*order->item)->walk(processor, walk_subquery, argument))
          return 1;
      }
      for (order= lex->group_list.first ; order; order= order->next)
      {
        if ((*order->item)->walk(processor, walk_subquery, argument))
          return 1;
      }
    }
  }
  return (this->*processor)(argument);
}


bool Item_subselect::exec()
{
  subselect_engine *org_engine= engine;
  DBUG_ENTER("Item_subselect::exec");
<<<<<<< HEAD
  DBUG_ASSERT(fixed());
  DBUG_ASSERT(thd);
=======
  DBUG_ASSERT(fixed);
  DBUG_ASSERT(!eliminated);
>>>>>>> fe3d07ca

  DBUG_EXECUTE_IF("Item_subselect",
    Item::Print print(this,
      enum_query_type(QT_TO_SYSTEM_CHARSET |
        QT_WITHOUT_INTRODUCERS));

    push_warning_printf(thd, Sql_condition::WARN_LEVEL_NOTE,
                        ER_UNKNOWN_ERROR, "DBUG: Item_subselect::exec %.*b",
                        print.length(),print.ptr());
  );
  /*
    Do not execute subselect in case of a fatal error
    or if the query has been killed.
  */
  if (unlikely(thd->is_error() || thd->killed))
    DBUG_RETURN(true);

  DBUG_ASSERT(!thd->lex->context_analysis_only);
  /*
    Simulate a failure in sub-query execution. Used to test e.g.
    out of memory or query being killed conditions.
  */
  DBUG_EXECUTE_IF("subselect_exec_fail", DBUG_RETURN(true););

  bool res= engine->exec();

#ifndef DBUG_OFF
  ++exec_counter;
#endif
  if (engine != org_engine)
  {
    /*
      If the subquery engine changed during execution due to lazy subquery
      optimization, or because the original engine found a more efficient other
      engine, re-execute the subquery with the new engine.
    */
    DBUG_RETURN(exec());
  }
  DBUG_RETURN(res);
}


void Item_subselect::get_cache_parameters(List<Item> &parameters)
{
  Collect_deps_prm prm= {&parameters,      // parameters
    unit->first_select()->nest_level_base, // nest_level_base
    0,                                     // count
    unit->first_select()->nest_level,      // nest_level
    TRUE                                   // collect
  };
  walk(&Item::collect_outer_ref_processor, TRUE, &prm);
}

int Item_in_subselect::optimize(double *out_rows, double *cost)
{
  int res;
  DBUG_ENTER("Item_in_subselect::optimize");
  DBUG_ASSERT(fixed());
  SELECT_LEX *save_select= thd->lex->current_select;
  JOIN *join= unit->first_select()->join;

  thd->lex->current_select= join->select_lex;
  if ((res= join->optimize()))
    DBUG_RETURN(res);

  /* Calculate #rows and cost of join execution */
  join->get_partial_cost_and_fanout(join->table_count - join->const_tables, 
                                    table_map(-1),
                                    cost, out_rows);

  /*
    Adjust join output cardinality. There can be these cases:
    - Have no GROUP BY and no aggregate funcs: we won't get into this 
      function because such join will be processed as a merged semi-join 
      (TODO: does it really mean we don't need to handle such cases here at 
       all? put ASSERT)
    - Have no GROUP BY but have aggregate funcs: output is 1 record.
    - Have GROUP BY and have (or not) aggregate funcs:  need to adjust output 
      cardinality.
  */
  thd->lex->current_select= save_select;
  if (!join->group_list && !join->group_optimized_away &&
      join->tmp_table_param.sum_func_count)
  {
    DBUG_PRINT("info",("Materialized join will have only 1 row (it has "
                       "aggregates but no GROUP BY"));
    *out_rows= 1;
  }
  
  /* Now with grouping */
  if (join->group_list_for_estimates)
  {
    DBUG_PRINT("info",("Materialized join has grouping, trying to estimate it"));
    double output_rows= get_post_group_estimate(join, *out_rows);
    DBUG_PRINT("info",("Got value of %g", output_rows));
    *out_rows= output_rows;
  }

  DBUG_RETURN(res);

}


/**
  Check if an expression cache is needed for this subquery

  @param thd             Thread handle

  @details
  The function checks whether a cache is needed for a subquery and whether
  the result of the subquery can be put in cache.

  @retval TRUE  cache is needed
  @retval FALSE otherwise
*/

bool Item_subselect::expr_cache_is_needed(THD *thd)
{
  return ((engine->uncacheable() & UNCACHEABLE_DEPENDENT) &&
          engine->cols() == 1 &&
          optimizer_flag(thd, OPTIMIZER_SWITCH_SUBQUERY_CACHE) &&
          !(engine->uncacheable() & (UNCACHEABLE_RAND |
                                     UNCACHEABLE_SIDEEFFECT)) &&
          !with_recursive_reference);
}


/**
  Check if the left IN argument contains NULL values.

  @retval TRUE  there are NULLs
  @retval FALSE otherwise
*/

inline bool Item_in_subselect::left_expr_has_null()
{
  return (*(optimizer->get_cache()))->null_value_inside;
}


/**
  Check if an expression cache is needed for this subquery

  @param thd             Thread handle

  @details
  The function checks whether a cache is needed for a subquery and whether
  the result of the subquery can be put in cache.

  @note
  This method allows many columns in the subquery because it is supported by
  Item_in_optimizer and result of the IN subquery will be scalar in this
  case.

  @retval TRUE  cache is needed
  @retval FALSE otherwise
*/

bool Item_in_subselect::expr_cache_is_needed(THD *thd)
{
  return (optimizer_flag(thd, OPTIMIZER_SWITCH_SUBQUERY_CACHE) &&
          !(engine->uncacheable() & (UNCACHEABLE_RAND |
                                     UNCACHEABLE_SIDEEFFECT)) &&
          !with_recursive_reference);
}


/*
  Compute the IN predicate if the left operand's cache changed.
*/

bool Item_in_subselect::exec()
{
  DBUG_ENTER("Item_in_subselect::exec");
  DBUG_ASSERT(fixed());
  DBUG_ASSERT(thd);

  /*
    Initialize the cache of the left predicate operand. This has to be done as
    late as now, because Cached_item directly contains a resolved field (not
    an item, and in some cases (when temp tables are created), these fields
    end up pointing to the wrong field. One solution is to change Cached_item
    to not resolve its field upon creation, but to resolve it dynamically
    from a given Item_ref object.
    TODO: the cache should be applied conditionally based on:
    - rules - e.g. only if the left operand is known to be ordered, and/or
    - on a cost-based basis, that takes into account the cost of a cache
      lookup, the cache hit rate, and the savings per cache hit.
  */
  if (!left_expr_cache && (test_strategy(SUBS_MATERIALIZATION)))
    init_left_expr_cache();

  /*
    If the new left operand is already in the cache, reuse the old result.
    Use the cached result only if this is not the first execution of IN
    because the cache is not valid for the first execution.
  */
  if (!first_execution && left_expr_cache &&
      test_if_item_cache_changed(*left_expr_cache) < 0)
    DBUG_RETURN(FALSE);

  /*
    The exec() method below updates item::value, and item::null_value, thus if
    we don't call it, the next call to item::val_int() will return whatever
    result was computed by its previous call.
  */
  DBUG_RETURN(Item_subselect::exec());
}


Item::Type Item_subselect::type() const
{
  return SUBSELECT_ITEM;
}


bool Item_subselect::fix_length_and_dec()
{
  if (engine->fix_length_and_dec(0))
    return TRUE;
  return FALSE;
}


table_map Item_subselect::used_tables() const
{
  return (table_map) ((engine->uncacheable() & ~UNCACHEABLE_EXPLAIN)? 
                      used_tables_cache : 0L);
}


bool Item_subselect::const_item() const
{
  DBUG_ASSERT(thd);
  return (thd->lex->context_analysis_only || with_recursive_reference ?
          FALSE :
          forced_const || const_item_cache);
}

Item *Item_subselect::get_tmp_table_item(THD *thd_arg)
{
  if (!with_sum_func() && !const_item())
    return new (thd->mem_root) Item_temptable_field(thd_arg, result_field);
  return copy_or_same(thd_arg);
}

void Item_subselect::update_used_tables()
{
  if (!forced_const)
  {
    recalc_used_tables(parent_select, FALSE);
    if (!(engine->uncacheable() & ~UNCACHEABLE_EXPLAIN))
    {
      // did all used tables become static?
      if (!(used_tables_cache & ~engine->upper_select_const_tables()) &&
          ! with_recursive_reference)
        const_item_cache= 1;
    }
  }
}


void Item_subselect::print(String *str, enum_query_type query_type)
{
  if (query_type & QT_ITEM_SUBSELECT_ID_ONLY)
  {
    str->append(STRING_WITH_LEN("(subquery#"));
    if (unit && unit->first_select())
    {
      char buf[64];
      size_t length= (size_t)
        (longlong10_to_str(unit->first_select()->select_number, buf, 10) -
         buf);
      str->append(buf, length);
    }
    else
    {
      // TODO: Explain what exactly does this mean?
      str->append(NULL_clex_str);
    }

    str->append(')');
    return;
  }
  if (engine)
  {
    str->append('(');
    engine->print(str, query_type);
    str->append(')');
  }
  else
    str->append(STRING_WITH_LEN("(...)"));
}


Item_singlerow_subselect::Item_singlerow_subselect(THD *thd, st_select_lex *select_lex):
  Item_subselect(thd), value(0)
{
  DBUG_ENTER("Item_singlerow_subselect::Item_singlerow_subselect");
  init(select_lex, new (thd->mem_root) select_singlerow_subselect(thd, this));
  set_maybe_null();
  max_columns= UINT_MAX;
  DBUG_VOID_RETURN;
}

st_select_lex *
Item_singlerow_subselect::invalidate_and_restore_select_lex()
{
  DBUG_ENTER("Item_singlerow_subselect::invalidate_and_restore_select_lex");
  st_select_lex *result= get_select_lex();

  DBUG_ASSERT(result);

  /*
    This code restore the parse tree in it's state before the execution of
    Item_singlerow_subselect::Item_singlerow_subselect(),
    and in particular decouples this object from the SELECT_LEX,
    so that the SELECT_LEX can be used with a different flavor
    or Item_subselect instead, as part of query rewriting.
  */
  unit->item= NULL;

  DBUG_RETURN(result);
}

Item_maxmin_subselect::Item_maxmin_subselect(THD *thd,
                                             Item_subselect *parent,
					     st_select_lex *select_lex,
					     bool max_arg):
  Item_singlerow_subselect(thd), was_values(TRUE)
{
  DBUG_ENTER("Item_maxmin_subselect::Item_maxmin_subselect");
  max= max_arg;
  init(select_lex,
       new (thd->mem_root) select_max_min_finder_subselect(thd,
             this, max_arg, parent->substype() == Item_subselect::ALL_SUBS));
  max_columns= 1;
  set_maybe_null();
  max_columns= 1;

  /*
    Following information was collected during performing fix_fields()
    of Items belonged to subquery, which will be not repeated
  */
  used_tables_cache= parent->get_used_tables_cache();
  const_item_cache= parent->const_item();

  DBUG_VOID_RETURN;
}

void Item_maxmin_subselect::cleanup()
{
  DBUG_ENTER("Item_maxmin_subselect::cleanup");
  Item_singlerow_subselect::cleanup();

  /*
    By default it is TRUE to avoid TRUE reporting by
    Item_func_not_all/Item_func_nop_all if this item was never called.

    Engine exec() set it to FALSE by reset_value_registration() call.
    select_max_min_finder_subselect::send_data() set it back to TRUE if some
    value will be found.
  */
  was_values= TRUE;
  DBUG_VOID_RETURN;
}


void Item_maxmin_subselect::print(String *str, enum_query_type query_type)
{
  str->append(max?"<max>":"<min>", 5);
  Item_singlerow_subselect::print(str, query_type);
}


void Item_maxmin_subselect::no_rows_in_result()
{
  /*
    Subquery predicates outside of the SELECT list must be evaluated in order
    to possibly filter the special result row generated for implicit grouping
    if the subquery is in the HAVING clause.
    If the predicate is constant, we need its actual value in the only result
    row for queries with implicit grouping.
  */
  if (parsing_place != SELECT_LIST || const_item())
    return;
  value= get_cache(thd);
  null_value= 0;
  was_values= 0;
  make_const();
}


void Item_singlerow_subselect::no_rows_in_result()
{
  /*
    Subquery predicates outside of the SELECT list must be evaluated in order
    to possibly filter the special result row generated for implicit grouping
    if the subquery is in the HAVING clause.
    If the predicate is constant, we need its actual value in the only result
    row for queries with implicit grouping.
  */
  if (parsing_place != SELECT_LIST || const_item())
    return;
  value= get_cache(thd);
  reset();
  make_const();
}


void Item_singlerow_subselect::reset()
{
  Item_subselect::reset();
  if (value)
  {
    for(uint i= 0; i < engine->cols(); i++)
      row[i]->set_null();
  }
}


/**
  @todo
  - We can't change name of Item_field or Item_ref, because it will
  prevent its correct resolving, but we should save name of
  removed item => we do not make optimization if top item of
  list is field or reference.
  - switch off this optimization for prepare statement,
  because we do not rollback these changes.
  Make rollback for it, or special name resolving mode in 5.0.

  @param join  Join object of the subquery (i.e. 'child' join).

  @retval false  The subquery was transformed
*/
bool
Item_singlerow_subselect::select_transformer(JOIN *join)
{
  DBUG_ENTER("Item_singlerow_subselect::select_transformer");
  if (changed)
    DBUG_RETURN(false);
  DBUG_ASSERT(join->thd == thd);

  SELECT_LEX *select_lex= join->select_lex;
  Query_arena *arena, backup;
  arena= thd->activate_stmt_arena_if_needed(&backup);

  auto need_to_pull_out_item = [](enum_parsing_place context_analysis_place,
                                  Item *item) {
    return
      !item->with_sum_func() &&
      /*
        We can't change name of Item_field or Item_ref, because it will
        prevent its correct resolving, but we should save name of
        removed item => we do not make optimization if top item of
        list is field or reference.
        TODO: solve above problem
      */
      item->type() != FIELD_ITEM && item->type() != REF_ITEM &&
      /*
        The item can be pulled out to upper level in case it doesn't represent
        the constant in the clause 'ORDER/GROUP BY (constant)'.
      */
      !((item->is_order_clause_position() ||
         item->is_stored_routine_parameter()) &&
        (context_analysis_place == IN_ORDER_BY ||
         context_analysis_place == IN_GROUP_BY)
       );
  };

  if (!select_lex->master_unit()->is_unit_op() &&
      !select_lex->table_list.elements &&
      select_lex->item_list.elements == 1 &&
      !join->conds && !join->having &&
      need_to_pull_out_item(
        join->select_lex->outer_select()->context_analysis_place,
        select_lex->item_list.head()) &&
      thd->stmt_arena->state != Query_arena::STMT_INITIALIZED_FOR_SP)
  {
    have_to_be_excluded= 1;
    if (thd->lex->describe)
    {
      char warn_buff[MYSQL_ERRMSG_SIZE];
      sprintf(warn_buff, ER_THD(thd, ER_SELECT_REDUCED),
              select_lex->select_number);
      push_warning(thd, Sql_condition::WARN_LEVEL_NOTE,
		   ER_SELECT_REDUCED, warn_buff);
    }
    substitution= select_lex->item_list.head();
    /*
      as far as we moved content to upper level we have to fix dependences & Co
    */
    substitution->fix_after_pullout(select_lex->outer_select(),
                                    &substitution, TRUE);
  }
  if (arena)
    thd->restore_active_arena(arena, &backup);
  DBUG_RETURN(false);
}


void Item_singlerow_subselect::store(uint i, Item *item)
{
  row[i]->store(item);
  row[i]->cache_value();
}

const Type_handler *Item_singlerow_subselect::type_handler() const
{
  return engine->type_handler();
}

bool Item_singlerow_subselect::fix_length_and_dec()
{
  if ((max_columns= engine->cols()) == 1)
  {
    if (engine->fix_length_and_dec(row= &value))
      return TRUE;
  }
  else
  {
    if (!(row= (Item_cache**) current_thd->alloc(sizeof(Item_cache*) *
                                                 max_columns)) ||
        engine->fix_length_and_dec(row))
      return TRUE;
    value= *row;
  }
  unsigned_flag= value->unsigned_flag;
  /*
    If the subquery has no tables (1) and is not a UNION (2), like:

      (SELECT subq_value)

    then its NULLability is the same as subq_value's NULLability.

    (1): A subquery that uses a table will return NULL when the table is empty.
    (2): A UNION subquery will return NULL if it produces a "Subquery returns
         more than one row" error.
  */
<<<<<<< HEAD
  if (engine->no_tables())
    set_maybe_null(engine->may_be_null());
=======
  if (engine->no_tables() &&
      engine->engine_type() != subselect_engine::UNION_ENGINE)
    maybe_null= engine->may_be_null();
>>>>>>> fe3d07ca
  else
  {
    for (uint i= 0; i < max_columns; i++)
      row[i]->set_maybe_null();
  }
  return FALSE;
}


/**
  Add an expression cache for this subquery if it is needed

  @param thd_arg         Thread handle

  @details
  The function checks whether an expression cache is needed for this item
  and if if so wraps the item into an item of the class
  Item_cache_wrapper with an appropriate expression cache set up there.

  @note
  used from Item::transform()

  @return
  new wrapper item if an expression cache is needed,
  this item - otherwise
*/

Item* Item_singlerow_subselect::expr_cache_insert_transformer(THD *tmp_thd,
                                                              uchar *unused)
{
  DBUG_ENTER("Item_singlerow_subselect::expr_cache_insert_transformer");

  DBUG_ASSERT(thd == tmp_thd);

  /*
    Do not create subquery cache if the subquery was eliminated.
    The optimizer may eliminate subquery items (see
    eliminate_subselect_processor). However it does not update
    all query's data structures, so the eliminated item may be
    still reachable.
  */
  if (eliminated)
    DBUG_RETURN(this);

  if (expr_cache)
    DBUG_RETURN(expr_cache);

  if (expr_cache_is_needed(tmp_thd) &&
      (expr_cache= set_expr_cache(tmp_thd)))
  {
    init_expr_cache_tracker(tmp_thd);
    DBUG_RETURN(expr_cache);
  }
  DBUG_RETURN(this);
}


uint Item_singlerow_subselect::cols() const
{
  return engine->cols();
}

bool Item_singlerow_subselect::check_cols(uint c)
{
  if (c != engine->cols())
  {
    my_error(ER_OPERAND_COLUMNS, MYF(0), c);
    return 1;
  }
  return 0;
}

bool Item_singlerow_subselect::null_inside()
{
  for (uint i= 0; i < max_columns ; i++)
  {
    if (row[i]->null_value)
      return 1;
  }
  return 0;
}

void Item_singlerow_subselect::bring_value()
{
  if (!exec() && assigned())
  {
    null_value= true;
    for (uint i= 0; i < max_columns ; i++)
    {
      if (!row[i]->null_value)
      {
        null_value= false;
        return;
      }
    }
  }
  else
    reset();
}

double Item_singlerow_subselect::val_real()
{
  DBUG_ASSERT(fixed());
  if (forced_const)
    return value->val_real();
  if (!exec() && !value->null_value)
  {
    null_value= FALSE;
    return value->val_real();
  }
  else
  {
    reset();
    return 0;
  }
}

longlong Item_singlerow_subselect::val_int()
{
  DBUG_ASSERT(fixed());
  if (forced_const)
  {
    longlong val= value->val_int();
    null_value= value->null_value;
    return val;
  }
  if (!exec() && !value->null_value)
  {
    null_value= FALSE;
    return value->val_int();
  }
  else
  {
    reset();
    DBUG_ASSERT(null_value);
    return 0;
  }
}

String *Item_singlerow_subselect::val_str(String *str)
{
  DBUG_ASSERT(fixed());
  if (forced_const)
  {
    String *res= value->val_str(str);
    null_value= value->null_value;
    return res;
  }
  if (!exec() && !value->null_value)
  {
    null_value= FALSE;
    return value->val_str(str);
  }
  else
  {
    reset();
    DBUG_ASSERT(null_value);
    return 0;
  }
}


bool Item_singlerow_subselect::val_native(THD *thd, Native *to)
{
  DBUG_ASSERT(fixed());
  if (forced_const)
    return value->val_native(thd, to);
  if (!exec() && !value->null_value)
  {
    null_value= false;
    return value->val_native(thd, to);
  }
  else
  {
    reset();
    return true;
  }
}


my_decimal *Item_singlerow_subselect::val_decimal(my_decimal *decimal_value)
{
  DBUG_ASSERT(fixed());
  if (forced_const)
  {
    my_decimal *val= value->val_decimal(decimal_value);
    null_value= value->null_value;
    return val;
  }
  if (!exec() && !value->null_value)
  {
    null_value= FALSE;
    return value->val_decimal(decimal_value);
  }
  else
  {
    reset();
    DBUG_ASSERT(null_value);
    return 0;
  }
}


bool Item_singlerow_subselect::val_bool()
{
  DBUG_ASSERT(fixed());
  if (forced_const)
  {
    bool val= value->val_bool();
    null_value= value->null_value;
    return val;
  }
  if (!exec() && !value->null_value)
  {
    null_value= FALSE;
    return value->val_bool();
  }
  else
  {
    reset();
    DBUG_ASSERT(null_value);
    return 0;
  }
}


bool Item_singlerow_subselect::get_date(THD *thd, MYSQL_TIME *ltime, date_mode_t fuzzydate)
{
  DBUG_ASSERT(fixed());
  if (forced_const)
  {
    bool val= value->get_date(thd, ltime, fuzzydate);
    null_value= value->null_value;
    return val;
  }
  if (!exec() && !value->null_value)
  {
    null_value= FALSE;
    return value->get_date(thd, ltime, fuzzydate);
  }
  else
  {
    reset();
    DBUG_ASSERT(null_value);
    return 1;
  }
}


Item_exists_subselect::Item_exists_subselect(THD *thd,
                                             st_select_lex *select_lex):
  Item_subselect(thd), upper_not(NULL), abort_on_null(0),
  emb_on_expr_nest(NULL), optimizer(0), exists_transformed(0)
{
  DBUG_ENTER("Item_exists_subselect::Item_exists_subselect");


  init(select_lex, new (thd->mem_root) select_exists_subselect(thd, this));
  max_columns= UINT_MAX;
  null_value= FALSE; //can't be NULL
  base_flags&= ~item_base_t::MAYBE_NULL; //can't be NULL
  value= 0;
  DBUG_VOID_RETURN;
}


void Item_exists_subselect::print(String *str, enum_query_type query_type)
{
  str->append(STRING_WITH_LEN("exists"));
  Item_subselect::print(str, query_type);
}


bool Item_in_subselect::test_limit(st_select_lex_unit *unit_arg)
{
  if (unlikely(unit_arg->fake_select_lex &&
               unit_arg->fake_select_lex->test_limit()))
    return(1);

  SELECT_LEX *sl= unit_arg->first_select();
  for (; sl; sl= sl->next_select())
  {
    if (unlikely(sl->test_limit()))
      return(1);
  }
  return(0);
}

Item_in_subselect::Item_in_subselect(THD *thd, Item * left_exp,
				     st_select_lex *select_lex):
  Item_exists_subselect(thd), left_expr_cache(0), first_execution(TRUE),
  in_strategy(SUBS_NOT_TRANSFORMED),
  pushed_cond_guards(NULL), do_not_convert_to_sj(FALSE), is_jtbm_merged(FALSE),
  is_jtbm_const_tab(FALSE), is_flattenable_semijoin(FALSE),
  is_registered_semijoin(FALSE),
  upper_item(0),
  converted_from_in_predicate(FALSE)
{
  DBUG_ENTER("Item_in_subselect::Item_in_subselect");
  DBUG_PRINT("info", ("in_strategy: %u", (uint)in_strategy));

  left_expr_orig= left_expr= left_exp;
  /* prepare to possible disassembling the item in convert_subq_to_sj() */
  if (left_exp->type() == Item::ROW_ITEM)
    left_expr_orig= new (thd->mem_root)
      Item_row(thd, static_cast<Item_row*>(left_exp));
  func= &eq_creator;
  init(select_lex, new (thd->mem_root) select_exists_subselect(thd, this));
  max_columns= UINT_MAX;
  set_maybe_null();
  reset();
  //if test_limit will fail then error will be reported to client
  test_limit(select_lex->master_unit());
  DBUG_VOID_RETURN;
}

int Item_in_subselect::get_identifier()
{
  return engine->get_identifier();
}

Item_allany_subselect::Item_allany_subselect(THD *thd, Item * left_exp,
                                             chooser_compare_func_creator fc,
					     st_select_lex *select_lex,
					     bool all_arg):
  Item_in_subselect(thd), func_creator(fc), all(all_arg)
{
  DBUG_ENTER("Item_allany_subselect::Item_allany_subselect");
  left_expr_orig= left_expr= left_exp;
  /* prepare to possible disassembling the item in convert_subq_to_sj() */
  if (left_exp->type() == Item::ROW_ITEM)
    left_expr_orig= new (thd->mem_root)
      Item_row(thd, static_cast<Item_row*>(left_exp));
  func= func_creator(all_arg);
  init(select_lex, new (thd->mem_root) select_exists_subselect(thd, this));
  max_columns= 1;
  abort_on_null= 0;
  reset();
  //if test_limit will fail then error will be reported to client
  test_limit(select_lex->master_unit());
  DBUG_VOID_RETURN;
}


/**
  Initialize length and decimals for EXISTS  and inherited (IN/ALL/ANY)
  subqueries
*/

void Item_exists_subselect::init_length_and_dec()
{
  decimals= 0;
  max_length= 1;
  max_columns= engine->cols();
}


bool Item_exists_subselect::fix_length_and_dec()
{
  DBUG_ENTER("Item_exists_subselect::fix_length_and_dec");
  init_length_and_dec();
  // If limit is not set or it is constant more than 1
  if (!unit->global_parameters()->limit_params.select_limit ||
      (unit->global_parameters()->limit_params.select_limit->basic_const_item() &&
       unit->global_parameters()->limit_params.select_limit->val_int() > 1))
  {
    /*
       We need only 1 row to determine existence (i.e. any EXISTS that is not
       an IN always requires LIMIT 1)
     */
    Item *item= new (thd->mem_root) Item_int(thd, (int32) 1);
    if (!item)
      DBUG_RETURN(TRUE);
    thd->change_item_tree(&unit->global_parameters()->limit_params.select_limit,
                          item);
    unit->global_parameters()->limit_params.explicit_limit= 1; // we set the limit
    DBUG_PRINT("info", ("Set limit to 1"));
  }
  DBUG_RETURN(FALSE);
}


bool Item_in_subselect::fix_length_and_dec()
{
  DBUG_ENTER("Item_in_subselect::fix_length_and_dec");
  init_length_and_dec();
  /*
    Unlike Item_exists_subselect, LIMIT 1 is set later for
    Item_in_subselect, depending on the chosen strategy.
  */
  DBUG_RETURN(FALSE);
}


/**
  Add an expression cache for this subquery if it is needed

  @param thd_arg         Thread handle

  @details
  The function checks whether an expression cache is needed for this item
  and if if so wraps the item into an item of the class
  Item_cache_wrapper with an appropriate expression cache set up there.

  @note
  used from Item::transform()

  @return
  new wrapper item if an expression cache is needed,
  this item - otherwise
*/

Item* Item_exists_subselect::expr_cache_insert_transformer(THD *tmp_thd,
                                                           uchar *unused)
{
  DBUG_ENTER("Item_exists_subselect::expr_cache_insert_transformer");
  DBUG_ASSERT(thd == tmp_thd);

  if (expr_cache)
    DBUG_RETURN(expr_cache);

  if (substype() == EXISTS_SUBS && expr_cache_is_needed(tmp_thd) &&
      (expr_cache= set_expr_cache(tmp_thd)))
  {
    init_expr_cache_tracker(tmp_thd);
    DBUG_RETURN(expr_cache);
  }
  DBUG_RETURN(this);
}


void Item_exists_subselect::no_rows_in_result()
{
  /*
    Subquery predicates outside of the SELECT list must be evaluated in order
    to possibly filter the special result row generated for implicit grouping
    if the subquery is in the HAVING clause.
    If the predicate is constant, we need its actual value in the only result
    row for queries with implicit grouping.
  */
  if (parsing_place != SELECT_LIST || const_item())
    return;
  value= 0;
  null_value= 0;
  make_const();
}

double Item_exists_subselect::val_real()
{
  DBUG_ASSERT(fixed());
  if (!forced_const && exec())
  {
    reset();
    return 0;
  }
  return (double) value;
}

longlong Item_exists_subselect::val_int()
{
  DBUG_ASSERT(fixed());
  if (!forced_const && exec())
  {
    reset();
    return 0;
  }
  return value;
}


/**
  Return the result of EXISTS as a string value

  Converts the true/false result into a string value.
  Note that currently this cannot be NULL, so if the query execution fails
  it will return 0.

  @param decimal_value[out]    buffer to hold the resulting string value
  @retval                      Pointer to the converted string.
                               Can't be a NULL pointer, as currently
                               EXISTS cannot return NULL.
*/

String *Item_exists_subselect::val_str(String *str)
{
  DBUG_ASSERT(fixed());
  if (!forced_const && exec())
    reset();
  str->set((ulonglong)value,&my_charset_bin);
  return str;
}


/**
  Return the result of EXISTS as a decimal value

  Converts the true/false result into a decimal value.
  Note that currently this cannot be NULL, so if the query execution fails
  it will return 0.

  @param decimal_value[out]    Buffer to hold the resulting decimal value
  @retval                      Pointer to the converted decimal.
                               Can't be a NULL pointer, as currently
                               EXISTS cannot return NULL.
*/

my_decimal *Item_exists_subselect::val_decimal(my_decimal *decimal_value)
{
  DBUG_ASSERT(fixed());
  if (!forced_const && exec())
    reset();
  int2my_decimal(E_DEC_FATAL_ERROR, value, 0, decimal_value);
  return decimal_value;
}


bool Item_exists_subselect::val_bool()
{
  DBUG_ASSERT(fixed());
  if (!forced_const && exec())
  {
    reset();
    return 0;
  }
  return value != 0;
}


double Item_in_subselect::val_real()
{
  /*
    As far as Item_in_subselect called only from Item_in_optimizer this
    method should not be used
  */
  DBUG_ASSERT(fixed());
  if (forced_const)
    return value;
  DBUG_ASSERT((engine->uncacheable() & ~UNCACHEABLE_EXPLAIN) ||
              ! engine->is_executed());
  null_value= was_null= FALSE;
  if (exec())
  {
    reset();
    return 0;
  }
  if (was_null && !value)
    null_value= TRUE;
  return (double) value;
}


longlong Item_in_subselect::val_int()
{
  /*
    As far as Item_in_subselect called only from Item_in_optimizer this
    method should not be used
  */
  DBUG_ASSERT(0);
  DBUG_ASSERT(fixed());
  if (forced_const)
    return value;
  DBUG_ASSERT((engine->uncacheable() & ~UNCACHEABLE_EXPLAIN) ||
              ! engine->is_executed());
  null_value= was_null= FALSE;
  if (exec())
  {
    reset();
    return 0;
  }
  if (was_null && !value)
    null_value= TRUE;
  return value;
}


String *Item_in_subselect::val_str(String *str)
{
  /*
    As far as Item_in_subselect called only from Item_in_optimizer this
    method should not be used
  */
  DBUG_ASSERT(0);
  DBUG_ASSERT(fixed());
  if (forced_const)
    goto value_is_ready;
  DBUG_ASSERT((engine->uncacheable() & ~UNCACHEABLE_EXPLAIN) ||
              ! engine->is_executed());
  null_value= was_null= FALSE;
  if (exec())
  {
    reset();
    return 0;
  }
  if (was_null && !value)
  {
    null_value= TRUE;
    return 0;
  }
value_is_ready:
  str->set((ulonglong)value, &my_charset_bin);
  return str;
}


bool Item_in_subselect::val_bool()
{
  DBUG_ASSERT(fixed());
  if (forced_const)
    return value;
  DBUG_ASSERT((engine->uncacheable() & ~UNCACHEABLE_EXPLAIN) ||
              ! engine->is_executed() || with_recursive_reference);
  null_value= was_null= FALSE;
  if (exec())
  {
    reset();
    return 0;
  }
  if (was_null && !value)
    null_value= TRUE;
  return value;
}

my_decimal *Item_in_subselect::val_decimal(my_decimal *decimal_value)
{
  /*
    As far as Item_in_subselect called only from Item_in_optimizer this
    method should not be used
  */
  DBUG_ASSERT(0);
  if (forced_const)
    goto value_is_ready;
  DBUG_ASSERT((engine->uncacheable() & ~UNCACHEABLE_EXPLAIN) ||
              ! engine->is_executed());
  null_value= was_null= FALSE;
  DBUG_ASSERT(fixed());
  if (exec())
  {
    reset();
    return 0;
  }
  if (was_null && !value)
    null_value= TRUE;
value_is_ready:
  int2my_decimal(E_DEC_FATAL_ERROR, value, 0, decimal_value);
  return decimal_value;
}


/**
  Prepare a single-column IN/ALL/ANY subselect for rewriting.

  @param join  Join object of the subquery (i.e. 'child' join).

  @details

  Prepare a single-column subquery to be rewritten. Given the subquery.

  If the subquery has no tables it will be turned to an expression between
  left part and SELECT list.

  In other cases the subquery will be wrapped with  Item_in_optimizer which
  allow later to turn it to EXISTS or MAX/MIN.

  @retval false  The subquery was transformed
  @retval true   Error
*/

bool
Item_in_subselect::single_value_transformer(JOIN *join)
{
  SELECT_LEX *select_lex= join->select_lex;
  DBUG_ENTER("Item_in_subselect::single_value_transformer");
  DBUG_ASSERT(thd == join->thd);

  /*
    Check that the right part of the subselect contains no more than one
    column. E.g. in SELECT 1 IN (SELECT * ..) the right part is (SELECT * ...)
  */
  // psergey: duplicated_subselect_card_check
  if (select_lex->item_list.elements > 1)
  {
    my_error(ER_OPERAND_COLUMNS, MYF(0), 1);
    DBUG_RETURN(true);
  }

  Item* join_having= join->having ? join->having : join->tmp_having;
  if (!(join_having || select_lex->with_sum_func ||
        select_lex->group_list.elements) &&
      select_lex->table_list.elements == 0 && !join->conds &&
      !select_lex->master_unit()->is_unit_op())
  {
    Item *where_item= (Item*) select_lex->item_list.head();
    /*
      it is single select without tables => possible optimization
      remove the dependence mark since the item is moved to upper
      select and is not outer anymore.
    */
    where_item->walk(&Item::remove_dependence_processor, 0,
                     select_lex->outer_select());
    /*
      fix_field of substitution item will be done in time of
      substituting.
      Note that real_item() should be used instead of
      original left expression because left_expr can be
      runtime created Ref item which is deleted at the end
      of the statement. Thus one of 'substitution' arguments
      can be broken in case of PS.
    */ 
    substitution= func->create(thd, left_expr, where_item);
    have_to_be_excluded= 1;
    if (thd->lex->describe)
    {
      char warn_buff[MYSQL_ERRMSG_SIZE];
      sprintf(warn_buff, ER_THD(thd, ER_SELECT_REDUCED),
              select_lex->select_number);
      push_warning(thd, Sql_condition::WARN_LEVEL_NOTE,
                   ER_SELECT_REDUCED, warn_buff);
    }
    DBUG_RETURN(false);
  }

  /*
    Wrap the current IN predicate in an Item_in_optimizer. The actual
    substitution in the Item tree takes place in Item_subselect::fix_fields.
  */
  if (!substitution)
  {
    /* We're invoked for the 1st (or the only) SELECT in the subquery UNION */
    substitution= optimizer;

    SELECT_LEX *current= thd->lex->current_select;

    thd->lex->current_select= current->return_after_parsing();
    if (!optimizer || optimizer->fix_left(thd))
    {
      thd->lex->current_select= current;
      DBUG_RETURN(true);
    }
    thd->lex->current_select= current;

    /* We will refer to upper level cache array => we have to save it for SP */
    optimizer->keep_top_level_cache();

    /*
      As far as  Item_in_optimizer does not substitute itself on fix_fields
      we can use same item for all selects.
    */
    expr= new (thd->mem_root) Item_direct_ref(thd, &select_lex->context,
                              (Item**)optimizer->get_cache(),
                              no_matter_name,
			      in_left_expr_name);
  }

  DBUG_RETURN(false);
}


/**
  Apply transformation max/min  transwormation to ALL/ANY subquery if it is
  possible.

  @param join  Join object of the subquery (i.e. 'child' join).

  @details

  If this is an ALL/ANY single-value subselect, try to rewrite it with
  a MIN/MAX subselect. We can do that if a possible NULL result of the
  subselect can be ignored.
  E.g. SELECT * FROM t1 WHERE b > ANY (SELECT a FROM t2) can be rewritten
  with SELECT * FROM t1 WHERE b > (SELECT MAX(a) FROM t2).
  We can't check that this optimization is safe if it's not a top-level
  item of the WHERE clause (e.g. because the WHERE clause can contain IS
  NULL/IS NOT NULL functions). If so, we rewrite ALL/ANY with NOT EXISTS
  later in this method.

  @retval false  The subquery was transformed
  @retval true   Error
*/

bool Item_allany_subselect::transform_into_max_min(JOIN *join)
{
  DBUG_ENTER("Item_allany_subselect::transform_into_max_min");
  if (!test_strategy(SUBS_MAXMIN_INJECTED | SUBS_MAXMIN_ENGINE))
    DBUG_RETURN(false);
  Item **place= optimizer->arguments() + 1;
  SELECT_LEX *select_lex= join->select_lex;
  Item *subs;
  DBUG_ASSERT(thd == join->thd);

  /*
  */
  DBUG_ASSERT(!substitution);

  /*
    Check if optimization with aggregate min/max possible
    1 There is no aggregate in the subquery
    2 It is not UNION
    3 There is tables
    4 It is not ALL subquery with possible NULLs in the SELECT list
  */
  if (!select_lex->group_list.elements &&                 /*1*/
      !select_lex->having &&                              /*1*/
      !select_lex->with_sum_func &&                       /*1*/
      !(select_lex->next_select()) &&                     /*2*/
      select_lex->table_list.elements &&                  /*3*/
      (!select_lex->ref_pointer_array[0]->maybe_null() || /*4*/
       substype() != Item_subselect::ALL_SUBS))           /*4*/
  {
    Item_sum_min_max *item;
    nesting_map save_allow_sum_func;
    if (func->l_op())
    {
      /*
        (ALL && (> || =>)) || (ANY && (< || =<))
        for ALL condition is inverted
      */
      item= new (thd->mem_root) Item_sum_max(thd,
                                             select_lex->ref_pointer_array[0]);
    }
    else
    {
      /*
        (ALL && (< || =<)) || (ANY && (> || =>))
        for ALL condition is inverted
      */
      item= new (thd->mem_root) Item_sum_min(thd,
                                             select_lex->ref_pointer_array[0]);
    }
    if (upper_item)
      upper_item->set_sum_test(item);
    thd->change_item_tree(&select_lex->ref_pointer_array[0], item);
    {
      List_iterator<Item> it(select_lex->item_list);
      it++;
      thd->change_item_tree(it.ref(), item);
    }

    DBUG_EXECUTE("where",
                 print_where(item, "rewrite with MIN/MAX", QT_ORDINARY););

    save_allow_sum_func= thd->lex->allow_sum_func;
    thd->lex->allow_sum_func.set_bit(thd->lex->current_select->nest_level);
    /*
      Item_sum_(max|min) can't substitute other item => we can use 0 as
      reference, also Item_sum_(max|min) can't be fixed after creation, so
      we do not check item->fixed
    */
    if (item->fix_fields(thd, 0))
      DBUG_RETURN(true);
    thd->lex->allow_sum_func= save_allow_sum_func; 
    /* we added aggregate function => we have to change statistic */
    count_field_types(select_lex, &join->tmp_table_param, join->all_fields, 
                      0);
    if (join->prepare_stage2())
      DBUG_RETURN(true);
    subs= new (thd->mem_root) Item_singlerow_subselect(thd, select_lex);

    /*
      Remove other strategies if any (we already changed the query and
      can't apply other strategy).
    */
    set_strategy(SUBS_MAXMIN_INJECTED);
  }
  else
  {
    Item_maxmin_subselect *item;
    subs= item= new (thd->mem_root) Item_maxmin_subselect(thd, this, select_lex, func->l_op());
    if (upper_item)
      upper_item->set_sub_test(item);
    /*
      Remove other strategies if any (we already changed the query and
      can't apply other strategy).
    */
    set_strategy(SUBS_MAXMIN_ENGINE);
  }
  /*
    The swap is needed for expressions of type 'f1 < ALL ( SELECT ....)'
    where we want to evaluate the sub query even if f1 would be null.
  */
  subs= func->create_swap(thd, expr, subs);
  thd->change_item_tree(place, subs);
  if (subs->fix_fields(thd, &subs))
    DBUG_RETURN(true);
  DBUG_ASSERT(subs == (*place)); // There was no substitutions

  select_lex->master_unit()->uncacheable&= ~UNCACHEABLE_DEPENDENT_INJECTED;
  select_lex->uncacheable&= ~UNCACHEABLE_DEPENDENT_INJECTED;

  DBUG_RETURN(false);
}


bool Item_in_subselect::fix_having(Item *having, SELECT_LEX *select_lex)
{
  bool fix_res= 0;
  DBUG_ASSERT(thd);
  if (!having->fixed())
  {
    select_lex->having_fix_field= 1;
    fix_res= having->fix_fields(thd, 0);
    select_lex->having_fix_field= 0;
  }
  return fix_res;
}

bool Item_allany_subselect::is_maxmin_applicable(JOIN *join)
{
  /*
    Check if max/min optimization applicable: It is top item of
    WHERE condition.
  */
  return (abort_on_null || (upper_item && upper_item->is_top_level_item())) &&
      !(join->select_lex->master_unit()->uncacheable & ~UNCACHEABLE_EXPLAIN) && !func->eqne_op();
}


/**
  Create the predicates needed to transform a single-column IN/ALL/ANY
  subselect into a correlated EXISTS via predicate injection.

  @param join[in]  Join object of the subquery (i.e. 'child' join).
  @param where_item[out]   the in-to-exists addition to the where clause
  @param having_item[out]  the in-to-exists addition to the having clause

  @details
  The correlated predicates are created as follows:

  - If the subquery has aggregates, GROUP BY, or HAVING, convert to

    SELECT ie FROM ...  HAVING subq_having AND 
                               trigcond(oe $cmp$ ref_or_null_helper<ie>)
                                   
    the addition is wrapped into trigger only when we want to distinguish
    between NULL and FALSE results.

  - Otherwise (no aggregates/GROUP BY/HAVING) convert it to one of the
    following:

    = If we don't need to distinguish between NULL and FALSE subquery:
        
      SELECT ie FROM ... WHERE subq_where AND (oe $cmp$ ie)

    = If we need to distinguish between those:

      SELECT ie FROM ...
        WHERE  subq_where AND trigcond((oe $cmp$ ie) OR (ie IS NULL))
        HAVING trigcond(<is_not_null_test>(ie))

  @retval false If the new conditions were created successfully
  @retval true  Error
*/

bool
Item_in_subselect::create_single_in_to_exists_cond(JOIN *join,
                                                   Item **where_item,
                                                   Item **having_item)
{
  SELECT_LEX *select_lex= join->select_lex;
  DBUG_ASSERT(thd == join->thd);
  /*
    The non-transformed HAVING clause of 'join' may be stored in two ways
    during JOIN::optimize: this->tmp_having= this->having; this->having= 0;
  */
  Item* join_having= join->having ? join->having : join->tmp_having;
  DBUG_ENTER("Item_in_subselect::create_single_in_to_exists_cond");

  *where_item= NULL;
  *having_item= NULL;

  if (join_having || select_lex->with_sum_func ||
      select_lex->group_list.elements)
  {
    LEX_CSTRING field_name= this->full_name_cstring();
    Item *item= func->create(thd, expr,
                             new (thd->mem_root) Item_ref_null_helper(
                                                      thd,
                                                      &select_lex->context,
                                                      this,
                                                      &select_lex->
                                                      ref_pointer_array[0],  
                                                      {STRING_WITH_LEN("<ref>")},
                                                      field_name));
    if (!abort_on_null && left_expr->maybe_null())
    {
      /* 
        We can encounter "NULL IN (SELECT ...)". Wrap the added condition
        within a trig_cond.
      */
      disable_cond_guard_for_const_null_left_expr(0);
      item= new (thd->mem_root) Item_func_trig_cond(thd, item, get_cond_guard(0));
    }

    if (!join_having)
      item->name= in_having_cond;
    if (fix_having(item, select_lex))
      DBUG_RETURN(true);
    *having_item= item;
  }
  else
  {
    /*
      No need to use real_item for the item, as the ref items that are possible
      in the subquery either belong to views or to the parent select.
      For such case we need to refer to the reference and not to the original
      item.
    */
    Item *item= (Item*) select_lex->item_list.head();

    if (select_lex->table_list.elements ||
        !(select_lex->master_unit()->is_unit_op()))
    {
      Item *having= item;
      Item *orig_item= item;

      item= func->create(thd, expr, item);
      if (!abort_on_null && orig_item->maybe_null())
      {
	having= new (thd->mem_root) Item_is_not_null_test(thd, this, having);
        if (left_expr->maybe_null())
        {
          disable_cond_guard_for_const_null_left_expr(0);
          if (!(having= new (thd->mem_root) Item_func_trig_cond(thd, having,
                                                            get_cond_guard(0))))
            DBUG_RETURN(true);
        }
        having->name= in_having_cond;
        if (fix_having(having, select_lex))
          DBUG_RETURN(true);
        *having_item= having;

	item= new (thd->mem_root) Item_cond_or(thd, item,
                               new (thd->mem_root) Item_func_isnull(thd, orig_item));
      }
      /* 
        If we may encounter NULL IN (SELECT ...) and care whether subquery
        result is NULL or FALSE, wrap condition in a trig_cond.
      */
      if (!abort_on_null && left_expr->maybe_null())
      {
        disable_cond_guard_for_const_null_left_expr(0);
        if (!(item= new (thd->mem_root) Item_func_trig_cond(thd, item,
                                                            get_cond_guard(0))))
          DBUG_RETURN(true);
      }

      /*
        TODO: figure out why the following is done here in 
        single_value_transformer but there is no corresponding action in
        row_value_transformer?
      */
      item->name= in_additional_cond;
      if (item->fix_fields_if_needed(thd, 0))
        DBUG_RETURN(true);
      *where_item= item;
    }
    else
    {
      DBUG_ASSERT(select_lex->master_unit()->is_unit_op());
      LEX_CSTRING field_name= {STRING_WITH_LEN("<result>") };
      Item *new_having=
        func->create(thd, expr,
                     new (thd->mem_root) Item_ref_null_helper(thd,
                                                  &select_lex->context,
                                                  this,
                                                  &select_lex->ref_pointer_array[0],
                                                  no_matter_name,
                                                  field_name));
      if (!abort_on_null && left_expr->maybe_null())
      {
        disable_cond_guard_for_const_null_left_expr(0);
        if (!(new_having= new (thd->mem_root)
              Item_func_trig_cond(thd, new_having, get_cond_guard(0))))
          DBUG_RETURN(true);
      }

      new_having->name= in_having_cond;
      if (fix_having(new_having, select_lex))
        DBUG_RETURN(true);

      *having_item= new_having;
    }
  }

  DBUG_RETURN(false);
}


/**
  Wrap a multi-column IN/ALL/ANY subselect into an Item_in_optimizer.

  @param join  Join object of the subquery (i.e. 'child' join).

  @details
  The subquery predicate is wrapped into an Item_in_optimizer. Later the query
  optimization phase chooses whether the subquery under the Item_in_optimizer
  will be further transformed into an equivalent correlated EXISTS by injecting
  additional predicates, or will be executed via subquery materialization in its
  unmodified form.

  @retval false  The subquery was transformed
  @retval true   Error
*/

bool
Item_in_subselect::row_value_transformer(JOIN *join)
{
  SELECT_LEX *select_lex= join->select_lex;
  uint cols_num= left_expr->cols();

  DBUG_ENTER("Item_in_subselect::row_value_transformer");
  DBUG_ASSERT(thd == join->thd);

  // psergey: duplicated_subselect_card_check
  if (select_lex->item_list.elements != cols_num)
  {
    my_error(ER_OPERAND_COLUMNS, MYF(0), cols_num);
    DBUG_RETURN(true);
  }

  /*
    Wrap the current IN predicate in an Item_in_optimizer. The actual
    substitution in the Item tree takes place in Item_subselect::fix_fields.
  */
  if (!substitution)
  {
    //first call for this unit
    SELECT_LEX_UNIT *master_unit= select_lex->master_unit();
    substitution= optimizer;

    SELECT_LEX *current= thd->lex->current_select;
    thd->lex->current_select= current->return_after_parsing();
    if (!optimizer || optimizer->fix_left(thd))
    {
      thd->lex->current_select= current;
      DBUG_RETURN(true);
    }

    // we will refer to upper level cache array => we have to save it in PS
    optimizer->keep_top_level_cache();

    thd->lex->current_select= current;
    /*
      The uncacheable property controls a number of actions, e.g. whether to
      save/restore (via init_save_join_tab/restore_tmp) the original JOIN for
      plans with a temp table where the original JOIN was overridden by
      make_simple_join. The UNCACHEABLE_EXPLAIN is ignored by EXPLAIN, thus
      non-correlated subqueries will not appear as such to EXPLAIN.
    */
    master_unit->uncacheable|= UNCACHEABLE_EXPLAIN;
    select_lex->uncacheable|= UNCACHEABLE_EXPLAIN;
  }

  DBUG_RETURN(false);
}


/**
  Create the predicates needed to transform a multi-column IN/ALL/ANY
  subselect into a correlated EXISTS via predicate injection.

  @details
  The correlated predicates are created as follows:

  - If the subquery has aggregates, GROUP BY, or HAVING, convert to

    (l1, l2, l3) IN (SELECT v1, v2, v3 ... HAVING having)
    =>
    EXISTS (SELECT ... HAVING having and
                              (l1 = v1 or is null v1) and
                              (l2 = v2 or is null v2) and
                              (l3 = v3 or is null v3) and
                              is_not_null_test(v1) and
                              is_not_null_test(v2) and
                              is_not_null_test(v3))

    where is_not_null_test used to register nulls in case if we have
    not found matching to return correct NULL value.

  - Otherwise (no aggregates/GROUP BY/HAVING) convert the subquery as follows:

    (l1, l2, l3) IN (SELECT v1, v2, v3 ... WHERE where)
    =>
    EXISTS (SELECT ... WHERE where and
                             (l1 = v1 or is null v1) and
                             (l2 = v2 or is null v2) and
                             (l3 = v3 or is null v3)
                       HAVING is_not_null_test(v1) and
                              is_not_null_test(v2) and
                              is_not_null_test(v3))
    where is_not_null_test registers NULLs values but reject rows.

    in case when we do not need correct NULL, we have simpler construction:
    EXISTS (SELECT ... WHERE where and
                             (l1 = v1) and
                             (l2 = v2) and
                             (l3 = v3)

  @param join[in]  Join object of the subquery (i.e. 'child' join).
  @param where_item[out]   the in-to-exists addition to the where clause
  @param having_item[out]  the in-to-exists addition to the having clause

  @retval false  If the new conditions were created successfully
  @retval true   Error
*/

bool
Item_in_subselect::create_row_in_to_exists_cond(JOIN * join,
                                                Item **where_item,
                                                Item **having_item)
{
  SELECT_LEX *select_lex= join->select_lex;
  uint cols_num= left_expr->cols();
  /*
    The non-transformed HAVING clause of 'join' may be stored in two ways
    during JOIN::optimize: this->tmp_having= this->having; this->having= 0;
  */
  Item* join_having= join->having ? join->having : join->tmp_having;
  bool is_having_used= (join_having || select_lex->with_sum_func ||
                        select_lex->group_list.first ||
                        !select_lex->table_list.elements);
  LEX_CSTRING list_ref= { STRING_WITH_LEN("<list ref>")};
  DBUG_ENTER("Item_in_subselect::create_row_in_to_exists_cond");
  DBUG_ASSERT(thd == join->thd);

  *where_item= NULL;
  *having_item= NULL;

  if (is_having_used)
  {
    /* TODO: say here explicitly if the order of AND parts matters or not. */
    Item *item_having_part2= 0;
    for (uint i= 0; i < cols_num; i++)
    {
      DBUG_ASSERT((left_expr->fixed() &&

                  select_lex->ref_pointer_array[i]->fixed()) ||
                  (select_lex->ref_pointer_array[i]->type() == REF_ITEM &&
                   ((Item_ref*)(select_lex->ref_pointer_array[i]))->ref_type() ==
                    Item_ref::OUTER_REF));
      if (select_lex->ref_pointer_array[i]->
          check_cols(left_expr->element_index(i)->cols()))
        DBUG_RETURN(true);

      Item *item_eq=
        new (thd->mem_root)
        Item_func_eq(thd, new (thd->mem_root)
                     Item_direct_ref(thd, &select_lex->context,
                                     (*optimizer->get_cache())->
                                     addr(i),
                                     no_matter_name,
                                     in_left_expr_name),
                     new (thd->mem_root)
                     Item_ref(thd, &select_lex->context,
                              &select_lex->ref_pointer_array[i],
                              no_matter_name,
                              list_ref));
      Item *item_isnull=
        new (thd->mem_root)
        Item_func_isnull(thd,
                         new (thd->mem_root)
                         Item_ref(thd, &select_lex->context,
                                  &select_lex->ref_pointer_array[i],
                                  no_matter_name,
                                  list_ref));
      Item *col_item= new (thd->mem_root)
        Item_cond_or(thd, item_eq, item_isnull);
      if (!abort_on_null && left_expr->element_index(i)->maybe_null() &&
          get_cond_guard(i))
      {
        disable_cond_guard_for_const_null_left_expr(i);
        if (!(col_item= new (thd->mem_root)
              Item_func_trig_cond(thd, col_item, get_cond_guard(i))))
          DBUG_RETURN(true);
      }
      *having_item= and_items(thd, *having_item, col_item);

      Item *item_nnull_test= 
         new (thd->mem_root)
        Item_is_not_null_test(thd, this,
                              new (thd->mem_root)
                              Item_ref(thd, &select_lex->context,
                                       &select_lex->
                                       ref_pointer_array[i],
                                       no_matter_name,
                                       list_ref));
      if (!abort_on_null && left_expr->element_index(i)->maybe_null() &&
          get_cond_guard(i) )
      {
        disable_cond_guard_for_const_null_left_expr(i);
        if (!(item_nnull_test= 
              new (thd->mem_root)
              Item_func_trig_cond(thd, item_nnull_test, get_cond_guard(i))))
          DBUG_RETURN(true);
      }
      item_having_part2= and_items(thd, item_having_part2, item_nnull_test);
      item_having_part2->top_level_item();
    }
    *having_item= and_items(thd, *having_item, item_having_part2);
  }
  else
  {
    for (uint i= 0; i < cols_num; i++)
    {
      Item *item, *item_isnull;
      DBUG_ASSERT((left_expr->fixed() &&
                  select_lex->ref_pointer_array[i]->fixed()) ||
                  (select_lex->ref_pointer_array[i]->type() == REF_ITEM &&
                   ((Item_ref*)(select_lex->ref_pointer_array[i]))->ref_type() ==
                    Item_ref::OUTER_REF));
      if (select_lex->ref_pointer_array[i]->
          check_cols(left_expr->element_index(i)->cols()))
        DBUG_RETURN(true);
      item= new (thd->mem_root)
        Item_func_eq(thd,
                     new (thd->mem_root)
                     Item_direct_ref(thd, &select_lex->context,
                                     (*optimizer->get_cache())->
                                     addr(i),
                                     no_matter_name,
                                     in_left_expr_name),
                     new (thd->mem_root)
                     Item_direct_ref(thd, &select_lex->context,
                                     &select_lex->
                                     ref_pointer_array[i],
                                     no_matter_name,
                                     list_ref));
      if (!abort_on_null && select_lex->ref_pointer_array[i]->maybe_null())
      {
        Item *having_col_item=
          new (thd->mem_root)
          Item_is_not_null_test(thd, this,
                                new (thd->mem_root)
                                Item_ref(thd, &select_lex->context, 
                                         &select_lex->ref_pointer_array[i],
                                         no_matter_name,
                                         list_ref));
        
        item_isnull= new (thd->mem_root)
          Item_func_isnull(thd,
                           new (thd->mem_root)
                           Item_direct_ref(thd, &select_lex->context,
                                           &select_lex->
                                           ref_pointer_array[i],
                                           no_matter_name,
                                           list_ref));
        item= new (thd->mem_root) Item_cond_or(thd, item, item_isnull);
        if (left_expr->element_index(i)->maybe_null() && get_cond_guard(i))
        {
          disable_cond_guard_for_const_null_left_expr(i);
          if (!(item= new (thd->mem_root)
                Item_func_trig_cond(thd, item, get_cond_guard(i))))
            DBUG_RETURN(true);
          if (!(having_col_item= new (thd->mem_root)
                Item_func_trig_cond(thd, having_col_item, get_cond_guard(i))))
            DBUG_RETURN(true);
        }
        *having_item= and_items(thd, *having_item, having_col_item);
      }
      if (!abort_on_null && left_expr->element_index(i)->maybe_null() &&
          get_cond_guard(i))
      {
        if (!(item= new (thd->mem_root)
              Item_func_trig_cond(thd, item, get_cond_guard(i))))
          DBUG_RETURN(true);
      }
      *where_item= and_items(thd, *where_item, item);
    }
  }

  if (*where_item)
  {
    if ((*where_item)->fix_fields_if_needed(thd, 0))
      DBUG_RETURN(true);
    (*where_item)->top_level_item();
  }

  if (*having_item)
  {
    if (!join_having)
      (*having_item)->name= in_having_cond;
    if (fix_having(*having_item, select_lex))
      DBUG_RETURN(true);
    (*having_item)->top_level_item();
  }

  DBUG_RETURN(false);
}


bool
Item_in_subselect::select_transformer(JOIN *join)
{
  return select_in_like_transformer(join);
}

bool
Item_exists_subselect::select_transformer(JOIN *join)
{
  return select_prepare_to_be_in();
}


/**
  Create the predicates needed to transform an IN/ALL/ANY subselect into a
  correlated EXISTS via predicate injection.

  @param join_arg  Join object of the subquery.

  @retval FALSE  ok
  @retval TRUE   error
*/

bool Item_in_subselect::create_in_to_exists_cond(JOIN *join_arg)
{
  bool res;

  DBUG_ASSERT(engine->engine_type() == subselect_engine::SINGLE_SELECT_ENGINE ||
              engine->engine_type() == subselect_engine::UNION_ENGINE);
  /*
    TODO: the call to init_cond_guards allocates and initializes an
    array of booleans that may not be used later because we may choose
    materialization.
    The two calls below to create_XYZ_cond depend on this boolean array.
    If the dependency is removed, the call can be moved to a later phase.
  */
  init_cond_guards();
  if (left_expr->cols() == 1)
    res= create_single_in_to_exists_cond(join_arg,
                                         &(join_arg->in_to_exists_where),
                                         &(join_arg->in_to_exists_having));
  else
    res= create_row_in_to_exists_cond(join_arg,
                                      &(join_arg->in_to_exists_where),
                                      &(join_arg->in_to_exists_having));

  /*
    The IN=>EXISTS transformation makes non-correlated subqueries correlated.
  */
  if (!left_expr->can_eval_in_optimize())
  {
    join_arg->select_lex->uncacheable|= UNCACHEABLE_DEPENDENT_INJECTED;
    join_arg->select_lex->master_unit()->uncacheable|= 
                                         UNCACHEABLE_DEPENDENT_INJECTED;
  }
  /*
    The uncacheable property controls a number of actions, e.g. whether to
    save/restore (via init_save_join_tab/restore_tmp) the original JOIN for
    plans with a temp table where the original JOIN was overridden by
    make_simple_join. The UNCACHEABLE_EXPLAIN is ignored by EXPLAIN, thus
    non-correlated subqueries will not appear as such to EXPLAIN.
  */
  join_arg->select_lex->master_unit()->uncacheable|= UNCACHEABLE_EXPLAIN;
  join_arg->select_lex->uncacheable|= UNCACHEABLE_EXPLAIN;
  return (res);
}


/**
  Transform an IN/ALL/ANY subselect into a correlated EXISTS via injecting
  correlated in-to-exists predicates.

  @param join_arg  Join object of the subquery.

  @retval FALSE  ok
  @retval TRUE   error
*/

bool Item_in_subselect::inject_in_to_exists_cond(JOIN *join_arg)
{
  SELECT_LEX *select_lex= join_arg->select_lex;
  Item *where_item= join_arg->in_to_exists_where;
  Item *having_item= join_arg->in_to_exists_having;

  DBUG_ENTER("Item_in_subselect::inject_in_to_exists_cond");
  DBUG_ASSERT(thd == join_arg->thd);

  if (select_lex->min_max_opt_list.elements)
  {
    /*
      MIN/MAX optimizations have been applied to Item_sum objects
      of the subquery this subquery predicate in opt_sum_query().
      Injection of new condition invalidates this optimizations.
      Thus those optimizations must be rolled back.
    */
    List_iterator_fast<Item_sum> it(select_lex->min_max_opt_list);
    Item_sum *item;
    while ((item= it++))
    {
      item->clear();
      item->reset_forced_const();
    }
    if (where_item)
      where_item->update_used_tables();
    if (having_item)
      having_item->update_used_tables();
  }

  if (where_item)
  {
    List<Item> *and_args= NULL;
    /*
      If the top-level Item of the WHERE clause is an AND, detach the multiple
      equality list that was attached to the end of the AND argument list by
      build_equal_items_for_cond(). The multiple equalities must be detached
      because fix_fields merges lower level AND arguments into the upper AND.
      As a result, the arguments from lower-level ANDs are concatenated after
      the multiple equalities. When the multiple equality list is treated as
      such, it turns out that it contains non-Item_equal object which is wrong.
    */
    if (join_arg->conds && join_arg->conds->type() == Item::COND_ITEM &&
        ((Item_cond*) join_arg->conds)->functype() == Item_func::COND_AND_FUNC)
    {
      and_args= ((Item_cond*) join_arg->conds)->argument_list();
      if (join_arg->cond_equal)
        and_args->disjoin((List<Item> *) &join_arg->cond_equal->current_level);
    }

    where_item= and_items(thd, join_arg->conds, where_item);

    /* This is the fix_fields() call mentioned in the comment above */
    if (where_item->fix_fields_if_needed(thd, 0))
      DBUG_RETURN(true);
    // TIMOUR TODO: call optimize_cond() for the new where clause
    thd->change_item_tree(&select_lex->where, where_item);
    select_lex->where->top_level_item();
    join_arg->conds= select_lex->where;

    /* Attach back the list of multiple equalities to the new top-level AND. */
    if (and_args && join_arg->cond_equal)
    {
      /*
        The fix_fields() call above may have changed the argument list, so
        fetch it again:
      */
      and_args= ((Item_cond*) join_arg->conds)->argument_list();
      ((Item_cond_and *) (join_arg->conds))->m_cond_equal=
                                             *join_arg->cond_equal;
      and_args->append((List<Item> *)&join_arg->cond_equal->current_level);
    }
  }

  if (having_item)
  {
    Item* join_having= join_arg->having ? join_arg->having:join_arg->tmp_having;
    having_item= and_items(thd, join_having, having_item);
    if (fix_having(having_item, select_lex))
      DBUG_RETURN(true);
    // TIMOUR TODO: call optimize_cond() for the new having clause
    thd->change_item_tree(&select_lex->having, having_item);
    select_lex->having->top_level_item();
    join_arg->having= select_lex->having;
  }
  SELECT_LEX *global_parameters= unit->global_parameters();
  join_arg->thd->change_item_tree(&global_parameters->limit_params.select_limit,
                                  new (thd->mem_root) Item_int(thd, (int32) 1));
  unit->lim.set_single_row();

  DBUG_RETURN(false);
}


/*
  If this select can potentially be converted by EXISTS->IN conversion, wrap it
  in an Item_in_optimizer object. Final decision whether to do the conversion
  is done at a later phase.
*/

bool Item_exists_subselect::select_prepare_to_be_in()
{
  bool trans_res= FALSE;
  DBUG_ENTER("Item_exists_subselect::select_prepare_to_be_in");
  if (!optimizer &&
      thd->lex->sql_command == SQLCOM_SELECT &&
      !unit->first_select()->is_part_of_union() &&
      optimizer_flag(thd, OPTIMIZER_SWITCH_EXISTS_TO_IN) &&
      (is_top_level_item() ||
       (upper_not && upper_not->is_top_level_item())))
  {
    Query_arena *arena, backup;
    bool result;
    arena= thd->activate_stmt_arena_if_needed(&backup);
    result= (!(optimizer= new (thd->mem_root) Item_in_optimizer(thd, new (thd->mem_root) Item_int(thd, 1), this)));
    if (arena)
      thd->restore_active_arena(arena, &backup);
    if (result)
      trans_res= TRUE;
    else
      substitution= optimizer;
  }
  DBUG_RETURN(trans_res);
}

/**
  Check if 'func' is an equality in form "inner_table.column = outer_expr"

  @param func              Expression to check
  @param allow_subselect   If true, the outer_expr part can have a subquery
                           If false, it cannot.
  @param local_field  OUT  Return "inner_table.column" here
  @param outer_expr   OUT  Return outer_expr here

  @return true - 'func' is an Equality.
*/

static bool check_equality_for_exist2in(Item_func *func,
                                        bool allow_subselect,
                                        Item_ident **local_field,
                                        Item **outer_exp)
{
  Item **args;
  if (func->functype() != Item_func::EQ_FUNC)
    return FALSE;
  DBUG_ASSERT(func->argument_count() == 2);
  args= func->arguments();
  if (args[0]->real_type() == Item::FIELD_ITEM &&
      args[0]->all_used_tables() != OUTER_REF_TABLE_BIT &&
      args[1]->all_used_tables() == OUTER_REF_TABLE_BIT &&
      (allow_subselect || !args[1]->with_subquery()))
  {
    /* It is Item_field or Item_direct_view_ref) */
    DBUG_ASSERT(args[0]->type() == Item::FIELD_ITEM ||
                args[0]->type() == Item::REF_ITEM);
    *local_field= (Item_ident *)args[0];
    *outer_exp= args[1];
    return TRUE;
  }
  else if (args[1]->real_type() == Item::FIELD_ITEM &&
           args[1]->all_used_tables() != OUTER_REF_TABLE_BIT &&
           args[0]->all_used_tables() == OUTER_REF_TABLE_BIT &&
           (allow_subselect || !args[0]->with_subquery()))
  {
    /* It is Item_field or Item_direct_view_ref) */
    DBUG_ASSERT(args[1]->type() == Item::FIELD_ITEM ||
                args[1]->type() == Item::REF_ITEM);
    *local_field= (Item_ident *)args[1];
    *outer_exp= args[0];
    return TRUE;
  }

  return FALSE;
}

typedef struct st_eq_field_outer
{
  Item **eq_ref;
  Item_ident *local_field;
  Item *outer_exp;
} EQ_FIELD_OUTER;


/**
  Check if 'conds' is a set of AND-ed outer_expr=inner_table.col equalities

  @detail
    Check if 'conds' has form

    outer1=inner_tbl1.col1 AND ... AND outer2=inner_tbl1.col2 AND remainder_cond

    if there is just one outer_expr=inner_expr pair, then outer_expr can have a
    subselect in it.  If there are many such pairs, then none of outer_expr can
    have a subselect in it. If we allow this, the query will fail with an error:

      This version of MariaDB doesn't yet support 'SUBQUERY in ROW in left
      expression of IN/ALL/ANY'

  @param  conds    Condition to be checked
  @parm   result   Array to collect EQ_FIELD_OUTER elements describing
                   inner-vs-outer equalities the function has found.
  @return
    false - some inner-vs-outer equalities were found
    true  - otherwise.
*/

static bool find_inner_outer_equalities(Item **conds,
                                        Dynamic_array<EQ_FIELD_OUTER> &result)
{
  bool found=  FALSE;
  EQ_FIELD_OUTER element;
  if (is_cond_and(*conds))
  {
    List_iterator<Item> li(*((Item_cond*)*conds)->argument_list());
    Item *item;
    bool allow_subselect= true;
    while ((item= li++))
    {
      if (item->type() == Item::FUNC_ITEM &&
          check_equality_for_exist2in((Item_func *)item,
                                      allow_subselect,
                                      &element.local_field,
                                      &element.outer_exp))
      {
        found= TRUE;
        allow_subselect= false;
        element.eq_ref= li.ref();
        if (result.append(element))
          goto alloc_err;
      }
    }
  }
  else if ((*conds)->type() == Item::FUNC_ITEM &&
           check_equality_for_exist2in((Item_func *)*conds,
                                       true,
                                       &element.local_field,
                                       &element.outer_exp))
  {
    found= TRUE;
    element.eq_ref= conds;
    if (result.append(element))
      goto alloc_err;
  }

  return !found;
alloc_err:
  return TRUE;
}

/**
  Converts EXISTS subquery to IN subquery if it is possible and has sense

  @param opt_arg         Pointer on THD

  @return TRUE in case of error and FALSE otherwise.
*/

bool Item_exists_subselect::exists2in_processor(void *opt_arg)
{
  THD *thd= (THD *)opt_arg;
  SELECT_LEX *first_select=unit->first_select(), *save_select;
  JOIN *join= first_select->join;
  Item **eq_ref= NULL;
  Item_ident *local_field= NULL;
  Item *outer_exp= NULL;
  Item *left_exp= NULL; Item_in_subselect *in_subs;
  Query_arena *arena= NULL, backup;
  int res= FALSE;
  List<Item> outer;
  Dynamic_array<EQ_FIELD_OUTER> eqs(PSI_INSTRUMENT_MEM, 5, 5);
  bool will_be_correlated;
  DBUG_ENTER("Item_exists_subselect::exists2in_processor");

  if (!optimizer ||
      !optimizer_flag(thd, OPTIMIZER_SWITCH_EXISTS_TO_IN) ||
      (!is_top_level_item() && (!upper_not ||
                                !upper_not->is_top_level_item())) ||
      first_select->is_part_of_union() ||
      first_select->group_list.elements ||
      join->having ||
      first_select->with_sum_func ||
      !first_select->leaf_tables.elements||
      !join->conds ||
      with_recursive_reference)
    DBUG_RETURN(FALSE);

  /*
    EXISTS-to-IN coversion and ORDER BY ... LIMIT clause:

    - "[ORDER BY ...] LIMIT n" clause with a non-zero n does not affect
      the result of the EXISTS(...) predicate, and so we can discard
      it during the conversion.
    - "[ORDER BY ...] LIMIT m, n" can turn a non-empty resultset into empty
      one, so it affects tthe EXISTS(...) result and cannot be discarded.

    Disallow exists-to-in conversion if
    (1). three is a LIMIT which is not a basic constant
    (1a)  or is a "LIMIT 0" (see MDEV-19429)
    (2).  there is an OFFSET clause
  */
  if ((first_select->limit_params.select_limit &&                        // (1)
       (!first_select->limit_params.select_limit->basic_const_item() ||  // (1)
        first_select->limit_params.select_limit->val_uint() == 0)) ||    // (1a)
      first_select->limit_params.offset_limit)                           // (2)
  {
    DBUG_RETURN(FALSE);
  }

  /* Disallow the conversion if offset + limit exists */

  DBUG_ASSERT(first_select->group_list.elements == 0 &&
              first_select->having == NULL);

  if (find_inner_outer_equalities(&join->conds, eqs))
    DBUG_RETURN(FALSE);

  DBUG_ASSERT(eqs.elements() != 0);

  save_select= thd->lex->current_select;
  thd->lex->current_select= first_select;

  /* check that the subquery has only dependencies we are going pull out */
  {
    List<Item> unused;
    Collect_deps_prm prm= {&unused,          // parameters
      unit->first_select()->nest_level_base, // nest_level_base
      0,                                     // count
      unit->first_select()->nest_level,      // nest_level
      FALSE                                  // collect
    };
    walk(&Item::collect_outer_ref_processor, TRUE, &prm);
    DBUG_ASSERT(prm.count > 0);
    DBUG_ASSERT(prm.count >= (uint)eqs.elements());
    will_be_correlated= prm.count > (uint)eqs.elements();
    if (upper_not && will_be_correlated)
      goto out;
  }

  if ((uint)eqs.elements() > (first_select->item_list.elements +
                              first_select->select_n_reserved))
    goto out;

  arena= thd->activate_stmt_arena_if_needed(&backup);

  while (first_select->item_list.elements > (uint)eqs.elements())
  {
    first_select->item_list.pop();
    first_select->join->all_fields.elements--;
  }
  {
    List_iterator<Item> it(first_select->item_list);

    for (uint i= 0; i < (uint)eqs.elements(); i++)
    {
      Item *item= it++;
      eq_ref= eqs.at(i).eq_ref;
      local_field= eqs.at(i).local_field;
      outer_exp= eqs.at(i).outer_exp;
      /* Add the field to the SELECT_LIST */
      if (item)
        it.replace(local_field);
      else
      {
        first_select->item_list.push_back(local_field, thd->mem_root);
        first_select->join->all_fields.elements++;
      }
      first_select->ref_pointer_array[i]= (Item *)local_field;

      /* remove the parts from condition */
      if (!upper_not || !local_field->maybe_null())
        *eq_ref= new (thd->mem_root) Item_int(thd, 1);
      else
      {
        *eq_ref= new (thd->mem_root)
          Item_func_isnotnull(thd,
                              new (thd->mem_root)
                              Item_field(thd,
                                         ((Item_field*)(local_field->
                                                        real_item()))->context,
                                         ((Item_field*)(local_field->
                                                        real_item()))->field));
        if((*eq_ref)->fix_fields(thd, (Item **)eq_ref))
        {
          res= TRUE;
          goto out;
        }
      }
      outer_exp->fix_after_pullout(unit->outer_select(), &outer_exp, FALSE);
      outer_exp->update_used_tables();
      outer.push_back(outer_exp, thd->mem_root);
    }
  }

  join->conds->update_used_tables();

  /* make IN SUBQUERY and put outer_exp as left part */
  if (eqs.elements() == 1)
    left_exp= outer_exp;
  else
  {
    if (!(left_exp= new (thd->mem_root) Item_row(thd, outer)))
    {
      res= TRUE;
      goto out;
    }
  }

  /* make EXISTS->IN permanet (see Item_subselect::init()) */
  set_exists_transformed();

  first_select->limit_params.select_limit= NULL;
  if (!(in_subs= new (thd->mem_root) Item_in_subselect(thd, left_exp,
                                                         first_select)))
  {
    res= TRUE;
    goto out;
  }
  in_subs->set_exists_transformed();
  optimizer->arguments()[0]= left_exp;
  optimizer->arguments()[1]= in_subs;
  in_subs->optimizer= optimizer;
  DBUG_ASSERT(is_top_level_item() ||
              (upper_not && upper_not->is_top_level_item()));
  in_subs->top_level_item();
  {
    SELECT_LEX *current= thd->lex->current_select;
    optimizer->reset_cache(); // renew cache, and we will not keep it
    thd->lex->current_select= unit->outer_select();
    DBUG_ASSERT(optimizer);
    if (optimizer->fix_left(thd))
    {
      res= TRUE;
      /*
        We should not restore thd->lex->current_select because it will be
        reset on exit from this procedure
      */
      goto out;
    }
    /*
      As far as  Item_ref_in_optimizer do not substitute itself on fix_fields
      we can use same item for all selects.
    */
    in_subs->expr= new (thd->mem_root)
      Item_direct_ref(thd, &first_select->context,
                      (Item**)optimizer->get_cache(),
                      no_matter_name,
                      in_left_expr_name);
    if (in_subs->fix_fields(thd, optimizer->arguments() + 1))
    {
      res= TRUE;
      /*
        We should not restore thd->lex->current_select because it will be
        reset on exit from this procedure
      */
      goto out;
    }
    {
      /* Move dependence list */
      List_iterator_fast<Ref_to_outside> it(upper_refs);
      Ref_to_outside *upper;
      while ((upper= it++))
      {
        uint i;
        for (i= 0; i < (uint)eqs.elements(); i++)
          if (eqs.at(i).outer_exp->
              walk(&Item::find_item_processor, TRUE, upper->item))
            break;
        if (i == (uint)eqs.elements() &&
            (in_subs->upper_refs.push_back(upper, thd->stmt_arena->mem_root)))
          goto out;
      }
    }
    in_subs->update_used_tables();
    /*
      The engine of the subquery is fixed so above fix_fields() is not
      complete and should be fixed
    */
    in_subs->upper_refs= upper_refs;
    upper_refs.empty();
    thd->lex->current_select= current;
  }

  DBUG_ASSERT(unit->item == in_subs);
  DBUG_ASSERT(join == first_select->join);
  /*
    Fix dependency info
  */
  in_subs->is_correlated= will_be_correlated;
  if (!will_be_correlated)
  {
    first_select->uncacheable&= ~UNCACHEABLE_DEPENDENT_GENERATED;
    unit->uncacheable&= ~UNCACHEABLE_DEPENDENT_GENERATED;
  }
  /*
    set possible optimization strategies
  */
  in_subs->emb_on_expr_nest= emb_on_expr_nest;
  res= check_and_do_in_subquery_rewrites(join);
  first_select->join->prepare_stage2();

  first_select->fix_prepare_information(thd, &join->conds, &join->having);

  if (upper_not)
  {
    Item *exp;
    if (eqs.elements() == 1)
    {
      exp= (optimizer->arguments()[0]->maybe_null() ?
            (Item*) new (thd->mem_root)
            Item_cond_and(thd,
                          new (thd->mem_root)
                          Item_func_isnotnull(thd,
                                              new (thd->mem_root)
                                              Item_direct_ref(thd,
                                                              &unit->outer_select()->context,
                                                              optimizer->arguments(),
                                                              no_matter_name,
                                                              exists_outer_expr_name)),
                          optimizer) :
            (Item *)optimizer);
    }
    else
    {
      List<Item> *and_list= new (thd->mem_root) List<Item>;
      if (!and_list)
      {
        res= TRUE;
        goto out;
      }
      for (size_t i= 0; i < eqs.elements(); i++)
      {
        if (optimizer->arguments()[0]->maybe_null())
        {
          and_list->
            push_front(new (thd->mem_root)
                       Item_func_isnotnull(thd,
                                           new (thd->mem_root)
                                           Item_direct_ref(thd,
                                                           &unit->outer_select()->context,
                                                           optimizer->arguments()[0]->addr((int)i),
                                                           no_matter_name,
                                                           exists_outer_expr_name)),
                       thd->mem_root);
        }
      }
      if (and_list->elements > 0)
      {
        and_list->push_front(optimizer, thd->mem_root);
        exp= new (thd->mem_root) Item_cond_and(thd, *and_list);
      }
      else
        exp= optimizer;
    }
    upper_not->arguments()[0]= exp;
    if (exp->fix_fields_if_needed(thd, upper_not->arguments()))
    {
      res= TRUE;
      goto out;
    }
  }

out:
  thd->lex->current_select= save_select;
  if (arena)
    thd->restore_active_arena(arena, &backup);
  DBUG_RETURN(res);
}


/**
  Prepare IN/ALL/ANY/SOME subquery transformation and call the appropriate
  transformation function.

  @param join    JOIN object of transforming subquery

  @notes
  To decide which transformation procedure (scalar or row) applicable here
  we have to call fix_fields() for the left expression to be able to call
  cols() method on it. Also this method makes arena management for
  underlying transformation methods.

  @retval  false  OK
  @retval  true   Error
*/

bool
Item_in_subselect::select_in_like_transformer(JOIN *join)
{
  Query_arena *arena= 0, backup;
  SELECT_LEX *current= thd->lex->current_select;
  const char *save_where= thd->where;
  bool trans_res= true;
  bool result;

  DBUG_ENTER("Item_in_subselect::select_in_like_transformer");
  DBUG_ASSERT(thd == join->thd);
  thd->where= "IN/ALL/ANY subquery";

  /*
    In some optimisation cases we will not need this Item_in_optimizer
    object, but we can't know it here, but here we need address correct
    reference on left expression.

    note: we won't need Item_in_optimizer when handling degenerate cases
    like "... IN (SELECT 1)"
  */
  arena= thd->activate_stmt_arena_if_needed(&backup);
  if (!optimizer)
  {
    optimizer= new (thd->mem_root) Item_in_optimizer(thd, left_expr_orig, this);
    if ((result= !optimizer))
      goto out;
  }

  thd->lex->current_select= current->return_after_parsing();
  result= optimizer->fix_left(thd);
  thd->lex->current_select= current;

  if (changed)
  {
    trans_res= false;
    goto out;
  }


  if (result)
    goto out;

  /*
    Both transformers call fix_fields() only for Items created inside them,
    and all that items do not make permanent changes in current item arena
    which allow to us call them with changed arena (if we do not know nature
    of Item, we have to call fix_fields() for it only with original arena to
    avoid memory leak)
  */
  if (left_expr->cols() == 1)
    trans_res= single_value_transformer(join);
  else
  {
    /* we do not support row operation for ALL/ANY/SOME */
    if (func != &eq_creator)
    {
      if (arena)
        thd->restore_active_arena(arena, &backup);
      my_error(ER_OPERAND_COLUMNS, MYF(0), 1);
      DBUG_RETURN(true);
    }
    trans_res= row_value_transformer(join);
  }
out:
  if (arena)
    thd->restore_active_arena(arena, &backup);
  thd->where= save_where;
  DBUG_RETURN(trans_res);
}


void Item_in_subselect::print(String *str, enum_query_type query_type)
{
  if (test_strategy(SUBS_IN_TO_EXISTS) &&
      !(query_type & QT_PARSABLE))
    str->append(STRING_WITH_LEN("<exists>"));
  else
  {
    left_expr->print_parenthesised(str, query_type, precedence());
    str->append(STRING_WITH_LEN(" in "));
  }
  Item_subselect::print(str, query_type);
}

bool Item_exists_subselect::fix_fields(THD *thd, Item **ref)
{
  DBUG_ENTER("Item_exists_subselect::fix_fields");
  if (exists_transformed)
    DBUG_RETURN( !( (*ref)= new (thd->mem_root) Item_int(thd, 1)));
  DBUG_RETURN(Item_subselect::fix_fields(thd, ref));
}


bool Item_in_subselect::fix_fields(THD *thd_arg, Item **ref)
{
  uint outer_cols_num;
  List<Item> *inner_cols;
  char const *save_where= thd_arg->where;
  DBUG_ENTER("Item_in_subselect::fix_fields");

  thd= thd_arg;
  DBUG_ASSERT(unit->thd == thd);

  if (test_strategy(SUBS_SEMI_JOIN))
    DBUG_RETURN( !( (*ref)= new (thd->mem_root) Item_int(thd, 1)) );

  thd->where= "IN/ALL/ANY subquery";
  /*
    Check if the outer and inner IN operands match in those cases when we
    will not perform IN=>EXISTS transformation. Currently this is when we
    use subquery materialization.

    The condition below is true when this method was called recursively from
    inside JOIN::prepare for the JOIN object created by the call chain
    Item_subselect::fix_fields -> subselect_single_select_engine::prepare,
    which creates a JOIN object for the subquery and calls JOIN::prepare for
    the JOIN of the subquery.
    Notice that in some cases, this doesn't happen, and the check_cols()
    test for each Item happens later in
    Item_in_subselect::row_value_in_to_exists_transformer.
    The reason for this mess is that our JOIN::prepare phase works top-down
    instead of bottom-up, so we first do name resoluton and semantic checks
    for the outer selects, then for the inner.
  */
  if (engine &&
      engine->engine_type() == subselect_engine::SINGLE_SELECT_ENGINE &&
      ((subselect_single_select_engine*)engine)->join)
  {
    outer_cols_num= left_expr->cols();

    if (unit->is_unit_op())
      inner_cols= &(unit->types);
    else
      inner_cols= &(unit->first_select()->item_list);
    if (outer_cols_num != inner_cols->elements)
    {
      my_error(ER_OPERAND_COLUMNS, MYF(0), outer_cols_num);
      goto err;
    }
    if (outer_cols_num > 1)
    {
      List_iterator<Item> inner_col_it(*inner_cols);
      Item *inner_col;
      for (uint i= 0; i < outer_cols_num; i++)
      {
        inner_col= inner_col_it++;
        if (inner_col->check_cols(left_expr->element_index(i)->cols()))
          goto err;
      }
    }
  }

  if (left_expr && left_expr->fix_fields_if_needed(thd_arg, &left_expr))
    goto err;
  else
  if (Item_subselect::fix_fields(thd_arg, ref))
    goto err;
  base_flags|= item_base_t::FIXED;
  thd->where= save_where;
  DBUG_RETURN(FALSE);

err:
  thd->where= save_where;
  DBUG_RETURN(TRUE);
}


void Item_in_subselect::fix_after_pullout(st_select_lex *new_parent,
                                          Item **ref, bool merge)
{
  left_expr->fix_after_pullout(new_parent, &left_expr, merge);
  Item_subselect::fix_after_pullout(new_parent, ref, merge);
  used_tables_cache |= left_expr->used_tables();
}

void Item_in_subselect::update_used_tables()
{
  Item_subselect::update_used_tables();
  left_expr->update_used_tables();
  //used_tables_cache |= left_expr->used_tables();
  used_tables_cache= Item_subselect::used_tables() | left_expr->used_tables();
}


/**
  Try to create and initialize an engine to compute a subselect via
  materialization.

  @details
  The method creates a new engine for materialized execution, and initializes
  the engine. The initialization may fail
  - either because it wasn't possible to create the needed temporary table
    and its index,
  - or because of a memory allocation error,

  @returns
    @retval TRUE  memory allocation error occurred
    @retval FALSE an execution method was chosen successfully
*/

bool Item_in_subselect::setup_mat_engine()
{
  subselect_hash_sj_engine       *mat_engine= NULL;
  subselect_single_select_engine *select_engine;

  DBUG_ENTER("Item_in_subselect::setup_mat_engine");
  DBUG_ASSERT(thd);

  /*
    The select_engine (that executes transformed IN=>EXISTS subselects) is
    pre-created at parse time, and is stored in statement memory (preserved
    across PS executions).
  */
  DBUG_ASSERT(engine->engine_type() == subselect_engine::SINGLE_SELECT_ENGINE);
  select_engine= (subselect_single_select_engine*) engine;

  /* Create/initialize execution objects. */
  if (!(mat_engine= new (thd->mem_root)
        subselect_hash_sj_engine(thd, this, select_engine)))
    DBUG_RETURN(TRUE);

  if (mat_engine->prepare(thd) ||
      mat_engine->init(&select_engine->join->fields_list,
                       engine->get_identifier()))
    DBUG_RETURN(TRUE);

  engine= mat_engine;
  DBUG_RETURN(FALSE);
}


/**
  Initialize the cache of the left operand of the IN predicate.

  @note This method has the same purpose as alloc_group_fields(),
  but it takes a different kind of collection of items, and the
  list we push to is dynamically allocated.

  @retval TRUE  if a memory allocation error occurred or the cache is
                not applicable to the current query
  @retval FALSE if success
*/

bool Item_in_subselect::init_left_expr_cache()
{
  JOIN *outer_join;
  DBUG_ASSERT(thd);

  outer_join= unit->outer_select()->join;
  /*
    An IN predicate might be evaluated in a query for which all tables have
    been optimzied away.
  */ 
  if (!outer_join || !outer_join->table_count || !outer_join->tables_list)
    return TRUE;

  if (!(left_expr_cache= new (thd->mem_root) List<Cached_item>))
    return TRUE;

  for (uint i= 0; i < left_expr->cols(); i++)
  {
    Cached_item *cur_item_cache= new_Cached_item(thd,
                                                 left_expr->element_index(i),
                                                 FALSE);
    if (!cur_item_cache || left_expr_cache->push_front(cur_item_cache,
                                                       thd->mem_root))
      return TRUE;
  }
  return FALSE;
}


bool Item_in_subselect::init_cond_guards()
{
  DBUG_ASSERT(thd);
  uint cols_num= left_expr->cols();
  if (!abort_on_null && !pushed_cond_guards &&
      (left_expr->maybe_null() || cols_num > 1))
  {
    if (!(pushed_cond_guards= (bool*)thd->alloc(sizeof(bool) * cols_num)))
        return TRUE;
    for (uint i= 0; i < cols_num; i++)
      pushed_cond_guards[i]= TRUE;
  }
  return FALSE;
}


bool
Item_allany_subselect::select_transformer(JOIN *join)
{
  DBUG_ENTER("Item_allany_subselect::select_transformer");
  DBUG_ASSERT((in_strategy & ~(SUBS_MAXMIN_INJECTED | SUBS_MAXMIN_ENGINE |
                               SUBS_IN_TO_EXISTS | SUBS_STRATEGY_CHOSEN)) == 0);
  if (upper_item)
    upper_item->show= 1;
  DBUG_RETURN(select_in_like_transformer(join));
}


void Item_allany_subselect::print(String *str, enum_query_type query_type)
{
  if (test_strategy(SUBS_IN_TO_EXISTS) &&
      !(query_type & QT_PARSABLE))
    str->append(STRING_WITH_LEN("<exists>"));
  else
  {
    left_expr->print(str, query_type);
    str->append(' ');
    const char *name= func->symbol(all);
    str->append(name, strlen(name));
    str->append(all ? " all " : " any ", 5);
  }
  Item_subselect::print(str, query_type);
}


void Item_allany_subselect::no_rows_in_result()
{
  /*
    Subquery predicates outside of the SELECT list must be evaluated in order
    to possibly filter the special result row generated for implicit grouping
    if the subquery is in the HAVING clause.
    If the predicate is constant, we need its actual value in the only result
    row for queries with implicit grouping.
  */
  if (parsing_place != SELECT_LIST || const_item())
    return;
  value= 0;
  null_value= 0;
  was_null= 0;
  make_const();
}


void subselect_engine::set_thd(THD *thd_arg)
{
  thd= thd_arg;
  if (result)
    result->set_thd(thd_arg);
}


subselect_single_select_engine::
subselect_single_select_engine(st_select_lex *select,
			       select_result_interceptor *result_arg,
			       Item_subselect *item_arg)
  :subselect_engine(item_arg, result_arg),
   prepared(0), executed(0),
   select_lex(select), join(0)
{
  select_lex->master_unit()->item= item_arg;
}

int subselect_single_select_engine::get_identifier()
{
  return select_lex->select_number; 
}

void subselect_single_select_engine::force_reexecution()
{ 
  executed= false;
}

void subselect_single_select_engine::cleanup()
{
  DBUG_ENTER("subselect_single_select_engine::cleanup");
  prepared= executed= 0;
  join= 0;
  result->cleanup();
  select_lex->uncacheable&= ~UNCACHEABLE_DEPENDENT_INJECTED;
  DBUG_VOID_RETURN;
}


void subselect_union_engine::cleanup()
{
  DBUG_ENTER("subselect_union_engine::cleanup");
  unit->reinit_exec_mechanism();
  result->cleanup();
  unit->uncacheable&= ~UNCACHEABLE_DEPENDENT_INJECTED;
  for (SELECT_LEX *sl= unit->first_select(); sl; sl= sl->next_select())
    sl->uncacheable&= ~UNCACHEABLE_DEPENDENT_INJECTED;
  DBUG_VOID_RETURN;
}


bool subselect_union_engine::is_executed() const
{
  return unit->executed;
}

void subselect_union_engine::force_reexecution()
{ 
  unit->executed= false;
}


/*
  Check if last execution of the subquery engine produced any rows

  SYNOPSIS
    subselect_union_engine::no_rows()

  DESCRIPTION
    Check if last execution of the subquery engine produced any rows. The
    return value is undefined if last execution ended in an error.

  RETURN
    TRUE  - Last subselect execution has produced no rows
    FALSE - Otherwise
*/

bool subselect_union_engine::no_rows()
{
  /* Check if we got any rows when reading UNION result from temp. table: */
  if (unit->fake_select_lex)
  {
    JOIN *join= unit->fake_select_lex->join;
    if (join)
      return MY_TEST(!join->send_records);
    return false;
  }
  return MY_TEST(!(((select_union_direct *)(unit->get_union_result()))
                                                            ->send_records));
}


void subselect_uniquesubquery_engine::cleanup()
{
  DBUG_ENTER("subselect_uniquesubquery_engine::cleanup");
  /* 
    Note for mergers: we don't have to, and actually must not de-initialize
    tab->table->file here.
    - We don't have to, because free_tmp_table() will call ha_index_or_rnd_end
    - We must not do it, because tab->table may be a derived table which 
      has been already dropped by close_thread_tables(), while we here are
      called from cleanup_items()
  */
  DBUG_VOID_RETURN;
}


subselect_union_engine::subselect_union_engine(st_select_lex_unit *u,
					       select_result_interceptor *result_arg,
					       Item_subselect *item_arg)
  :subselect_engine(item_arg, result_arg)
{
  unit= u;
  unit->item= item_arg;
}


/**
  Create and prepare the JOIN object that represents the query execution
  plan for the subquery.

  @details
  This method is called from Item_subselect::fix_fields. For prepared
  statements it is called both during the PREPARE and EXECUTE phases in the
  following ways:
  - During PREPARE the optimizer needs some properties
    (join->fields_list.elements) of the JOIN to proceed with preparation of
    the remaining query (namely to complete ::fix_fields for the subselect
    related classes. In the end of PREPARE the JOIN is deleted.
  - When we EXECUTE the query, Item_subselect::fix_fields is called again, and
    the JOIN object is re-created again, prepared and executed. In the end of
    execution it is deleted.
  In all cases the JOIN is created in runtime memory (not in the permanent
  memory root).

  @todo
  Re-check what properties of 'join' are needed during prepare, and see if
  we can avoid creating a JOIN during JOIN::prepare of the outer join.

  @retval 0  if success
  @retval 1  if error
*/

int subselect_single_select_engine::prepare(THD *thd)
{
  if (prepared)
    return 0;
  set_thd(thd);
  if (select_lex->join)
  {
    select_lex->cleanup();
  }
  join= (new (thd->mem_root)
         JOIN(thd, select_lex->item_list,
              select_lex->options | SELECT_NO_UNLOCK, result));
  if (!join || !result)
    return 1; /* Fatal error is set already. */
  prepared= 1;
  SELECT_LEX *save_select= thd->lex->current_select;
  thd->lex->current_select= select_lex;
  if (join->prepare(select_lex->table_list.first,
		    select_lex->where,
		    select_lex->order_list.elements +
		    select_lex->group_list.elements,
		    select_lex->order_list.first,
                    false,
		    select_lex->group_list.first,
		    select_lex->having,
		    NULL, select_lex,
		    select_lex->master_unit()))
    return 1;
  thd->lex->current_select= save_select;
  return 0;
}

int subselect_union_engine::prepare(THD *thd_arg)
{
  set_thd(thd_arg);
  return unit->prepare(unit->derived, result, SELECT_NO_UNLOCK);
}

int subselect_uniquesubquery_engine::prepare(THD *)
{
  /* Should never be called. */
  DBUG_ASSERT(FALSE);
  return 1;
}


/*
  Check if last execution of the subquery engine produced any rows

  SYNOPSIS
    subselect_single_select_engine::no_rows()

  DESCRIPTION
    Check if last execution of the subquery engine produced any rows. The
    return value is undefined if last execution ended in an error.

  RETURN
    TRUE  - Last subselect execution has produced no rows
    FALSE - Otherwise
*/

bool subselect_single_select_engine::no_rows()
{ 
  return !item->assigned();
}


/**
 Makes storage for the output values for the subquery and calcuates
 their data and column types and their nullability.
*/
bool subselect_engine::set_row(List<Item> &item_list, Item_cache **row)
{
  Item *sel_item;
  List_iterator_fast<Item> li(item_list);
  set_handler(&type_handler_varchar);
  for (uint i= 0; (sel_item= li++); i++)
  {
    item->max_length= sel_item->max_length;
    set_handler(sel_item->type_handler());
    item->decimals= sel_item->decimals;
    item->unsigned_flag= sel_item->unsigned_flag;
    maybe_null= sel_item->maybe_null();
    if (!(row[i]= sel_item->get_cache(thd)))
      return TRUE;
    row[i]->setup(thd, sel_item);
 //psergey-backport-timours:   row[i]->store(sel_item);
  }
  if (item_list.elements > 1)
    set_handler(&type_handler_row);
  return FALSE;
}

bool subselect_single_select_engine::fix_length_and_dec(Item_cache **row)
{
  DBUG_ASSERT(row || select_lex->item_list.elements==1);
  if (set_row(select_lex->item_list, row))
    return TRUE;
  item->collation.set(row[0]->collation);
  if (cols() != 1)
    maybe_null= 0;
  return FALSE;
}

bool subselect_union_engine::fix_length_and_dec(Item_cache **row)
{
  DBUG_ASSERT(row || unit->first_select()->item_list.elements==1);

  if (unit->first_select()->item_list.elements == 1)
  {
    if (set_row(unit->types, row))
      return TRUE;
    item->collation.set(row[0]->collation);
  }
  else
  {
    bool maybe_null_saved= maybe_null;
    if (set_row(unit->types, row))
      return TRUE;
    maybe_null= maybe_null_saved;
  }
  return FALSE;
}

bool subselect_uniquesubquery_engine::fix_length_and_dec(Item_cache **row)
{
  //this never should be called
  DBUG_ASSERT(0);
  return FALSE;
}

int  read_first_record_seq(JOIN_TAB *tab);
int rr_sequential(READ_RECORD *info);
int join_read_always_key_or_null(JOIN_TAB *tab);
int join_read_next_same_or_null(READ_RECORD *info);

int subselect_single_select_engine::exec()
{
  char const *save_where= thd->where;
  SELECT_LEX *save_select= thd->lex->current_select;
  thd->lex->current_select= select_lex;
  DBUG_ENTER("subselect_single_select_engine::exec");

  if (join->optimization_state == JOIN::NOT_OPTIMIZED)
  {
    SELECT_LEX_UNIT *unit= select_lex->master_unit();

    unit->set_limit(unit->global_parameters());
    if (join->optimize())
    {
      thd->where= save_where;
      executed= 1;
      thd->lex->current_select= save_select;
      DBUG_RETURN(join->error ? join->error : 1);
    }
    if (!select_lex->uncacheable && thd->lex->describe && 
        !(join->select_options & SELECT_DESCRIBE))
    {
      item->update_used_tables();
      if (item->const_item())
      {
        /*
          It's necessary to keep original JOIN table because
          create_sort_index() function may overwrite original
          JOIN_TAB::type and wrong optimization method can be
          selected on re-execution.
        */
        select_lex->uncacheable|= UNCACHEABLE_EXPLAIN;
        select_lex->master_unit()->uncacheable|= UNCACHEABLE_EXPLAIN;
      }
    }
    if (item->engine_changed(this))
    {
      thd->lex->current_select= save_select;
      DBUG_RETURN(1);
    }
  }
  if (select_lex->uncacheable &&
      select_lex->uncacheable != UNCACHEABLE_EXPLAIN
      && executed)
  {
    if (join->reinit())
    {
      thd->where= save_where;
      thd->lex->current_select= save_select;
      DBUG_RETURN(1);
    }
    item->reset();
    item->assigned((executed= 0));
  }
  if (!executed)
  {
    item->reset_value_registration();
    JOIN_TAB *changed_tabs[MAX_TABLES];
    JOIN_TAB **last_changed_tab= changed_tabs;
    if (item->have_guarded_conds())
    {
      /*
        For at least one of the pushed predicates the following is true:
        We should not apply optimizations based on the condition that was
        pushed down into the subquery. Those optimizations are ref[_or_null]
        accesses. Change them to be full table scans.
      */
      JOIN_TAB *tab;
      for (tab= first_linear_tab(join, WITH_BUSH_ROOTS, WITHOUT_CONST_TABLES);
           tab; tab= next_linear_tab(join, tab, WITH_BUSH_ROOTS))
      {
        if (tab && tab->keyuse)
        {
          for (uint i= 0; i < tab->ref.key_parts; i++)
          {
            bool *cond_guard= tab->ref.cond_guards[i];
            if (cond_guard && !*cond_guard)
            {
              /* Change the access method to full table scan */
              tab->save_read_first_record= tab->read_first_record;
              tab->save_read_record= tab->read_record.read_record_func;
              tab->read_record.read_record_func= rr_sequential;
              tab->read_first_record= read_first_record_seq;
              if (tab->rowid_filter)
                tab->table->file->disable_pushed_rowid_filter();
              tab->read_record.thd= join->thd;
              tab->read_record.ref_length= tab->table->file->ref_length;
              tab->read_record.unlock_row= rr_unlock_row;
              *(last_changed_tab++)= tab;
              break;
            }
          }
        }
      }
    }
    
    join->exec();

    /* Enable the optimizations back */
    for (JOIN_TAB **ptab= changed_tabs; ptab != last_changed_tab; ptab++)
    {
      JOIN_TAB *tab= *ptab;
      tab->read_record.ref_length= 0;
      tab->read_first_record= tab->save_read_first_record;
      tab->read_record.read_record_func= tab->save_read_record;
      if (tab->rowid_filter)
        tab->table->file->enable_pushed_rowid_filter();
    }
    executed= 1;
    if (!(uncacheable() & ~UNCACHEABLE_EXPLAIN) &&
        !item->with_recursive_reference)
      item->make_const();
    thd->where= save_where;
    thd->lex->current_select= save_select;
    DBUG_RETURN(join->error || thd->is_fatal_error || thd->is_error());
  }
  thd->where= save_where;
  thd->lex->current_select= save_select;
  DBUG_RETURN(0);
}

int subselect_union_engine::exec()
{
  char const *save_where= thd->where;
  int res= unit->exec();
  thd->where= save_where;
  return res;
}


/*
  Search for at least one row satisfying select condition
 
  SYNOPSIS
    subselect_uniquesubquery_engine::scan_table()

  DESCRIPTION
    Scan the table using sequential access until we find at least one row
    satisfying select condition.
    
    The caller must set this->empty_result_set=FALSE before calling this
    function. This function will set it to TRUE if it finds a matching row.

  RETURN
    FALSE - OK
    TRUE  - Error
*/

int subselect_uniquesubquery_engine::scan_table()
{
  int error;
  TABLE *table= tab->table;
  DBUG_ENTER("subselect_uniquesubquery_engine::scan_table");

  if ((table->file->inited &&
       (error= table->file->ha_index_end())) ||
      (error= table->file->ha_rnd_init(1)))
  {
    (void) report_error(table, error);
    DBUG_RETURN(true);
  }

  table->file->extra_opt(HA_EXTRA_CACHE,
                         get_thd()->variables.read_buff_size);
  table->null_row= 0;
  for (;;)
  {
    error=table->file->ha_rnd_next(table->record[0]);
    if (unlikely(error))
    {
      if (error == HA_ERR_END_OF_FILE)
      {
        error= 0;
        break;
      }
      else
      {
        error= report_error(table, error);
        break;
      }
    }

    if (!cond || cond->val_int())
    {
      empty_result_set= FALSE;
      break;
    }
  }

  table->file->ha_rnd_end();
  DBUG_RETURN(error != 0);
}


/**
  Copy ref key for index access into the only subquery table.

  @details
    Copy ref key and check for conversion problems.
    If there is an error converting the left IN operand to the column type of
    the right IN operand count it as no match. In this case IN has the value of
    FALSE. We mark the subquery table cursor as having no more rows (to ensure
    that the processing that follows will not find a match) and return FALSE,
    so IN is not treated as returning NULL.

  @returns
    @retval FALSE The outer ref was copied into an index lookup key.
    @retval TRUE  The outer ref cannot possibly match any row, IN is FALSE.
*/

bool subselect_uniquesubquery_engine::copy_ref_key(bool skip_constants)
{
  DBUG_ENTER("subselect_uniquesubquery_engine::copy_ref_key");

  for (store_key **copy= tab->ref.key_copy ; *copy ; copy++)
  {
    enum store_key::store_key_result store_res;
    if (skip_constants && (*copy)->store_key_is_const())
      continue;
    store_res= (*copy)->copy(thd);
    tab->ref.key_err= store_res;

    if (store_res == store_key::STORE_KEY_FATAL)
    {
      /*
       Error converting the left IN operand to the column type of the right
       IN operand. 
      */
      DBUG_RETURN(true);
    }
  }
  DBUG_RETURN(false);
}


/**
  Execute subselect via unique index lookup

  @details
    Find rows corresponding to the ref key using index access.
    If some part of the lookup key is NULL, then we're evaluating
      NULL IN (SELECT ... )
    This is a special case, we don't need to search for NULL in the table,
    instead, the result value is 
      - NULL  if select produces empty row set
      - FALSE otherwise.

    In some cases (IN subselect is a top level item, i.e. abort_on_null==TRUE)
    the caller doesn't distinguish between NULL and FALSE result and we just
    return FALSE. 
    Otherwise we make a full table scan to see if there is at least one 
    matching row.
    
    The result of this function (info about whether a row was found) is
    stored in this->empty_result_set.
    
  @returns
    @retval 0  OK
    @retval 1  notify caller to call Item_subselect::reset(),
               in most cases reset() sets the result to NULL
*/

int subselect_uniquesubquery_engine::exec()
{
  DBUG_ENTER("subselect_uniquesubquery_engine::exec");
  int error;
  TABLE *table= tab->table;
  empty_result_set= TRUE;
  table->status= 0;
  Item_in_subselect *in_subs= item->get_IN_subquery();
  DBUG_ASSERT(in_subs);
  DBUG_ASSERT(thd);

  if (!tab->preread_init_done && tab->preread_init())
    DBUG_RETURN(1);
 
  if (in_subs->left_expr_has_null())
  {
    /*
      The case when all values in left_expr are NULL is handled by
      Item_in_optimizer::val_int().
    */
    if (in_subs->is_top_level_item())
      DBUG_RETURN(1); /* notify caller to call reset() and set NULL value. */
    else
      DBUG_RETURN(scan_table());
  }

  if (copy_ref_key(true))
  {
    /* We know that there will be no rows even if we scan. */
    in_subs->value= 0;
    DBUG_RETURN(0);
  }

  if (!table->file->inited &&
      (error= table->file->ha_index_init(tab->ref.key, 0)))
  {
    (void) report_error(table, error);
    DBUG_RETURN(true);
  }

  error= table->file->ha_index_read_map(table->record[0],
                                        tab->ref.key_buff,
                                        make_prev_keypart_map(tab->
                                                              ref.key_parts),
                                        HA_READ_KEY_EXACT);
  if (unlikely(error &&
               error != HA_ERR_KEY_NOT_FOUND && error != HA_ERR_END_OF_FILE))
    error= report_error(table, error);
  else
  {
    error= 0;
    table->null_row= 0;
    if (!table->status && (!cond || cond->val_int()))
    {
      in_subs->value= 1;
      empty_result_set= FALSE;
    }
    else
      in_subs->value= 0;
  }

  DBUG_RETURN(error != 0);
}


/*
  TIMOUR: write comment
*/

int subselect_uniquesubquery_engine::index_lookup()
{
  DBUG_ENTER("subselect_uniquesubquery_engine::index_lookup");
  int error;
  TABLE *table= tab->table;
 
  if (!table->file->inited)
    table->file->ha_index_init(tab->ref.key, 0);
  error= table->file->ha_index_read_map(table->record[0],
                                        tab->ref.key_buff,
                                        make_prev_keypart_map(tab->
                                                              ref.key_parts),
                                        HA_READ_KEY_EXACT);
  DBUG_PRINT("info", ("lookup result: %i", error));

  if (unlikely(error && error != HA_ERR_KEY_NOT_FOUND &&
               error != HA_ERR_END_OF_FILE))
  {
    /*
      TIMOUR: I don't understand at all when do we need to call report_error.
      In most places where we access an index, we don't do this. Why here?
    */
    error= report_error(table, error);
    DBUG_RETURN(error);
  }

  table->null_row= 0;
  if (!error && (!cond || cond->val_int()))
    item->get_IN_subquery()->value= 1;
  else
    item->get_IN_subquery()->value= 0;

  DBUG_RETURN(0);
}



subselect_uniquesubquery_engine::~subselect_uniquesubquery_engine()
{
  /* Tell handler we don't need the index anymore */
  //psergey-merge-todo: the following was gone in 6.0:
 //psergey-merge: don't need this after all: tab->table->file->ha_index_end();
}


/**
  Execute subselect via unique index lookup

  @details
    The engine is used to resolve subqueries in form

      oe IN (SELECT key FROM tbl WHERE subq_where) 

    The value of the predicate is calculated as follows: 
    1. If oe IS NULL, this is a special case, do a full table scan on
       table tbl and search for row that satisfies subq_where. If such 
       row is found, return NULL, otherwise return FALSE.
    2. Make an index lookup via key=oe, search for a row that satisfies
       subq_where. If found, return TRUE.
    3. If check_null==TRUE, make another lookup via key=NULL, search for a 
       row that satisfies subq_where. If found, return NULL, otherwise
       return FALSE.

  @todo
    The step #1 can be optimized further when the index has several key
    parts. Consider a subquery:
    
      (oe1, oe2) IN (SELECT keypart1, keypart2 FROM tbl WHERE subq_where)

    and suppose we need to evaluate it for {oe1, oe2}=={const1, NULL}.
    Current code will do a full table scan and obtain correct result. There
    is a better option: instead of evaluating

      SELECT keypart1, keypart2 FROM tbl WHERE subq_where            (1)

    and checking if it has produced any matching rows, evaluate
    
      SELECT keypart2 FROM tbl WHERE subq_where AND keypart1=const1  (2)

    If this query produces a row, the result is NULL (as we're evaluating 
    "(const1, NULL) IN { (const1, X), ... }", which has a value of UNKNOWN,
    i.e. NULL).  If the query produces no rows, the result is FALSE.

    We currently evaluate (1) by doing a full table scan. (2) can be
    evaluated by doing a "ref" scan on "keypart1=const1", which can be much
    cheaper. We can use index statistics to quickly check whether "ref" scan
    will be cheaper than full table scan.

  @returns
    @retval 0  OK
    @retval 1  notify caller to call Item_subselect::reset(),
               in most cases reset() sets the result to NULL
*/

int subselect_indexsubquery_engine::exec()
{
  DBUG_ENTER("subselect_indexsubquery_engine");
  int error;
  bool null_finding= 0;
  TABLE *table= tab->table;
  Item_in_subselect *in_subs= item->get_IN_subquery();
  DBUG_ASSERT(thd);

  in_subs->value= 0;
  empty_result_set= TRUE;
  table->status= 0;

  if (check_null)
  {
    /* We need to check for NULL if there wasn't a matching value */
    *tab->ref.null_ref_key= 0;			// Search first for not null
    in_subs->was_null= 0;
  }

  if (!tab->preread_init_done && tab->preread_init())
    DBUG_RETURN(1);

  if (in_subs->left_expr_has_null())
  {
    /*
      The case when all values in left_expr are NULL is handled by
      Item_in_optimizer::val_int().
    */
    if (in_subs->is_top_level_item())
      DBUG_RETURN(1); /* notify caller to call reset() and set NULL value. */
    else
      DBUG_RETURN(scan_table());
  }

  if (copy_ref_key(true))
  {
    /* We know that there will be no rows even if we scan. */
    in_subs->value= 0;
    DBUG_RETURN(0);
  }

  if (!table->file->inited &&
      (error= table->file->ha_index_init(tab->ref.key, 1)))
  {
    (void) report_error(table, error);
    DBUG_RETURN(true);
  }

  error= table->file->ha_index_read_map(table->record[0],
                                        tab->ref.key_buff,
                                        make_prev_keypart_map(tab->
                                                              ref.key_parts),
                                        HA_READ_KEY_EXACT);
  if (unlikely(error &&
               error != HA_ERR_KEY_NOT_FOUND && error != HA_ERR_END_OF_FILE))
    error= report_error(table, error);
  else
  {
    for (;;)
    {
      error= 0;
      table->null_row= 0;
      if (!table->status)
      {
        if ((!cond || cond->val_int()) && (!having || having->val_int()))
        {
          empty_result_set= FALSE;
          if (null_finding)
            in_subs->was_null= 1;
          else
            in_subs->value= 1;
          break;
        }
        error= table->file->ha_index_next_same(table->record[0],
                                               tab->ref.key_buff,
                                               tab->ref.key_length);
        if (unlikely(error && error != HA_ERR_END_OF_FILE))
        {
          error= report_error(table, error);
          break;
        }
      }
      else
      {
        if (!check_null || null_finding)
          break;			/* We don't need to check nulls */
        *tab->ref.null_ref_key= 1;
        null_finding= 1;
        /* Check if there exists a row with a null value in the index */
        if (unlikely((error= (safe_index_read(tab) == 1))))
          break;
      }
    }
  }
  DBUG_RETURN(error != 0);
}


uint subselect_single_select_engine::cols() const
{
  //psergey-sj-backport: the following assert was gone in 6.0:
  //DBUG_ASSERT(select_lex->join != 0); // should be called after fix_fields()
  //return select_lex->join->fields_list.elements;
  return select_lex->item_list.elements;
}


uint subselect_union_engine::cols() const
{
  DBUG_ASSERT(unit->is_prepared());  // should be called after fix_fields()
  return unit->types.elements;
}


uint8 subselect_single_select_engine::uncacheable()
{
  return select_lex->uncacheable;
}


uint8 subselect_union_engine::uncacheable()
{
  return unit->uncacheable;
}


void subselect_single_select_engine::exclude()
{
  select_lex->master_unit()->exclude_level();
}

void subselect_union_engine::exclude()
{
  unit->exclude_level();
}


void subselect_uniquesubquery_engine::exclude()
{
  //this never should be called
  DBUG_ASSERT(0);
}


table_map subselect_engine::calc_const_tables(List<TABLE_LIST> &list)
{
  table_map map= 0;
  List_iterator<TABLE_LIST> ti(list);
  TABLE_LIST *table;
  //for (; table; table= table->next_leaf)
  while ((table= ti++))
  {
    TABLE *tbl= table->table;
    if (tbl && tbl->const_table)
      map|= tbl->map;
  }
  return map;
}


table_map subselect_single_select_engine::upper_select_const_tables()
{
  return calc_const_tables(select_lex->outer_select()->leaf_tables);
}


table_map subselect_union_engine::upper_select_const_tables()
{
  return calc_const_tables(unit->outer_select()->leaf_tables);
}


void subselect_single_select_engine::print(String *str,
                                           enum_query_type query_type)
{
  With_clause* with_clause= select_lex->get_with_clause();
  THD *thd= get_thd();
  if (with_clause)
    with_clause->print(thd, str, query_type);
  select_lex->print(thd, str, query_type);
}


void subselect_union_engine::print(String *str, enum_query_type query_type)
{
  unit->print(str, query_type);
}


void subselect_uniquesubquery_engine::print(String *str,
                                            enum_query_type query_type)
{
  str->append(STRING_WITH_LEN("<primary_index_lookup>("));
  tab->ref.items[0]->print(str, query_type);
  str->append(STRING_WITH_LEN(" in "));
  if (tab->table->s->table_category == TABLE_CATEGORY_TEMPORARY)
  {
    /*
      Temporary tables' names change across runs, so they can't be used for
      EXPLAIN EXTENDED.
    */
    str->append(STRING_WITH_LEN("<temporary table>"));
  }
  else
    str->append(&tab->table->s->table_name);
  KEY *key_info= tab->table->key_info+ tab->ref.key;
  str->append(STRING_WITH_LEN(" on "));
  str->append(&key_info->name);
  if (cond)
  {
    str->append(STRING_WITH_LEN(" where "));
    cond->print(str, query_type);
  }
  str->append(')');
}

/*
TODO:
The above ::print method should be changed as below. Do it after
all other tests pass.

void subselect_uniquesubquery_engine::print(String *str)
{
  KEY *key_info= tab->table->key_info + tab->ref.key;
  str->append(STRING_WITH_LEN("<primary_index_lookup>("));
  for (uint i= 0; i < key_info->user_defined_key_parts; i++)
    tab->ref.items[i]->print(str);
  str->append(STRING_WITH_LEN(" in "));
  str->append(&tab->table->s->table_name);
  str->append(STRING_WITH_LEN(" on "));
  str->append(&key_info->name);
  if (cond)
  {
    str->append(STRING_WITH_LEN(" where "));
    cond->print(str);
  }
  str->append(')');
}
*/

void subselect_indexsubquery_engine::print(String *str,
                                           enum_query_type query_type)
{
  str->append(STRING_WITH_LEN("<index_lookup>("));
  tab->ref.items[0]->print(str, query_type);
  str->append(STRING_WITH_LEN(" in "));
  str->append(tab->table->s->table_name.str, tab->table->s->table_name.length);
  KEY *key_info= tab->table->key_info+ tab->ref.key;
  str->append(STRING_WITH_LEN(" on "));
  str->append(&key_info->name);
  if (check_null)
    str->append(STRING_WITH_LEN(" checking NULL"));
  if (cond)
  {
    str->append(STRING_WITH_LEN(" where "));
    cond->print(str, query_type);
  }
  if (having)
  {
    str->append(STRING_WITH_LEN(" having "));
    having->print(str, query_type);
  }
  str->append(')');
}

/**
  change select_result object of engine.

  @param si		new subselect Item
  @param res		new select_result object
  @param temp           temporary assignment

  @retval
    FALSE OK
  @retval
    TRUE  error
*/

bool
subselect_single_select_engine::change_result(Item_subselect *si,
                                              select_result_interceptor *res,
                                              bool temp)
{
  DBUG_ENTER("subselect_single_select_engine::change_result");
  item= si;
  if (temp)
  {
    /*
      Here we reuse change_item_tree to roll back assignment.  It has
      nothing special about Item* pointer so it is safe conversion. We do
      not change the interface to be compatible with MySQL.
    */
    thd->change_item_tree((Item**) &result, (Item*)res);
  }
  else
    result= res;

  /*
    We can't use 'result' below as gcc 4.2.4's alias optimization
    assumes that result was not changed by thd->change_item_tree().
    I tried to find a solution to make gcc happy, but could not find anything
    that would not require a lot of extra code that would be harder to manage
    than the current code.
  */
  DBUG_RETURN(select_lex->join->change_result(res, NULL));
}


/**
  change select_result object of engine.

  @param si		new subselect Item
  @param res		new select_result object

  @retval
    FALSE OK
  @retval
    TRUE  error
*/

bool subselect_union_engine::change_result(Item_subselect *si,
                                           select_result_interceptor *res,
                                           bool temp)
{
  item= si;
  int rc= unit->change_result(res, result);
  if (temp)
    thd->change_item_tree((Item**) &result, (Item*)res);
  else
    result= res;
  return rc;
}


/**
  change select_result emulation, never should be called.

  @param si		new subselect Item
  @param res		new select_result object

  @retval
    FALSE OK
  @retval
    TRUE  error
*/

bool
subselect_uniquesubquery_engine::change_result(Item_subselect *si,
                                               select_result_interceptor *res,
                                               bool temp
                                               __attribute__((unused)))
{
  DBUG_ASSERT(0);
  return TRUE;
}


/**
  Report about presence of tables in subquery.

  @retval
    TRUE  there are not tables used in subquery
  @retval
    FALSE there are some tables in subquery
*/
bool subselect_single_select_engine::no_tables()
{
  return(select_lex->table_list.elements == 0);
}


/*
  Check statically whether the subquery can return NULL

  SINOPSYS
    subselect_single_select_engine::may_be_null()

  RETURN
    FALSE  can guarantee that the subquery never return NULL
    TRUE   otherwise
*/
bool subselect_single_select_engine::may_be_null()
{
  return ((no_tables() && !join->conds && !join->having) ? maybe_null : 1);
}


/**
  Report about presence of tables in subquery.

  @retval
    TRUE  there are not tables used in subquery
  @retval
    FALSE there are some tables in subquery
*/
bool subselect_union_engine::no_tables()
{
  for (SELECT_LEX *sl= unit->first_select(); sl; sl= sl->next_select())
  {
    if (sl->table_list.elements)
      return FALSE;
  }
  return TRUE;
}


/**
  Report about presence of tables in subquery.

  @retval
    TRUE  there are not tables used in subquery
  @retval
    FALSE there are some tables in subquery
*/

bool subselect_uniquesubquery_engine::no_tables()
{
  /* returning value is correct, but this method should never be called */
  DBUG_ASSERT(FALSE);
  return 0;
}


/******************************************************************************
  WL#1110 - Implementation of class subselect_hash_sj_engine
******************************************************************************/


/**
  Check if an IN predicate should be executed via partial matching using
  only schema information.

  @details
  This test essentially has three results:
  - partial matching is applicable, but cannot be executed due to a
    limitation in the total number of indexes, as a result we can't
    use subquery materialization at all.
  - partial matching is either applicable or not, and this can be
    determined by looking at 'this->max_keys'.
  If max_keys > 1, then we need partial matching because there are
  more indexes than just the one we use during materialization to
  remove duplicates.

  @note
  TIMOUR: The schema-based analysis for partial matching can be done once for
  prepared statement and remembered. It is done here to remove the need to
  save/restore all related variables between each re-execution, thus making
  the code simpler.

  @retval PARTIAL_MATCH  if a partial match should be used
  @retval COMPLETE_MATCH if a complete match (index lookup) should be used
*/

subselect_hash_sj_engine::exec_strategy
subselect_hash_sj_engine::get_strategy_using_schema()
{
  Item_in_subselect *item_in= item->get_IN_subquery();

  if (item_in->is_top_level_item())
    return COMPLETE_MATCH;
  else
  {
    List_iterator<Item> inner_col_it(*item_in->unit->get_column_types(false));
    Item *outer_col, *inner_col;

    for (uint i= 0; i < item_in->left_expr->cols(); i++)
    {
      outer_col= item_in->left_expr->element_index(i);
      inner_col= inner_col_it++;

      if (!inner_col->maybe_null() && !outer_col->maybe_null())
        bitmap_set_bit(&non_null_key_parts, i);
      else
      {
        bitmap_set_bit(&partial_match_key_parts, i);
        ++count_partial_match_columns;
      }
    }
  }

  /* If no column contains NULLs use regular hash index lookups. */
  if (count_partial_match_columns)
    return PARTIAL_MATCH;
  return COMPLETE_MATCH;
}


/**
  Test whether an IN predicate must be computed via partial matching
  based on the NULL statistics for each column of a materialized subquery.

  @details The procedure analyzes column NULL statistics, updates the
  matching type of columns that cannot be NULL or that contain only NULLs.
  Based on this, the procedure determines the final execution strategy for
  the [NOT] IN predicate.

  @retval PARTIAL_MATCH  if a partial match should be used
  @retval COMPLETE_MATCH if a complete match (index lookup) should be used
*/

subselect_hash_sj_engine::exec_strategy
subselect_hash_sj_engine::get_strategy_using_data()
{
  Item_in_subselect *item_in= item->get_IN_subquery();
  select_materialize_with_stats *result_sink=
    (select_materialize_with_stats *) result;
  Item *outer_col;

  /*
    If we already determined that a complete match is enough based on schema
    information, nothing can be better.
  */
  if (strategy == COMPLETE_MATCH)
    return COMPLETE_MATCH;

  for (uint i= 0; i < item_in->left_expr->cols(); i++)
  {
    if (!bitmap_is_set(&partial_match_key_parts, i))
      continue;
    outer_col= item_in->left_expr->element_index(i);
    /*
      If column 'i' doesn't contain NULLs, and the corresponding outer reference
      cannot have a NULL value, then 'i' is a non-nullable column.
    */
    if (result_sink->get_null_count_of_col(i) == 0 && !outer_col->maybe_null())
    {
      bitmap_clear_bit(&partial_match_key_parts, i);
      bitmap_set_bit(&non_null_key_parts, i);
      --count_partial_match_columns;
    }
    if (result_sink->get_null_count_of_col(i) == tmp_table->file->stats.records)
      ++count_null_only_columns;
    if (result_sink->get_null_count_of_col(i))
      ++count_columns_with_nulls;
  }

  /* If no column contains NULLs use regular hash index lookups. */
  if (!count_partial_match_columns)
    return COMPLETE_MATCH;
  return PARTIAL_MATCH;
}


void
subselect_hash_sj_engine::choose_partial_match_strategy(
  bool has_non_null_key, bool has_covering_null_row,
  MY_BITMAP *partial_match_key_parts_arg)
{
  ulonglong pm_buff_size;

  DBUG_ASSERT(strategy == PARTIAL_MATCH);
  /*
    Choose according to global optimizer switch. If only one of the switches is
    'ON', then the remaining strategy is the only possible one. The only cases
    when this will be overridden is when the total size of all buffers for the
    merge strategy is bigger than the 'rowid_merge_buff_size' system variable,
    or if there isn't enough physical memory to allocate the buffers.
  */
  if (!optimizer_flag(thd, OPTIMIZER_SWITCH_PARTIAL_MATCH_ROWID_MERGE) &&
       optimizer_flag(thd, OPTIMIZER_SWITCH_PARTIAL_MATCH_TABLE_SCAN))
    strategy= PARTIAL_MATCH_SCAN;
  else if
     ( optimizer_flag(thd, OPTIMIZER_SWITCH_PARTIAL_MATCH_ROWID_MERGE) &&
      !optimizer_flag(thd, OPTIMIZER_SWITCH_PARTIAL_MATCH_TABLE_SCAN))
    strategy= PARTIAL_MATCH_MERGE;

  /*
    If both switches are ON, or both are OFF, we interpret that as "let the
    optimizer decide". Perform a cost based choice between the two partial
    matching strategies.
  */
  /*
    TIMOUR: the above interpretation of the switch values could be changed to:
    - if both are ON - let the optimizer decide,
    - if both are OFF - do not use partial matching, therefore do not use
      materialization in non-top-level predicates.
    The problem with this is that we know for sure if we need partial matching
    only after the subquery is materialized, and this is too late to revert to
    the IN=>EXISTS strategy.
  */
  if (strategy == PARTIAL_MATCH)
  {
    /*
      TIMOUR: Currently we use a super simplistic measure. This will be
      addressed in a separate task.
    */
    if (tmp_table->file->stats.records < 100)
      strategy= PARTIAL_MATCH_SCAN;
    else
      strategy= PARTIAL_MATCH_MERGE;
  }

  /* Check if there is enough memory for the rowid merge strategy. */
  if (strategy == PARTIAL_MATCH_MERGE)
  {
    pm_buff_size= rowid_merge_buff_size(has_non_null_key,
                                        has_covering_null_row,
                                        partial_match_key_parts_arg);
    if (pm_buff_size > thd->variables.rowid_merge_buff_size)
      strategy= PARTIAL_MATCH_SCAN;
  }
}


/*
  Compute the memory size of all buffers proportional to the number of rows
  in tmp_table.

  @details
  If the result is bigger than thd->variables.rowid_merge_buff_size, partial
  matching via merging is not applicable.
*/

ulonglong subselect_hash_sj_engine::rowid_merge_buff_size(
  bool has_non_null_key, bool has_covering_null_row,
  MY_BITMAP *partial_match_key_parts)
{
  /* Total size of all buffers used by partial matching. */
  ulonglong buff_size;
  ha_rows row_count= tmp_table->file->stats.records;
  uint rowid_length= tmp_table->file->ref_length;
  select_materialize_with_stats *result_sink=
    (select_materialize_with_stats *) result;
  ha_rows max_null_row;

  /* Size of the subselect_rowid_merge_engine::row_num_to_rowid buffer. */
  buff_size= row_count * rowid_length * sizeof(uchar);

  if (has_non_null_key)
  {
    /* Add the size of Ordered_key::key_buff of the only non-NULL key. */
    buff_size+= row_count * sizeof(rownum_t);
  }

  if (!has_covering_null_row)
  {
    for (uint i= 0; i < partial_match_key_parts->n_bits; i++)
    {
      if (!bitmap_is_set(partial_match_key_parts, i) ||
          result_sink->get_null_count_of_col(i) == row_count)
        continue; /* In these cases we wouldn't construct Ordered keys. */

      /* Add the size of Ordered_key::key_buff */
      buff_size+= (row_count - result_sink->get_null_count_of_col(i)) *
                         sizeof(rownum_t);
      /* Add the size of Ordered_key::null_key */
      max_null_row= result_sink->get_max_null_of_col(i);
      if (max_null_row >= UINT_MAX)
      {
        /*
          There can be at most UINT_MAX bits in a MY_BITMAP that is used to
          store NULLs in an Ordered_key. Return a number of bytes bigger than
          the maximum allowed memory buffer for partial matching to disable
          the rowid merge strategy.
        */
        return ULONGLONG_MAX;
      }
      buff_size+= bitmap_buffer_size(max_null_row);
    }
  }

  return buff_size;
}


/*
  Initialize a MY_BITMAP with a buffer allocated on the current
  memory root.
  TIMOUR: move to bitmap C file?
*/

static my_bool
my_bitmap_init_memroot(MY_BITMAP *map, uint n_bits, MEM_ROOT *mem_root)
{
  my_bitmap_map *bitmap_buf;

  if (!(bitmap_buf= (my_bitmap_map*) alloc_root(mem_root,
                                                bitmap_buffer_size(n_bits))) ||
      my_bitmap_init(map, bitmap_buf, n_bits, FALSE))
    return TRUE;
  bitmap_clear_all(map);
  return FALSE;
}


/**
  Create all structures needed for IN execution that can live between PS
  reexecution.

  @param tmp_columns the items that produce the data for the temp table
  @param subquery_id subquery's identifier (to make "<subquery%d>" name for
                                            EXPLAIN)

  @details
  - Create a temporary table to store the result of the IN subquery. The
    temporary table has one hash index on all its columns.
  - Create a new result sink that sends the result stream of the subquery to
    the temporary table,

  @notice:
    Currently Item_subselect::init() already chooses and creates at parse
    time an engine with a corresponding JOIN to execute the subquery.

  @retval TRUE  if error
  @retval FALSE otherwise
*/

bool subselect_hash_sj_engine::init(List<Item> *tmp_columns, uint subquery_id)
{
  THD *thd= get_thd();
  select_unit *result_sink;
  /* Options to create_tmp_table. */
  ulonglong tmp_create_options= thd->variables.option_bits | TMP_TABLE_ALL_COLUMNS;
                             /* | TMP_TABLE_FORCE_MYISAM; TIMOUR: force MYISAM */

  DBUG_ENTER("subselect_hash_sj_engine::init");

  if (my_bitmap_init_memroot(&non_null_key_parts, tmp_columns->elements,
                            thd->mem_root) ||
      my_bitmap_init_memroot(&partial_match_key_parts, tmp_columns->elements,
                            thd->mem_root))
    DBUG_RETURN(TRUE);

  /*
    Create and initialize a select result interceptor that stores the
    result stream in a temporary table. The temporary table itself is
    managed (created/filled/etc) internally by the interceptor.
  */
/*
  TIMOUR:
  Select a more efficient result sink when we know there is no need to collect
  data statistics.

  if (strategy == COMPLETE_MATCH)
  {
    if (!(result= new select_union))
      DBUG_RETURN(TRUE);
  }
  else if (strategy == PARTIAL_MATCH)
  {
  if (!(result= new select_materialize_with_stats))
    DBUG_RETURN(TRUE);
  }
*/
  if (!(result_sink= new (thd->mem_root) select_materialize_with_stats(thd)))
    DBUG_RETURN(TRUE);
    
  char buf[32];
  LEX_CSTRING name;
  name.length= my_snprintf(buf, sizeof(buf), "<subquery%u>", subquery_id);
  if (!(name.str= (char*) thd->memdup(buf, name.length + 1)))
    DBUG_RETURN(TRUE);

  result_sink->get_tmp_table_param()->materialized_subquery= true;

  if (item->substype() == Item_subselect::IN_SUBS &&
      (item->get_IN_subquery()->is_jtbm_merged))
  {
    result_sink->get_tmp_table_param()->force_not_null_cols= true;
  }
  if (result_sink->create_result_table(thd, tmp_columns, TRUE,
                                       tmp_create_options,
				       &name, TRUE, TRUE, FALSE, 0))
    DBUG_RETURN(TRUE);

  tmp_table= result_sink->table;
  result= result_sink;

  /*
    If the subquery has blobs, or the total key length is bigger than
    some length, or the total number of key parts is more than the
    allowed maximum (currently MAX_REF_PARTS == 32), then the created
    index cannot be used for lookups and we can't use hash semi
    join. If this is the case, delete the temporary table since it
    will not be used, and tell the caller we failed to initialize the
    engine.
  */
  if (tmp_table->s->keys == 0)
  {
    //fprintf(stderr, "Q: %s\n", current_thd->query());
    DBUG_ASSERT(0);
    DBUG_ASSERT(
      tmp_table->s->uniques ||
      tmp_table->key_info->key_length >= tmp_table->file->max_key_length() ||
      tmp_table->key_info->user_defined_key_parts >
      tmp_table->file->max_key_parts());
    free_tmp_table(thd, tmp_table);
    tmp_table= NULL;
    delete result;
    result= NULL;
    DBUG_RETURN(TRUE);
  }

  /*
    Make sure there is only one index on the temp table, and it doesn't have
    the extra key part created when s->uniques > 0.

    NOTE: item have to be Item_in_subselect, because class constructor
    accept Item_in_subselect as the parmeter.
  */
  DBUG_ASSERT(tmp_table->s->keys == 1 &&
              item->get_IN_subquery()->left_expr->cols() ==
              tmp_table->key_info->user_defined_key_parts);

  if (make_semi_join_conds() ||
      /* A unique_engine is used both for complete and partial matching. */
      !(lookup_engine= make_unique_engine()))
    DBUG_RETURN(TRUE);

  /*
    Repeat name resolution for 'cond' since cond is not part of any
    clause of the query, and it is not 'fixed' during JOIN::prepare.
  */
  if (semi_join_conds &&
      semi_join_conds->fix_fields_if_needed(thd, (Item**)&semi_join_conds))
    DBUG_RETURN(TRUE);
  /* Let our engine reuse this query plan for materialization. */
  materialize_join= materialize_engine->join;
  materialize_join->change_result(result, NULL);

  DBUG_RETURN(FALSE);
}


/*
  Create an artificial condition to post-filter those rows matched by index
  lookups that cannot be distinguished by the index lookup procedure.

  @notes
  The need for post-filtering may occur e.g. because of
  truncation. Prepared statements execution requires that fix_fields is
  called for every execution. In order to call fix_fields we need to
  create a Name_resolution_context and a corresponding TABLE_LIST for
  the temporary table for the subquery, so that all column references
  to the materialized subquery table can be resolved correctly.

  @returns
    @retval TRUE  memory allocation error occurred
    @retval FALSE the conditions were created and resolved (fixed)
*/

bool subselect_hash_sj_engine::make_semi_join_conds()
{
  /*
    Table reference for tmp_table that is used to resolve column references
    (Item_fields) to columns in tmp_table.
  */
  TABLE_LIST *tmp_table_ref;
  /* Name resolution context for all tmp_table columns created below. */
  Name_resolution_context *context;
  Item_in_subselect *item_in= item->get_IN_subquery();
  LEX_CSTRING table_name;
  DBUG_ENTER("subselect_hash_sj_engine::make_semi_join_conds");
  DBUG_ASSERT(semi_join_conds == NULL);

  if (!(semi_join_conds= new (thd->mem_root) Item_cond_and(thd)))
    DBUG_RETURN(TRUE);

  if (!(tmp_table_ref= (TABLE_LIST*) thd->alloc(sizeof(TABLE_LIST))))
    DBUG_RETURN(TRUE);

  table_name.str=    tmp_table->alias.c_ptr();
  table_name.length= tmp_table->alias.length(),
  tmp_table_ref->init_one_table(&empty_clex_str, &table_name, NULL, TL_READ);
  tmp_table_ref->table= tmp_table;

  context= new Name_resolution_context;
  context->init();
  context->first_name_resolution_table=
    context->last_name_resolution_table= tmp_table_ref;
  semi_join_conds_context= context;
  
  for (uint i= 0; i < item_in->left_expr->cols(); i++)
  {
    /* New equi-join condition for the current column. */
    Item_func_eq *eq_cond;
    /* Item for the corresponding field from the materialized temp table. */
    Item_field *right_col_item;

    if (!(right_col_item= new (thd->mem_root)
          Item_temptable_field(thd, context, tmp_table->field[i])) ||
        !(eq_cond= new (thd->mem_root)
          Item_func_eq(thd, item_in->left_expr->element_index(i),
                       right_col_item)) ||
        (((Item_cond_and*)semi_join_conds)->add(eq_cond, thd->mem_root)))
    {
      delete semi_join_conds;
      semi_join_conds= NULL;
      DBUG_RETURN(TRUE);
    }
  }
  if (semi_join_conds->fix_fields(thd, (Item**)&semi_join_conds))
    DBUG_RETURN(TRUE);

  DBUG_RETURN(FALSE);
}


/**
  Create a new uniquesubquery engine for the execution of an IN predicate.

  @details
  Create and initialize a new JOIN_TAB, and Table_ref objects to perform
  lookups into the indexed temporary table.

  @retval A new subselect_hash_sj_engine object
  @retval NULL if a memory allocation error occurs
*/

subselect_uniquesubquery_engine*
subselect_hash_sj_engine::make_unique_engine()
{
  Item_in_subselect *item_in= item->get_IN_subquery();
  Item_iterator_row it(item_in->left_expr);
  /* The only index on the temporary table. */
  KEY *tmp_key= tmp_table->key_info;
  JOIN_TAB *tab;

  DBUG_ENTER("subselect_hash_sj_engine::make_unique_engine");

  /*
    Create and initialize the JOIN_TAB that represents an index lookup
    plan operator into the materialized subquery result. Notice that:
    - this JOIN_TAB has no corresponding JOIN (and doesn't need one), and
    - here we initialize only those members that are used by
      subselect_uniquesubquery_engine, so these objects are incomplete.
  */
  if (!(tab= (JOIN_TAB*) thd->alloc(sizeof(JOIN_TAB))))
    DBUG_RETURN(NULL);

  tab->table= tmp_table;
  tab->preread_init_done= FALSE;
  tab->ref.tmp_table_index_lookup_init(thd, tmp_key, it, FALSE);

  DBUG_RETURN(new (thd->mem_root)
              subselect_uniquesubquery_engine(thd, tab, item_in,
                                              semi_join_conds));
}


subselect_hash_sj_engine::~subselect_hash_sj_engine()
{
  delete lookup_engine;
  delete result;
  if (tmp_table)
    free_tmp_table(thd, tmp_table);
}


int subselect_hash_sj_engine::prepare(THD *thd_arg)
{
  /*
    Create and optimize the JOIN that will be used to materialize
    the subquery if not yet created.
  */
  set_thd(thd_arg);
  return materialize_engine->prepare(thd);
}


/**
  Cleanup performed after each PS execution.

  @details
  Called in the end of JOIN::prepare for PS from Item_subselect::cleanup.
*/

void subselect_hash_sj_engine::cleanup()
{
  enum_engine_type lookup_engine_type= lookup_engine->engine_type();
  is_materialized= FALSE;
  bitmap_clear_all(&non_null_key_parts);
  bitmap_clear_all(&partial_match_key_parts);
  count_partial_match_columns= 0;
  count_null_only_columns= 0;
  strategy= UNDEFINED;
  materialize_engine->cleanup();
  /*
    Restore the original Item_in_subselect engine. This engine is created once
    at parse time and stored across executions, while all other materialization
    related engines are created and chosen for each execution.
  */
  item->get_IN_subquery()->engine= materialize_engine;
  if (lookup_engine_type == TABLE_SCAN_ENGINE ||
      lookup_engine_type == ROWID_MERGE_ENGINE)
  {
    subselect_engine *inner_lookup_engine;
    inner_lookup_engine=
      ((subselect_partial_match_engine*) lookup_engine)->lookup_engine;
    /*
      Partial match engines are recreated for each PS execution inside
      subselect_hash_sj_engine::exec().
    */
    delete lookup_engine;
    lookup_engine= inner_lookup_engine;
  }
  DBUG_ASSERT(lookup_engine->engine_type() == UNIQUESUBQUERY_ENGINE);
  lookup_engine->cleanup();
  result->cleanup(); /* Resets the temp table as well. */
  DBUG_ASSERT(tmp_table);
  free_tmp_table(thd, tmp_table);
  tmp_table= NULL;
}


/*
  Get fanout produced by tables specified in the table_map
*/

double get_fanout_with_deps(JOIN *join, table_map tset)
{
  /* Handle the case of "Impossible WHERE" */
  if (join->table_count == 0)
    return 0.0;

  /* First, recursively get all tables we depend on */
  table_map deps_to_check= tset;
  table_map checked_deps= 0;
  table_map further_deps;
  do
  {
    further_deps= 0;
    Table_map_iterator tm_it(deps_to_check);
    int tableno;
    while ((tableno = tm_it.next_bit()) != Table_map_iterator::BITMAP_END)
    {
      /* get tableno's dependency tables that are not in needed_set */
      further_deps |= join->map2table[tableno]->ref.depend_map & ~checked_deps;
    }

    checked_deps |= deps_to_check;
    deps_to_check= further_deps;
  } while (further_deps != 0);

  
  /* Now, walk the join order and calculate the fanout */
  double fanout= 1;
  for (JOIN_TAB *tab= first_top_level_tab(join, WITHOUT_CONST_TABLES); tab;
       tab= next_top_level_tab(join, tab))
  {
    /* 
      Ignore SJM nests. They have tab->table==NULL. There is no point to walk
      inside them, because GROUP BY clause cannot refer to tables from within
      subquery.
    */
    if (!tab->is_sjm_nest() && (tab->table->map & checked_deps) && 
        !tab->emb_sj_nest && 
        tab->records_read != 0)
    {
      fanout *= tab->records_read;
    }
  } 
  return fanout;
}


#if 0
void check_out_index_stats(JOIN *join)
{
  ORDER *order;
  uint n_order_items;

  /*
    First, collect the keys that we can use in each table.
    We can use a key if 
    - all tables refer to it.
  */
  key_map key_start_use[MAX_TABLES];
  key_map key_infix_use[MAX_TABLES];
  table_map key_used=0;
  table_map non_key_used= 0;
  
  bzero(&key_start_use, sizeof(key_start_use)); //psergey-todo: safe initialization!
  bzero(&key_infix_use, sizeof(key_infix_use));
  
  for (order= join->group_list; order; order= order->next)
  {
    Item *item= order->item[0];

    if (item->real_type() == Item::FIELD_ITEM)
    {
      if (item->used_tables() & OUTER_REF_TABLE_BIT)
        continue; /* outside references are like constants for us */

      Field *field= ((Item_field*)item->real_item())->field;
      uint table_no= field->table->tablenr;
      if (!(non_key_used && table_map(1) << table_no) && 
          !field->part_of_key.is_clear_all())
      {
        key_map infix_map= field->part_of_key;
        infix_map.subtract(field->key_start);
        key_start_use[table_no].merge(field->key_start);
        key_infix_use[table_no].merge(infix_map);
        key_used |= table_no;
      }
      continue;
    }
    /* 
      Note: the below will cause clauses like GROUP BY YEAR(date) not to be
      handled. 
    */
    non_key_used |= item->used_tables();
  }
  
  Table_map_iterator tm_it(key_used & ~non_key_used);
  int tableno;
  while ((tableno = tm_it.next_bit()) != Table_map_iterator::BITMAP_END)
  {
    key_map::iterator key_it(key_start_use);
    int keyno;
    while ((keyno = tm_it.next_bit()) != key_map::iterator::BITMAP_END)
    {
      for (order= join->group_list; order; order= order->next)
      {
        Item *item= order->item[0];
        if (item->used_tables() & (table_map(1) << tableno))
        {
          DBUG_ASSERT(item->real_type() == Item::FIELD_ITEM);
        }
      }
      /*
      if (continuation)
      {
        walk through list and find which key parts are occupied;
        // note that the above can't be made any faster.
      }
      else
        use rec_per_key[0];
      
      find out the cardinality.
      check if cardinality decreases if we use it;
      */
    }
  }
}
#endif


/*
  Get an estimate of how many records will be produced after the GROUP BY
  operation.

  @param join           Join we're operating on 
  @param join_op_rows   How many records will be produced by the join
                        operations (this is what join optimizer produces)
  
  @seealso
     See also optimize_semijoin_nests(), grep for "Adjust output cardinality 
     estimates".  Very similar code there that is not joined with this one
     because we operate on different data structs and too much effort is
     needed to abstract them out.

  @return
     Number of records we expect to get after the GROUP BY operation
*/

double get_post_group_estimate(JOIN* join, double join_op_rows)
{
  table_map tables_in_group_list= table_map(0);

  /* Find out which tables are used in GROUP BY list */
  for (ORDER *order= join->group_list_for_estimates; order; order= order->next)
  {
    Item *item= order->item[0];
    table_map item_used_tables= item->used_tables();
    if (item_used_tables & RAND_TABLE_BIT)
    {
      /* Each join output record will be in its own group */
      return join_op_rows;
    }
    tables_in_group_list|= item_used_tables;
  }
  tables_in_group_list &= ~PSEUDO_TABLE_BITS;

  /*
    Use join fanouts to calculate the max. number of records in the group-list
  */
  double fanout_rows[MAX_KEY];
  bzero(&fanout_rows, sizeof(fanout_rows));
  double out_rows;
  
  out_rows= get_fanout_with_deps(join, tables_in_group_list);

#if 0
  /* The following will be needed when making use of index stats: */
  /* 
    Also generate max. number of records for each of the tables mentioned 
    in the group-list. We'll use that a baseline number that we'll try to 
    reduce by using
     - #table-records 
     - index statistics.
  */
  Table_map_iterator tm_it(tables_in_group_list);
  int tableno;
  while ((tableno = tm_it.next_bit()) != Table_map_iterator::BITMAP_END)
  {
    fanout_rows[tableno]= get_fanout_with_deps(join, table_map(1) << tableno);
  }
  
  /*
    Try to bring down estimates using index statistics.
  */
  //check_out_index_stats(join);
#endif

  return out_rows;
}


/**
  Execute a subquery IN predicate via materialization.

  @details
  If needed materialize the subquery into a temporary table, then
  copmpute the predicate via a lookup into this table.

  @retval TRUE  if error
  @retval FALSE otherwise
*/

int subselect_hash_sj_engine::exec()
{
  Item_in_subselect *item_in= item->get_IN_subquery();
  SELECT_LEX *save_select= thd->lex->current_select;
  subselect_partial_match_engine *pm_engine= NULL;
  int res= 0;
  DBUG_ENTER("subselect_hash_sj_engine::exec");

  /*
    Optimize and materialize the subquery during the first execution of
    the subquery predicate.
  */
  thd->lex->current_select= materialize_engine->select_lex;
  /* The subquery should be optimized, and materialized only once. */
  DBUG_ASSERT(materialize_join->optimization_state == JOIN::OPTIMIZATION_DONE &&
              !is_materialized);
  materialize_join->exec();
  if (unlikely((res= MY_TEST(materialize_join->error || thd->is_fatal_error ||
                             thd->is_error()))))
    goto err;

  /*
    TODO:
    - Unlock all subquery tables as we don't need them. To implement this
      we need to add new functionality to JOIN::join_free that can unlock
      all tables in a subquery (and all its subqueries).
    - The temp table used for grouping in the subquery can be freed
      immediately after materialization (yet it's done together with
      unlocking).
  */
  is_materialized= TRUE;
  /*
    If the subquery returned no rows, the temporary table is empty, so we know
    directly that the result of IN is FALSE. We first update the table
    statistics, then we test if the temporary table for the query result is
    empty.
  */
  tmp_table->file->info(HA_STATUS_VARIABLE);
  if (!tmp_table->file->stats.records)
  {
    /* The value of IN will not change during this execution. */
    item_in->reset();
    item_in->make_const();
    item_in->set_first_execution();
    thd->lex->current_select= save_select;
    DBUG_RETURN(FALSE);
  }

  /*
    TIMOUR: The schema-based analysis for partial matching can be done once for
    prepared statement and remembered. It is done here to remove the need to
    save/restore all related variables between each re-execution, thus making
    the code simpler.
  */
  strategy= get_strategy_using_schema();
  /* This call may discover that we don't need partial matching at all. */
  strategy= get_strategy_using_data();
  if (strategy == PARTIAL_MATCH)
  {
    uint count_pm_keys; /* Total number of keys needed for partial matching. */
    MY_BITMAP *nn_key_parts= NULL; /* Key parts of the only non-NULL index. */
    uint count_non_null_columns= 0; /* Number of columns in nn_key_parts. */
    bool has_covering_null_row;
    bool has_covering_null_columns;
    select_materialize_with_stats *result_sink=
      (select_materialize_with_stats *) result;
    uint field_count= tmp_table->s->fields;

    if (count_partial_match_columns < field_count)
    {
      nn_key_parts= &non_null_key_parts;
      count_non_null_columns= bitmap_bits_set(nn_key_parts);
    }
    has_covering_null_row= (result_sink->get_max_nulls_in_row() == field_count);
    has_covering_null_columns= (count_non_null_columns +
                                count_null_only_columns == field_count);

    if (has_covering_null_row && has_covering_null_columns)
    {
      /*
        The whole table consist of only NULL values. The result of IN is
        a constant UNKNOWN.
      */
      DBUG_ASSERT(tmp_table->file->stats.records == 1);
      item_in->value= 0;
      item_in->null_value= 1;
      item_in->make_const();
      item_in->set_first_execution();
      thd->lex->current_select= save_select;
      DBUG_RETURN(FALSE);
    }

    if (has_covering_null_row)
    {
      DBUG_ASSERT(count_partial_match_columns == field_count);
      count_pm_keys= 0;
    }
    else if (has_covering_null_columns)
      count_pm_keys= 1;
    else
      count_pm_keys= count_partial_match_columns - count_null_only_columns +
                     (nn_key_parts ? 1 : 0);

    choose_partial_match_strategy(MY_TEST(nn_key_parts),
                                  has_covering_null_row,
                                  &partial_match_key_parts);
    DBUG_ASSERT(strategy == PARTIAL_MATCH_MERGE ||
                strategy == PARTIAL_MATCH_SCAN);
    if (strategy == PARTIAL_MATCH_MERGE)
    {
      pm_engine=
        (new (thd->mem_root)
         subselect_rowid_merge_engine(thd,
                                      (subselect_uniquesubquery_engine*)
                                      lookup_engine, tmp_table,
                                      count_pm_keys,
                                      has_covering_null_row,
                                      has_covering_null_columns,
                                      count_columns_with_nulls,
                                      item, result,
                                      semi_join_conds->argument_list()));
      if (!pm_engine ||
          pm_engine->prepare(thd) ||
          ((subselect_rowid_merge_engine*) pm_engine)->
            init(nn_key_parts, &partial_match_key_parts))
      {
        /*
          The call to init() would fail if there was not enough memory
          to allocate all buffers for the rowid merge strategy. In
          this case revert to table scanning which doesn't need any
          big buffers.
        */
        delete pm_engine;
        pm_engine= NULL;
        strategy= PARTIAL_MATCH_SCAN;
      }
    }

    if (strategy == PARTIAL_MATCH_SCAN)
    {
      if (!(pm_engine=
            (new (thd->mem_root)
             subselect_table_scan_engine(thd,
                                         (subselect_uniquesubquery_engine*)
                                         lookup_engine, tmp_table,
                                         item, result,
                                         semi_join_conds->argument_list(),
                                         has_covering_null_row,
                                         has_covering_null_columns,
                                         count_columns_with_nulls))) ||
          pm_engine->prepare(thd))
      {
        /* This is an irrecoverable error. */
        res= 1;
        goto err;
      }
    }
  }

  if (pm_engine)
    lookup_engine= pm_engine;
  item_in->change_engine(lookup_engine);

err:
  thd->lex->current_select= save_select;
  DBUG_RETURN(res);
}


/**
  Print the state of this engine into a string for debugging and views.
*/

void subselect_hash_sj_engine::print(String *str, enum_query_type query_type)
{
  str->append(STRING_WITH_LEN(" <materialize> ("));
  materialize_engine->print(str, query_type);
  str->append(STRING_WITH_LEN(" ), "));

  if (lookup_engine)
    lookup_engine->print(str, query_type);
  else
    str->append(STRING_WITH_LEN(
           "<engine selected at execution time>"
         ));
}

bool subselect_hash_sj_engine::fix_length_and_dec(Item_cache** row)
{
  DBUG_ASSERT(FALSE);
  return FALSE;
}

void subselect_hash_sj_engine::exclude()
{
  DBUG_ASSERT(FALSE);
}

bool subselect_hash_sj_engine::no_tables()
{
  DBUG_ASSERT(FALSE);
  return FALSE;
}

bool subselect_hash_sj_engine::change_result(Item_subselect *si,
                                             select_result_interceptor *res,
                                             bool temp __attribute__((unused)))
{
  DBUG_ASSERT(FALSE);
  return TRUE;
}


Ordered_key::Ordered_key(uint keyid_arg, TABLE *tbl_arg, Item *search_key_arg,
                         ha_rows null_count_arg, ha_rows min_null_row_arg,
                         ha_rows max_null_row_arg, uchar *row_num_to_rowid_arg)
  : keyid(keyid_arg), tbl(tbl_arg), search_key(search_key_arg),
    row_num_to_rowid(row_num_to_rowid_arg), null_count(null_count_arg)
{
  DBUG_ASSERT(tbl->file->stats.records > null_count);
  key_buff_elements= tbl->file->stats.records - null_count;
  cur_key_idx= HA_POS_ERROR;

  DBUG_ASSERT((null_count && min_null_row_arg && max_null_row_arg) ||
              (!null_count && !min_null_row_arg && !max_null_row_arg));
  if (null_count)
  {
    /* The counters are 1-based, for key access we need 0-based indexes. */
    min_null_row= min_null_row_arg - 1;
    max_null_row= max_null_row_arg - 1;
  }
  else
    min_null_row= max_null_row= 0;
}


Ordered_key::~Ordered_key()
{
  my_free(key_buff);
  my_bitmap_free(&null_key);
}


/*
  Cleanup that needs to be done for each PS (re)execution.
*/

void Ordered_key::cleanup()
{
  /*
    Currently these keys are recreated for each PS re-execution, thus
    there is nothing to cleanup, the whole object goes away after execution
    is over. All handler related initialization/deinitialization is done by
    the parent subselect_rowid_merge_engine object.
  */
}


/*
  Initialize a multi-column index.
*/

bool Ordered_key::init(MY_BITMAP *columns_to_index)
{
  THD *thd= tbl->in_use;
  uint cur_key_col= 0;
  Item_field *cur_tmp_field;
  Item_func_lt *fn_less_than;

  key_column_count= bitmap_bits_set(columns_to_index);
  key_columns= (Item_field**) thd->alloc(key_column_count *
                                         sizeof(Item_field*));
  compare_pred= (Item_func_lt**) thd->alloc(key_column_count *
                                            sizeof(Item_func_lt*));

  if (!key_columns || !compare_pred)
    return TRUE; /* Revert to table scan partial match. */

  for (uint i= 0; i < columns_to_index->n_bits; i++)
  {
    if (!bitmap_is_set(columns_to_index, i))
      continue;
    cur_tmp_field= new (thd->mem_root) Item_field(thd, tbl->field[i]);
    /* Create the predicate (tmp_column[i] < outer_ref[i]). */
    fn_less_than= new (thd->mem_root) Item_func_lt(thd, cur_tmp_field,
                                   search_key->element_index(i));
    fn_less_than->fix_fields(thd, (Item**) &fn_less_than);
    key_columns[cur_key_col]= cur_tmp_field;
    compare_pred[cur_key_col]= fn_less_than;
    ++cur_key_col;
  }

  if (alloc_keys_buffers())
  {
    /* TIMOUR revert to partial match via table scan. */
    return TRUE;
  }
  return FALSE;
}


/*
  Initialize a single-column index.
*/

bool Ordered_key::init(int col_idx)
{
  THD *thd= tbl->in_use;

  key_column_count= 1;

  // TIMOUR: check for mem allocation err, revert to scan

  key_columns= (Item_field**) thd->alloc(sizeof(Item_field*));
  compare_pred= (Item_func_lt**) thd->alloc(sizeof(Item_func_lt*));

  key_columns[0]= new (thd->mem_root) Item_field(thd, tbl->field[col_idx]);
  /* Create the predicate (tmp_column[i] < outer_ref[i]). */
  compare_pred[0]= new (thd->mem_root) Item_func_lt(thd, key_columns[0],
                                    search_key->element_index(col_idx));
  compare_pred[0]->fix_fields(thd, (Item**)&compare_pred[0]);

  if (alloc_keys_buffers())
  {
    /* TIMOUR revert to partial match via table scan. */
    return TRUE;
  }
  return FALSE;
}


/*
  Allocate the buffers for both the row number, and the NULL-bitmap indexes.
*/

bool Ordered_key::alloc_keys_buffers()
{
  DBUG_ASSERT(key_buff_elements > 0);

  if (!(key_buff= (rownum_t*) my_malloc(PSI_INSTRUMENT_ME,
         static_cast<size_t>(key_buff_elements * sizeof(rownum_t)),
         MYF(MY_WME | MY_THREAD_SPECIFIC))))
    return TRUE;

  /*
    TIMOUR: it is enough to create bitmaps with size
    (max_null_row - min_null_row), and then use min_null_row as
    lookup offset.
  */
  /* Notice that max_null_row is max array index, we need count, so +1. */
  if (my_bitmap_init(&null_key, NULL, (uint)(max_null_row + 1), FALSE))
    return TRUE;

  cur_key_idx= HA_POS_ERROR;

  return FALSE;
}


/*
  Quick sort comparison function that compares two rows of the same table
  indentfied with their row numbers.

  @retval -1
  @retval  0
  @retval +1
*/

int
Ordered_key::cmp_keys_by_row_data(ha_rows a, ha_rows b)
{
  uchar *rowid_a, *rowid_b;
  int error;
  int cmp_res;
  /* The length in bytes of the rowids (positions) of tmp_table. */
  uint rowid_length= tbl->file->ref_length;

  if (a == b)
    return 0;
  /* Get the corresponding rowids. */
  rowid_a= row_num_to_rowid + a * rowid_length;
  rowid_b= row_num_to_rowid + b * rowid_length;
  /* Fetch the rows for comparison. */
  if (unlikely((error= tbl->file->ha_rnd_pos(tbl->record[0], rowid_a))))
  {
    /* purecov: begin inspected */
    tbl->file->print_error(error, MYF(ME_FATAL));  // Sets fatal_error
    return 0;
    /* purecov: end */
  }
  if (unlikely((error= tbl->file->ha_rnd_pos(tbl->record[1], rowid_b))))
  {
    /* purecov: begin inspected */
    tbl->file->print_error(error, MYF(ME_FATAL));  // Sets fatal_error
    return 0;
    /* purecov: end */
  }    
  /*
    Compare the two rows by the corresponding values of the indexed
    columns.
  */
  for (uint i= 0; i < key_column_count; i++)
  {
    Field *cur_field= key_columns[i]->field;
    if ((cmp_res= cur_field->cmp_offset(tbl->s->rec_buff_length)))
      return (cmp_res > 0 ? 1 : -1);
  }
  return 0;
}


int
Ordered_key::cmp_keys_by_row_data_and_rownum(Ordered_key *key,
                                             rownum_t* a, rownum_t* b)
{
  /* The result of comparing the two keys according to their row data. */
  int cmp_row_res= key->cmp_keys_by_row_data(*a, *b);
  if (cmp_row_res)
    return cmp_row_res;
  return (*a < *b) ? -1 : (*a > *b) ? 1 : 0;
}


bool Ordered_key::sort_keys()
{
  if (tbl->file->ha_rnd_init_with_error(0))
    return TRUE;
  my_qsort2(key_buff, (size_t) key_buff_elements, sizeof(rownum_t),
            (qsort2_cmp) &cmp_keys_by_row_data_and_rownum, (void*) this);
  /* Invalidate the current row position. */
  cur_key_idx= HA_POS_ERROR;
  tbl->file->ha_rnd_end();
  return FALSE;
}


/*
  The fraction of rows that do not contain NULL in the columns indexed by
  this key.

  @retval  1  if there are no NULLs
  @retval  0  if only NULLs
*/

double Ordered_key::null_selectivity()
{
  /* We should not be processing empty tables. */
  DBUG_ASSERT(tbl->file->stats.records);
  return (1 - (double) null_count / (double) tbl->file->stats.records);
}


/*
  Compare the value(s) of the current key in 'search_key' with the
  data of the current table record.

  @notes The comparison result follows from the way compare_pred
  is created in Ordered_key::init. Currently compare_pred compares
  a field in of the current row with the corresponding Item that
  contains the search key.

  @param row_num  Number of the row (not index in the key_buff array)

  @retval -1  if (current row  < search_key)
  @retval  0  if (current row == search_key)
  @retval +1  if (current row  > search_key)
*/

int Ordered_key::cmp_key_with_search_key(rownum_t row_num)
{
  /* The length in bytes of the rowids (positions) of tmp_table. */
  uint rowid_length= tbl->file->ref_length;
  uchar *cur_rowid= row_num_to_rowid + row_num * rowid_length;
  int error;
  int cmp_res;

  if (unlikely((error= tbl->file->ha_rnd_pos(tbl->record[0], cur_rowid))))
  {
    /* purecov: begin inspected */
    tbl->file->print_error(error, MYF(ME_FATAL));  // Sets fatal_error
    return 0;
    /* purecov: end */
  }

  for (uint i= 0; i < key_column_count; i++)
  {
    cmp_res= compare_pred[i]->get_comparator()->compare();
    /* Unlike Arg_comparator::compare_row() here there should be no NULLs. */
    DBUG_ASSERT(!compare_pred[i]->null_value);
    if (cmp_res)
      return (cmp_res > 0 ? 1 : -1);
  }
  return 0;
}


/*
  Find a key in a sorted array of keys via binary search.

  see create_subq_in_equalities()
*/

bool Ordered_key::lookup()
{
  DBUG_ASSERT(key_buff_elements);

  ha_rows lo= 0;
  ha_rows hi= key_buff_elements - 1;
  ha_rows mid;
  int cmp_res;

  while (lo <= hi)
  {
    mid= lo + (hi - lo) / 2;
    cmp_res= cmp_key_with_search_key(key_buff[mid]);
    /*
      In order to find the minimum match, check if the pevious element is
      equal or smaller than the found one. If equal, we need to search further
      to the left.
    */
    if (!cmp_res && mid > 0)
      cmp_res= !cmp_key_with_search_key(key_buff[mid - 1]) ? 1 : 0;

    if (cmp_res == -1)
    {
      /* row[mid] < search_key */
      lo= mid + 1;
    }
    else if (cmp_res == 1)
    {
      /* row[mid] > search_key */
      if (!mid)
        goto not_found;
      hi= mid - 1;
    }
    else
    {
      /* row[mid] == search_key */
      cur_key_idx= mid;
      return TRUE;
    }
  }
not_found:
  cur_key_idx= HA_POS_ERROR;
  return FALSE;
}


/*
  Move the current index pointer to the next key with the same column
  values as the current key. Since the index is sorted, all such keys
  are contiguous.
*/

bool Ordered_key::next_same()
{
  DBUG_ASSERT(key_buff_elements);

  if (cur_key_idx < key_buff_elements - 1)
  {
    /*
      TIMOUR:
      The below is quite inefficient, since as a result we will fetch every
      row (except the last one) twice. There must be a more efficient way,
      e.g. swapping record[0] and record[1], and reading only the new record.
    */
    if (!cmp_keys_by_row_data(key_buff[cur_key_idx], key_buff[cur_key_idx + 1]))
    {
      ++cur_key_idx;
      return TRUE;
    }
  }
  return FALSE;
}


void Ordered_key::print(String *str)
{
  uint i;

  /* We have to pre-allocate string as we are using qs_append() */
  if (str->alloc(str->length() +
                 5+10+4+ (NAME_LEN+2)*key_column_count+
                 20+11+21+10+FLOATING_POINT_BUFFER*3+50
                 ))
      return;
  str->append(STRING_WITH_LEN("{idx="));
  str->qs_append(keyid);
  str->append(STRING_WITH_LEN(", ("));
  for (i= 0; i < key_column_count ; i++)
  {
    str->append(&key_columns[i]->field->field_name);
    str->append(STRING_WITH_LEN(", "));
  }
  if (key_column_count)
    str->length(str->length() - 2);
  str->append(STRING_WITH_LEN("), "));

  str->append(STRING_WITH_LEN("null_bitmap: (bits="));
  str->qs_append(null_key.n_bits);
  str->append(STRING_WITH_LEN(", nulls= "));
  str->qs_append((double)null_count);
  str->append(STRING_WITH_LEN(", min_null= "));
  str->qs_append((double)min_null_row);
  str->append(STRING_WITH_LEN(", max_null= "));
  str->qs_append((double)max_null_row);
  str->append(STRING_WITH_LEN("), "));

  str->append('}');
}


subselect_partial_match_engine::subselect_partial_match_engine(
  THD *thd_arg,
  subselect_uniquesubquery_engine *engine_arg,
  TABLE *tmp_table_arg, Item_subselect *item_arg,
  select_result_interceptor *result_arg,
  List<Item> *equi_join_conds_arg,
  bool has_covering_null_row_arg,
  bool has_covering_null_columns_arg,
  uint count_columns_with_nulls_arg)
  :subselect_engine(item_arg, result_arg),
   tmp_table(tmp_table_arg), lookup_engine(engine_arg),
   equi_join_conds(equi_join_conds_arg),
   has_covering_null_row(has_covering_null_row_arg),
   has_covering_null_columns(has_covering_null_columns_arg),
   count_columns_with_nulls(count_columns_with_nulls_arg)
{
  thd= thd_arg;
}


int subselect_partial_match_engine::exec()
{
  Item_in_subselect *item_in= item->get_IN_subquery();
  int lookup_res;
  DBUG_ASSERT(thd);

  DBUG_ASSERT(!(item_in->left_expr_has_null() &&
                item_in->is_top_level_item()));

  if (!item_in->left_expr_has_null())
  {
    /* Try to find a matching row by index lookup. */
    if (lookup_engine->copy_ref_key(false))
    {
      /* The result is FALSE based on the outer reference. */
      item_in->value= 0;
      item_in->null_value= 0;
      return 0;
    }
    else
    {
      /* Search for a complete match. */
      if ((lookup_res= lookup_engine->index_lookup()))
      {
        /* An error occurred during lookup(). */
        item_in->value= 0;
        item_in->null_value= 0;
        return lookup_res;
      }
      else if (item_in->value || !count_columns_with_nulls)
      {
        /*
          A complete match was found, the result of IN is TRUE.
          If no match was found, and there are no NULLs in the materialized
          subquery, then the result is guaranteed to be false because this
          branch is executed when the outer reference has no NULLs as well.
          Notice: (this->item == lookup_engine->item)
        */
        return 0;
      }
    }
  }

  if (has_covering_null_row)
  {
    /*
      If there is a NULL-only row that covers all columns the result of IN
      is UNKNOWN. 
    */
    item_in->value= 0;
    /*
      TIMOUR: which one is the right way to propagate an UNKNOWN result?
      Should we also set empty_result_set= FALSE; ???
    */
    //item_in->was_null= 1;
    item_in->null_value= 1;
    return 0;
  }

  /*
    There is no complete match. Look for a partial match (UNKNOWN result), or
    no match (FALSE).
  */
  if (tmp_table->file->inited)
    tmp_table->file->ha_index_end();

  if (partial_match())
  {
    /* The result of IN is UNKNOWN. */
    item_in->value= 0;
    /*
      TIMOUR: which one is the right way to propagate an UNKNOWN result?
      Should we also set empty_result_set= FALSE; ???
    */
    //item_in->was_null= 1;
    item_in->null_value= 1;
  }
  else
  {
    /* The result of IN is FALSE. */
    item_in->value= 0;
    /*
      TIMOUR: which one is the right way to propagate an UNKNOWN result?
      Should we also set empty_result_set= FALSE; ???
    */
    //item_in->was_null= 0;
    item_in->null_value= 0;
  }

  return 0;
}


void subselect_partial_match_engine::print(String *str,
                                           enum_query_type query_type)
{
  /*
    Should never be called as the actual engine cannot be known at query
    optimization time.
    DBUG_ASSERT(FALSE);
  */
}


/*
  @param non_null_key_parts  
  @param partial_match_key_parts  A union of all single-column NULL key parts.

  @retval FALSE  the engine was initialized successfully
  @retval TRUE   there was some (memory allocation) error during initialization,
                 such errors should be interpreted as revert to other strategy
*/

bool
subselect_rowid_merge_engine::init(MY_BITMAP *non_null_key_parts,
                                   MY_BITMAP *partial_match_key_parts)
{
  THD *thd= get_thd();
  /* The length in bytes of the rowids (positions) of tmp_table. */
  uint rowid_length= tmp_table->file->ref_length;
  ha_rows row_count= tmp_table->file->stats.records;
  rownum_t cur_rownum= 0;
  select_materialize_with_stats *result_sink=
    (select_materialize_with_stats *) result;
  uint cur_keyid= 0;
  Item *left= item->get_IN_subquery()->left_exp();
  int error;

  if (merge_keys_count == 0)
  {
    DBUG_ASSERT(bitmap_bits_set(partial_match_key_parts) == 0 ||
                has_covering_null_row);
    /* There is nothing to initialize, we will only do regular lookups. */
    return FALSE;
  }

  /*
    If all nullable columns contain only NULLs, there must be one index
    over all non-null columns.
  */
  DBUG_ASSERT(!has_covering_null_columns ||
              (has_covering_null_columns &&
               merge_keys_count == 1 && non_null_key_parts));
  /*
    Allocate buffers to hold the merged keys and the mapping between rowids and
    row numbers. All small buffers are allocated in the runtime memroot. Big
    buffers are allocated from the OS via malloc.
  */
  if (!(merge_keys= (Ordered_key**) thd->alloc(merge_keys_count *
                                               sizeof(Ordered_key*))) ||
      !(null_bitmaps= (MY_BITMAP**) thd->alloc(merge_keys_count *
                                               sizeof(MY_BITMAP*))) ||
      !(row_num_to_rowid= (uchar*) my_malloc(PSI_INSTRUMENT_ME,
                              static_cast<size_t>(row_count * rowid_length),
                              MYF(MY_WME | MY_THREAD_SPECIFIC))))
    return TRUE;

  /* Create the only non-NULL key if there is any. */
  if (non_null_key_parts)
  {
    non_null_key= (new (thd->mem_root)
                   Ordered_key(cur_keyid, tmp_table, left,
                               0, 0, 0, row_num_to_rowid));
    if (non_null_key->init(non_null_key_parts))
      return TRUE;
    merge_keys[cur_keyid]= non_null_key;
    merge_keys[cur_keyid]->first();
    ++cur_keyid;
  }

  /*
    If all nullable columns contain NULLs, the only key that is needed is the
    only non-NULL key that is already created above.
  */
  if (!has_covering_null_columns)
  {
    if (my_bitmap_init_memroot(&matching_keys, merge_keys_count, thd->mem_root) ||
        my_bitmap_init_memroot(&matching_outer_cols, merge_keys_count, thd->mem_root))
      return TRUE;

    /*
      Create one single-column NULL-key for each column in
      partial_match_key_parts.
    */
    for (uint i= 0; i < partial_match_key_parts->n_bits; i++)
    {
      /* Skip columns that have no NULLs, or contain only NULLs. */
      if (!bitmap_is_set(partial_match_key_parts, i) ||
          result_sink->get_null_count_of_col(i) == row_count)
        continue;

      merge_keys[cur_keyid]= new (thd->mem_root)
          Ordered_key(cur_keyid, tmp_table,
                      left->element_index(i),
                      result_sink->get_null_count_of_col(i),
                      result_sink->get_min_null_of_col(i),
                      result_sink->get_max_null_of_col(i),
                      row_num_to_rowid);
      if (merge_keys[cur_keyid]->init(i))
        return TRUE;
      merge_keys[cur_keyid]->first();
      ++cur_keyid;
    }
  }
  DBUG_ASSERT(cur_keyid == merge_keys_count);

  /* Populate the indexes with data from the temporary table. */
  if (unlikely(tmp_table->file->ha_rnd_init_with_error(1)))
    return TRUE;
  tmp_table->file->extra_opt(HA_EXTRA_CACHE,
                             current_thd->variables.read_buff_size);
  tmp_table->null_row= 0;
  while (TRUE)
  {
    error= tmp_table->file->ha_rnd_next(tmp_table->record[0]);

    if (error == HA_ERR_ABORTED_BY_USER)
      break;
    /*
      This is a temp table that we fully own, there should be no other
      cause to stop the iteration than EOF.
    */
    DBUG_ASSERT(!error || error == HA_ERR_END_OF_FILE);
    if (unlikely(error == HA_ERR_END_OF_FILE))
    {
      DBUG_ASSERT(cur_rownum == tmp_table->file->stats.records);
      break;
    }

    /*
      Save the position of this record in the row_num -> rowid mapping.
    */
    tmp_table->file->position(tmp_table->record[0]);
    memcpy(row_num_to_rowid + cur_rownum * rowid_length,
           tmp_table->file->ref, rowid_length);

    /* Add the current row number to the corresponding keys. */
    if (non_null_key)
    {
      /* By definition there are no NULLs in the non-NULL key. */
      non_null_key->add_key(cur_rownum);
    }

    for (uint i= (non_null_key ? 1 : 0); i < merge_keys_count; i++)
    {
      /*
        Check if the first and only indexed column contains NULL in the current
        row, and add the row number to the corresponding key.
      */
      if (merge_keys[i]->get_field(0)->is_null())
        merge_keys[i]->set_null(cur_rownum);
      else
        merge_keys[i]->add_key(cur_rownum);
    }
    ++cur_rownum;
  }

  tmp_table->file->ha_rnd_end();

  /* Sort all the keys by their NULL selectivity. */
  my_qsort(merge_keys, merge_keys_count, sizeof(Ordered_key*),
           (qsort_cmp) cmp_keys_by_null_selectivity);

  /* Sort the keys in each of the indexes. */
  for (uint i= 0; i < merge_keys_count; i++)
    if (merge_keys[i]->sort_keys())
      return TRUE;

  if (init_queue(&pq, merge_keys_count, 0, FALSE,
                 subselect_rowid_merge_engine::cmp_keys_by_cur_rownum, NULL,
                 0, 0))
    return TRUE;

  return FALSE;
}


subselect_rowid_merge_engine::~subselect_rowid_merge_engine()
{
  /* None of the resources below is allocated if there are no ordered keys. */
  if (merge_keys_count)
  {
    my_free(row_num_to_rowid);
    for (uint i= 0; i < merge_keys_count; i++)
      delete merge_keys[i];
    delete_queue(&pq);
    if (tmp_table->file->inited == handler::RND)
      tmp_table->file->ha_rnd_end();
  }
}


void subselect_rowid_merge_engine::cleanup()
{
}


/*
  Quick sort comparison function to compare keys in order of decreasing bitmap
  selectivity, so that the most selective keys come first.

  @param  k1 first key to compare
  @param  k2 second key to compare

  @retval  1  if k1 is less selective than k2
  @retval  0  if k1 is equally selective as k2
  @retval -1  if k1 is more selective than k2
*/

int
subselect_rowid_merge_engine::cmp_keys_by_null_selectivity(Ordered_key **k1,
                                                           Ordered_key **k2)
{
  double k1_sel= (*k1)->null_selectivity();
  double k2_sel= (*k2)->null_selectivity();
  if (k1_sel < k2_sel)
    return 1;
  if (k1_sel > k2_sel)
    return -1;
  return 0;
}


/*
*/

int
subselect_rowid_merge_engine::cmp_keys_by_cur_rownum(void *arg,
                                                     uchar *k1, uchar *k2)
{
  rownum_t r1= ((Ordered_key*) k1)->current();
  rownum_t r2= ((Ordered_key*) k2)->current();

  return (r1 < r2) ? -1 : (r1 > r2) ? 1 : 0;
}


/*
  Check if certain table row contains a NULL in all columns for which there is
  no match in the corresponding value index.

  @note
  There is no need to check the columns that contain only NULLs, because
  those are guaranteed to match.

  @retval TRUE if a NULL row exists
  @retval FALSE otherwise
*/

bool subselect_rowid_merge_engine::test_null_row(rownum_t row_num)
{
  Ordered_key *cur_key;
  for (uint i = 0; i < merge_keys_count; i++)
  {
    cur_key= merge_keys[i];
    if (bitmap_is_set(&matching_keys, cur_key->get_keyid()))
    {
      /*
        The key 'i' (with id 'cur_keyid') already matches a value in row
        'row_num', thus we skip it as it can't possibly match a NULL.
      */
      continue;
    }
    if (!cur_key->is_null(row_num))
      return FALSE;
  }
  return TRUE;
}


/**
  Test if a subset of NULL-able columns contains a row of NULLs.
  @retval TRUE  if such a row exists
  @retval FALSE no complementing null row
*/

bool subselect_rowid_merge_engine::
exists_complementing_null_row(MY_BITMAP *keys_to_complement)
{
  rownum_t highest_min_row= 0;
  rownum_t lowest_max_row= UINT_MAX;
  uint count_null_keys, i;
  Ordered_key *cur_key;

  if (!count_columns_with_nulls)
  {
    /*
      If there are both NULLs and non-NUll values in the outer reference, and
      the subquery contains no NULLs, a complementing NULL row cannot exist.
    */
    return FALSE;
  }

  for (i= (non_null_key ? 1 : 0), count_null_keys= 0; i < merge_keys_count; i++)
  {
    cur_key= merge_keys[i];
    if (bitmap_is_set(keys_to_complement, cur_key->get_keyid()))
      continue;
    if (!cur_key->get_null_count())
    {
      /* If there is column without NULLs, there cannot be a partial match. */
      return FALSE;
    }
    if (cur_key->get_min_null_row() > highest_min_row)
      highest_min_row= cur_key->get_min_null_row();
    if (cur_key->get_max_null_row() < lowest_max_row)
      lowest_max_row= cur_key->get_max_null_row();
    null_bitmaps[count_null_keys++]= cur_key->get_null_key();
  }

  if (lowest_max_row < highest_min_row)
  {
    /* The intersection of NULL rows is empty. */
    return FALSE;
  }

  return bitmap_exists_intersection((const MY_BITMAP**) null_bitmaps,
                                    count_null_keys,
                                    (uint)highest_min_row, (uint)lowest_max_row);
}


/*
  @retval TRUE  there is a partial match (UNKNOWN)
  @retval FALSE  there is no match at all (FALSE)
*/

bool subselect_rowid_merge_engine::partial_match()
{
  Ordered_key *min_key; /* Key that contains the current minimum position. */
  rownum_t min_row_num; /* Current row number of min_key. */
  Ordered_key *cur_key;
  rownum_t cur_row_num;
  uint count_nulls_in_search_key= 0;
  uint max_null_in_any_row=
    ((select_materialize_with_stats *) result)->get_max_nulls_in_row();
  bool res= FALSE;

  /* If there is a non-NULL key, it must be the first key in the keys array. */
  DBUG_ASSERT(!non_null_key || (non_null_key && merge_keys[0] == non_null_key));
  /* The prioryty queue for keys must be empty. */
  DBUG_ASSERT(!pq.elements);

  /* All data accesses during execution are via handler::ha_rnd_pos() */
  if (unlikely(tmp_table->file->ha_rnd_init_with_error(0)))
  {
    res= FALSE;
    goto end;
  }

  /* Check if there is a match for the columns of the only non-NULL key. */
  if (non_null_key && !non_null_key->lookup())
  {
    res= FALSE;
    goto end;
  }

  /*
    If all nullable columns contain only NULLs, then there is a guaranteed
    partial match, and we don't need to search for a matching row.
  */
  if (has_covering_null_columns)
  {
    res= TRUE;
    goto end;
  }

  if (non_null_key)
    queue_insert(&pq, (uchar *) non_null_key);
  /*
    Do not add the non_null_key, since it was already processed above.
  */
  bitmap_clear_all(&matching_outer_cols);
  for (uint i= MY_TEST(non_null_key); i < merge_keys_count; i++)
  {
    DBUG_ASSERT(merge_keys[i]->get_column_count() == 1);
    if (merge_keys[i]->get_search_key(0)->null_value)
    {
      ++count_nulls_in_search_key;
      bitmap_set_bit(&matching_outer_cols, merge_keys[i]->get_keyid());
    }
    else if (merge_keys[i]->lookup())
      queue_insert(&pq, (uchar *) merge_keys[i]);
  }

  /*
    If the outer reference consists of only NULLs, or if it has NULLs in all
    nullable columns (above we guarantee there is a match for the non-null
    coumns), the result is UNKNOWN.
  */
  if (count_nulls_in_search_key == merge_keys_count - MY_TEST(non_null_key))
  {
    res= TRUE;
    goto end;
  }

  /*
    If the outer row has NULLs in some columns, and
    there is no match for any of the remaining columns, and
    there is a subquery row with NULLs in all unmatched columns,
    then there is a partial match, otherwise the result is FALSE.
  */
  if (count_nulls_in_search_key && !pq.elements)
  {
    DBUG_ASSERT(!non_null_key);
    /*
      Check if the intersection of all NULL bitmaps of all keys that
      are not in matching_outer_cols is non-empty.
    */
    res= exists_complementing_null_row(&matching_outer_cols);
    goto end;
  }

  /*
    If there is no NULL (sub)row that covers all NULL columns, and there is no
    match for any of the NULL columns, the result is FALSE. Notice that if there
    is a non-null key, and there is only one matching key, the non-null key is
    the matching key. This is so, because this method returns FALSE if the
    non-null key doesn't have a match.
  */
  if (!count_nulls_in_search_key &&
      (!pq.elements ||
       (pq.elements == 1 && non_null_key &&
        max_null_in_any_row < merge_keys_count-1)))
  {
    if (!pq.elements)
    {
      DBUG_ASSERT(!non_null_key);
      /*
        The case of a covering null row is handled by
        subselect_partial_match_engine::exec()
      */
      DBUG_ASSERT(max_null_in_any_row != tmp_table->s->fields);
    }
    res= FALSE;
    goto end;
  }

  DBUG_ASSERT(pq.elements);

  min_key= (Ordered_key*) queue_remove_top(&pq);
  min_row_num= min_key->current();
  bitmap_set_bit(&matching_keys, min_key->get_keyid());
  bitmap_union(&matching_keys, &matching_outer_cols);
  if (min_key->next_same())
    queue_insert(&pq, (uchar *) min_key);

  if (pq.elements == 0)
  {
    /*
      Check the only matching row of the only key min_key for NULL matches
      in the other columns.
    */
    res= test_null_row(min_row_num);
    goto end;
  }

  while (TRUE)
  {
    cur_key= (Ordered_key*) queue_remove_top(&pq);
    cur_row_num= cur_key->current();

    if (cur_row_num == min_row_num)
      bitmap_set_bit(&matching_keys, cur_key->get_keyid());
    else
    {
      /* Follows from the correct use of priority queue. */
      DBUG_ASSERT(cur_row_num > min_row_num);
      if (test_null_row(min_row_num))
      {
        res= TRUE;
        goto end;
      }
      else
      {
        min_key= cur_key;
        min_row_num= cur_row_num;
        bitmap_clear_all(&matching_keys);
        bitmap_set_bit(&matching_keys, min_key->get_keyid());
        bitmap_union(&matching_keys, &matching_outer_cols);
      }
    }

    if (cur_key->next_same())
      queue_insert(&pq, (uchar *) cur_key);

    if (pq.elements == 0)
    {
      /* Check the last row of the last column in PQ for NULL matches. */
      res= test_null_row(min_row_num);
      goto end;
    }
  }

  /* We should never get here - all branches must be handled explicitly above. */
  DBUG_ASSERT(FALSE);

end:
  if (!has_covering_null_columns)
    bitmap_clear_all(&matching_keys);
  queue_remove_all(&pq);
  tmp_table->file->ha_rnd_end();
  return res;
}


subselect_table_scan_engine::subselect_table_scan_engine(
  THD *thd,
  subselect_uniquesubquery_engine *engine_arg,
  TABLE *tmp_table_arg,
  Item_subselect *item_arg,
  select_result_interceptor *result_arg,
  List<Item> *equi_join_conds_arg,
  bool has_covering_null_row_arg,
  bool has_covering_null_columns_arg,
  uint count_columns_with_nulls_arg)
  :subselect_partial_match_engine(thd, engine_arg, tmp_table_arg, item_arg,
                                  result_arg, equi_join_conds_arg,
                                  has_covering_null_row_arg,
                                  has_covering_null_columns_arg,
                                  count_columns_with_nulls_arg)
{}


/*
  TIMOUR:
  This method is based on subselect_uniquesubquery_engine::scan_table().
  Consider refactoring somehow, 80% of the code is the same.

  for each row_i in tmp_table
  {
    count_matches= 0;
    for each row element row_i[j]
    {
      if (outer_ref[j] is NULL || row_i[j] is NULL || outer_ref[j] == row_i[j])
        ++count_matches;
    }
    if (count_matches == outer_ref.elements)
      return TRUE
  }
  return FALSE
*/

bool subselect_table_scan_engine::partial_match()
{
  List_iterator_fast<Item> equality_it(*equi_join_conds);
  Item *cur_eq;
  uint count_matches;
  int error;
  bool res;

  if (unlikely(tmp_table->file->ha_rnd_init_with_error(1)))
  {
    res= FALSE;
    goto end;
  }

  tmp_table->file->extra_opt(HA_EXTRA_CACHE,
                             get_thd()->variables.read_buff_size);
  for (;;)
  {
    error= tmp_table->file->ha_rnd_next(tmp_table->record[0]);
    if (unlikely(error))
    {
      if (error == HA_ERR_END_OF_FILE)
      {
        error= 0;
        break;
      }
      else
      {
        error= report_error(tmp_table, error);
        break;
      }
    }

    equality_it.rewind();
    count_matches= 0;
    while ((cur_eq= equality_it++))
    {
      DBUG_ASSERT(cur_eq->type() == Item::FUNC_ITEM &&
                  ((Item_func*)cur_eq)->functype() == Item_func::EQ_FUNC);
      if (!cur_eq->val_int() && !cur_eq->null_value)
        break;
      ++count_matches;
    }
    if (count_matches == tmp_table->s->fields)
    {
      res= TRUE; /* Found a matching row. */
      goto end;
    }
  }

  res= FALSE;
end:
  tmp_table->file->ha_rnd_end();
  return res;
}


void subselect_table_scan_engine::cleanup()
{
}


void Item_subselect::register_as_with_rec_ref(With_element *with_elem)
{
  with_elem->sq_with_rec_ref.link_in_list(this, &this->next_with_rec_ref);
  with_recursive_reference= true;
}


/*
  Create an execution tracker for the expression cache we're using for this
  subselect; add the tracker to the query plan.
*/

void Item_subselect::init_expr_cache_tracker(THD *thd)
{
  if(!expr_cache)
    return;

  Explain_query *qw= thd->lex->explain;
  DBUG_ASSERT(qw);
  Explain_node *node= qw->get_node(unit->first_select()->select_number);
  if (!node)
    return;
  DBUG_ASSERT(expr_cache->type() == Item::EXPR_CACHE_ITEM);
  node->cache_tracker= ((Item_cache_wrapper *)expr_cache)->init_tracker(qw->mem_root);
}<|MERGE_RESOLUTION|>--- conflicted
+++ resolved
@@ -824,13 +824,9 @@
 {
   subselect_engine *org_engine= engine;
   DBUG_ENTER("Item_subselect::exec");
-<<<<<<< HEAD
   DBUG_ASSERT(fixed());
   DBUG_ASSERT(thd);
-=======
-  DBUG_ASSERT(fixed);
   DBUG_ASSERT(!eliminated);
->>>>>>> fe3d07ca
 
   DBUG_EXECUTE_IF("Item_subselect",
     Item::Print print(this,
@@ -1370,14 +1366,9 @@
     (2): A UNION subquery will return NULL if it produces a "Subquery returns
          more than one row" error.
   */
-<<<<<<< HEAD
-  if (engine->no_tables())
-    set_maybe_null(engine->may_be_null());
-=======
   if (engine->no_tables() &&
       engine->engine_type() != subselect_engine::UNION_ENGINE)
-    maybe_null= engine->may_be_null();
->>>>>>> fe3d07ca
+    set_maybe_null(engine->may_be_null());
   else
   {
     for (uint i= 0; i < max_columns; i++)
