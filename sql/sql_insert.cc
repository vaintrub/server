/*
   Copyright (c) 2000, 2016, Oracle and/or its affiliates.
   Copyright (c) 2010, 2018, MariaDB Corporation

   This program is free software; you can redistribute it and/or modify
   it under the terms of the GNU General Public License as published by
   the Free Software Foundation; version 2 of the License.

   This program is distributed in the hope that it will be useful,
   but WITHOUT ANY WARRANTY; without even the implied warranty of
   MERCHANTABILITY or FITNESS FOR A PARTICULAR PURPOSE.  See the
   GNU General Public License for more details.

   You should have received a copy of the GNU General Public License
   along with this program; if not, write to the Free Software
   Foundation, Inc., 51 Franklin St, Fifth Floor, Boston, MA 02110-1335  USA
*/

/* Insert of records */

/*
  INSERT DELAYED

  Insert delayed is distinguished from a normal insert by lock_type ==
  TL_WRITE_DELAYED instead of TL_WRITE. It first tries to open a
  "delayed" table (delayed_get_table()), but falls back to
  open_and_lock_tables() on error and proceeds as normal insert then.

  Opening a "delayed" table means to find a delayed insert thread that
  has the table open already. If this fails, a new thread is created and
  waited for to open and lock the table.

  If accessing the thread succeeded, in
  Delayed_insert::get_local_table() the table of the thread is copied
  for local use. A copy is required because the normal insert logic
  works on a target table, but the other threads table object must not
  be used. The insert logic uses the record buffer to create a record.
  And the delayed insert thread uses the record buffer to pass the
  record to the table handler. So there must be different objects. Also
  the copied table is not included in the lock, so that the statement
  can proceed even if the real table cannot be accessed at this moment.

  Copying a table object is not a trivial operation. Besides the TABLE
  object there are the field pointer array, the field objects and the
  record buffer. After copying the field objects, their pointers into
  the record must be "moved" to point to the new record buffer.

  After this setup the normal insert logic is used. Only that for
  delayed inserts write_delayed() is called instead of write_record().
  It inserts the rows into a queue and signals the delayed insert thread
  instead of writing directly to the table.

  The delayed insert thread awakes from the signal. It locks the table,
  inserts the rows from the queue, unlocks the table, and waits for the
  next signal. It does normally live until a FLUSH TABLES or SHUTDOWN.

*/

#include <my_global.h>                 /* NO_EMBEDDED_ACCESS_CHECKS */
#include "sql_priv.h"
#include "sql_insert.h"
#include "sql_update.h"                         // compare_record
#include "sql_base.h"                           // close_thread_tables
#include "sql_cache.h"                          // query_cache_*
#include "key.h"                                // key_copy
#include "lock.h"                               // mysql_unlock_tables
#include "sp_head.h"
#include "sql_view.h"         // check_key_in_view, insert_view_fields
#include "sql_table.h"        // mysql_create_table_no_lock
#include "sql_acl.h"          // *_ACL, check_grant_all_columns
#include "sql_trigger.h"
#include "sql_select.h"
#include "sql_show.h"
#include "slave.h"
#include "sql_parse.h"                          // end_active_trans
#include "rpl_mi.h"
#include "transaction.h"
#include "sql_audit.h"
#include "sql_derived.h"                        // mysql_handle_derived
#include "sql_prepare.h"
#include <my_bit.h>

#include "debug_sync.h"

#ifndef EMBEDDED_LIBRARY
static bool delayed_get_table(THD *thd, MDL_request *grl_protection_request,
                              TABLE_LIST *table_list);
static int write_delayed(THD *thd, TABLE *table, enum_duplicates duplic,
                         LEX_STRING query, bool ignore, bool log_on);
static void end_delayed_insert(THD *thd);
pthread_handler_t handle_delayed_insert(void *arg);
static void unlink_blobs(TABLE *table);
#endif
static bool check_view_insertability(THD *thd, TABLE_LIST *view);

/*
  Check that insert/update fields are from the same single table of a view.

  @param fields            The insert/update fields to be checked.
  @param values            The insert/update values to be checked, NULL if
  checking is not wanted.
  @param view              The view for insert.
  @param map     [in/out]  The insert table map.

  This function is called in 2 cases:
    1. to check insert fields. In this case *map will be set to 0.
       Insert fields are checked to be all from the same single underlying
       table of the given view. Otherwise the error is thrown. Found table
       map is returned in the map parameter.
    2. to check update fields of the ON DUPLICATE KEY UPDATE clause.
       In this case *map contains table_map found on the previous call of
       the function to check insert fields. Update fields are checked to be
       from the same table as the insert fields.

  @returns false if success.
*/

static bool check_view_single_update(List<Item> &fields, List<Item> *values,
                                     TABLE_LIST *view, table_map *map,
                                     bool insert)
{
  /* it is join view => we need to find the table for update */
  List_iterator_fast<Item> it(fields);
  Item *item;
  TABLE_LIST *tbl= 0;            // reset for call to check_single_table()
  table_map tables= 0;

  while ((item= it++))
    tables|= item->used_tables();

  /*
    Check that table is only one
    (we can not rely on check_single_table because it skips some
    types of tables)
  */
  if (my_count_bits(tables) > 1)
    goto error;

  if (values)
  {
    it.init(*values);
    while ((item= it++))
      tables|= item->view_used_tables(view);
  }

  /* Convert to real table bits */
  tables&= ~PSEUDO_TABLE_BITS;

  /* Check found map against provided map */
  if (*map)
  {
    if (tables != *map)
      goto error;
    return FALSE;
  }

  if (view->check_single_table(&tbl, tables, view) || tbl == 0)
    goto error;

  /* view->table should have been set in mysql_derived_merge_for_insert */
  DBUG_ASSERT(view->table);

  /*
    Use buffer for the insert values that was allocated for the merged view.
  */
  tbl->table->insert_values= view->table->insert_values;
  view->table= tbl->table;
  if (!tbl->single_table_updatable())
  {
    if (insert)
      my_error(ER_NON_INSERTABLE_TABLE, MYF(0), view->alias, "INSERT");
    else
      my_error(ER_NON_UPDATABLE_TABLE, MYF(0), view->alias, "UPDATE");
    return TRUE;
  }
  *map= tables;

  return FALSE;

error:
  my_error(ER_VIEW_MULTIUPDATE, MYF(0),
           view->view_db.str, view->view_name.str);
  return TRUE;
}


/*
  Check if insert fields are correct.

  @param thd            The current thread.
  @param table_list     The table we are inserting into (may be view)
  @param fields         The insert fields.
  @param values         The insert values.
  @param check_unique   If duplicate values should be rejected.
  @param fields_and_values_from_different_maps If 'values' are allowed to
  refer to other tables than those of 'fields'
  @param map            See check_view_single_update
  
  @returns 0 if success, -1 if error
*/

static int check_insert_fields(THD *thd, TABLE_LIST *table_list,
                               List<Item> &fields, List<Item> &values,
                               bool check_unique,
                               bool fields_and_values_from_different_maps,
                               table_map *map)
{
  TABLE *table= table_list->table;
  DBUG_ENTER("check_insert_fields");

  if (!table_list->single_table_updatable())
  {
    my_error(ER_NON_INSERTABLE_TABLE, MYF(0), table_list->alias, "INSERT");
    DBUG_RETURN(-1);
  }

  if (fields.elements == 0 && values.elements != 0)
  {
    if (!table)
    {
      my_error(ER_VIEW_NO_INSERT_FIELD_LIST, MYF(0),
               table_list->view_db.str, table_list->view_name.str);
      DBUG_RETURN(-1);
    }
    if (values.elements != table->s->fields)
    {
      my_error(ER_WRONG_VALUE_COUNT_ON_ROW, MYF(0), 1L);
      DBUG_RETURN(-1);
    }
#ifndef NO_EMBEDDED_ACCESS_CHECKS
    Field_iterator_table_ref field_it;
    field_it.set(table_list);
    if (check_grant_all_columns(thd, INSERT_ACL, &field_it))
      DBUG_RETURN(-1);
#endif
    /*
      No fields are provided so all fields must be provided in the values.
      Thus we set all bits in the write set.
    */
    bitmap_set_all(table->write_set);
  }
  else
  {						// Part field list
    SELECT_LEX *select_lex= &thd->lex->select_lex;
    Name_resolution_context *context= &select_lex->context;
    Name_resolution_context_state ctx_state;
    int res;

    if (fields.elements != values.elements)
    {
      my_error(ER_WRONG_VALUE_COUNT_ON_ROW, MYF(0), 1L);
      DBUG_RETURN(-1);
    }

    thd->dup_field= 0;
    select_lex->no_wrap_view_item= TRUE;

    /* Save the state of the current name resolution context. */
    ctx_state.save_state(context, table_list);

    /*
      Perform name resolution only in the first table - 'table_list',
      which is the table that is inserted into.
    */
    table_list->next_local= 0;
    context->resolve_in_table_list_only(table_list);
    /* 'Unfix' fields to allow correct marking by the setup_fields function. */
    if (table_list->is_view())
      unfix_fields(fields);

    res= setup_fields(thd, Ref_ptr_array(),
                      fields, MARK_COLUMNS_WRITE, 0, NULL, 0);

    /* Restore the current context. */
    ctx_state.restore_state(context, table_list);
    thd->lex->select_lex.no_wrap_view_item= FALSE;

    if (res)
      DBUG_RETURN(-1);

    if (table_list->is_view() && table_list->is_merged_derived())
    {
      if (check_view_single_update(fields,
                                   fields_and_values_from_different_maps ?
                                   (List<Item>*) 0 : &values,
                                   table_list, map, true))
        DBUG_RETURN(-1);
      table= table_list->table;
    }

    if (check_unique && thd->dup_field)
    {
      my_error(ER_FIELD_SPECIFIED_TWICE, MYF(0), thd->dup_field->field_name);
      DBUG_RETURN(-1);
    }
  }
  // For the values we need select_priv
#ifndef NO_EMBEDDED_ACCESS_CHECKS
  table->grant.want_privilege= (SELECT_ACL & ~table->grant.privilege);
#endif

  if (check_key_in_view(thd, table_list) ||
      (table_list->view &&
       check_view_insertability(thd, table_list)))
  {
    my_error(ER_NON_INSERTABLE_TABLE, MYF(0), table_list->alias, "INSERT");
    DBUG_RETURN(-1);
  }

  DBUG_RETURN(0);
}

static bool has_no_default_value(THD *thd, Field *field, TABLE_LIST *table_list)
{
  if ((field->flags & NO_DEFAULT_VALUE_FLAG) && field->real_type() != MYSQL_TYPE_ENUM)
  {
    bool view= false;
    if (table_list)
    {
      table_list= table_list->top_table();
      view= table_list->view != NULL;
    }
    if (view)
    {
      push_warning_printf(thd, Sql_condition::WARN_LEVEL_WARN, ER_NO_DEFAULT_FOR_VIEW_FIELD,
                          ER_THD(thd, ER_NO_DEFAULT_FOR_VIEW_FIELD),
                          table_list->view_db.str, table_list->view_name.str);
    }
    else
    {
      push_warning_printf(thd, Sql_condition::WARN_LEVEL_WARN, ER_NO_DEFAULT_FOR_FIELD,
                          ER_THD(thd, ER_NO_DEFAULT_FOR_FIELD), field->field_name);
    }
    return thd->really_abort_on_warning();
  }
  return false;
}


/**
  Check if update fields are correct.

  @param thd                  The current thread.
  @param insert_table_list    The table we are inserting into (may be view)
  @param update_fields        The update fields.
  @param update_values        The update values.
  @param fields_and_values_from_different_maps If 'update_values' are allowed to
  refer to other tables than those of 'update_fields'
  @param map                  See check_view_single_update

  @note
  If the update fields include an autoinc field, set the
  table->next_number_field_updated flag.

  @returns 0 if success, -1 if error
*/

static int check_update_fields(THD *thd, TABLE_LIST *insert_table_list,
                               List<Item> &update_fields,
                               List<Item> &update_values,
                               bool fields_and_values_from_different_maps,
                               table_map *map)
{
  TABLE *table= insert_table_list->table;
  my_bool UNINIT_VAR(autoinc_mark);

  table->next_number_field_updated= FALSE;

  if (table->found_next_number_field)
  {
    /*
      Unmark the auto_increment field so that we can check if this is modified
      by update_fields
    */
    autoinc_mark= bitmap_test_and_clear(table->write_set,
                                        table->found_next_number_field->
                                        field_index);
  }

  /* Check the fields we are going to modify */
  if (setup_fields(thd, Ref_ptr_array(),
                   update_fields, MARK_COLUMNS_WRITE, 0, NULL, 0))
    return -1;

  if (insert_table_list->is_view() &&
      insert_table_list->is_merged_derived() &&
      check_view_single_update(update_fields,
                               fields_and_values_from_different_maps ?
                               (List<Item>*) 0 : &update_values,
                               insert_table_list, map, false))
    return -1;

  if (table->default_field)
    table->mark_default_fields_for_write(FALSE);

  if (table->found_next_number_field)
  {
    if (bitmap_is_set(table->write_set,
                      table->found_next_number_field->field_index))
      table->next_number_field_updated= TRUE;

    if (autoinc_mark)
      bitmap_set_bit(table->write_set,
                     table->found_next_number_field->field_index);
  }

  return 0;
}

/**
  Upgrade table-level lock of INSERT statement to TL_WRITE if
  a more concurrent lock is infeasible for some reason. This is
  necessary for engines without internal locking support (MyISAM).
  An engine with internal locking implementation might later
  downgrade the lock in handler::store_lock() method.
*/

static
void upgrade_lock_type(THD *thd, thr_lock_type *lock_type,
                       enum_duplicates duplic)
{
  if (duplic == DUP_UPDATE ||
      (duplic == DUP_REPLACE && *lock_type == TL_WRITE_CONCURRENT_INSERT))
  {
    *lock_type= TL_WRITE_DEFAULT;
    return;
  }

  if (*lock_type == TL_WRITE_DELAYED)
  {
    /*
      We do not use delayed threads if:
      - we're running in the safe mode or skip-new mode -- the
        feature is disabled in these modes
      - we're executing this statement on a replication slave --
        we need to ensure serial execution of queries on the
        slave
      - it is INSERT .. ON DUPLICATE KEY UPDATE - in this case the
        insert cannot be concurrent
      - this statement is directly or indirectly invoked from
        a stored function or trigger (under pre-locking) - to
        avoid deadlocks, since INSERT DELAYED involves a lock
        upgrade (TL_WRITE_DELAYED -> TL_WRITE) which we should not
        attempt while keeping other table level locks.
      - this statement itself may require pre-locking.
        We should upgrade the lock even though in most cases
        delayed functionality may work. Unfortunately, we can't
        easily identify whether the subject table is not used in
        the statement indirectly via a stored function or trigger:
        if it is used, that will lead to a deadlock between the
        client connection and the delayed thread.
    */
    if (specialflag & (SPECIAL_NO_NEW_FUNC | SPECIAL_SAFE_MODE) ||
        thd->variables.max_insert_delayed_threads == 0 ||
        thd->locked_tables_mode > LTM_LOCK_TABLES ||
        thd->lex->uses_stored_routines() /*||
        thd->lex->describe*/)
    {
      *lock_type= TL_WRITE;
      return;
    }
    if (thd->slave_thread)
    {
      /* Try concurrent insert */
      *lock_type= (duplic == DUP_UPDATE || duplic == DUP_REPLACE) ?
                  TL_WRITE : TL_WRITE_CONCURRENT_INSERT;
      return;
    }

    bool log_on= (thd->variables.option_bits & OPTION_BIN_LOG);
    if (global_system_variables.binlog_format == BINLOG_FORMAT_STMT &&
        log_on && mysql_bin_log.is_open())
    {
      /*
        Statement-based binary logging does not work in this case, because:
        a) two concurrent statements may have their rows intermixed in the
        queue, leading to autoincrement replication problems on slave (because
        the values generated used for one statement don't depend only on the
        value generated for the first row of this statement, so are not
        replicable)
        b) if first row of the statement has an error the full statement is
        not binlogged, while next rows of the statement may be inserted.
        c) if first row succeeds, statement is binlogged immediately with a
        zero error code (i.e. "no error"), if then second row fails, query
        will fail on slave too and slave will stop (wrongly believing that the
        master got no error).
        So we fallback to non-delayed INSERT.
        Note that to be fully correct, we should test the "binlog format which
        the delayed thread is going to use for this row". But in the common case
        where the global binlog format is not changed and the session binlog
        format may be changed, that is equal to the global binlog format.
        We test it without mutex for speed reasons (condition rarely true), and
        in the common case (global not changed) it is as good as without mutex;
        if global value is changed, anyway there is uncertainty as the delayed
        thread may be old and use the before-the-change value.
      */
      *lock_type= TL_WRITE;
    }
  }
}


/**
  Find or create a delayed insert thread for the first table in
  the table list, then open and lock the remaining tables.
  If a table can not be used with insert delayed, upgrade the lock
  and open and lock all tables using the standard mechanism.

  @param thd         thread context
  @param table_list  list of "descriptors" for tables referenced
                     directly in statement SQL text.
                     The first element in the list corresponds to
                     the destination table for inserts, remaining
                     tables, if any, are usually tables referenced
                     by sub-queries in the right part of the
                     INSERT.

  @return Status of the operation. In case of success 'table'
  member of every table_list element points to an instance of
  class TABLE.

  @sa open_and_lock_tables for more information about MySQL table
  level locking
*/

static
bool open_and_lock_for_insert_delayed(THD *thd, TABLE_LIST *table_list)
{
  MDL_request protection_request;
  DBUG_ENTER("open_and_lock_for_insert_delayed");

#ifndef EMBEDDED_LIBRARY
  /* INSERT DELAYED is not allowed in a read only transaction. */
  if (thd->tx_read_only)
  {
    my_error(ER_CANT_EXECUTE_IN_READ_ONLY_TRANSACTION, MYF(0));
    DBUG_RETURN(true);
  }

  /*
    In order for the deadlock detector to be able to find any deadlocks
    caused by the handler thread waiting for GRL or this table, we acquire
    protection against GRL (global IX metadata lock) and metadata lock on
    table to being inserted into inside the connection thread.
    If this goes ok, the tickets are cloned and added to the list of granted
    locks held by the handler thread.
  */
  if (thd->global_read_lock.can_acquire_protection())
    DBUG_RETURN(TRUE);

  protection_request.init(MDL_key::GLOBAL, "", "", MDL_INTENTION_EXCLUSIVE,
                          MDL_STATEMENT);

  if (thd->mdl_context.acquire_lock(&protection_request,
                                    thd->variables.lock_wait_timeout))
    DBUG_RETURN(TRUE);

  if (thd->mdl_context.acquire_lock(&table_list->mdl_request,
                                    thd->variables.lock_wait_timeout))
    /*
      If a lock can't be acquired, it makes no sense to try normal insert.
      Therefore we just abort the statement.
    */
    DBUG_RETURN(TRUE);

  bool error= FALSE;
  if (delayed_get_table(thd, &protection_request, table_list))
    error= TRUE;
  else if (table_list->table)
  {
    /*
      Open tables used for sub-selects or in stored functions, will also
      cache these functions.
    */
    if (open_and_lock_tables(thd, table_list->next_global, TRUE, 0))
    {
      end_delayed_insert(thd);
      error= TRUE;
    }
    else
    {
      /*
        First table was not processed by open_and_lock_tables(),
        we need to set updatability flag "by hand".
      */
      if (!table_list->derived && !table_list->view)
        table_list->updatable= 1;  // usual table
    }
  }

  /*
    We can't release protection against GRL and metadata lock on the table
    being inserted into here. These locks might be required, for example,
    because this INSERT DELAYED calls functions which may try to update
    this or another tables (updating the same table is of course illegal,
    but such an attempt can be discovered only later during statement
    execution).
  */

  /*
    Reset the ticket in case we end up having to use normal insert and
    therefore will reopen the table and reacquire the metadata lock.
  */
  table_list->mdl_request.ticket= NULL;

  if (error || table_list->table)
    DBUG_RETURN(error);
#endif
  /*
    * This is embedded library and we don't have auxiliary
    threads OR
    * a lock upgrade was requested inside delayed_get_table
      because
      - there are too many delayed insert threads OR
      - the table has triggers.
    Use a normal insert.
  */
  table_list->lock_type= TL_WRITE;
  DBUG_RETURN(open_and_lock_tables(thd, table_list, TRUE, 0));
}


/**
  Create a new query string for removing DELAYED keyword for
  multi INSERT DEALAYED statement.

  @param[in] thd                 Thread handler
  @param[in] buf                 Query string

  @return
             0           ok
             1           error
*/
static int
create_insert_stmt_from_insert_delayed(THD *thd, String *buf)
{
  /* Make a copy of thd->query() and then remove the "DELAYED" keyword */
  if (buf->append(thd->query()) ||
      buf->replace(thd->lex->keyword_delayed_begin_offset,
                   thd->lex->keyword_delayed_end_offset -
                   thd->lex->keyword_delayed_begin_offset, 0))
    return 1;
  return 0;
}


static void save_insert_query_plan(THD* thd, TABLE_LIST *table_list)
{
  Explain_insert* explain= new (thd->mem_root) Explain_insert(thd->mem_root);
  explain->table_name.append(table_list->table->alias);

  thd->lex->explain->add_insert_plan(explain);
  
  /* See Update_plan::updating_a_view for details */
  bool skip= MY_TEST(table_list->view);

  /* Save subquery children */
  for (SELECT_LEX_UNIT *unit= thd->lex->select_lex.first_inner_unit();
       unit;
       unit= unit->next_unit())
  {
    if (skip)
    {
      skip= false;
      continue;
    }
    /* 
      Table elimination doesn't work for INSERTS, but let's still have this
      here for consistency
    */
    if (!(unit->item && unit->item->eliminated))
      explain->add_child(unit->first_select()->select_number);
  }
}


/**
  INSERT statement implementation

  @note Like implementations of other DDL/DML in MySQL, this function
  relies on the caller to close the thread tables. This is done in the
  end of dispatch_command().
*/

bool mysql_insert(THD *thd,TABLE_LIST *table_list,
                  List<Item> &fields,
                  List<List_item> &values_list,
                  List<Item> &update_fields,
                  List<Item> &update_values,
                  enum_duplicates duplic,
		  bool ignore)
{
  bool retval= true;
  int error, res;
  bool transactional_table, joins_freed= FALSE;
  bool changed;
  const bool was_insert_delayed= (table_list->lock_type ==  TL_WRITE_DELAYED);
  bool using_bulk_insert= 0;
  uint value_count;
  ulong counter = 1;
  /* counter of iteration in bulk PS operation*/
  ulonglong iteration= 0;
  ulonglong id;
  COPY_INFO info;
  TABLE *table= 0;
  List_iterator_fast<List_item> its(values_list);
  List_item *values;
  Name_resolution_context *context;
  Name_resolution_context_state ctx_state;
#ifndef EMBEDDED_LIBRARY
  char *query= thd->query();
  /*
    log_on is about delayed inserts only.
    By default, both logs are enabled (this won't cause problems if the server
    runs without --log-bin).
  */
  bool log_on= (thd->variables.option_bits & OPTION_BIN_LOG);
#endif
  thr_lock_type lock_type;
  Item *unused_conds= 0;
  DBUG_ENTER("mysql_insert");

  create_explain_query(thd->lex, thd->mem_root);
  /*
    Upgrade lock type if the requested lock is incompatible with
    the current connection mode or table operation.
  */
  upgrade_lock_type(thd, &table_list->lock_type, duplic);

  /*
    We can't write-delayed into a table locked with LOCK TABLES:
    this will lead to a deadlock, since the delayed thread will
    never be able to get a lock on the table.
  */
  if (table_list->lock_type == TL_WRITE_DELAYED &&
      thd->locked_tables_mode &&
      find_locked_table(thd->open_tables, table_list->db,
                        table_list->table_name))
  {
    my_error(ER_DELAYED_INSERT_TABLE_LOCKED, MYF(0),
             table_list->table_name);
    DBUG_RETURN(TRUE);
  }
  /*
    mark the table_list as a target for insert, to skip the DT/view prepare phase 
    for correct access rights checks
    TODO: remove this hack
  */
  table_list->skip_prepare_derived= TRUE;

  if (table_list->lock_type == TL_WRITE_DELAYED)
  {
    if (open_and_lock_for_insert_delayed(thd, table_list))
      DBUG_RETURN(TRUE);
  }
  else
  {
    if (open_and_lock_tables(thd, table_list, TRUE, 0))
      DBUG_RETURN(TRUE);
  }

  lock_type= table_list->lock_type;

  THD_STAGE_INFO(thd, stage_init);
  thd->lex->used_tables=0;
  values= its++;
  if (bulk_parameters_set(thd))
    DBUG_RETURN(TRUE);
  value_count= values->elements;

  if (mysql_prepare_insert(thd, table_list, table, fields, values,
			   update_fields, update_values, duplic, &unused_conds,
                           FALSE))
    goto abort;

  /* mysql_prepare_insert sets table_list->table if it was not set */
  table= table_list->table;

  context= &thd->lex->select_lex.context;
  /*
    These three asserts test the hypothesis that the resetting of the name
    resolution context below is not necessary at all since the list of local
    tables for INSERT always consists of one table.
  */
  DBUG_ASSERT(!table_list->next_local);
  DBUG_ASSERT(!context->table_list->next_local);
  DBUG_ASSERT(!context->first_name_resolution_table->next_name_resolution_table);

  /* Save the state of the current name resolution context. */
  ctx_state.save_state(context, table_list);

  /*
    Perform name resolution only in the first table - 'table_list',
    which is the table that is inserted into.
  */
  table_list->next_local= 0;
  context->resolve_in_table_list_only(table_list);
  switch_to_nullable_trigger_fields(*values, table);

  while ((values= its++))
  {
    counter++;
    if (values->elements != value_count)
    {
      my_error(ER_WRONG_VALUE_COUNT_ON_ROW, MYF(0), counter);
      goto abort;
    }
    if (setup_fields(thd, Ref_ptr_array(),
                     *values, MARK_COLUMNS_READ, 0, NULL, 0))
      goto abort;
    switch_to_nullable_trigger_fields(*values, table);
  }
  its.rewind ();
 
  /* Restore the current context. */
  ctx_state.restore_state(context, table_list);
  
  if (thd->lex->unit.first_select()->optimize_unflattened_subqueries(false))
  {
    goto abort;
  }
  save_insert_query_plan(thd, table_list);
  if (thd->lex->describe)
  {
    retval= thd->lex->explain->send_explain(thd);
    goto abort;
  }

  /*
    Fill in the given fields and dump it to the table file
  */
  bzero((char*) &info,sizeof(info));
  info.ignore= ignore;
  info.handle_duplicates=duplic;
  info.update_fields= &update_fields;
  info.update_values= &update_values;
  info.view= (table_list->view ? table_list : 0);
  info.table_list= table_list;

  /*
    Count warnings for all inserts.
    For single line insert, generate an error if try to set a NOT NULL field
    to NULL.
  */
  thd->count_cuted_fields= ((values_list.elements == 1 &&
                             !ignore) ?
			    CHECK_FIELD_ERROR_FOR_NULL :
			    CHECK_FIELD_WARN);
  thd->cuted_fields = 0L;
  table->next_number_field=table->found_next_number_field;

#ifdef HAVE_REPLICATION
  if (thd->rgi_slave &&
      (info.handle_duplicates == DUP_UPDATE) &&
      (table->next_number_field != NULL) &&
      rpl_master_has_bug(thd->rgi_slave->rli, 24432, TRUE, NULL, NULL))
    goto abort;
#endif

  error=0;
  THD_STAGE_INFO(thd, stage_update);
  if (duplic == DUP_REPLACE &&
      (!table->triggers || !table->triggers->has_delete_triggers()))
    table->file->extra(HA_EXTRA_WRITE_CAN_REPLACE);
  if (duplic == DUP_UPDATE)
    table->file->extra(HA_EXTRA_INSERT_WITH_UPDATE);
  /*
    let's *try* to start bulk inserts. It won't necessary
    start them as values_list.elements should be greater than
    some - handler dependent - threshold.
    We should not start bulk inserts if this statement uses
    functions or invokes triggers since they may access
    to the same table and therefore should not see its
    inconsistent state created by this optimization.
    So we call start_bulk_insert to perform nesessary checks on
    values_list.elements, and - if nothing else - to initialize
    the code to make the call of end_bulk_insert() below safe.
  */
#ifndef EMBEDDED_LIBRARY
  if (lock_type != TL_WRITE_DELAYED)
#endif /* EMBEDDED_LIBRARY */
  {
    if (duplic != DUP_ERROR || ignore)
    {
      table->file->extra(HA_EXTRA_IGNORE_DUP_KEY);
      if (table->file->ha_table_flags() & HA_DUPLICATE_POS &&
          table->file->ha_rnd_init_with_error(0))
        goto abort;
    }
    /**
      This is a simple check for the case when the table has a trigger
      that reads from it, or when the statement invokes a stored function
      that reads from the table being inserted to.
      Engines can't handle a bulk insert in parallel with a read form the
      same table in the same connection.
    */
    if (thd->locked_tables_mode <= LTM_LOCK_TABLES &&
       values_list.elements > 1)
    {
      using_bulk_insert= 1;
      table->file->ha_start_bulk_insert(values_list.elements);
    }
  }

  thd->abort_on_warning= !ignore && thd->is_strict_mode();

  table->reset_default_fields();
  table->prepare_triggers_for_insert_stmt_or_event();
  table->mark_columns_needed_for_insert();

  if (fields.elements || !value_count || table_list->view != 0)
  {
    if (table->triggers &&
        table->triggers->has_triggers(TRG_EVENT_INSERT, TRG_ACTION_BEFORE))
    {
      /* BEFORE INSERT triggers exist, the check will be done later, per row */
    }
    else if (check_that_all_fields_are_given_values(thd, table, table_list))
    {
      error= 1;
      goto values_loop_end;
    }
  }

  if (table_list->prepare_where(thd, 0, TRUE) ||
      table_list->prepare_check_option(thd))
    error= 1;

  switch_to_nullable_trigger_fields(fields, table);
  switch_to_nullable_trigger_fields(update_fields, table);
  switch_to_nullable_trigger_fields(update_values, table);

  if (fields.elements || !value_count)
  {
    /*
      There are possibly some default values:
      INSERT INTO t1 (fields) VALUES ...
      INSERT INTO t1 VALUES ()
    */
    if (table->validate_default_values_of_unset_fields(thd))
    {
      error= 1;
      goto values_loop_end;
    }
  }
  do
  {
    DBUG_PRINT("info", ("iteration %llu", iteration));
    if (iteration && bulk_parameters_set(thd))
    {
      error= 1;
      goto values_loop_end;
    }

    while ((values= its++))
    {
      if (fields.elements || !value_count)
      {
        /*
          There are possibly some default values:
          INSERT INTO t1 (fields) VALUES ...
          INSERT INTO t1 VALUES ()
        */
        restore_record(table,s->default_values);	// Get empty record
        table->reset_default_fields();
        if (fill_record_n_invoke_before_triggers(thd, table, fields, *values, 0,
                                                 TRG_EVENT_INSERT))
        {
          if (values_list.elements != 1 && ! thd->is_error())
          {
            info.records++;
            continue;
          }
          /*
            TODO: set thd->abort_on_warning if values_list.elements == 1
	    and check that all items return warning in case of problem with
	    storing field.
          */
	  error=1;
	  break;
        }
      }
      else
      {
        /*
          No field list, all fields are set explicitly:
          INSERT INTO t1 VALUES (values)
        */
        if (thd->lex->used_tables)		      // Column used in values()
	  restore_record(table,s->default_values);	// Get empty record
        else
        {
          TABLE_SHARE *share= table->s;

          /*
            Fix delete marker. No need to restore rest of record since it will
            be overwritten by fill_record() anyway (and fill_record() does not
            use default values in this case).
          */
          table->record[0][0]= share->default_values[0];

          /* Fix undefined null_bits. */
          if (share->null_bytes > 1 && share->last_null_bit_pos)
          {
            table->record[0][share->null_bytes - 1]=
              share->default_values[share->null_bytes - 1];
          }
        }
        table->reset_default_fields();
        if (fill_record_n_invoke_before_triggers(thd, table,
                                                 table->field_to_fill(),
                                                 *values, 0, TRG_EVENT_INSERT))
        {
          if (values_list.elements != 1 && ! thd->is_error())
	  {
	    info.records++;
	    continue;
	  }
	  error=1;
	  break;
        }
      }

      /*
        with triggers a field can get a value *conditionally*, so we have to repeat
        has_no_default_value() check for every row
      */
      if (table->triggers &&
          table->triggers->has_triggers(TRG_EVENT_INSERT, TRG_ACTION_BEFORE))
      {
        for (Field **f=table->field ; *f ; f++)
        {
          if (!(*f)->has_explicit_value() &&
              has_no_default_value(thd, *f, table_list))
          {
            error= 1;
            goto values_loop_end;
          }
        }
      }

<<<<<<< HEAD
      if ((res= table_list->view_check_option(thd,
                                              (values_list.elements == 1 ?
                                               0 :
                                               ignore))) ==
          VIEW_CHECK_SKIP)
        continue;
      else if (res == VIEW_CHECK_ERROR)
      {
        error= 1;
        break;
      }

=======
    if ((res= table_list->view_check_option(thd,
					    (values_list.elements == 1 ?
					     0 :
					     ignore))) ==
        VIEW_CHECK_SKIP)
      continue;
    else if (res == VIEW_CHECK_ERROR)
    {
      error= 1;
      break;
    }
    thd->decide_logging_format_low(table);
>>>>>>> 15c1ab52
#ifndef EMBEDDED_LIBRARY
      if (lock_type == TL_WRITE_DELAYED)
      {
        LEX_STRING const st_query = { query, thd->query_length() };
        DEBUG_SYNC(thd, "before_write_delayed");
        error=write_delayed(thd, table, duplic, st_query, ignore, log_on);
        DEBUG_SYNC(thd, "after_write_delayed");
        query=0;
      }
      else
#endif
        error=write_record(thd, table ,&info);
      if (error)
        break;
      thd->get_stmt_da()->inc_current_row_for_warning();
    }
    its.rewind();
    iteration++;
  } while (bulk_parameters_iterations(thd));

values_loop_end:
  free_underlaid_joins(thd, &thd->lex->select_lex);
  joins_freed= TRUE;

  /*
    Now all rows are inserted.  Time to update logs and sends response to
    user
  */
#ifndef EMBEDDED_LIBRARY
  if (lock_type == TL_WRITE_DELAYED)
  {
    if (!error)
    {
      info.copied=values_list.elements;
      end_delayed_insert(thd);
    }
  }
  else
#endif
  {
    /*
      Do not do this release if this is a delayed insert, it would steal
      auto_inc values from the delayed_insert thread as they share TABLE.
    */
    table->file->ha_release_auto_increment();
    if (using_bulk_insert && table->file->ha_end_bulk_insert() && !error)
    {
      table->file->print_error(my_errno,MYF(0));
      error=1;
    }
    if (duplic != DUP_ERROR || ignore)
    {
      table->file->extra(HA_EXTRA_NO_IGNORE_DUP_KEY);
      if (table->file->ha_table_flags() & HA_DUPLICATE_POS)
        table->file->ha_rnd_end();
    }

    transactional_table= table->file->has_transactions();

    if ((changed= (info.copied || info.deleted || info.updated)))
    {
      /*
        Invalidate the table in the query cache if something changed.
        For the transactional algorithm to work the invalidation must be
        before binlog writing and ha_autocommit_or_rollback
      */
      query_cache_invalidate3(thd, table_list, 1);
    }

    if (thd->transaction.stmt.modified_non_trans_table)
      thd->transaction.all.modified_non_trans_table= TRUE;
    thd->transaction.all.m_unsafe_rollback_flags|=
      (thd->transaction.stmt.m_unsafe_rollback_flags & THD_TRANS::DID_WAIT);

    if (error <= 0 ||
        thd->transaction.stmt.modified_non_trans_table ||
	was_insert_delayed)
    {
      if(WSREP_EMULATE_BINLOG(thd) || mysql_bin_log.is_open())
      {
        int errcode= 0;
	if (error <= 0)
        {
	  /*
	    [Guilhem wrote] Temporary errors may have filled
	    thd->net.last_error/errno.  For example if there has
	    been a disk full error when writing the row, and it was
	    MyISAM, then thd->net.last_error/errno will be set to
            "disk full"... and the mysql_file_pwrite() will wait until free
	    space appears, and so when it finishes then the
	    write_row() was entirely successful
	  */
	  /* todo: consider removing */
	  thd->clear_error();
	}
        else
          errcode= query_error_code(thd, thd->killed == NOT_KILLED);
        
	/* bug#22725:

	A query which per-row-loop can not be interrupted with
	KILLED, like INSERT, and that does not invoke stored
	routines can be binlogged with neglecting the KILLED error.
        
	If there was no error (error == zero) until after the end of
	inserting loop the KILLED flag that appeared later can be
	disregarded since previously possible invocation of stored
	routines did not result in any error due to the KILLED.  In
	such case the flag is ignored for constructing binlog event.
	*/
	DBUG_ASSERT(thd->killed != KILL_BAD_DATA || error > 0);
        if (was_insert_delayed && table_list->lock_type ==  TL_WRITE)
        {
          /* Binlog INSERT DELAYED as INSERT without DELAYED. */
          String log_query;
          if (create_insert_stmt_from_insert_delayed(thd, &log_query))
          {
            sql_print_error("Event Error: An error occurred while creating query string"
                            "for INSERT DELAYED stmt, before writing it into binary log.");

            error= 1;
          }
          else if (thd->binlog_query(THD::ROW_QUERY_TYPE,
                                     log_query.c_ptr(), log_query.length(),
                                     transactional_table, FALSE, FALSE,
                                     errcode))
            error= 1;
        }
        else if (thd->binlog_query(THD::ROW_QUERY_TYPE,
			           thd->query(), thd->query_length(),
			           transactional_table, FALSE, FALSE,
                                   errcode))
	  error= 1;
      }
    }
    DBUG_ASSERT(transactional_table || !changed || 
                thd->transaction.stmt.modified_non_trans_table);
  }
  THD_STAGE_INFO(thd, stage_end);
  /*
    We'll report to the client this id:
    - if the table contains an autoincrement column and we successfully
    inserted an autogenerated value, the autogenerated value.
    - if the table contains no autoincrement column and LAST_INSERT_ID(X) was
    called, X.
    - if the table contains an autoincrement column, and some rows were
    inserted, the id of the last "inserted" row (if IGNORE, that value may not
    have been really inserted but ignored).
  */
  id= (thd->first_successful_insert_id_in_cur_stmt > 0) ?
    thd->first_successful_insert_id_in_cur_stmt :
    (thd->arg_of_last_insert_id_function ?
     thd->first_successful_insert_id_in_prev_stmt :
     ((table->next_number_field && info.copied) ?
     table->next_number_field->val_int() : 0));
  table->next_number_field=0;
  thd->count_cuted_fields= CHECK_FIELD_IGNORE;
  table->auto_increment_field_not_null= FALSE;
  if (duplic == DUP_REPLACE &&
      (!table->triggers || !table->triggers->has_delete_triggers()))
    table->file->extra(HA_EXTRA_WRITE_CANNOT_REPLACE);

  if (error)
    goto abort;
  if (thd->lex->analyze_stmt)
  {
    retval= thd->lex->explain->send_explain(thd);
    goto abort;
  }
  if ((iteration * values_list.elements) == 1 && (!(thd->variables.option_bits & OPTION_WARNINGS) ||
				    !thd->cuted_fields))
  {
    my_ok(thd, info.copied + info.deleted +
               ((thd->client_capabilities & CLIENT_FOUND_ROWS) ?
                info.touched : info.updated),
          id);
  }
  else
  {
    char buff[160];
    ha_rows updated=((thd->client_capabilities & CLIENT_FOUND_ROWS) ?
                     info.touched : info.updated);
    if (ignore)
      sprintf(buff, ER_THD(thd, ER_INSERT_INFO), (ulong) info.records,
	      (lock_type == TL_WRITE_DELAYED) ? (ulong) 0 :
	      (ulong) (info.records - info.copied),
              (long) thd->get_stmt_da()->current_statement_warn_count());
    else
      sprintf(buff, ER_THD(thd, ER_INSERT_INFO), (ulong) info.records,
	      (ulong) (info.deleted + updated),
              (long) thd->get_stmt_da()->current_statement_warn_count());
    ::my_ok(thd, info.copied + info.deleted + updated, id, buff);
  }
  thd->abort_on_warning= 0;
  if (thd->lex->current_select->first_cond_optimization)
  {
    thd->lex->current_select->save_leaf_tables(thd);
    thd->lex->current_select->first_cond_optimization= 0;
  }
  
  DBUG_RETURN(FALSE);

abort:
#ifndef EMBEDDED_LIBRARY
  if (lock_type == TL_WRITE_DELAYED)
    end_delayed_insert(thd);
#endif
  if (table != NULL)
    table->file->ha_release_auto_increment();

  if (!joins_freed)
    free_underlaid_joins(thd, &thd->lex->select_lex);
  thd->abort_on_warning= 0;
  DBUG_RETURN(retval);
}


/*
  Additional check for insertability for VIEW

  SYNOPSIS
    check_view_insertability()
    thd     - thread handler
    view    - reference on VIEW

  IMPLEMENTATION
    A view is insertable if the folloings are true:
    - All columns in the view are columns from a table
    - All not used columns in table have a default values
    - All field in view are unique (not referring to the same column)

  RETURN
    FALSE - OK
      view->contain_auto_increment is 1 if and only if the view contains an
      auto_increment field

    TRUE  - can't be used for insert
*/

static bool check_view_insertability(THD * thd, TABLE_LIST *view)
{
  uint num= view->view->select_lex.item_list.elements;
  TABLE *table= view->table;
  Field_translator *trans_start= view->field_translation,
		   *trans_end= trans_start + num;
  Field_translator *trans;
  uint used_fields_buff_size= bitmap_buffer_size(table->s->fields);
  uint32 *used_fields_buff= (uint32*)thd->alloc(used_fields_buff_size);
  MY_BITMAP used_fields;
  enum_mark_columns save_mark_used_columns= thd->mark_used_columns;
  DBUG_ENTER("check_key_in_view");

  if (!used_fields_buff)
    DBUG_RETURN(TRUE);  // EOM

  DBUG_ASSERT(view->table != 0 && view->field_translation != 0);

  (void) my_bitmap_init(&used_fields, used_fields_buff, table->s->fields, 0);
  bitmap_clear_all(&used_fields);

  view->contain_auto_increment= 0;
  /* 
    we must not set query_id for fields as they're not 
    really used in this context
  */
  thd->mark_used_columns= MARK_COLUMNS_NONE;
  /* check simplicity and prepare unique test of view */
  for (trans= trans_start; trans != trans_end; trans++)
  {
    if (!trans->item->fixed && trans->item->fix_fields(thd, &trans->item))
    {
      thd->mark_used_columns= save_mark_used_columns;
      DBUG_RETURN(TRUE);
    }
    Item_field *field;
    /* simple SELECT list entry (field without expression) */
    if (!(field= trans->item->field_for_view_update()))
    {
      thd->mark_used_columns= save_mark_used_columns;
      DBUG_RETURN(TRUE);
    }
    if (field->field->unireg_check == Field::NEXT_NUMBER)
      view->contain_auto_increment= 1;
    /* prepare unique test */
    /*
      remove collation (or other transparent for update function) if we have
      it
    */
    trans->item= field;
  }
  thd->mark_used_columns= save_mark_used_columns;
  /* unique test */
  for (trans= trans_start; trans != trans_end; trans++)
  {
    /* Thanks to test above, we know that all columns are of type Item_field */
    Item_field *field= (Item_field *)trans->item;
    /* check fields belong to table in which we are inserting */
    if (field->field->table == table &&
        bitmap_fast_test_and_set(&used_fields, field->field->field_index))
      DBUG_RETURN(TRUE);
  }

  DBUG_RETURN(FALSE);
}


/*
  Check if table can be updated

  SYNOPSIS
     mysql_prepare_insert_check_table()
     thd		Thread handle
     table_list		Table list
     fields		List of fields to be updated
     where		Pointer to where clause
     select_insert      Check is making for SELECT ... INSERT

   RETURN
     FALSE ok
     TRUE  ERROR
*/

static bool mysql_prepare_insert_check_table(THD *thd, TABLE_LIST *table_list,
                                             List<Item> &fields,
                                             bool select_insert)
{
  bool insert_into_view= (table_list->view != 0);
  DBUG_ENTER("mysql_prepare_insert_check_table");

  if (!table_list->single_table_updatable())
  {
    my_error(ER_NON_INSERTABLE_TABLE, MYF(0), table_list->alias, "INSERT");
    DBUG_RETURN(TRUE);
  }
  /*
     first table in list is the one we'll INSERT into, requires INSERT_ACL.
     all others require SELECT_ACL only. the ACL requirement below is for
     new leaves only anyway (view-constituents), so check for SELECT rather
     than INSERT.
  */

  if (setup_tables_and_check_access(thd, &thd->lex->select_lex.context,
                                    &thd->lex->select_lex.top_join_list,
                                    table_list,
                                    thd->lex->select_lex.leaf_tables,
                                    select_insert, INSERT_ACL, SELECT_ACL,
                                    TRUE))
    DBUG_RETURN(TRUE);

  if (insert_into_view && !fields.elements)
  {
    thd->lex->empty_field_list_on_rset= 1;
    if (!thd->lex->select_lex.leaf_tables.head()->table ||
        table_list->is_multitable())
    {
      my_error(ER_VIEW_NO_INSERT_FIELD_LIST, MYF(0),
               table_list->view_db.str, table_list->view_name.str);
      DBUG_RETURN(TRUE);
    }
    DBUG_RETURN(insert_view_fields(thd, &fields, table_list));
  }

  DBUG_RETURN(FALSE);
}


/*
  Get extra info for tables we insert into

  @param table     table(TABLE object) we insert into,
                   might be NULL in case of view
  @param           table(TABLE_LIST object) or view we insert into
*/

static void prepare_for_positional_update(TABLE *table, TABLE_LIST *tables)
{
  if (table)
  {
    if(table->reginfo.lock_type != TL_WRITE_DELAYED)
      table->prepare_for_position();
    return;
  }

  DBUG_ASSERT(tables->view);
  List_iterator<TABLE_LIST> it(*tables->view_tables);
  TABLE_LIST *tbl;
  while ((tbl= it++))
    prepare_for_positional_update(tbl->table, tbl);

  return;
}


/*
  Prepare items in INSERT statement

  SYNOPSIS
    mysql_prepare_insert()
    thd			Thread handler
    table_list	        Global/local table list
    table		Table to insert into (can be NULL if table should
			be taken from table_list->table)    
    where		Where clause (for insert ... select)
    select_insert	TRUE if INSERT ... SELECT statement

  TODO (in far future)
    In cases of:
    INSERT INTO t1 SELECT a, sum(a) as sum1 from t2 GROUP BY a
    ON DUPLICATE KEY ...
    we should be able to refer to sum1 in the ON DUPLICATE KEY part

  WARNING
    You MUST set table->insert_values to 0 after calling this function
    before releasing the table object.
  
  RETURN VALUE
    FALSE OK
    TRUE  error
*/

bool mysql_prepare_insert(THD *thd, TABLE_LIST *table_list,
                          TABLE *table, List<Item> &fields, List_item *values,
                          List<Item> &update_fields, List<Item> &update_values,
                          enum_duplicates duplic, COND **where,
                          bool select_insert)
{
  SELECT_LEX *select_lex= &thd->lex->select_lex;
  Name_resolution_context *context= &select_lex->context;
  Name_resolution_context_state ctx_state;
  bool insert_into_view= (table_list->view != 0);
  bool res= 0;
  table_map map= 0;
  DBUG_ENTER("mysql_prepare_insert");
  DBUG_PRINT("enter", ("table_list: %p  table: %p  view: %d",
		       table_list, table,
		       (int)insert_into_view));
  /* INSERT should have a SELECT or VALUES clause */
  DBUG_ASSERT (!select_insert || !values);

  if (mysql_handle_derived(thd->lex, DT_INIT))
    DBUG_RETURN(TRUE); 
  if (table_list->handle_derived(thd->lex, DT_MERGE_FOR_INSERT))
    DBUG_RETURN(TRUE); 
  if (thd->lex->handle_list_of_derived(table_list, DT_PREPARE))
    DBUG_RETURN(TRUE); 
  /*
    For subqueries in VALUES() we should not see the table in which we are
    inserting (for INSERT ... SELECT this is done by changing table_list,
    because INSERT ... SELECT share SELECT_LEX it with SELECT.
  */
  if (!select_insert)
  {
    for (SELECT_LEX_UNIT *un= select_lex->first_inner_unit();
         un;
         un= un->next_unit())
    {
      for (SELECT_LEX *sl= un->first_select();
           sl;
           sl= sl->next_select())
      {
        sl->context.outer_context= 0;
      }
    }
  }

  if (duplic == DUP_UPDATE)
  {
    /* it should be allocated before Item::fix_fields() */
    if (table_list->set_insert_values(thd->mem_root))
      DBUG_RETURN(TRUE);
  }

  if (mysql_prepare_insert_check_table(thd, table_list, fields, select_insert))
    DBUG_RETURN(TRUE);

  /* Prepare the fields in the statement. */
  if (values)
  {
    /* if we have INSERT ... VALUES () we cannot have a GROUP BY clause */
    DBUG_ASSERT (!select_lex->group_list.elements);

    /* Save the state of the current name resolution context. */
    ctx_state.save_state(context, table_list);

    /*
      Perform name resolution only in the first table - 'table_list',
      which is the table that is inserted into.
     */
    table_list->next_local= 0;
    context->resolve_in_table_list_only(table_list);

    res= (setup_fields(thd, Ref_ptr_array(),
                       *values, MARK_COLUMNS_READ, 0, NULL, 0) ||
          check_insert_fields(thd, context->table_list, fields, *values,
                              !insert_into_view, 0, &map));

    if (!res)
      res= setup_fields(thd, Ref_ptr_array(),
                        update_values, MARK_COLUMNS_READ, 0, NULL, 0);

    if (!res && duplic == DUP_UPDATE)
    {
      select_lex->no_wrap_view_item= TRUE;
      res= check_update_fields(thd, context->table_list, update_fields,
                               update_values, false, &map);
      select_lex->no_wrap_view_item= FALSE;
    }

    /* Restore the current context. */
    ctx_state.restore_state(context, table_list);
  }

  if (res)
    DBUG_RETURN(res);

  if (!table)
    table= table_list->table;

  if (!select_insert)
  {
    Item *fake_conds= 0;
    TABLE_LIST *duplicate;
    if ((duplicate= unique_table(thd, table_list, table_list->next_global,
                                 CHECK_DUP_ALLOW_DIFFERENT_ALIAS)))
    {
      update_non_unique_table_error(table_list, "INSERT", duplicate);
      DBUG_RETURN(TRUE);
    }
    select_lex->fix_prepare_information(thd, &fake_conds, &fake_conds);
  }
  /*
    Only call prepare_for_posistion() if we are not performing a DELAYED
    operation. It will instead be executed by delayed insert thread.
  */
  if (duplic == DUP_UPDATE || duplic == DUP_REPLACE)
    prepare_for_positional_update(table, table_list);
  DBUG_RETURN(FALSE);
}


	/* Check if there is more uniq keys after field */

static int last_uniq_key(TABLE *table,uint keynr)
{
  /*
    When an underlying storage engine informs that the unique key
    conflicts are not reported in the ascending order by setting
    the HA_DUPLICATE_KEY_NOT_IN_ORDER flag, we cannot rely on this
    information to determine the last key conflict.
   
    The information about the last key conflict will be used to
    do a replace of the new row on the conflicting row, rather
    than doing a delete (of old row) + insert (of new row).
   
    Hence check for this flag and disable replacing the last row
    by returning 0 always. Returning 0 will result in doing
    a delete + insert always.
  */
  if (table->file->ha_table_flags() & HA_DUPLICATE_KEY_NOT_IN_ORDER)
    return 0;

  while (++keynr < table->s->keys)
    if (table->key_info[keynr].flags & HA_NOSAME)
      return 0;
  return 1;
}


/*
  Write a record to table with optional deleting of conflicting records,
  invoke proper triggers if needed.

  SYNOPSIS
     write_record()
      thd   - thread context
      table - table to which record should be written
      info  - COPY_INFO structure describing handling of duplicates
              and which is used for counting number of records inserted
              and deleted.

  NOTE
    Once this record will be written to table after insert trigger will
    be invoked. If instead of inserting new record we will update old one
    then both on update triggers will work instead. Similarly both on
    delete triggers will be invoked if we will delete conflicting records.

    Sets thd->transaction.stmt.modified_non_trans_table to TRUE if table which is updated didn't have
    transactions.

  RETURN VALUE
    0     - success
    non-0 - error
*/


int write_record(THD *thd, TABLE *table,COPY_INFO *info)
{
  int error, trg_error= 0;
  char *key=0;
  MY_BITMAP *save_read_set, *save_write_set;
  ulonglong prev_insert_id= table->file->next_insert_id;
  ulonglong insert_id_for_cur_row= 0;
  ulonglong prev_insert_id_for_cur_row= 0;
  DBUG_ENTER("write_record");

  info->records++;
  save_read_set=  table->read_set;
  save_write_set= table->write_set;

  if (info->handle_duplicates == DUP_REPLACE ||
      info->handle_duplicates == DUP_UPDATE)
  {
    while ((error=table->file->ha_write_row(table->record[0])))
    {
      uint key_nr;
      /*
        If we do more than one iteration of this loop, from the second one the
        row will have an explicit value in the autoinc field, which was set at
        the first call of handler::update_auto_increment(). So we must save
        the autogenerated value to avoid thd->insert_id_for_cur_row to become
        0.
      */
      if (table->file->insert_id_for_cur_row > 0)
        insert_id_for_cur_row= table->file->insert_id_for_cur_row;
      else
        table->file->insert_id_for_cur_row= insert_id_for_cur_row;
      bool is_duplicate_key_error;
      if (table->file->is_fatal_error(error, HA_CHECK_ALL))
	goto err;
      is_duplicate_key_error=
        table->file->is_fatal_error(error, HA_CHECK_ALL & ~HA_CHECK_DUP);
      if (!is_duplicate_key_error)
      {
        /*
          We come here when we had an ignorable error which is not a duplicate
          key error. In this we ignore error if ignore flag is set, otherwise
          report error as usual. We will not do any duplicate key processing.
        */
        if (info->ignore)
        {
          table->file->print_error(error, MYF(ME_JUST_WARNING));
          goto ok_or_after_trg_err; /* Ignoring a not fatal error, return 0 */
        }
        goto err;
      }
      if ((int) (key_nr = table->file->get_dup_key(error)) < 0)
      {
	error= HA_ERR_FOUND_DUPP_KEY;         /* Database can't find key */
	goto err;
      }
      DEBUG_SYNC(thd, "write_row_replace");

      /* Read all columns for the row we are going to replace */
      table->use_all_columns();
      /*
	Don't allow REPLACE to replace a row when a auto_increment column
	was used.  This ensures that we don't get a problem when the
	whole range of the key has been used.
      */
      if (info->handle_duplicates == DUP_REPLACE &&
          table->next_number_field &&
          key_nr == table->s->next_number_index &&
	  (insert_id_for_cur_row > 0))
	goto err;
      if (table->file->ha_table_flags() & HA_DUPLICATE_POS)
      {
        DBUG_ASSERT(table->file->inited == handler::RND);
	if (table->file->ha_rnd_pos(table->record[1],table->file->dup_ref))
	  goto err;
      }
      else
      {
	if (table->file->extra(HA_EXTRA_FLUSH_CACHE)) /* Not needed with NISAM */
	{
	  error=my_errno;
	  goto err;
	}

	if (!key)
	{
	  if (!(key=(char*) my_safe_alloca(table->s->max_unique_length)))
	  {
	    error=ENOMEM;
	    goto err;
	  }
	}
	key_copy((uchar*) key,table->record[0],table->key_info+key_nr,0);
        key_part_map keypart_map= (1 << table->key_info[key_nr].user_defined_key_parts) - 1;
	if ((error= (table->file->ha_index_read_idx_map(table->record[1],
                                                        key_nr, (uchar*) key,
                                                        keypart_map,
                                                        HA_READ_KEY_EXACT))))
	  goto err;
      }
      if (table->vfield)
      {
        my_bool abort_on_warning= thd->abort_on_warning;
        /*
          We have not yet called update_virtual_fields(VOL_UPDATE_FOR_READ)
          in handler methods for the just read row in record[1].
        */
        table->move_fields(table->field, table->record[1], table->record[0]);
        thd->abort_on_warning= 0;
        table->update_virtual_fields(table->file, VCOL_UPDATE_FOR_REPLACE);
        thd->abort_on_warning= abort_on_warning;
        table->move_fields(table->field, table->record[0], table->record[1]);
      }
      if (info->handle_duplicates == DUP_UPDATE)
      {
        int res= 0;
        /*
          We don't check for other UNIQUE keys - the first row
          that matches, is updated. If update causes a conflict again,
          an error is returned
        */
	DBUG_ASSERT(table->insert_values != NULL);
        store_record(table,insert_values);
        restore_record(table,record[1]);
        table->reset_default_fields();

        /*
          in INSERT ... ON DUPLICATE KEY UPDATE the set of modified fields can
          change per row. Thus, we have to do reset_default_fields() per row.
          Twice (before insert and before update).
        */
        DBUG_ASSERT(info->update_fields->elements ==
                    info->update_values->elements);
        if (fill_record_n_invoke_before_triggers(thd, table,
                                                 *info->update_fields,
                                                 *info->update_values,
                                                 info->ignore,
                                                 TRG_EVENT_UPDATE))
          goto before_trg_err;

        bool different_records= (!records_are_comparable(table) ||
                                 compare_record(table));
        /*
          Default fields must be updated before checking view updateability.
          This branch of INSERT is executed only when a UNIQUE key was violated
          with the ON DUPLICATE KEY UPDATE option. In this case the INSERT
          operation is transformed to an UPDATE, and the default fields must
          be updated as if this is an UPDATE.
        */
        if (different_records && table->default_field)
        {
          if (table->update_default_fields(1, info->ignore))
            goto err;
        }

        /* CHECK OPTION for VIEW ... ON DUPLICATE KEY UPDATE ... */
        res= info->table_list->view_check_option(table->in_use, info->ignore);
        if (res == VIEW_CHECK_SKIP)
          goto ok_or_after_trg_err;
        if (res == VIEW_CHECK_ERROR)
          goto before_trg_err;

        table->file->restore_auto_increment(prev_insert_id);
        info->touched++;
        if (different_records)
        {
          if ((error=table->file->ha_update_row(table->record[1],
                                                table->record[0])) &&
              error != HA_ERR_RECORD_IS_THE_SAME)
          {
            if (info->ignore &&
                !table->file->is_fatal_error(error, HA_CHECK_ALL))
            {
              if (!(thd->variables.old_behavior &
                    OLD_MODE_NO_DUP_KEY_WARNINGS_WITH_IGNORE))
                table->file->print_error(error, MYF(ME_JUST_WARNING));
              goto ok_or_after_trg_err;
            }
            goto err;
          }

          if (error != HA_ERR_RECORD_IS_THE_SAME)
            info->updated++;
          else
            error= 0;
          /*
            If ON DUP KEY UPDATE updates a row instead of inserting
            one, it's like a regular UPDATE statement: it should not
            affect the value of a next SELECT LAST_INSERT_ID() or
            mysql_insert_id().  Except if LAST_INSERT_ID(#) was in the
            INSERT query, which is handled separately by
            THD::arg_of_last_insert_id_function.
          */
          prev_insert_id_for_cur_row= table->file->insert_id_for_cur_row;
          insert_id_for_cur_row= table->file->insert_id_for_cur_row= 0;
          trg_error= (table->triggers &&
                      table->triggers->process_triggers(thd, TRG_EVENT_UPDATE,
                                                        TRG_ACTION_AFTER, TRUE));
          info->copied++;
        }

        /*
          Only update next_insert_id if the AUTO_INCREMENT value was explicitly
          updated, so we don't update next_insert_id with the value from the
          row being updated. Otherwise reset next_insert_id to what it was
          before the duplicate key error, since that value is unused.
        */
        if (table->next_number_field_updated)
        {
          DBUG_ASSERT(table->next_number_field != NULL);

          table->file->adjust_next_insert_id_after_explicit_value(table->next_number_field->val_int());
        }
        else if (prev_insert_id_for_cur_row)
        {
          table->file->restore_auto_increment(prev_insert_id_for_cur_row);
        }
        goto ok_or_after_trg_err;
      }
      else /* DUP_REPLACE */
      {
	/*
	  The manual defines the REPLACE semantics that it is either
	  an INSERT or DELETE(s) + INSERT; FOREIGN KEY checks in
	  InnoDB do not function in the defined way if we allow MySQL
	  to convert the latter operation internally to an UPDATE.
          We also should not perform this conversion if we have 
          timestamp field with ON UPDATE which is different from DEFAULT.
          Another case when conversion should not be performed is when
          we have ON DELETE trigger on table so user may notice that
          we cheat here. Note that it is ok to do such conversion for
          tables which have ON UPDATE but have no ON DELETE triggers,
          we just should not expose this fact to users by invoking
          ON UPDATE triggers.
	*/
	if (last_uniq_key(table,key_nr) &&
	    !table->file->referenced_by_foreign_key() &&
            (!table->triggers || !table->triggers->has_delete_triggers()))
        {
          if ((error=table->file->ha_update_row(table->record[1],
					        table->record[0])) &&
              error != HA_ERR_RECORD_IS_THE_SAME)
            goto err;
          if (error != HA_ERR_RECORD_IS_THE_SAME)
            info->deleted++;
          else
            error= 0;
          /*
            Since we pretend that we have done insert we should call
            its after triggers.
          */
          goto after_trg_n_copied_inc;
        }
        else
        {
          if (table->triggers &&
              table->triggers->process_triggers(thd, TRG_EVENT_DELETE,
                                                TRG_ACTION_BEFORE, TRUE))
            goto before_trg_err;
          if ((error=table->file->ha_delete_row(table->record[1])))
            goto err;
          info->deleted++;
          if (!table->file->has_transactions())
            thd->transaction.stmt.modified_non_trans_table= TRUE;
          if (table->triggers &&
              table->triggers->process_triggers(thd, TRG_EVENT_DELETE,
                                                TRG_ACTION_AFTER, TRUE))
          {
            trg_error= 1;
            goto ok_or_after_trg_err;
          }
          /* Let us attempt do write_row() once more */
        }
      }
    }
    
    /*
      If more than one iteration of the above while loop is done, from
      the second one the row being inserted will have an explicit
      value in the autoinc field, which was set at the first call of
      handler::update_auto_increment(). This value is saved to avoid
      thd->insert_id_for_cur_row becoming 0. Use this saved autoinc
      value.
     */
    if (table->file->insert_id_for_cur_row == 0)
      table->file->insert_id_for_cur_row= insert_id_for_cur_row;
      
    /*
      Restore column maps if they where replaced during an duplicate key
      problem.
    */
    if (table->read_set != save_read_set ||
        table->write_set != save_write_set)
      table->column_bitmaps_set(save_read_set, save_write_set);
  }
  else if ((error=table->file->ha_write_row(table->record[0])))
  {
    DEBUG_SYNC(thd, "write_row_noreplace");
    if (!info->ignore ||
        table->file->is_fatal_error(error, HA_CHECK_ALL))
      goto err;
    if (!(thd->variables.old_behavior &
          OLD_MODE_NO_DUP_KEY_WARNINGS_WITH_IGNORE))
      table->file->print_error(error, MYF(ME_JUST_WARNING));
    table->file->restore_auto_increment(prev_insert_id);
    goto ok_or_after_trg_err;
  }

after_trg_n_copied_inc:
  info->copied++;
  thd->record_first_successful_insert_id_in_cur_stmt(table->file->insert_id_for_cur_row);
  trg_error= (table->triggers &&
              table->triggers->process_triggers(thd, TRG_EVENT_INSERT,
                                                TRG_ACTION_AFTER, TRUE));

ok_or_after_trg_err:
  if (key)
    my_safe_afree(key,table->s->max_unique_length);
  if (!table->file->has_transactions())
    thd->transaction.stmt.modified_non_trans_table= TRUE;
  DBUG_RETURN(trg_error);

err:
  info->last_errno= error;
  table->file->print_error(error,MYF(0));
  
before_trg_err:
  table->file->restore_auto_increment(prev_insert_id);
  if (key)
    my_safe_afree(key, table->s->max_unique_length);
  table->column_bitmaps_set(save_read_set, save_write_set);
  DBUG_RETURN(1);
}


/******************************************************************************
  Check that all fields with arn't null_fields are used
******************************************************************************/


int check_that_all_fields_are_given_values(THD *thd, TABLE *entry, TABLE_LIST *table_list)
{
  int err= 0;
  MY_BITMAP *write_set= entry->write_set;

  for (Field **field=entry->field ; *field ; field++)
  {
    if (!bitmap_is_set(write_set, (*field)->field_index) &&
        has_no_default_value(thd, *field, table_list))
      err=1;
  }
  return thd->abort_on_warning ? err : 0;
}

/*****************************************************************************
  Handling of delayed inserts
  A thread is created for each table that one uses with the DELAYED attribute.
*****************************************************************************/

#ifndef EMBEDDED_LIBRARY

class delayed_row :public ilink {
public:
  char *record;
  enum_duplicates dup;
  my_time_t start_time;
  ulong start_time_sec_part;
  sql_mode_t sql_mode;
  bool auto_increment_field_not_null;
  bool query_start_used, ignore, log_query, query_start_sec_part_used;
  bool stmt_depends_on_first_successful_insert_id_in_prev_stmt;
  ulonglong first_successful_insert_id_in_prev_stmt;
  ulonglong forced_insert_id;
  ulong auto_increment_increment;
  ulong auto_increment_offset;
  LEX_STRING query;
  Time_zone *time_zone;

  delayed_row(LEX_STRING const query_arg, enum_duplicates dup_arg,
              bool ignore_arg, bool log_query_arg)
    : record(0), dup(dup_arg), ignore(ignore_arg), log_query(log_query_arg),
      forced_insert_id(0), query(query_arg), time_zone(0)
    {}
  ~delayed_row()
  {
    my_free(query.str);
    my_free(record);
  }
};

/**
  Delayed_insert - context of a thread responsible for delayed insert
  into one table. When processing delayed inserts, we create an own
  thread for every distinct table. Later on all delayed inserts directed
  into that table are handled by a dedicated thread.
*/

class Delayed_insert :public ilink {
  uint locks_in_memory;
  thr_lock_type delayed_lock;
public:
  THD thd;
  TABLE *table;
  mysql_mutex_t mutex;
  mysql_cond_t cond, cond_client;
  uint tables_in_use, stacked_inserts;
  volatile bool status;
  bool retry;
  /**
    When the handler thread starts, it clones a metadata lock ticket
    which protects against GRL and ticket for the table to be inserted.
    This is done to allow the deadlock detector to detect deadlocks
    resulting from these locks.
    Before this is done, the connection thread cannot safely exit
    without causing problems for clone_ticket().
    Once handler_thread_initialized has been set, it is safe for the
    connection thread to exit.
    Access to handler_thread_initialized is protected by di->mutex.
  */
  bool handler_thread_initialized;
  COPY_INFO info;
  I_List<delayed_row> rows;
  ulong group_count;
  TABLE_LIST table_list;			// Argument
  /**
    Request for IX metadata lock protecting against GRL which is
    passed from connection thread to the handler thread.
  */
  MDL_request grl_protection;

  Delayed_insert(SELECT_LEX *current_select)
    :locks_in_memory(0), thd(next_thread_id()),
     table(0),tables_in_use(0), stacked_inserts(0),
     status(0), retry(0), handler_thread_initialized(FALSE), group_count(0)
  {
    DBUG_ENTER("Delayed_insert constructor");
    thd.security_ctx->user=(char*) delayed_user;
    thd.security_ctx->host=(char*) my_localhost;
    strmake_buf(thd.security_ctx->priv_user, thd.security_ctx->user);
    thd.current_tablenr=0;
    thd.set_command(COM_DELAYED_INSERT);
    thd.lex->current_select= current_select;
    thd.lex->sql_command= SQLCOM_INSERT;        // For innodb::store_lock()
    /*
      Prevent changes to global.lock_wait_timeout from affecting
      delayed insert threads as any timeouts in delayed inserts
      are not communicated to the client.
    */
    thd.variables.lock_wait_timeout= LONG_TIMEOUT;

    bzero((char*) &thd.net, sizeof(thd.net));		// Safety
    bzero((char*) &table_list, sizeof(table_list));	// Safety
    thd.system_thread= SYSTEM_THREAD_DELAYED_INSERT;
    thd.security_ctx->host_or_ip= "";
    bzero((char*) &info,sizeof(info));
    mysql_mutex_init(key_delayed_insert_mutex, &mutex, MY_MUTEX_INIT_FAST);
    mysql_cond_init(key_delayed_insert_cond, &cond, NULL);
    mysql_cond_init(key_delayed_insert_cond_client, &cond_client, NULL);
    mysql_mutex_lock(&LOCK_thread_count);
    delayed_insert_threads++;
    delayed_lock= global_system_variables.low_priority_updates ?
                                          TL_WRITE_LOW_PRIORITY : TL_WRITE;
    mysql_mutex_unlock(&LOCK_thread_count);
    DBUG_VOID_RETURN;
  }
  ~Delayed_insert()
  {
    /* The following is not really needed, but just for safety */
    delayed_row *row;
    while ((row=rows.get()))
      delete row;
    if (table)
    {
      close_thread_tables(&thd);
      thd.mdl_context.release_transactional_locks();
    }
    mysql_mutex_destroy(&mutex);
    mysql_cond_destroy(&cond);
    mysql_cond_destroy(&cond_client);

    /*
      We could use unlink_not_visible_threads() here, but as
      delayed_insert_threads also needs to be protected by
      the LOCK_thread_count mutex, we open code this.
    */
    mysql_mutex_lock(&LOCK_thread_count);
    thd.unlink();				// Must be unlinked under lock
    delayed_insert_threads--;
    mysql_mutex_unlock(&LOCK_thread_count);

    my_free(thd.query());
    thd.security_ctx->user= 0;
    thd.security_ctx->host= 0;
  }

  /* The following is for checking when we can delete ourselves */
  inline void lock()
  {
    locks_in_memory++;				// Assume LOCK_delay_insert
  }
  void unlock()
  {
    mysql_mutex_lock(&LOCK_delayed_insert);
    if (!--locks_in_memory)
    {
      mysql_mutex_lock(&mutex);
      if (thd.killed && ! stacked_inserts && ! tables_in_use)
      {
        mysql_cond_signal(&cond);
	status=1;
      }
      mysql_mutex_unlock(&mutex);
    }
    mysql_mutex_unlock(&LOCK_delayed_insert);
  }
  inline uint lock_count() { return locks_in_memory; }

  TABLE* get_local_table(THD* client_thd);
  bool open_and_lock_table();
  bool handle_inserts(void);
};


I_List<Delayed_insert> delayed_threads;


/**
  Return an instance of delayed insert thread that can handle
  inserts into a given table, if it exists. Otherwise return NULL.
*/

static
Delayed_insert *find_handler(THD *thd, TABLE_LIST *table_list)
{
  THD_STAGE_INFO(thd, stage_waiting_for_delay_list);
  mysql_mutex_lock(&LOCK_delayed_insert);       // Protect master list
  I_List_iterator<Delayed_insert> it(delayed_threads);
  Delayed_insert *di;
  while ((di= it++))
  {
    if (!strcmp(table_list->db, di->table_list.db) &&
	!strcmp(table_list->table_name, di->table_list.table_name))
    {
      di->lock();
      break;
    }
  }
  mysql_mutex_unlock(&LOCK_delayed_insert); // For unlink from list
  return di;
}


/**
  Attempt to find or create a delayed insert thread to handle inserts
  into this table.

  @return In case of success, table_list->table points to a local copy
          of the delayed table or is set to NULL, which indicates a
          request for lock upgrade. In case of failure, value of
          table_list->table is undefined.
  @retval TRUE  - this thread ran out of resources OR
                - a newly created delayed insert thread ran out of
                  resources OR
                - the created thread failed to open and lock the table
                  (e.g. because it does not exist) OR
                - the table opened in the created thread turned out to
                  be a view
  @retval FALSE - table successfully opened OR
                - too many delayed insert threads OR
                - the table has triggers and we have to fall back to
                  a normal INSERT
                Two latter cases indicate a request for lock upgrade.

  XXX: why do we regard INSERT DELAYED into a view as an error and
  do not simply perform a lock upgrade?

  TODO: The approach with using two mutexes to work with the
  delayed thread list -- LOCK_delayed_insert and
  LOCK_delayed_create -- is redundant, and we only need one of
  them to protect the list.  The reason we have two locks is that
  we do not want to block look-ups in the list while we're waiting
  for the newly created thread to open the delayed table. However,
  this wait itself is redundant -- we always call get_local_table
  later on, and there wait again until the created thread acquires
  a table lock.

  As is redundant the concept of locks_in_memory, since we already
  have another counter with similar semantics - tables_in_use,
  both of them are devoted to counting the number of producers for
  a given consumer (delayed insert thread), only at different
  stages of producer-consumer relationship.

  The 'status' variable in Delayed_insert is redundant
  too, since there is already di->stacked_inserts.
*/

static
bool delayed_get_table(THD *thd, MDL_request *grl_protection_request,
                       TABLE_LIST *table_list)
{
  int error;
  Delayed_insert *di;
  DBUG_ENTER("delayed_get_table");

  /* Must be set in the parser */
  DBUG_ASSERT(table_list->db);

  /* Find the thread which handles this table. */
  if (!(di= find_handler(thd, table_list)))
  {
    /*
      No match. Create a new thread to handle the table, but
      no more than max_insert_delayed_threads.
    */
    if (delayed_insert_threads >= thd->variables.max_insert_delayed_threads)
      DBUG_RETURN(0);
    THD_STAGE_INFO(thd, stage_creating_delayed_handler);
    mysql_mutex_lock(&LOCK_delayed_create);
    /*
      The first search above was done without LOCK_delayed_create.
      Another thread might have created the handler in between. Search again.
    */
    if (! (di= find_handler(thd, table_list)))
    {
      if (!(di= new Delayed_insert(thd->lex->current_select)))
        goto end_create;

      /*
        Annotating delayed inserts is not supported.
      */
      di->thd.variables.binlog_annotate_row_events= 0;

      di->thd.set_db(table_list->db, (uint) strlen(table_list->db));
      di->thd.set_query(my_strdup(table_list->table_name,
                                  MYF(MY_WME | ME_FATALERROR)),
                        0, system_charset_info);
      if (di->thd.db == NULL || di->thd.query() == NULL)
      {
        /* The error is reported */
	delete di;
        goto end_create;
      }
      di->table_list= *table_list;			// Needed to open table
      /* Replace volatile strings with local copies */
      di->table_list.alias= di->table_list.table_name= di->thd.query();
      di->table_list.db= di->thd.db;
      /* We need the tickets so that they can be cloned in handle_delayed_insert */
      di->grl_protection.init(MDL_key::GLOBAL, "", "",
                              MDL_INTENTION_EXCLUSIVE, MDL_STATEMENT);
      di->grl_protection.ticket= grl_protection_request->ticket;
      init_mdl_requests(&di->table_list);
      di->table_list.mdl_request.ticket= table_list->mdl_request.ticket;

      di->lock();
      mysql_mutex_lock(&di->mutex);
      if ((error= mysql_thread_create(key_thread_delayed_insert,
                                      &di->thd.real_id, &connection_attrib,
                                      handle_delayed_insert, (void*) di)))
      {
	DBUG_PRINT("error",
		   ("Can't create thread to handle delayed insert (error %d)",
		    error));
        mysql_mutex_unlock(&di->mutex);
	di->unlock();
	delete di;
	my_error(ER_CANT_CREATE_THREAD, MYF(ME_FATALERROR), error);
        goto end_create;
      }

      /*
        Wait until table is open unless the handler thread or the connection
        thread has been killed. Note that we in all cases must wait until the
        handler thread has been properly initialized before exiting. Otherwise
        we risk doing clone_ticket() on a ticket that is no longer valid.
      */
      THD_STAGE_INFO(thd, stage_waiting_for_handler_open);
      while (!di->handler_thread_initialized ||
             (!di->thd.killed && !di->table && !thd->killed))
      {
        mysql_cond_wait(&di->cond_client, &di->mutex);
      }
      mysql_mutex_unlock(&di->mutex);
      THD_STAGE_INFO(thd, stage_got_old_table);
      if (thd->killed)
      {
        di->unlock();
        goto end_create;
      }
      if (di->thd.killed)
      {
        if (di->thd.is_error() && ! di->retry)
        {
          /*
            Copy the error message. Note that we don't treat fatal
            errors in the delayed thread as fatal errors in the
            main thread. If delayed thread was killed, we don't
            want to send "Server shutdown in progress" in the
            INSERT THREAD.
          */
          my_message(di->thd.get_stmt_da()->sql_errno(),
                     di->thd.get_stmt_da()->message(),
                     MYF(0));
        }
        di->unlock();
        goto end_create;
      }
      mysql_mutex_lock(&LOCK_delayed_insert);
      delayed_threads.append(di);
      mysql_mutex_unlock(&LOCK_delayed_insert);
    }
    mysql_mutex_unlock(&LOCK_delayed_create);
  }

  mysql_mutex_lock(&di->mutex);
  table_list->table= di->get_local_table(thd);
  mysql_mutex_unlock(&di->mutex);
  if (table_list->table)
  {
    DBUG_ASSERT(! thd->is_error());
    thd->di= di;
  }
  /* Unlock the delayed insert object after its last access. */
  di->unlock();
  DBUG_RETURN((table_list->table == NULL));

end_create:
  mysql_mutex_unlock(&LOCK_delayed_create);
  DBUG_RETURN(thd->is_error());
}

#define memdup_vcol(thd, vcol)                                            \
  if (vcol)                                                               \
  {                                                                       \
    (vcol)= (Virtual_column_info*)(thd)->memdup((vcol), sizeof(*(vcol))); \
    (vcol)->expr= NULL;                                                   \
  }

/**
  As we can't let many client threads modify the same TABLE
  structure of the dedicated delayed insert thread, we create an
  own structure for each client thread. This includes a row
  buffer to save the column values and new fields that point to
  the new row buffer. The memory is allocated in the client
  thread and is freed automatically.

  @pre This function is called from the client thread.  Delayed
       insert thread mutex must be acquired before invoking this
       function.

  @return Not-NULL table object on success. NULL in case of an error,
                    which is set in client_thd.
*/

TABLE *Delayed_insert::get_local_table(THD* client_thd)
{
  my_ptrdiff_t adjust_ptrs;
  Field **field,**org_field, *found_next_number_field;
  TABLE *copy;
  TABLE_SHARE *share;
  uchar *bitmap;
  char *copy_tmp;
  uint bitmaps_used;
  DBUG_ENTER("Delayed_insert::get_local_table");

  /* First request insert thread to get a lock */
  status=1;
  tables_in_use++;
  if (!thd.lock)				// Table is not locked
  {
    THD_STAGE_INFO(client_thd, stage_waiting_for_handler_lock);
    mysql_cond_signal(&cond);			// Tell handler to lock table
    while (!thd.killed && !thd.lock && ! client_thd->killed)
    {
      mysql_cond_wait(&cond_client, &mutex);
    }
    THD_STAGE_INFO(client_thd, stage_got_handler_lock);
    if (client_thd->killed)
      goto error;
    if (thd.killed)
    {
      /*
        Copy the error message. Note that we don't treat fatal
        errors in the delayed thread as fatal errors in the
        main thread. If delayed thread was killed, we don't
        want to send "Server shutdown in progress" in the
        INSERT THREAD.

        The thread could be killed with an error message if
        di->handle_inserts() or di->open_and_lock_table() fails.
        The thread could be killed without an error message if
        killed using THD::notify_shared_lock() or
        kill_delayed_threads_for_table().
      */
      if (!thd.is_error())
        my_message(ER_QUERY_INTERRUPTED, ER_THD(&thd, ER_QUERY_INTERRUPTED),
                   MYF(0));
      else
        my_message(thd.get_stmt_da()->sql_errno(),
                   thd.get_stmt_da()->message(), MYF(0));
      goto error;
    }
  }
  share= table->s;

  /*
    Allocate memory for the TABLE object, the field pointers array, and
    one record buffer of reclength size. Normally a table has three
    record buffers of rec_buff_length size, which includes alignment
    bytes. Since the table copy is used for creating one record only,
    the other record buffers and alignment are unnecessary.
  */
  THD_STAGE_INFO(client_thd, stage_allocating_local_table);
  copy_tmp= (char*) client_thd->alloc(sizeof(*copy)+
                                      (share->fields+1)*sizeof(Field**)+
                                      share->reclength +
                                      share->column_bitmap_size*4);
  if (!copy_tmp)
    goto error;

  /* Copy the TABLE object. */
  copy= new (copy_tmp) TABLE;
  *copy= *table;

  /* We don't need to change the file handler here */
  /* Assign the pointers for the field pointers array and the record. */
  field= copy->field= (Field**) (copy + 1);
  bitmap= (uchar*) (field + share->fields + 1);
  copy->record[0]= (bitmap + share->column_bitmap_size*4);
  memcpy((char*) copy->record[0], (char*) table->record[0], share->reclength);
  if (share->default_fields || share->default_expressions)
  {
    copy->default_field= (Field**)
      client_thd->alloc((share->default_fields +
                         share->default_expressions + 1)*
                        sizeof(Field*));
    if (!copy->default_field)
      goto error;
  }

  if (share->virtual_fields)
  {
    copy->vfield= (Field **) client_thd->alloc((share->virtual_fields+1)*
                                               sizeof(Field*));
    if (!copy->vfield)
      goto error;
  }
  copy->expr_arena= NULL;

  /* Ensure we don't use the table list of the original table */
  copy->pos_in_table_list= 0;

  /*
    Make a copy of all fields.
    The copied fields need to point into the copied record. This is done
    by copying the field objects with their old pointer values and then
    "move" the pointers by the distance between the original and copied
    records. That way we preserve the relative positions in the records.
  */
  adjust_ptrs= PTR_BYTE_DIFF(copy->record[0], table->record[0]);
  found_next_number_field= table->found_next_number_field;
  for (org_field= table->field; *org_field; org_field++, field++)
  {
    if (!(*field= (*org_field)->make_new_field(client_thd->mem_root, copy, 1)))
      goto error;
    (*field)->unireg_check= (*org_field)->unireg_check;
    (*field)->orig_table= copy;			// Remove connection
    (*field)->move_field_offset(adjust_ptrs);	// Point at copy->record[0]
    memdup_vcol(client_thd, (*field)->vcol_info);
    memdup_vcol(client_thd, (*field)->default_value);
    memdup_vcol(client_thd, (*field)->check_constraint);
    if (*org_field == found_next_number_field)
      (*field)->table->found_next_number_field= *field;
  }
  *field=0;

  if (share->virtual_fields || share->default_expressions ||
      share->default_fields)
  {
    bool error_reported= FALSE;
    if (!(copy->def_vcol_set= (MY_BITMAP*) alloc_root(client_thd->mem_root,
                                                      sizeof(MY_BITMAP))))
      goto error;

    if (parse_vcol_defs(client_thd, client_thd->mem_root, copy, &error_reported))
      goto error;
  }

  switch_defaults_to_nullable_trigger_fields(copy);

  /* Adjust in_use for pointing to client thread */
  copy->in_use= client_thd;

  /* Adjust lock_count. This table object is not part of a lock. */
  copy->lock_count= 0;

  /* Adjust bitmaps */
  copy->def_read_set.bitmap= (my_bitmap_map*) bitmap;
  copy->def_write_set.bitmap= ((my_bitmap_map*)
                               (bitmap + share->column_bitmap_size));
  bitmaps_used= 2;
  if (share->virtual_fields)
  {
    my_bitmap_init(copy->def_vcol_set,
                   (my_bitmap_map*) (bitmap +
                                     bitmaps_used*share->column_bitmap_size),
                   share->fields, FALSE);
    bitmaps_used++;
    copy->vcol_set= copy->def_vcol_set;
  }
  if (share->default_fields || share->default_expressions)
  {
    my_bitmap_init(&copy->has_value_set,
                   (my_bitmap_map*) (bitmap +
                                     bitmaps_used*share->column_bitmap_size),
                   share->fields, FALSE);
  }
  copy->tmp_set.bitmap= 0;                      // To catch errors
  bzero((char*) bitmap, share->column_bitmap_size * bitmaps_used);
  copy->read_set=  &copy->def_read_set;
  copy->write_set= &copy->def_write_set;

  DBUG_RETURN(copy);

  /* Got fatal error */
 error:
  tables_in_use--;
  mysql_cond_signal(&cond);                     // Inform thread about abort
  DBUG_RETURN(0);
}


/* Put a question in queue */

static
int write_delayed(THD *thd, TABLE *table, enum_duplicates duplic,
                  LEX_STRING query, bool ignore, bool log_on)
{
  delayed_row *row= 0;
  Delayed_insert *di=thd->di;
  const Discrete_interval *forced_auto_inc;
  DBUG_ENTER("write_delayed");
  DBUG_PRINT("enter", ("query = '%s' length %lu", query.str,
                       (ulong) query.length));

  THD_STAGE_INFO(thd, stage_waiting_for_handler_insert);
  mysql_mutex_lock(&di->mutex);
  while (di->stacked_inserts >= delayed_queue_size && !thd->killed)
    mysql_cond_wait(&di->cond_client, &di->mutex);
  THD_STAGE_INFO(thd, stage_storing_row_into_queue);

  if (thd->killed)
    goto err;

  /*
    Take a copy of the query string, if there is any. The string will
    be free'ed when the row is destroyed. If there is no query string,
    we don't do anything special.
   */

  if (query.str)
  {
    char *str;
    if (!(str= my_strndup(query.str, query.length, MYF(MY_WME))))
      goto err;
    query.str= str;
  }
  row= new delayed_row(query, duplic, ignore, log_on);
  if (row == NULL)
  {
    my_free(query.str);
    goto err;
  }

  /* This can't be THREAD_SPECIFIC as it's freed in delayed thread */
  if (!(row->record= (char*) my_malloc(table->s->reclength,
                                       MYF(MY_WME))))
    goto err;
  memcpy(row->record, table->record[0], table->s->reclength);
  row->start_time=                thd->start_time;
  row->query_start_used=          thd->query_start_used;
  row->start_time_sec_part=       thd->start_time_sec_part;
  row->query_start_sec_part_used= thd->query_start_sec_part_used;
  /*
    those are for the binlog: LAST_INSERT_ID() has been evaluated at this
    time, so record does not need it, but statement-based binlogging of the
    INSERT will need when the row is actually inserted.
    As for SET INSERT_ID, DELAYED does not honour it (BUG#20830).
  */
  row->stmt_depends_on_first_successful_insert_id_in_prev_stmt=
    thd->stmt_depends_on_first_successful_insert_id_in_prev_stmt;
  row->first_successful_insert_id_in_prev_stmt=
    thd->first_successful_insert_id_in_prev_stmt;

  /* Add session variable timezone
     Time_zone object will not be freed even the thread is ended.
     So we can get time_zone object from thread which handling delayed statement.
     See the comment of my_tz_find() for detail.
  */
  if (thd->time_zone_used)
  {
    row->time_zone = thd->variables.time_zone;
  }
  else
  {
    row->time_zone = NULL;
  }
  /* Copy session variables. */
  row->auto_increment_increment= thd->variables.auto_increment_increment;
  row->auto_increment_offset=    thd->variables.auto_increment_offset;
  row->sql_mode=                 thd->variables.sql_mode;
  row->auto_increment_field_not_null= table->auto_increment_field_not_null;

  /* Copy the next forced auto increment value, if any. */
  if ((forced_auto_inc= thd->auto_inc_intervals_forced.get_next()))
  {
    row->forced_insert_id= forced_auto_inc->minimum();
    DBUG_PRINT("delayed", ("transmitting auto_inc: %lu",
                           (ulong) row->forced_insert_id));
  }

  di->rows.push_back(row);
  di->stacked_inserts++;
  di->status=1;
  if (table->s->blob_fields)
    unlink_blobs(table);
  mysql_cond_signal(&di->cond);

  thread_safe_increment(delayed_rows_in_use,&LOCK_delayed_status);
  mysql_mutex_unlock(&di->mutex);
  DBUG_RETURN(0);

 err:
  delete row;
  mysql_mutex_unlock(&di->mutex);
  DBUG_RETURN(1);
}

/**
  Signal the delayed insert thread that this user connection
  is finished using it for this statement.
*/

static void end_delayed_insert(THD *thd)
{
  DBUG_ENTER("end_delayed_insert");
  Delayed_insert *di=thd->di;
  mysql_mutex_lock(&di->mutex);
  DBUG_PRINT("info",("tables in use: %d",di->tables_in_use));
  if (!--di->tables_in_use || di->thd.killed)
  {						// Unlock table
    di->status=1;
    mysql_cond_signal(&di->cond);
  }
  mysql_mutex_unlock(&di->mutex);
  DBUG_VOID_RETURN;
}


/* We kill all delayed threads when doing flush-tables */

void kill_delayed_threads(void)
{
  DBUG_ENTER("kill_delayed_threads");
  mysql_mutex_lock(&LOCK_delayed_insert); // For unlink from list

  I_List_iterator<Delayed_insert> it(delayed_threads);
  Delayed_insert *di;
  while ((di= it++))
  {
    mysql_mutex_lock(&di->thd.LOCK_thd_data);
    if (di->thd.killed < KILL_CONNECTION)
      di->thd.set_killed(KILL_CONNECTION);
    if (di->thd.mysys_var)
    {
      mysql_mutex_lock(&di->thd.mysys_var->mutex);
      if (di->thd.mysys_var->current_cond)
      {
	/*
	  We need the following test because the main mutex may be locked
	  in handle_delayed_insert()
	*/
	if (&di->mutex != di->thd.mysys_var->current_mutex)
          mysql_mutex_lock(di->thd.mysys_var->current_mutex);
        mysql_cond_broadcast(di->thd.mysys_var->current_cond);
	if (&di->mutex != di->thd.mysys_var->current_mutex)
          mysql_mutex_unlock(di->thd.mysys_var->current_mutex);
      }
      mysql_mutex_unlock(&di->thd.mysys_var->mutex);
    }
    mysql_mutex_unlock(&di->thd.LOCK_thd_data);
  }
  mysql_mutex_unlock(&LOCK_delayed_insert); // For unlink from list
  DBUG_VOID_RETURN;
}


/**
  A strategy for the prelocking algorithm which prevents the
  delayed insert thread from opening tables with engines which
  do not support delayed inserts.

  Particularly it allows to abort open_tables() as soon as we
  discover that we have opened a MERGE table, without acquiring
  metadata locks on underlying tables.
*/

class Delayed_prelocking_strategy : public Prelocking_strategy
{
public:
  virtual bool handle_routine(THD *thd, Query_tables_list *prelocking_ctx,
                              Sroutine_hash_entry *rt, sp_head *sp,
                              bool *need_prelocking);
  virtual bool handle_table(THD *thd, Query_tables_list *prelocking_ctx,
                            TABLE_LIST *table_list, bool *need_prelocking);
  virtual bool handle_view(THD *thd, Query_tables_list *prelocking_ctx,
                           TABLE_LIST *table_list, bool *need_prelocking);
};


bool Delayed_prelocking_strategy::
handle_table(THD *thd, Query_tables_list *prelocking_ctx,
             TABLE_LIST *table_list, bool *need_prelocking)
{
  DBUG_ASSERT(table_list->lock_type == TL_WRITE_DELAYED);

  if (!(table_list->table->file->ha_table_flags() & HA_CAN_INSERT_DELAYED))
  {
    my_error(ER_DELAYED_NOT_SUPPORTED, MYF(0), table_list->table_name);
    return TRUE;
  }
  return FALSE;
}


bool Delayed_prelocking_strategy::
handle_routine(THD *thd, Query_tables_list *prelocking_ctx,
               Sroutine_hash_entry *rt, sp_head *sp,
               bool *need_prelocking)
{
  /* LEX used by the delayed insert thread has no routines. */
  DBUG_ASSERT(0);
  return FALSE;
}


bool Delayed_prelocking_strategy::
handle_view(THD *thd, Query_tables_list *prelocking_ctx,
            TABLE_LIST *table_list, bool *need_prelocking)
{
  /* We don't open views in the delayed insert thread. */
  DBUG_ASSERT(0);
  return FALSE;
}


/**
   Open and lock table for use by delayed thread and check that
   this table is suitable for delayed inserts.

   @retval FALSE - Success.
   @retval TRUE  - Failure.
*/

bool Delayed_insert::open_and_lock_table()
{
  Delayed_prelocking_strategy prelocking_strategy;

  /*
    Use special prelocking strategy to get ER_DELAYED_NOT_SUPPORTED
    error for tables with engines which don't support delayed inserts.

    We can't do auto-repair in insert delayed thread, as it would hang
    when trying to an exclusive MDL_LOCK on the table during repair
    as the connection thread has a SHARED_WRITE lock.
  */
  if (!(table= open_n_lock_single_table(&thd, &table_list,
                                        TL_WRITE_DELAYED,
                                        MYSQL_OPEN_IGNORE_GLOBAL_READ_LOCK |
                                        MYSQL_OPEN_IGNORE_REPAIR,
                                        &prelocking_strategy)))
  {
    /* If table was crashed, then upper level should retry open+repair */
    retry= table_list.crashed;
    thd.fatal_error();                      // Abort waiting inserts
    return TRUE;
  }

  if (table->triggers || table->check_constraints)
  {
    /*
      Table has triggers or check constraints. This is not an error, but we do
      not support these with delayed insert. Terminate the delayed
      thread without an error and thus request lock upgrade.
    */
    return TRUE;
  }
  table->copy_blobs= 1;
  return FALSE;
}


/*
 * Create a new delayed insert thread
*/

pthread_handler_t handle_delayed_insert(void *arg)
{
  Delayed_insert *di=(Delayed_insert*) arg;
  THD *thd= &di->thd;

  pthread_detach_this_thread();
  /* Add thread to THD list so that's it's visible in 'show processlist' */
  thd->set_current_time();
  add_to_active_threads(thd);
  if (abort_loop)
    thd->set_killed(KILL_CONNECTION);
  else
    thd->reset_killed();

  mysql_thread_set_psi_id(thd->thread_id);

  /*
    Wait until the client runs into mysql_cond_wait(),
    where we free it after the table is opened and di linked in the list.
    If we did not wait here, the client might detect the opened table
    before it is linked to the list. It would release LOCK_delayed_create
    and allow another thread to create another handler for the same table,
    since it does not find one in the list.
  */
  mysql_mutex_lock(&di->mutex);
  if (my_thread_init())
  {
    /* Can't use my_error since store_globals has not yet been called */
    thd->get_stmt_da()->set_error_status(ER_OUT_OF_RESOURCES);
    di->handler_thread_initialized= TRUE;
  }
  else
  {
    DBUG_ENTER("handle_delayed_insert");
    thd->thread_stack= (char*) &thd;
    if (init_thr_lock() || thd->store_globals())
    {
      /* Can't use my_error since store_globals has perhaps failed */
      thd->get_stmt_da()->set_error_status(ER_OUT_OF_RESOURCES);
      di->handler_thread_initialized= TRUE;
      thd->fatal_error();
      goto err;
    }

    thd->lex->sql_command= SQLCOM_INSERT;        // For innodb::store_lock()

    /*
      INSERT DELAYED has to go to row-based format because the time
      at which rows are inserted cannot be determined in mixed mode.
    */
    thd->set_current_stmt_binlog_format_row_if_mixed();

    /*
      Clone tickets representing protection against GRL and the lock on
      the target table for the insert and add them to the list of granted
      metadata locks held by the handler thread. This is safe since the
      handler thread is not holding nor waiting on any metadata locks.
    */
    if (thd->mdl_context.clone_ticket(&di->grl_protection) ||
        thd->mdl_context.clone_ticket(&di->table_list.mdl_request))
    {
      thd->mdl_context.release_transactional_locks();
      di->handler_thread_initialized= TRUE;
      goto err;
    }

    /*
      Now that the ticket has been cloned, it is safe for the connection
      thread to exit.
    */
    di->handler_thread_initialized= TRUE;
    di->table_list.mdl_request.ticket= NULL;

    if (di->open_and_lock_table())
      goto err;

    /*
      INSERT DELAYED generally expects thd->lex->current_select to be NULL,
      since this is not an attribute of the current thread. This can lead to
      problems if the thread that spawned the current one disconnects.
      current_select will then point to freed memory. But current_select is
      required to resolve the partition function. So, after fulfilling that
      requirement, we set the current_select to 0.
    */
    thd->lex->current_select= NULL;

    /* Tell client that the thread is initialized */
    mysql_cond_signal(&di->cond_client);

    /*
      Inform mdl that it needs to call mysql_lock_abort to abort locks
      for delayed insert.
    */
    thd->mdl_context.set_needs_thr_lock_abort(TRUE);

    di->table->mark_columns_needed_for_insert();
    /* Mark all columns for write as we don't know which columns we get from user */
    bitmap_set_all(di->table->write_set);

    /* Now wait until we get an insert or lock to handle */
    /* We will not abort as long as a client thread uses this thread */

    for (;;)
    {
      if (thd->killed)
      {
        uint lock_count;
        DBUG_PRINT("delayed", ("Insert delayed killed"));
        /*
          Remove this from delay insert list so that no one can request a
          table from this
        */
        mysql_mutex_unlock(&di->mutex);
        mysql_mutex_lock(&LOCK_delayed_insert);
        di->unlink();
        lock_count=di->lock_count();
        mysql_mutex_unlock(&LOCK_delayed_insert);
        mysql_mutex_lock(&di->mutex);
        if (!lock_count && !di->tables_in_use && !di->stacked_inserts &&
            !thd->lock)
          break;					// Time to die
      }

      /* Shouldn't wait if killed or an insert is waiting. */
      DBUG_PRINT("delayed",
                 ("thd->killed: %d  di->status: %d  di->stacked_inserts: %d",
                  thd->killed, di->status, di->stacked_inserts));
      if (!thd->killed && !di->status && !di->stacked_inserts)
      {
        struct timespec abstime;
        set_timespec(abstime, delayed_insert_timeout);

        /* Information for pthread_kill */
        mysql_mutex_unlock(&di->mutex);
        mysql_mutex_lock(&di->thd.mysys_var->mutex);
        di->thd.mysys_var->current_mutex= &di->mutex;
        di->thd.mysys_var->current_cond= &di->cond;
        mysql_mutex_unlock(&di->thd.mysys_var->mutex);
        mysql_mutex_lock(&di->mutex);
        THD_STAGE_INFO(&(di->thd), stage_waiting_for_insert);

        DBUG_PRINT("info",("Waiting for someone to insert rows"));
        while (!thd->killed && !di->status)
        {
          int error;
          mysql_audit_release(thd);
          error= mysql_cond_timedwait(&di->cond, &di->mutex, &abstime);
#ifdef EXTRA_DEBUG
          if (error && error != EINTR && error != ETIMEDOUT)
          {
            fprintf(stderr, "Got error %d from mysql_cond_timedwait\n", error);
            DBUG_PRINT("error", ("Got error %d from mysql_cond_timedwait",
                                 error));
          }
#endif
          if (error == ETIMEDOUT || error == ETIME)
            thd->set_killed(KILL_CONNECTION);
        }
        /* We can't lock di->mutex and mysys_var->mutex at the same time */
        mysql_mutex_unlock(&di->mutex);
        mysql_mutex_lock(&di->thd.mysys_var->mutex);
        di->thd.mysys_var->current_mutex= 0;
        di->thd.mysys_var->current_cond= 0;
        mysql_mutex_unlock(&di->thd.mysys_var->mutex);
        mysql_mutex_lock(&di->mutex);
      }
      DBUG_PRINT("delayed",
                 ("thd->killed: %d  di->tables_in_use: %d  thd->lock: %d",
                  thd->killed, di->tables_in_use, thd->lock != 0));

      if (di->tables_in_use && ! thd->lock && !thd->killed)
      {
        /*
          Request for new delayed insert.
          Lock the table, but avoid to be blocked by a global read lock.
          If we got here while a global read lock exists, then one or more
          inserts started before the lock was requested. These are allowed
          to complete their work before the server returns control to the
          client which requested the global read lock. The delayed insert
          handler will close the table and finish when the outstanding
          inserts are done.
        */
        if (! (thd->lock= mysql_lock_tables(thd, &di->table, 1, 0)))
        {
          /* Fatal error */
          thd->set_killed(KILL_CONNECTION);
        }
        mysql_cond_broadcast(&di->cond_client);
      }
      if (di->stacked_inserts)
      {
        if (di->handle_inserts())
        {
          /* Some fatal error */
          thd->set_killed(KILL_CONNECTION);
        }
      }
      di->status=0;
      if (!di->stacked_inserts && !di->tables_in_use && thd->lock)
      {
        /*
          No one is doing a insert delayed
          Unlock table so that other threads can use it
        */
        MYSQL_LOCK *lock=thd->lock;
        thd->lock=0;
        mysql_mutex_unlock(&di->mutex);
        /*
          We need to release next_insert_id before unlocking. This is
          enforced by handler::ha_external_lock().
        */
        di->table->file->ha_release_auto_increment();
        mysql_unlock_tables(thd, lock);
        trans_commit_stmt(thd);
        di->group_count=0;
        mysql_audit_release(thd);
        mysql_mutex_lock(&di->mutex);
      }
      if (di->tables_in_use)
        mysql_cond_broadcast(&di->cond_client); // If waiting clients
    }

  err:
    DBUG_LEAVE;
  }

  {
    DBUG_ENTER("handle_delayed_insert-cleanup");
    di->table=0;
    mysql_mutex_unlock(&di->mutex);

    /*
      Protect against mdl_locks trying to access open tables
      We use KILL_CONNECTION_HARD here to ensure that
      THD::notify_shared_lock() dosn't try to access open tables after
      this.
    */
    mysql_mutex_lock(&thd->LOCK_thd_data);
    thd->set_killed(KILL_CONNECTION_HARD);	        // If error
    thd->mdl_context.set_needs_thr_lock_abort(0);
    mysql_mutex_unlock(&thd->LOCK_thd_data);

    close_thread_tables(thd);			// Free the table
    thd->mdl_context.release_transactional_locks();
    mysql_cond_broadcast(&di->cond_client);       // Safety

    mysql_mutex_lock(&LOCK_delayed_create);    // Because of delayed_get_table
    mysql_mutex_lock(&LOCK_delayed_insert);
    /*
      di should be unlinked from the thread handler list and have no active
      clients
    */
    delete di;
    mysql_mutex_unlock(&LOCK_delayed_insert);
    mysql_mutex_unlock(&LOCK_delayed_create);

    DBUG_LEAVE;
  }
  my_thread_end();
  pthread_exit(0);

  return 0;
}


/* Remove all pointers to data for blob fields so that original table doesn't try to free them */

static void unlink_blobs(TABLE *table)
{
  for (Field **ptr=table->field ; *ptr ; ptr++)
  {
    if ((*ptr)->flags & BLOB_FLAG)
      ((Field_blob *) (*ptr))->clear_temporary();
  }
}

/* Free blobs stored in current row */

static void free_delayed_insert_blobs(TABLE *table)
{
  for (Field **ptr=table->field ; *ptr ; ptr++)
  {
    if ((*ptr)->flags & BLOB_FLAG)
      ((Field_blob *) *ptr)->free();
  }
}


/* set value field for blobs to point to data in record */

static void set_delayed_insert_blobs(TABLE *table)
{
  for (Field **ptr=table->field ; *ptr ; ptr++)
  {
    if ((*ptr)->flags & BLOB_FLAG)
    {
      Field_blob *blob= ((Field_blob *) *ptr);
      uchar *data= blob->get_ptr();
      if (data)
        blob->set_value(data);     // Set value.ptr() to point to data
    }
  }
}


bool Delayed_insert::handle_inserts(void)
{
  int error;
  ulong max_rows;
  bool has_trans = TRUE;
  bool using_ignore= 0, using_opt_replace= 0,
       using_bin_log= mysql_bin_log.is_open();
  delayed_row *row;
  DBUG_ENTER("handle_inserts");

  /* Allow client to insert new rows */
  mysql_mutex_unlock(&mutex);

  table->next_number_field=table->found_next_number_field;
  table->use_all_columns();

  THD_STAGE_INFO(&thd, stage_upgrading_lock);
  if (thr_upgrade_write_delay_lock(*thd.lock->locks, delayed_lock,
                                   thd.variables.lock_wait_timeout))
  {
    /*
      This can happen if thread is killed either by a shutdown
      or if another thread is removing the current table definition
      from the table cache.
    */
    my_error(ER_DELAYED_CANT_CHANGE_LOCK, MYF(ME_FATALERROR | ME_NOREFRESH),
             table->s->table_name.str);
    goto err;
  }

  THD_STAGE_INFO(&thd, stage_insert);
  max_rows= delayed_insert_limit;
  if (thd.killed || table->s->tdc->flushed)
  {
    thd.set_killed(KILL_SYSTEM_THREAD);
    max_rows= ULONG_MAX;                     // Do as much as possible
  }

  if (table->file->ha_rnd_init_with_error(0))
    goto err;

  /*
    We can't use row caching when using the binary log because if
    we get a crash, then binary log will contain rows that are not yet
    written to disk, which will cause problems in replication.
  */
  if (!using_bin_log)
    table->file->extra(HA_EXTRA_WRITE_CACHE);
  mysql_mutex_lock(&mutex);

  while ((row=rows.get()))
  {
    int tmp_error;
    stacked_inserts--;
    mysql_mutex_unlock(&mutex);
    memcpy(table->record[0],row->record,table->s->reclength);
    if (table->s->blob_fields)
      set_delayed_insert_blobs(table);

    thd.start_time=row->start_time;
    thd.query_start_used=row->query_start_used;
    thd.start_time_sec_part=row->start_time_sec_part;
    thd.query_start_sec_part_used=row->query_start_sec_part_used;
    /*
      To get the exact auto_inc interval to store in the binlog we must not
      use values from the previous interval (of the previous rows).
    */
    bool log_query= (row->log_query && row->query.str != NULL);
    DBUG_PRINT("delayed", ("query: '%s'  length: %lu", row->query.str ?
                           row->query.str : "[NULL]",
                           (ulong) row->query.length));
    if (log_query)
    {
      /*
        Guaranteed that the INSERT DELAYED STMT will not be here
        in SBR when mysql binlog is enabled.
      */
      DBUG_ASSERT(!(mysql_bin_log.is_open() &&
                  !thd.is_current_stmt_binlog_format_row()));

      /*
        This is the first value of an INSERT statement.
        It is the right place to clear a forced insert_id.
        This is usually done after the last value of an INSERT statement,
        but we won't know this in the insert delayed thread. But before
        the first value is sufficiently equivalent to after the last
        value of the previous statement.
      */
      table->file->ha_release_auto_increment();
      thd.auto_inc_intervals_in_cur_stmt_for_binlog.empty();
    }
    thd.first_successful_insert_id_in_prev_stmt= 
      row->first_successful_insert_id_in_prev_stmt;
    thd.stmt_depends_on_first_successful_insert_id_in_prev_stmt= 
      row->stmt_depends_on_first_successful_insert_id_in_prev_stmt;
    table->auto_increment_field_not_null= row->auto_increment_field_not_null;

    /* Copy the session variables. */
    thd.variables.auto_increment_increment= row->auto_increment_increment;
    thd.variables.auto_increment_offset=    row->auto_increment_offset;
    thd.variables.sql_mode=                 row->sql_mode;

    /* Copy a forced insert_id, if any. */
    if (row->forced_insert_id)
    {
      DBUG_PRINT("delayed", ("received auto_inc: %lu",
                             (ulong) row->forced_insert_id));
      thd.force_one_auto_inc_interval(row->forced_insert_id);
    }

    info.ignore= row->ignore;
    info.handle_duplicates= row->dup;
    if (info.ignore ||
	info.handle_duplicates != DUP_ERROR)
    {
      table->file->extra(HA_EXTRA_IGNORE_DUP_KEY);
      using_ignore=1;
    }
    if (info.handle_duplicates == DUP_REPLACE &&
        (!table->triggers ||
         !table->triggers->has_delete_triggers()))
    {
      table->file->extra(HA_EXTRA_WRITE_CAN_REPLACE);
      using_opt_replace= 1;
    }
    if (info.handle_duplicates == DUP_UPDATE)
      table->file->extra(HA_EXTRA_INSERT_WITH_UPDATE);
    thd.clear_error(); // reset error for binlog

    tmp_error= 0;
    if (table->vfield)
    {
      /*
        Virtual fields where not calculated by caller as the temporary
        TABLE object used had vcol_set empty. Better to calculate them
        here to make the caller faster.
      */
      tmp_error= table->update_virtual_fields(table->file,
                                              VCOL_UPDATE_FOR_WRITE);
    }

    if (tmp_error || write_record(&thd, table, &info))
    {
      info.error_count++;				// Ignore errors
      thread_safe_increment(delayed_insert_errors,&LOCK_delayed_status);
      row->log_query = 0;
    }

    if (using_ignore)
    {
      using_ignore=0;
      table->file->extra(HA_EXTRA_NO_IGNORE_DUP_KEY);
    }
    if (using_opt_replace)
    {
      using_opt_replace= 0;
      table->file->extra(HA_EXTRA_WRITE_CANNOT_REPLACE);
    }

    if (table->s->blob_fields)
      free_delayed_insert_blobs(table);
    thread_safe_decrement(delayed_rows_in_use,&LOCK_delayed_status);
    thread_safe_increment(delayed_insert_writes,&LOCK_delayed_status);
    mysql_mutex_lock(&mutex);

    /*
      Reset the table->auto_increment_field_not_null as it is valid for
      only one row.
    */
    table->auto_increment_field_not_null= FALSE;

    delete row;
    /*
      Let READ clients do something once in a while
      We should however not break in the middle of a multi-line insert
      if we have binary logging enabled as we don't want other commands
      on this table until all entries has been processed
    */
    if (group_count++ >= max_rows && (row= rows.head()) &&
	(!(row->log_query & using_bin_log)))
    {
      group_count=0;
      if (stacked_inserts || tables_in_use)	// Let these wait a while
      {
	if (tables_in_use)
          mysql_cond_broadcast(&cond_client);   // If waiting clients
	THD_STAGE_INFO(&thd, stage_reschedule);
        mysql_mutex_unlock(&mutex);
	if ((error=table->file->extra(HA_EXTRA_NO_CACHE)))
	{
	  /* This should never happen */
	  table->file->print_error(error,MYF(0));
	  sql_print_error("%s", thd.get_stmt_da()->message());
          DBUG_PRINT("error", ("HA_EXTRA_NO_CACHE failed in loop"));
	  goto err;
	}
	query_cache_invalidate3(&thd, table, 1);
	if (thr_reschedule_write_lock(*thd.lock->locks,
                                thd.variables.lock_wait_timeout))
	{
          /* This is not known to happen. */
          my_error(ER_DELAYED_CANT_CHANGE_LOCK,
                   MYF(ME_FATALERROR | ME_NOREFRESH),
                   table->s->table_name.str);
          goto err;
	}
	if (!using_bin_log)
	  table->file->extra(HA_EXTRA_WRITE_CACHE);
        mysql_mutex_lock(&mutex);
	THD_STAGE_INFO(&thd, stage_insert);
      }
      if (tables_in_use)
        mysql_cond_broadcast(&cond_client);     // If waiting clients
    }
  }

  table->file->ha_rnd_end();

  if (WSREP((&thd)))
    thd_proc_info(&thd, "insert done");
  else
    thd_proc_info(&thd, 0);
  mysql_mutex_unlock(&mutex);

  /*
    We need to flush the pending event when using row-based
    replication since the flushing normally done in binlog_query() is
    not done last in the statement: for delayed inserts, the insert
    statement is logged *before* all rows are inserted.

    We can flush the pending event without checking the thd->lock
    since the delayed insert *thread* is not inside a stored function
    or trigger.

    TODO: Move the logging to last in the sequence of rows.
  */
  has_trans= thd.lex->sql_command == SQLCOM_CREATE_TABLE ||
              table->file->has_transactions();
  if (thd.is_current_stmt_binlog_format_row() &&
      thd.binlog_flush_pending_rows_event(TRUE, has_trans))
    goto err;

  if ((error=table->file->extra(HA_EXTRA_NO_CACHE)))
  {						// This shouldn't happen
    table->file->print_error(error,MYF(0));
    sql_print_error("%s", thd.get_stmt_da()->message());
    DBUG_PRINT("error", ("HA_EXTRA_NO_CACHE failed after loop"));
    goto err;
  }
  query_cache_invalidate3(&thd, table, 1);
  mysql_mutex_lock(&mutex);
  DBUG_RETURN(0);

 err:
#ifndef DBUG_OFF
  max_rows= 0;                                  // For DBUG output
#endif
  /* Remove all not used rows */
  mysql_mutex_lock(&mutex);
  while ((row=rows.get()))
  {
    if (table->s->blob_fields)
    {
      memcpy(table->record[0],row->record,table->s->reclength);
      set_delayed_insert_blobs(table);
      free_delayed_insert_blobs(table);
    }
    delete row;
    thread_safe_increment(delayed_insert_errors,&LOCK_delayed_status);
    stacked_inserts--;
#ifndef DBUG_OFF
    max_rows++;
#endif
  }
  DBUG_PRINT("error", ("dropped %lu rows after an error", max_rows));
  thread_safe_increment(delayed_insert_errors, &LOCK_delayed_status);
  DBUG_RETURN(1);
}
#endif /* EMBEDDED_LIBRARY */

/***************************************************************************
  Store records in INSERT ... SELECT *
***************************************************************************/


/*
  make insert specific preparation and checks after opening tables

  SYNOPSIS
    mysql_insert_select_prepare()
    thd         thread handler

  RETURN
    FALSE OK
    TRUE  Error
*/

bool mysql_insert_select_prepare(THD *thd)
{
  LEX *lex= thd->lex;
  SELECT_LEX *select_lex= &lex->select_lex;
  DBUG_ENTER("mysql_insert_select_prepare");


  /*
    SELECT_LEX do not belong to INSERT statement, so we can't add WHERE
    clause if table is VIEW
  */
  
  if (mysql_prepare_insert(thd, lex->query_tables,
                           lex->query_tables->table, lex->field_list, 0,
                           lex->update_list, lex->value_list, lex->duplicates,
                           &select_lex->where, TRUE))
    DBUG_RETURN(TRUE);

  DBUG_ASSERT(select_lex->leaf_tables.elements != 0);
  List_iterator<TABLE_LIST> ti(select_lex->leaf_tables);
  TABLE_LIST *table;
  uint insert_tables;

  if (select_lex->first_cond_optimization)
  {
    /* Back up leaf_tables list. */
    Query_arena *arena= thd->stmt_arena, backup;
    arena= thd->activate_stmt_arena_if_needed(&backup);  // For easier test

    insert_tables= select_lex->insert_tables;
    while ((table= ti++) && insert_tables--)
    {
      select_lex->leaf_tables_exec.push_back(table);
      table->tablenr_exec= table->table->tablenr;
      table->map_exec= table->table->map;
      table->maybe_null_exec= table->table->maybe_null;
    }
    if (arena)
      thd->restore_active_arena(arena, &backup);
  }
  ti.rewind();
  /*
    exclude first table from leaf tables list, because it belong to
    INSERT
  */
  /* skip all leaf tables belonged to view where we are insert */
  insert_tables= select_lex->insert_tables;
  while ((table= ti++) && insert_tables--)
    ti.remove();

  DBUG_RETURN(FALSE);
}


select_insert::select_insert(THD *thd_arg, TABLE_LIST *table_list_par,
                             TABLE *table_par,
                             List<Item> *fields_par,
                             List<Item> *update_fields,
                             List<Item> *update_values,
                             enum_duplicates duplic,
                             bool ignore_check_option_errors):
  select_result_interceptor(thd_arg),
  table_list(table_list_par), table(table_par), fields(fields_par),
  autoinc_value_of_last_inserted_row(0),
  insert_into_view(table_list_par && table_list_par->view != 0)
{
  bzero((char*) &info,sizeof(info));
  info.handle_duplicates= duplic;
  info.ignore= ignore_check_option_errors;
  info.update_fields= update_fields;
  info.update_values= update_values;
  info.view= (table_list_par->view ? table_list_par : 0);
  info.table_list= table_list_par;
}


int
select_insert::prepare(List<Item> &values, SELECT_LEX_UNIT *u)
{
  LEX *lex= thd->lex;
  int res;
  table_map map= 0;
  SELECT_LEX *lex_current_select_save= lex->current_select;
  DBUG_ENTER("select_insert::prepare");

  unit= u;

  /*
    Since table in which we are going to insert is added to the first
    select, LEX::current_select should point to the first select while
    we are fixing fields from insert list.
  */
  lex->current_select= &lex->select_lex;

  res= (setup_fields(thd, Ref_ptr_array(),
                     values, MARK_COLUMNS_READ, 0, NULL, 0) ||
        check_insert_fields(thd, table_list, *fields, values,
                            !insert_into_view, 1, &map));

  if (!res && fields->elements)
  {
    bool saved_abort_on_warning= thd->abort_on_warning;
    thd->abort_on_warning= !info.ignore && thd->is_strict_mode();
    res= check_that_all_fields_are_given_values(thd, table_list->table, table_list);
    thd->abort_on_warning= saved_abort_on_warning;
  }

  if (info.handle_duplicates == DUP_UPDATE && !res)
  {
    Name_resolution_context *context= &lex->select_lex.context;
    Name_resolution_context_state ctx_state;

    /* Save the state of the current name resolution context. */
    ctx_state.save_state(context, table_list);

    /* Perform name resolution only in the first table - 'table_list'. */
    table_list->next_local= 0;
    context->resolve_in_table_list_only(table_list);

    lex->select_lex.no_wrap_view_item= TRUE;
    res= res ||
      check_update_fields(thd, context->table_list,
                          *info.update_fields, *info.update_values,
                          /*
                            In INSERT SELECT ON DUPLICATE KEY UPDATE col=x
                            'x' can legally refer to a non-inserted table.
                            'x' is not even resolved yet.
                           */
                          true,
                          &map);
    lex->select_lex.no_wrap_view_item= FALSE;
    /*
      When we are not using GROUP BY and there are no ungrouped aggregate functions 
      we can refer to other tables in the ON DUPLICATE KEY part.
      We use next_name_resolution_table descructively, so check it first (views?)
    */
    DBUG_ASSERT (!table_list->next_name_resolution_table);
    if (lex->select_lex.group_list.elements == 0 &&
        !lex->select_lex.with_sum_func)
      /*
        We must make a single context out of the two separate name resolution contexts :
        the INSERT table and the tables in the SELECT part of INSERT ... SELECT.
        To do that we must concatenate the two lists
      */  
      table_list->next_name_resolution_table= 
        ctx_state.get_first_name_resolution_table();

    res= res || setup_fields(thd, Ref_ptr_array(), *info.update_values,
                             MARK_COLUMNS_READ, 0, NULL, 0);
    if (!res)
    {
      /*
        Traverse the update values list and substitute fields from the
        select for references (Item_ref objects) to them. This is done in
        order to get correct values from those fields when the select
        employs a temporary table.
      */
      List_iterator<Item> li(*info.update_values);
      Item *item;

      while ((item= li++))
      {
        item->transform(thd, &Item::update_value_transformer,
                        (uchar*)lex->current_select);
      }
    }

    /* Restore the current context. */
    ctx_state.restore_state(context, table_list);
  }

  lex->current_select= lex_current_select_save;
  if (res)
    DBUG_RETURN(1);
  /*
    if it is INSERT into join view then check_insert_fields already found
    real table for insert
  */
  table= table_list->table;

  /*
    Is table which we are changing used somewhere in other parts of
    query
  */
  if (unique_table(thd, table_list, table_list->next_global, 0))
  {
    /* Using same table for INSERT and SELECT */
    lex->current_select->options|= OPTION_BUFFER_RESULT;
    lex->current_select->join->select_options|= OPTION_BUFFER_RESULT;
  }
  else if (!(lex->current_select->options & OPTION_BUFFER_RESULT) &&
           thd->locked_tables_mode <= LTM_LOCK_TABLES)
  {
    /*
      We must not yet prepare the result table if it is the same as one of the 
      source tables (INSERT SELECT). The preparation may disable 
      indexes on the result table, which may be used during the select, if it
      is the same table (Bug #6034). Do the preparation after the select phase
      in select_insert::prepare2().
      We won't start bulk inserts at all if this statement uses functions or
      should invoke triggers since they may access to the same table too.
    */
    table->file->ha_start_bulk_insert((ha_rows) 0);
  }
  restore_record(table,s->default_values);		// Get empty record
  table->reset_default_fields();
  table->next_number_field=table->found_next_number_field;

#ifdef HAVE_REPLICATION
  if (thd->rgi_slave &&
      (info.handle_duplicates == DUP_UPDATE) &&
      (table->next_number_field != NULL) &&
      rpl_master_has_bug(thd->rgi_slave->rli, 24432, TRUE, NULL, NULL))
    DBUG_RETURN(1);
#endif

  thd->cuted_fields=0;
  if (info.ignore || info.handle_duplicates != DUP_ERROR)
  {
    table->file->extra(HA_EXTRA_IGNORE_DUP_KEY);
    if (table->file->ha_table_flags() & HA_DUPLICATE_POS &&
        table->file->ha_rnd_init_with_error(0))
      DBUG_RETURN(1);
  }
  if (info.handle_duplicates == DUP_REPLACE &&
      (!table->triggers || !table->triggers->has_delete_triggers()))
    table->file->extra(HA_EXTRA_WRITE_CAN_REPLACE);
  if (info.handle_duplicates == DUP_UPDATE)
    table->file->extra(HA_EXTRA_INSERT_WITH_UPDATE);
  thd->abort_on_warning= !info.ignore && thd->is_strict_mode();
  res= (table_list->prepare_where(thd, 0, TRUE) ||
        table_list->prepare_check_option(thd));

  if (!res)
  {
     table->prepare_triggers_for_insert_stmt_or_event();
     table->mark_columns_needed_for_insert();
  }

  DBUG_RETURN(res);
}


/*
  Finish the preparation of the result table.

  SYNOPSIS
    select_insert::prepare2()
    void

  DESCRIPTION
    If the result table is the same as one of the source tables (INSERT SELECT),
    the result table is not finally prepared at the join prepair phase.
    Do the final preparation now.
		       
  RETURN
    0   OK
*/

int select_insert::prepare2(void)
{
  DBUG_ENTER("select_insert::prepare2");
  if (thd->lex->current_select->options & OPTION_BUFFER_RESULT &&
      thd->locked_tables_mode <= LTM_LOCK_TABLES &&
      !thd->lex->describe)
    table->file->ha_start_bulk_insert((ha_rows) 0);
  if (table->validate_default_values_of_unset_fields(thd))
    DBUG_RETURN(1);
  DBUG_RETURN(0);
}


void select_insert::cleanup()
{
  /* select_insert/select_create are never re-used in prepared statement */
  DBUG_ASSERT(0);
}

select_insert::~select_insert()
{
  DBUG_ENTER("~select_insert");
  if (table && table->is_created())
  {
    table->next_number_field=0;
    table->auto_increment_field_not_null= FALSE;
    table->file->ha_reset();
  }
  thd->count_cuted_fields= CHECK_FIELD_IGNORE;
  thd->abort_on_warning= 0;
  DBUG_VOID_RETURN;
}


int select_insert::send_data(List<Item> &values)
{
  DBUG_ENTER("select_insert::send_data");
  bool error=0;

  if (unit->offset_limit_cnt)
  {						// using limit offset,count
    unit->offset_limit_cnt--;
    DBUG_RETURN(0);
  }
  if (thd->killed == ABORT_QUERY)
    DBUG_RETURN(0);

  thd->count_cuted_fields= CHECK_FIELD_WARN;	// Calculate cuted fields
  store_values(values);
  if (table->default_field && table->update_default_fields(0, info.ignore))
    DBUG_RETURN(1);
  thd->count_cuted_fields= CHECK_FIELD_ERROR_FOR_NULL;
  if (thd->is_error())
  {
    table->auto_increment_field_not_null= FALSE;
    DBUG_RETURN(1);
  }
  if (table_list)                               // Not CREATE ... SELECT
  {
    switch (table_list->view_check_option(thd, info.ignore)) {
    case VIEW_CHECK_SKIP:
      DBUG_RETURN(0);
    case VIEW_CHECK_ERROR:
      DBUG_RETURN(1);
    }
  }

  error= write_record(thd, table, &info);
  table->auto_increment_field_not_null= FALSE;
  
  if (!error)
  {
    if (table->triggers || info.handle_duplicates == DUP_UPDATE)
    {
      /*
        Restore fields of the record since it is possible that they were
        changed by ON DUPLICATE KEY UPDATE clause.
    
        If triggers exist then whey can modify some fields which were not
        originally touched by INSERT ... SELECT, so we have to restore
        their original values for the next row.
      */
      restore_record(table, s->default_values);
    }
    if (table->next_number_field)
    {
      /*
        If no value has been autogenerated so far, we need to remember the
        value we just saw, we may need to send it to client in the end.
      */
      if (thd->first_successful_insert_id_in_cur_stmt == 0) // optimization
        autoinc_value_of_last_inserted_row= 
          table->next_number_field->val_int();
      /*
        Clear auto-increment field for the next record, if triggers are used
        we will clear it twice, but this should be cheap.
      */
      table->next_number_field->reset();
    }
  }
  DBUG_RETURN(error);
}


void select_insert::store_values(List<Item> &values)
{
  if (fields->elements)
    fill_record_n_invoke_before_triggers(thd, table, *fields, values, 1,
                                         TRG_EVENT_INSERT);
  else
    fill_record_n_invoke_before_triggers(thd, table, table->field_to_fill(),
                                         values, 1, TRG_EVENT_INSERT);
}

bool select_insert::prepare_eof()
{
  int error;
  bool const trans_table= table->file->has_transactions();
  bool changed;
  killed_state killed_status= thd->killed;

  DBUG_ENTER("select_insert::prepare_eof");
  DBUG_PRINT("enter", ("trans_table=%d, table_type='%s'",
                       trans_table, table->file->table_type()));

  error = IF_WSREP((thd->wsrep_conflict_state == MUST_ABORT ||
		  thd->wsrep_conflict_state == CERT_FAILURE) ? -1 :, )
	  (thd->locked_tables_mode <= LTM_LOCK_TABLES ?
           table->file->ha_end_bulk_insert() : 0);

  if (!error && thd->is_error())
    error= thd->get_stmt_da()->sql_errno();

  if (info.ignore || info.handle_duplicates != DUP_ERROR)
      if (table->file->ha_table_flags() & HA_DUPLICATE_POS)
        table->file->ha_rnd_end();
  table->file->extra(HA_EXTRA_NO_IGNORE_DUP_KEY);
  table->file->extra(HA_EXTRA_WRITE_CANNOT_REPLACE);

  if ((changed= (info.copied || info.deleted || info.updated)))
  {
    /*
      We must invalidate the table in the query cache before binlog writing
      and ha_autocommit_or_rollback.
    */
    query_cache_invalidate3(thd, table, 1);
  }

  if (thd->transaction.stmt.modified_non_trans_table)
    thd->transaction.all.modified_non_trans_table= TRUE;
  thd->transaction.all.m_unsafe_rollback_flags|=
    (thd->transaction.stmt.m_unsafe_rollback_flags & THD_TRANS::DID_WAIT);

  DBUG_ASSERT(trans_table || !changed || 
              thd->transaction.stmt.modified_non_trans_table);

  /*
    Write to binlog before commiting transaction.  No statement will
    be written by the binlog_query() below in RBR mode.  All the
    events are in the transaction cache and will be written when
    ha_autocommit_or_rollback() is issued below.
  */
  if ((WSREP_EMULATE_BINLOG(thd) || mysql_bin_log.is_open()) &&
      (!error || thd->transaction.stmt.modified_non_trans_table))
  {
    int errcode= 0;
    if (!error)
      thd->clear_error();
    else
      errcode= query_error_code(thd, killed_status == NOT_KILLED);
    if (thd->binlog_query(THD::ROW_QUERY_TYPE,
                      thd->query(), thd->query_length(),
                      trans_table, FALSE, FALSE, errcode))
    {
      table->file->ha_release_auto_increment();
      DBUG_RETURN(true);
    }
  }
  table->file->ha_release_auto_increment();

  if (error)
  {
    table->file->print_error(error,MYF(0));
    DBUG_RETURN(true);
  }

  DBUG_RETURN(false);
}

bool select_insert::send_ok_packet() {
  char  message[160];                           /* status message */
  ulonglong row_count;                          /* rows affected */
  ulonglong id;                                 /* last insert-id */

  DBUG_ENTER("select_insert::send_ok_packet");

  if (info.ignore)
    my_snprintf(message, sizeof(message), ER(ER_INSERT_INFO),
                (ulong) info.records, (ulong) (info.records - info.copied),
                (long) thd->get_stmt_da()->current_statement_warn_count());
  else
    my_snprintf(message, sizeof(message), ER(ER_INSERT_INFO),
                (ulong) info.records, (ulong) (info.deleted + info.updated),
                (long) thd->get_stmt_da()->current_statement_warn_count());

  row_count= info.copied + info.deleted +
    ((thd->client_capabilities & CLIENT_FOUND_ROWS) ?
     info.touched : info.updated);

  id= (thd->first_successful_insert_id_in_cur_stmt > 0) ?
    thd->first_successful_insert_id_in_cur_stmt :
    (thd->arg_of_last_insert_id_function ?
     thd->first_successful_insert_id_in_prev_stmt :
     (info.copied ? autoinc_value_of_last_inserted_row : 0));

  ::my_ok(thd, row_count, id, message);

  DBUG_RETURN(false);
}

bool select_insert::send_eof()
{
  bool res;
  DBUG_ENTER("select_insert::send_eof");
  res= (prepare_eof() || (!suppress_my_ok && send_ok_packet()));
  DBUG_RETURN(res);
}

void select_insert::abort_result_set() {

  DBUG_ENTER("select_insert::abort_result_set");
  /*
    If the creation of the table failed (due to a syntax error, for
    example), no table will have been opened and therefore 'table'
    will be NULL. In that case, we still need to execute the rollback
    and the end of the function.

    If it fail due to inability to insert in multi-table view for example,
    table will be assigned with view table structure, but that table will
    not be opened really (it is dummy to check fields types & Co).
   */
  if (table && table->file->get_table())
  {
    bool changed, transactional_table;
    /*
      If we are not in prelocked mode, we end the bulk insert started
      before.
    */
    if (thd->locked_tables_mode <= LTM_LOCK_TABLES)
      table->file->ha_end_bulk_insert();

    if (table->file->inited)
      table->file->ha_rnd_end();
    table->file->extra(HA_EXTRA_NO_IGNORE_DUP_KEY);
    table->file->extra(HA_EXTRA_WRITE_CANNOT_REPLACE);

    /*
      If at least one row has been inserted/modified and will stay in
      the table (the table doesn't have transactions) we must write to
      the binlog (and the error code will make the slave stop).

      For many errors (example: we got a duplicate key error while
      inserting into a MyISAM table), no row will be added to the table,
      so passing the error to the slave will not help since there will
      be an error code mismatch (the inserts will succeed on the slave
      with no error).

      If table creation failed, the number of rows modified will also be
      zero, so no check for that is made.
    */
    changed= (info.copied || info.deleted || info.updated);
    transactional_table= table->file->has_transactions();
    if (thd->transaction.stmt.modified_non_trans_table ||
        thd->log_current_statement)
    {
        if (!can_rollback_data())
          thd->transaction.all.modified_non_trans_table= TRUE;

        if(WSREP_EMULATE_BINLOG(thd) || mysql_bin_log.is_open())
        {
          int errcode= query_error_code(thd, thd->killed == NOT_KILLED);
          /* error of writing binary log is ignored */
          (void) thd->binlog_query(THD::ROW_QUERY_TYPE, thd->query(),
                                   thd->query_length(),
                                   transactional_table, FALSE, FALSE, errcode);
        }
	if (changed)
	  query_cache_invalidate3(thd, table, 1);
    }
    DBUG_ASSERT(transactional_table || !changed ||
		thd->transaction.stmt.modified_non_trans_table);
    table->file->ha_release_auto_increment();
  }

  DBUG_VOID_RETURN;
}


/***************************************************************************
  CREATE TABLE (SELECT) ...
***************************************************************************/

Field *Item::create_field_for_create_select(TABLE *table)
{
  Field *def_field, *tmp_field;
  return ::create_tmp_field(table->in_use, table, this, type(),
                            (Item ***) 0, &tmp_field, &def_field, 0, 0, 0, 0);
}


/**
  Create table from lists of fields and items (or just return TABLE
  object for pre-opened existing table).

  @param thd           [in]     Thread object
  @param create_info   [in]     Create information (like MAX_ROWS, ENGINE or
                                temporary table flag)
  @param create_table  [in]     Pointer to TABLE_LIST object providing database
                                and name for table to be created or to be open
  @param alter_info    [in/out] Initial list of columns and indexes for the
                                table to be created
  @param items         [in]     List of items which should be used to produce
                                rest of fields for the table (corresponding
                                fields will be added to the end of
                                alter_info->create_list)
  @param lock          [out]    Pointer to the MYSQL_LOCK object for table
                                created will be returned in this parameter.
                                Since this table is not included in THD::lock
                                caller is responsible for explicitly unlocking
                                this table.
  @param hooks         [in]     Hooks to be invoked before and after obtaining
                                table lock on the table being created.

  @note
    This function assumes that either table exists and was pre-opened and
    locked at open_and_lock_tables() stage (and in this case we just emit
    error or warning and return pre-opened TABLE object) or an exclusive
    metadata lock was acquired on table so we can safely create, open and
    lock table in it (we don't acquire metadata lock if this create is
    for temporary table).

  @note
    Since this function contains some logic specific to CREATE TABLE ...
    SELECT it should be changed before it can be used in other contexts.

  @retval non-zero  Pointer to TABLE object for table created or opened
  @retval 0         Error
*/

static TABLE *create_table_from_items(THD *thd,
                                      Table_specification_st *create_info,
                                      TABLE_LIST *create_table,
                                      Alter_info *alter_info,
                                      List<Item> *items,
                                      MYSQL_LOCK **lock,
                                      TABLEOP_HOOKS *hooks)
{
  TABLE tmp_table;		// Used during 'Create_field()'
  TABLE_SHARE share;
  TABLE *table= 0;
  uint select_field_count= items->elements;
  /* Add selected items to field list */
  List_iterator_fast<Item> it(*items);
  Item *item;
  DBUG_ENTER("create_table_from_items");

  tmp_table.s= &share;
  init_tmp_table_share(thd, &share, "", 0, "", "");

  tmp_table.s->db_create_options=0;
  tmp_table.null_row= 0;
  tmp_table.maybe_null= 0;
  tmp_table.in_use= thd;

  if (!opt_explicit_defaults_for_timestamp)
    promote_first_timestamp_column(&alter_info->create_list);

  while ((item=it++))
  {
    Field *tmp_field= item->create_field_for_create_select(&tmp_table);

    if (!tmp_field)
      DBUG_RETURN(NULL);

    Field *table_field;

    switch (item->type())
    {
    /*
      We have to take into account both the real table's fields and
      pseudo-fields used in trigger's body. These fields are used
      to copy defaults values later inside constructor of
      the class Create_field.
    */
    case Item::FIELD_ITEM:
    case Item::TRIGGER_FIELD_ITEM:
      table_field= ((Item_field *) item)->field;
      break;
    default:
      table_field= NULL;
    }

    Create_field *cr_field= new (thd->mem_root)
                                  Create_field(thd, tmp_field, table_field);

    if (!cr_field)
      DBUG_RETURN(NULL);

    if (item->maybe_null)
      cr_field->flags &= ~NOT_NULL_FLAG;
    alter_info->create_list.push_back(cr_field, thd->mem_root);
  }

  DEBUG_SYNC(thd,"create_table_select_before_create");

  /* Check if LOCK TABLES + CREATE OR REPLACE of existing normal table*/
  if (thd->locked_tables_mode && create_table->table &&
      !create_info->tmp_table())
  {
    /* Remember information about the locked table */
    create_info->pos_in_locked_tables=
      create_table->table->pos_in_locked_tables;
    create_info->mdl_ticket= create_table->table->mdl_ticket;
  }

  /*
    Create and lock table.

    Note that we either creating (or opening existing) temporary table or
    creating base table on which name we have exclusive lock. So code below
    should not cause deadlocks or races.

    We don't log the statement, it will be logged later.

    If this is a HEAP table, the automatic DELETE FROM which is written to the
    binlog when a HEAP table is opened for the first time since startup, must
    not be written: 1) it would be wrong (imagine we're in CREATE SELECT: we
    don't want to delete from it) 2) it would be written before the CREATE
    TABLE, which is a wrong order. So we keep binary logging disabled when we
    open_table().
  */

  if (!mysql_create_table_no_lock(thd, create_table->db,
                                  create_table->table_name,
                                  create_info, alter_info, NULL,
                                  select_field_count))
  {
    DEBUG_SYNC(thd,"create_table_select_before_open");

    /*
      If we had a temporary table or a table used with LOCK TABLES,
      it was closed by mysql_create()
    */
    create_table->table= 0;

    if (!create_info->tmp_table())
    {
      Open_table_context ot_ctx(thd, MYSQL_OPEN_REOPEN);
      TABLE_LIST::enum_open_strategy save_open_strategy;

      /* Force the newly created table to be opened */
      save_open_strategy= create_table->open_strategy;
      create_table->open_strategy= TABLE_LIST::OPEN_NORMAL;
      /*
        Here we open the destination table, on which we already have
        an exclusive metadata lock.
      */
      if (open_table(thd, create_table, &ot_ctx))
      {
        quick_rm_table(thd, create_info->db_type, create_table->db,
                       table_case_name(create_info, create_table->table_name),
                       0);
      }
      /* Restore */
      create_table->open_strategy= save_open_strategy;
    }
    else
    {
      /*
        The pointer to the newly created temporary table has been stored in
        table->create_info.
      */
      create_table->table= create_info->table;
      if (!create_table->table)
      {
        /*
          This shouldn't happen as creation of temporary table should make
          it preparable for open. Anyway we can't drop temporary table if
          we are unable to find it.
        */
        DBUG_ASSERT(0);
      }
    }
  }
  else
    create_table->table= 0;                     // Create failed
  
  if (!(table= create_table->table))
  {
    if (!thd->is_error())                     // CREATE ... IF NOT EXISTS
      my_ok(thd);                             //   succeed, but did nothing
    DBUG_RETURN(NULL);
  }

  DEBUG_SYNC(thd,"create_table_select_before_lock");

  table->reginfo.lock_type=TL_WRITE;
  hooks->prelock(&table, 1);                    // Call prelock hooks
  /*
    mysql_lock_tables() below should never fail with request to reopen table
    since it won't wait for the table lock (we have exclusive metadata lock on
    the table) and thus can't get aborted.
  */
  if (! ((*lock)= mysql_lock_tables(thd, &table, 1, 0)) ||
        hooks->postlock(&table, 1))
  {
    /* purecov: begin tested */
    /*
      This can happen in innodb when you get a deadlock when using same table
      in insert and select or when you run out of memory.
    */
    my_error(ER_CANT_LOCK, MYF(0), my_errno);
    if (*lock)
    {
      mysql_unlock_tables(thd, *lock);
      *lock= 0;
    }
    drop_open_table(thd, table, create_table->db, create_table->table_name);
    DBUG_RETURN(0);
    /* purecov: end */
  }
  DBUG_RETURN(table);
}


int
select_create::prepare(List<Item> &values, SELECT_LEX_UNIT *u)
{
  MYSQL_LOCK *extra_lock= NULL;
  DBUG_ENTER("select_create::prepare");

  TABLEOP_HOOKS *hook_ptr= NULL;
  /*
    For row-based replication, the CREATE-SELECT statement is written
    in two pieces: the first one contain the CREATE TABLE statement
    necessary to create the table and the second part contain the rows
    that should go into the table.

    For non-temporary tables, the start of the CREATE-SELECT
    implicitly commits the previous transaction, and all events
    forming the statement will be stored the transaction cache. At end
    of the statement, the entire statement is committed as a
    transaction, and all events are written to the binary log.

    On the master, the table is locked for the duration of the
    statement, but since the CREATE part is replicated as a simple
    statement, there is no way to lock the table for accesses on the
    slave.  Hence, we have to hold on to the CREATE part of the
    statement until the statement has finished.
   */
  class MY_HOOKS : public TABLEOP_HOOKS {
  public:
    MY_HOOKS(select_create *x, TABLE_LIST *create_table_arg,
             TABLE_LIST *select_tables_arg)
      : ptr(x),
        create_table(create_table_arg),
        select_tables(select_tables_arg)
      {
      }

  private:
    virtual int do_postlock(TABLE **tables, uint count)
    {
      int error;
      THD *thd= const_cast<THD*>(ptr->get_thd());
      TABLE_LIST *save_next_global= create_table->next_global;

      create_table->next_global= select_tables;

      error= thd->decide_logging_format(create_table);

      create_table->next_global= save_next_global;

      if (error)
        return error;

      TABLE const *const table = *tables;
      if (thd->is_current_stmt_binlog_format_row()  &&
          !table->s->tmp_table)
      {
        if (int error= ptr->binlog_show_create_table(tables, count))
          return error;
      }
      return 0;
    }
    select_create *ptr;
    TABLE_LIST *create_table;
    TABLE_LIST *select_tables;
  };

  MY_HOOKS hooks(this, create_table, select_tables);
  hook_ptr= &hooks;

  unit= u;

  /*
    Start a statement transaction before the create if we are using
    row-based replication for the statement.  If we are creating a
    temporary table, we need to start a statement transaction.
  */
  if (!thd->lex->tmp_table() &&
      thd->is_current_stmt_binlog_format_row() &&
      mysql_bin_log.is_open())
  {
    thd->binlog_start_trans_and_stmt();
  }

  DEBUG_SYNC(thd,"create_table_select_before_check_if_exists");

  if (!(table= create_table_from_items(thd, create_info,
                                       create_table,
                                       alter_info, &values,
                                       &extra_lock, hook_ptr)))
    /* abort() deletes table */
    DBUG_RETURN(-1);

  if (create_info->tmp_table())
  {
    /*
      When the temporary table was created & opened in create_table_impl(),
      the table's TABLE_SHARE (and thus TABLE) object was also linked to THD
      temporary tables lists. So, we must temporarily remove it from the
      list to keep them inaccessible from inner statements.
      e.g. CREATE TEMPORARY TABLE `t1` AS SELECT * FROM `t1`;
    */
    saved_tmp_table_share= thd->save_tmp_table_share(create_table->table);
  }

  if (extra_lock)
  {
    DBUG_ASSERT(m_plock == NULL);

    if (create_info->tmp_table())
      m_plock= &m_lock;
    else
      m_plock= &thd->extra_lock;

    *m_plock= extra_lock;
  }

  if (table->s->fields < values.elements)
  {
    my_error(ER_WRONG_VALUE_COUNT_ON_ROW, MYF(0), 1L);
    DBUG_RETURN(-1);
  }

  /* First field to copy */
  field= table->field+table->s->fields - values.elements;

  /* Mark all fields that are given values */
  for (Field **f= field ; *f ; f++)
    bitmap_set_bit(table->write_set, (*f)->field_index);

  table->next_number_field=table->found_next_number_field;

  restore_record(table,s->default_values);      // Get empty record
  thd->cuted_fields=0;
  if (info.ignore || info.handle_duplicates != DUP_ERROR)
  {
    table->file->extra(HA_EXTRA_IGNORE_DUP_KEY);
    if (table->file->ha_table_flags() & HA_DUPLICATE_POS &&
        table->file->ha_rnd_init_with_error(0))
      DBUG_RETURN(1);
  }
  if (info.handle_duplicates == DUP_REPLACE &&
      (!table->triggers || !table->triggers->has_delete_triggers()))
    table->file->extra(HA_EXTRA_WRITE_CAN_REPLACE);
  if (info.handle_duplicates == DUP_UPDATE)
    table->file->extra(HA_EXTRA_INSERT_WITH_UPDATE);
  if (thd->locked_tables_mode <= LTM_LOCK_TABLES)
    table->file->ha_start_bulk_insert((ha_rows) 0);
  thd->abort_on_warning= !info.ignore && thd->is_strict_mode();
  if (check_that_all_fields_are_given_values(thd, table, table_list))
    DBUG_RETURN(1);
  table->mark_columns_needed_for_insert();
  table->file->extra(HA_EXTRA_WRITE_CACHE);
  // Mark table as used
  table->query_id= thd->query_id;
  DBUG_RETURN(0);
}

int
select_create::binlog_show_create_table(TABLE **tables, uint count)
{
  /*
    Note 1: In RBR mode, we generate a CREATE TABLE statement for the
    created table by calling show_create_table().  In the event of an error,
    nothing should be written to the binary log, even if the table is
    non-transactional; therefore we pretend that the generated CREATE TABLE
    statement is for a transactional table.  The event will then be put in the
    transaction cache, and any subsequent events (e.g., table-map events and
    binrow events) will also be put there.  We can then use
    ha_autocommit_or_rollback() to either throw away the entire kaboodle of
    events, or write them to the binary log.

    We write the CREATE TABLE statement here and not in prepare()
    since there potentially are sub-selects or accesses to information
    schema that will do a close_thread_tables(), destroying the
    statement transaction cache.
  */
  DBUG_ASSERT(thd->is_current_stmt_binlog_format_row());
  DBUG_ASSERT(tables && *tables && count > 0);

  StringBuffer<2048> query(system_charset_info);
  int result;
  TABLE_LIST tmp_table_list;

  tmp_table_list.reset();
  tmp_table_list.table = *tables;

  result= show_create_table(thd, &tmp_table_list, &query,
                            create_info, WITH_DB_NAME);
  DBUG_ASSERT(result == 0); /* show_create_table() always return 0 */

  if (WSREP_EMULATE_BINLOG(thd) || mysql_bin_log.is_open())
  {
    int errcode= query_error_code(thd, thd->killed == NOT_KILLED);
    result= thd->binlog_query(THD::STMT_QUERY_TYPE,
                              query.ptr(), query.length(),
                              /* is_trans */ TRUE,
                              /* direct */ FALSE,
                              /* suppress_use */ FALSE,
                              errcode);
  }

  ha_fake_trx_id(thd);

  return result;
}

void select_create::store_values(List<Item> &values)
{
  fill_record_n_invoke_before_triggers(thd, table, field, values, 1,
                                       TRG_EVENT_INSERT);
}


bool select_create::send_eof()
{
  DBUG_ENTER("select_create::send_eof");

  /*
    The routine that writes the statement in the binary log
    is in select_insert::prepare_eof(). For that reason, we
    mark the flag at this point.
  */
  if (table->s->tmp_table)
    thd->transaction.stmt.mark_created_temp_table();

  if (prepare_eof())
  {
    abort_result_set();
    DBUG_RETURN(true);
  }

  if (table->s->tmp_table)
  {
    /*
      Now is good time to add the new table to THD temporary tables list.
      But, before that we need to check if same table got created by the sub-
      statement.
    */
    if (thd->find_tmp_table_share(table->s->table_cache_key.str,
                                  table->s->table_cache_key.length))
    {
      my_error(ER_TABLE_EXISTS_ERROR, MYF(0), table->alias.c_ptr());
      abort_result_set();
      DBUG_RETURN(true);
    }
    else
    {
      DBUG_ASSERT(saved_tmp_table_share);
      thd->restore_tmp_table_share(saved_tmp_table_share);
    }
  }

  /*
    Do an implicit commit at end of statement for non-temporary
    tables.  This can fail, but we should unlock the table
    nevertheless.
  */
  if (!table->s->tmp_table)
  {
#ifdef WITH_WSREP
    if (WSREP_ON)
    {
      /*
         append table level exclusive key for CTAS
      */
      wsrep_key_arr_t key_arr= {0, 0};
      wsrep_prepare_keys_for_isolation(thd,
                                       create_table->db,
                                       create_table->table_name,
                                       table_list,
                                       &key_arr);
      int rcode = wsrep->append_key(
                                wsrep,
                                &thd->wsrep_ws_handle,
                                key_arr.keys, //&wkey,
                                key_arr.keys_len,
                                WSREP_KEY_EXCLUSIVE,
                                false);
      wsrep_keys_free(&key_arr);
      if (rcode) {
        DBUG_PRINT("wsrep", ("row key failed: %d", rcode));
        WSREP_ERROR("Appending table key for CTAS failed: %s, %d",
                    (wsrep_thd_query(thd)) ?
                    wsrep_thd_query(thd) : "void", rcode);
        return true;
      }
      /* If commit fails, we should be able to reset the OK status. */
      thd->get_stmt_da()->set_overwrite_status(TRUE);
    }
#endif /* WITH_WSREP */
    trans_commit_stmt(thd);
    if (!(thd->variables.option_bits & OPTION_GTID_BEGIN))
      trans_commit_implicit(thd);
#ifdef WITH_WSREP
    if (WSREP_ON)
    {
      thd->get_stmt_da()->set_overwrite_status(FALSE);
      mysql_mutex_lock(&thd->LOCK_thd_data);
      if (thd->wsrep_conflict_state != NO_CONFLICT)
      {
        WSREP_DEBUG("select_create commit failed, thd: %lld  err: %d %s",
                    (longlong) thd->thread_id, thd->wsrep_conflict_state,
                    thd->query());
        mysql_mutex_unlock(&thd->LOCK_thd_data);
        abort_result_set();
        DBUG_RETURN(true);
      }
      mysql_mutex_unlock(&thd->LOCK_thd_data);
    }
#endif /* WITH_WSREP */
  }
  else if (!thd->is_current_stmt_binlog_format_row())
    table->s->table_creation_was_logged= 1;

  /*
    exit_done must only be set after last potential call to
    abort_result_set().
  */
  exit_done= 1;                                 // Avoid double calls

  send_ok_packet();

  if (m_plock)
  {
    MYSQL_LOCK *lock= *m_plock;
    *m_plock= NULL;
    m_plock= NULL;

    if (create_info->pos_in_locked_tables)
    {
      /*
        If we are under lock tables, we have created a table that was
        originally locked. We should add back the lock to ensure that
        all tables in the thd->open_list are locked!
      */
      table->mdl_ticket= create_info->mdl_ticket;

      /* The following should never fail, except if out of memory */
      if (!thd->locked_tables_list.restore_lock(thd,
                                                create_info->
                                                pos_in_locked_tables,
                                                table, lock))
        DBUG_RETURN(false);                     // ok
      /* Fail. Continue without locking the table */
    }
    mysql_unlock_tables(thd, lock);
  }
  DBUG_RETURN(false);
}


void select_create::abort_result_set()
{
  ulonglong save_option_bits;
  DBUG_ENTER("select_create::abort_result_set");

  /* Avoid double calls, could happen in case of out of memory on cleanup */
  if (exit_done)
    DBUG_VOID_RETURN;
  exit_done= 1;

  /*
    In select_insert::abort_result_set() we roll back the statement, including
    truncating the transaction cache of the binary log. To do this, we
    pretend that the statement is transactional, even though it might
    be the case that it was not.

    We roll back the statement prior to deleting the table and prior
    to releasing the lock on the table, since there might be potential
    for failure if the rollback is executed after the drop or after
    unlocking the table.

    We also roll back the statement regardless of whether the creation
    of the table succeeded or not, since we need to reset the binary
    log state.
    
    However if there was an original table that was deleted, as part of
    create or replace table, then we must log the statement.
  */

  save_option_bits= thd->variables.option_bits;
  thd->variables.option_bits&= ~OPTION_BIN_LOG;
  select_insert::abort_result_set();
  thd->transaction.stmt.modified_non_trans_table= FALSE;
  thd->variables.option_bits= save_option_bits;

  /* possible error of writing binary log is ignored deliberately */
  (void) thd->binlog_flush_pending_rows_event(TRUE, TRUE);

  if (create_info->table_was_deleted)
  {
    /* Unlock locked table that was dropped by CREATE */
    thd->locked_tables_list.unlock_locked_table(thd,
                                                create_info->mdl_ticket);
  }
  if (table)
  {
    bool tmp_table= table->s->tmp_table;

    if (tmp_table)
    {
      DBUG_ASSERT(saved_tmp_table_share);
      thd->restore_tmp_table_share(saved_tmp_table_share);
    }

    if (table->file->inited &&
        (info.ignore || info.handle_duplicates != DUP_ERROR) &&
        (table->file->ha_table_flags() & HA_DUPLICATE_POS))
      table->file->ha_rnd_end();
    table->file->extra(HA_EXTRA_NO_IGNORE_DUP_KEY);
    table->file->extra(HA_EXTRA_WRITE_CANNOT_REPLACE);
    table->auto_increment_field_not_null= FALSE;

    if (m_plock)
    {
      mysql_unlock_tables(thd, *m_plock);
      *m_plock= NULL;
      m_plock= NULL;
    }

    drop_open_table(thd, table, create_table->db, create_table->table_name);
    table=0;                                    // Safety
    if (thd->log_current_statement && mysql_bin_log.is_open())
    {
      /* Remove logging of drop, create + insert rows */
      binlog_reset_cache(thd);
      /* Original table was deleted. We have to log it */
      log_drop_table(thd, create_table->db, create_table->db_length,
                     create_table->table_name, create_table->table_name_length,
                     tmp_table);
    }
  }
  DBUG_VOID_RETURN;
}<|MERGE_RESOLUTION|>--- conflicted
+++ resolved
@@ -1039,7 +1039,6 @@
         }
       }
 
-<<<<<<< HEAD
       if ((res= table_list->view_check_option(thd,
                                               (values_list.elements == 1 ?
                                                0 :
@@ -1052,20 +1051,7 @@
         break;
       }
 
-=======
-    if ((res= table_list->view_check_option(thd,
-					    (values_list.elements == 1 ?
-					     0 :
-					     ignore))) ==
-        VIEW_CHECK_SKIP)
-      continue;
-    else if (res == VIEW_CHECK_ERROR)
-    {
-      error= 1;
-      break;
-    }
-    thd->decide_logging_format_low(table);
->>>>>>> 15c1ab52
+      thd->decide_logging_format_low(table);
 #ifndef EMBEDDED_LIBRARY
       if (lock_type == TL_WRITE_DELAYED)
       {
