--- conflicted
+++ resolved
@@ -169,36 +169,10 @@
 class Item_func_month :public Item_long_func
 {
 public:
-<<<<<<< HEAD
-  Item_func_month(THD *thd, Item *a): Item_func(thd, a)
-  { collation= DTCollation_numeric(); }
-  longlong val_int();
-  double val_real()
-  { DBUG_ASSERT(fixed == 1); return (double) Item_func_month::val_int(); }
-  String *val_str(String *str)
-  {
-    longlong nr= val_int();
-    if (null_value)
-      return 0;
-    str->set(nr, collation.collation);
-    return str;
-  }
-  my_decimal *val_decimal(my_decimal *decimal_value)
-  {
-    return val_decimal_from_int(decimal_value);
-  }
-  bool get_date(THD *thd, MYSQL_TIME *ltime, date_mode_t fuzzydate)
-  {
-    return get_date_from_int(thd, ltime, fuzzydate);
-  }
-  const char *func_name() const { return "month"; }
-  const Type_handler *type_handler() const { return &type_handler_slong; }
-=======
   Item_func_month(THD *thd, Item *a): Item_long_func(thd, a)
   { }
   longlong val_int();
   const char *func_name() const { return "month"; }
->>>>>>> b86e0f25
   bool fix_length_and_dec()
   {
     decimals= 0;
@@ -453,24 +427,8 @@
   bool odbc_type;
 public:
   Item_func_weekday(THD *thd, Item *a, bool type_arg):
-<<<<<<< HEAD
-    Item_func(thd, a), odbc_type(type_arg) { collation= DTCollation_numeric(); }
-  longlong val_int();
-  double val_real() { DBUG_ASSERT(fixed == 1); return (double) val_int(); }
-  String *val_str(String *str)
-  {
-    DBUG_ASSERT(fixed == 1);
-    str->set(val_int(), &my_charset_bin);
-    return null_value ? 0 : str;
-  }
-  my_decimal *val_decimal(my_decimal *decimal_value)
-  {
-    return val_decimal_from_int(decimal_value);
-  }
-=======
     Item_long_func(thd, a), odbc_type(type_arg) { }
   longlong val_int();
->>>>>>> b86e0f25
   const char *func_name() const
   {
      return (odbc_type ? "dayofweek" : "weekday");
@@ -479,10 +437,6 @@
   {
     return type_handler()->Item_get_date_with_warn(thd, this, ltime, fuzzydate);
   }
-<<<<<<< HEAD
-  const Type_handler *type_handler() const { return &type_handler_slong; }
-=======
->>>>>>> b86e0f25
   bool fix_length_and_dec()
   {
     decimals= 0;
