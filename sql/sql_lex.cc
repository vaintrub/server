/*
   Copyright (c) 2000, 2011, Oracle and/or its affiliates.

   This program is free software; you can redistribute it and/or modify
   it under the terms of the GNU General Public License as published by
   the Free Software Foundation; version 2 of the License.

   This program is distributed in the hope that it will be useful,
   but WITHOUT ANY WARRANTY; without even the implied warranty of
   MERCHANTABILITY or FITNESS FOR A PARTICULAR PURPOSE.  See the
   GNU General Public License for more details.

   You should have received a copy of the GNU General Public License
   along with this program; if not, write to the Free Software
   Foundation, Inc., 51 Franklin St, Fifth Floor, Boston, MA 02110-1301  USA */


/* A lexical scanner on a temporary buffer with a yacc interface */

#define MYSQL_LEX 1
#include "sql_priv.h"
#include "unireg.h"                    // REQUIRED: for other includes
#include "sql_class.h"                          // sql_lex.h: SQLCOM_END
#include "sql_lex.h"
#include "sql_parse.h"                          // add_to_list
#include "item_create.h"
#include <m_ctype.h>
#include <hash.h>
#include "sp_head.h"
#include "sp.h"
#include "sql_select.h"

static int lex_one_token(void *arg, void *yythd);

/*
  We are using pointer to this variable for distinguishing between assignment
  to NEW row field (when parsing trigger definition) and structured variable.
*/

sys_var *trg_new_row_fake_var= (sys_var*) 0x01;

/**
  LEX_STRING constant for null-string to be used in parser and other places.
*/
const LEX_STRING null_lex_str= {NULL, 0};
const LEX_STRING empty_lex_str= {(char *) "", 0};
/**
  @note The order of the elements of this array must correspond to
  the order of elements in enum_binlog_stmt_unsafe.
*/
const int
Query_tables_list::binlog_stmt_unsafe_errcode[BINLOG_STMT_UNSAFE_COUNT] =
{
  ER_BINLOG_UNSAFE_LIMIT,
  ER_BINLOG_UNSAFE_INSERT_DELAYED,
  ER_BINLOG_UNSAFE_SYSTEM_TABLE,
  ER_BINLOG_UNSAFE_AUTOINC_COLUMNS,
  ER_BINLOG_UNSAFE_UDF,
  ER_BINLOG_UNSAFE_SYSTEM_VARIABLE,
  ER_BINLOG_UNSAFE_SYSTEM_FUNCTION,
  ER_BINLOG_UNSAFE_NONTRANS_AFTER_TRANS,
  ER_BINLOG_UNSAFE_MULTIPLE_ENGINES_AND_SELF_LOGGING_ENGINE,
  ER_BINLOG_UNSAFE_MIXED_STATEMENT,
  ER_BINLOG_UNSAFE_INSERT_IGNORE_SELECT,
  ER_BINLOG_UNSAFE_INSERT_SELECT_UPDATE,
  ER_BINLOG_UNSAFE_REPLACE_SELECT,
  ER_BINLOG_UNSAFE_CREATE_IGNORE_SELECT,
  ER_BINLOG_UNSAFE_CREATE_REPLACE_SELECT,
  ER_BINLOG_UNSAFE_UPDATE_IGNORE
};


/* Longest standard keyword name */

#define TOCK_NAME_LENGTH 24

/*
  The following data is based on the latin1 character set, and is only
  used when comparing keywords
*/

static uchar to_upper_lex[]=
{
    0,  1,  2,  3,  4,  5,  6,  7,  8,  9, 10, 11, 12, 13, 14, 15,
   16, 17, 18, 19, 20, 21, 22, 23, 24, 25, 26, 27, 28, 29, 30, 31,
   32, 33, 34, 35, 36, 37, 38, 39, 40, 41, 42, 43, 44, 45, 46, 47,
   48, 49, 50, 51, 52, 53, 54, 55, 56, 57, 58, 59, 60, 61, 62, 63,
   64, 65, 66, 67, 68, 69, 70, 71, 72, 73, 74, 75, 76, 77, 78, 79,
   80, 81, 82, 83, 84, 85, 86, 87, 88, 89, 90, 91, 92, 93, 94, 95,
   96, 65, 66, 67, 68, 69, 70, 71, 72, 73, 74, 75, 76, 77, 78, 79,
   80, 81, 82, 83, 84, 85, 86, 87, 88, 89, 90,123,124,125,126,127,
  128,129,130,131,132,133,134,135,136,137,138,139,140,141,142,143,
  144,145,146,147,148,149,150,151,152,153,154,155,156,157,158,159,
  160,161,162,163,164,165,166,167,168,169,170,171,172,173,174,175,
  176,177,178,179,180,181,182,183,184,185,186,187,188,189,190,191,
  192,193,194,195,196,197,198,199,200,201,202,203,204,205,206,207,
  208,209,210,211,212,213,214,215,216,217,218,219,220,221,222,223,
  192,193,194,195,196,197,198,199,200,201,202,203,204,205,206,207,
  208,209,210,211,212,213,214,247,216,217,218,219,220,221,222,255
};

/* 
  Names of the index hints (for error messages). Keep in sync with 
  index_hint_type 
*/

const char * index_hint_type_name[] =
{
  "IGNORE INDEX", 
  "USE INDEX", 
  "FORCE INDEX"
};

inline int lex_casecmp(const char *s, const char *t, uint len)
{
  while (len-- != 0 &&
	 to_upper_lex[(uchar) *s++] == to_upper_lex[(uchar) *t++]) ;
  return (int) len+1;
}

#include <lex_hash.h>


void lex_init(void)
{
  uint i;
  DBUG_ENTER("lex_init");
  for (i=0 ; i < array_elements(symbols) ; i++)
    symbols[i].length=(uchar) strlen(symbols[i].name);
  for (i=0 ; i < array_elements(sql_functions) ; i++)
    sql_functions[i].length=(uchar) strlen(sql_functions[i].name);

  DBUG_VOID_RETURN;
}


void lex_free(void)
{					// Call this when daemon ends
  DBUG_ENTER("lex_free");
  DBUG_VOID_RETURN;
}

/**
  Initialize lex object for use in fix_fields and parsing.

  SYNOPSIS
    init_lex_with_single_table()
    @param thd                 The thread object
    @param table               The table object
  @return Operation status
    @retval TRUE                An error occurred, memory allocation error
    @retval FALSE               Ok

  DESCRIPTION
    This function is used to initialize a lex object on the
    stack for use by fix_fields and for parsing. In order to
    work properly it also needs to initialize the
    Name_resolution_context object of the lexer.
    Finally it needs to set a couple of variables to ensure
    proper functioning of fix_fields.
*/

int
init_lex_with_single_table(THD *thd, TABLE *table, LEX *lex)
{
  TABLE_LIST *table_list;
  Table_ident *table_ident;
  SELECT_LEX *select_lex= &lex->select_lex;
  Name_resolution_context *context= &select_lex->context;
  /*
    We will call the parser to create a part_info struct based on the
    partition string stored in the frm file.
    We will use a local lex object for this purpose. However we also
    need to set the Name_resolution_object for this lex object. We
    do this by using add_table_to_list where we add the table that
    we're working with to the Name_resolution_context.
  */
  thd->lex= lex;
  lex_start(thd);
  context->init();
  if ((!(table_ident= new Table_ident(thd,
                                      table->s->table_name,
                                      table->s->db, TRUE))) ||
      (!(table_list= select_lex->add_table_to_list(thd,
                                                   table_ident,
                                                   NULL,
                                                   0))))
    return TRUE;
  context->resolve_in_table_list_only(table_list);
  lex->use_only_table_context= TRUE;
  lex->context_analysis_only|= CONTEXT_ANALYSIS_ONLY_VCOL_EXPR;
  select_lex->cur_pos_in_select_list= UNDEF_POS;
  table->map= 1; //To ensure correct calculation of const item
  table->get_fields_in_item_tree= TRUE;
  table_list->table= table;
  return FALSE;
}

/**
  End use of local lex with single table

  SYNOPSIS
    end_lex_with_single_table()
    @param thd               The thread object
    @param table             The table object
    @param old_lex           The real lex object connected to THD

  DESCRIPTION
    This function restores the real lex object after calling
    init_lex_with_single_table and also restores some table
    variables temporarily set.
*/

void
end_lex_with_single_table(THD *thd, TABLE *table, LEX *old_lex)
{
  LEX *lex= thd->lex;
  table->map= 0;
  table->get_fields_in_item_tree= FALSE;
  lex_end(lex);
  thd->lex= old_lex;
}


void
st_parsing_options::reset()
{
  allows_variable= TRUE;
  allows_select_into= TRUE;
  allows_select_procedure= TRUE;
  allows_derived= TRUE;
}


/**
  Perform initialization of Lex_input_stream instance.

  Basically, a buffer for pre-processed query. This buffer should be large
  enough to keep multi-statement query. The allocation is done once in
  Lex_input_stream::init() in order to prevent memory pollution when
  the server is processing large multi-statement queries.
*/

bool Lex_input_stream::init(THD *thd,
			    char* buff,
			    unsigned int length)
{
  DBUG_EXECUTE_IF("bug42064_simulate_oom",
                  DBUG_SET("+d,simulate_out_of_memory"););

  m_cpp_buf= (char*) thd->alloc(length + 1);

  DBUG_EXECUTE_IF("bug42064_simulate_oom",
                  DBUG_SET("-d,bug42064_simulate_oom");); 

  if (m_cpp_buf == NULL)
    return TRUE;

  m_thd= thd;
  reset(buff, length);

  return FALSE;
}


/**
  Prepare Lex_input_stream instance state for use for handling next SQL statement.

  It should be called between two statements in a multi-statement query.
  The operation resets the input stream to the beginning-of-parse state,
  but does not reallocate m_cpp_buf.
*/

void
Lex_input_stream::reset(char *buffer, unsigned int length)
{
  yylineno= 1;
  yytoklen= 0;
  yylval= NULL;
  lookahead_token= -1;
  lookahead_yylval= NULL;
  m_ptr= buffer;
  m_tok_start= NULL;
  m_tok_end= NULL;
  m_end_of_query= buffer + length;
  m_tok_start_prev= NULL;
  m_buf= buffer;
  m_buf_length= length;
  m_echo= TRUE;
  m_cpp_tok_start= NULL;
  m_cpp_tok_start_prev= NULL;
  m_cpp_tok_end= NULL;
  m_body_utf8= NULL;
  m_cpp_utf8_processed_ptr= NULL;
  next_state= MY_LEX_START;
  found_semicolon= NULL;
  ignore_space= test(m_thd->variables.sql_mode & MODE_IGNORE_SPACE);
  stmt_prepare_mode= FALSE;
  multi_statements= TRUE;
  in_comment=NO_COMMENT;
  m_underscore_cs= NULL;
  m_cpp_ptr= m_cpp_buf;
}


/**
  The operation is called from the parser in order to
  1) designate the intention to have utf8 body;
  1) Indicate to the lexer that we will need a utf8 representation of this
     statement;
  2) Determine the beginning of the body.

  @param thd        Thread context.
  @param begin_ptr  Pointer to the start of the body in the pre-processed
                    buffer.
*/

void Lex_input_stream::body_utf8_start(THD *thd, const char *begin_ptr)
{
  DBUG_ASSERT(begin_ptr);
  DBUG_ASSERT(m_cpp_buf <= begin_ptr && begin_ptr <= m_cpp_buf + m_buf_length);

  uint body_utf8_length=
    (m_buf_length / thd->variables.character_set_client->mbminlen) *
    my_charset_utf8_bin.mbmaxlen;

  m_body_utf8= (char *) thd->alloc(body_utf8_length + 1);
  m_body_utf8_ptr= m_body_utf8;
  *m_body_utf8_ptr= 0;

  m_cpp_utf8_processed_ptr= begin_ptr;
}

/**
  @brief The operation appends unprocessed part of pre-processed buffer till
  the given pointer (ptr) and sets m_cpp_utf8_processed_ptr to end_ptr.

  The idea is that some tokens in the pre-processed buffer (like character
  set introducers) should be skipped.

  Example:
    CPP buffer: SELECT 'str1', _latin1 'str2';
    m_cpp_utf8_processed_ptr -- points at the "SELECT ...";
    In order to skip "_latin1", the following call should be made:
      body_utf8_append(<pointer to "_latin1 ...">, <pointer to " 'str2'...">)

  @param ptr      Pointer in the pre-processed buffer, which specifies the
                  end of the chunk, which should be appended to the utf8
                  body.
  @param end_ptr  Pointer in the pre-processed buffer, to which
                  m_cpp_utf8_processed_ptr will be set in the end of the
                  operation.
*/

void Lex_input_stream::body_utf8_append(const char *ptr,
                                        const char *end_ptr)
{
  DBUG_ASSERT(m_cpp_buf <= ptr && ptr <= m_cpp_buf + m_buf_length);
  DBUG_ASSERT(m_cpp_buf <= end_ptr && end_ptr <= m_cpp_buf + m_buf_length);

  if (!m_body_utf8)
    return;

  if (m_cpp_utf8_processed_ptr >= ptr)
    return;

  int bytes_to_copy= ptr - m_cpp_utf8_processed_ptr;

  memcpy(m_body_utf8_ptr, m_cpp_utf8_processed_ptr, bytes_to_copy);
  m_body_utf8_ptr += bytes_to_copy;
  *m_body_utf8_ptr= 0;

  m_cpp_utf8_processed_ptr= end_ptr;
}

/**
  The operation appends unprocessed part of the pre-processed buffer till
  the given pointer (ptr) and sets m_cpp_utf8_processed_ptr to ptr.

  @param ptr  Pointer in the pre-processed buffer, which specifies the end
              of the chunk, which should be appended to the utf8 body.
*/

void Lex_input_stream::body_utf8_append(const char *ptr)
{
  body_utf8_append(ptr, ptr);
}

/**
  The operation converts the specified text literal to the utf8 and appends
  the result to the utf8-body.

  @param thd      Thread context.
  @param txt      Text literal.
  @param txt_cs   Character set of the text literal.
  @param end_ptr  Pointer in the pre-processed buffer, to which
                  m_cpp_utf8_processed_ptr will be set in the end of the
                  operation.
*/

void Lex_input_stream::body_utf8_append_literal(THD *thd,
                                                const LEX_STRING *txt,
                                                CHARSET_INFO *txt_cs,
                                                const char *end_ptr)
{
  if (!m_cpp_utf8_processed_ptr)
    return;

  LEX_STRING utf_txt;

  if (!my_charset_same(txt_cs, &my_charset_utf8_general_ci))
  {
    thd->convert_string(&utf_txt,
                        &my_charset_utf8_general_ci,
                        txt->str, (uint) txt->length,
                        txt_cs);
  }
  else
  {
    utf_txt.str= txt->str;
    utf_txt.length= txt->length;
  }

  /* NOTE: utf_txt.length is in bytes, not in symbols. */

  memcpy(m_body_utf8_ptr, utf_txt.str, utf_txt.length);
  m_body_utf8_ptr += utf_txt.length;
  *m_body_utf8_ptr= 0;

  m_cpp_utf8_processed_ptr= end_ptr;
}


/*
  This is called before every query that is to be parsed.
  Because of this, it's critical to not do too much things here.
  (We already do too much here)
*/

void lex_start(THD *thd)
{
  LEX *lex= thd->lex;
  DBUG_ENTER("lex_start");

  lex->thd= lex->unit.thd= thd;

  lex->context_stack.empty();
  lex->unit.init_query();
  lex->unit.init_select();
  /* 'parent_lex' is used in init_query() so it must be before it. */
  lex->select_lex.parent_lex= lex;
  lex->select_lex.init_query();
  lex->value_list.empty();
  lex->update_list.empty();
  lex->set_var_list.empty();
  lex->param_list.empty();
  lex->view_list.empty();
  lex->prepared_stmt_params.empty();
  lex->auxiliary_table_list.empty();
  lex->unit.next= lex->unit.master=
    lex->unit.link_next= lex->unit.return_to= 0;
  lex->unit.prev= lex->unit.link_prev= 0;
  lex->unit.slave= lex->unit.global_parameters= lex->current_select=
    lex->all_selects_list= &lex->select_lex;
  lex->select_lex.master= &lex->unit;
  lex->select_lex.prev= &lex->unit.slave;
  lex->select_lex.link_next= lex->select_lex.slave= lex->select_lex.next= 0;
  lex->select_lex.link_prev= (st_select_lex_node**)&(lex->all_selects_list);
  lex->select_lex.options= 0;
  lex->select_lex.sql_cache= SELECT_LEX::SQL_CACHE_UNSPECIFIED;
  lex->select_lex.init_order();
  lex->select_lex.group_list.empty();
  lex->describe= 0;
  lex->subqueries= FALSE;
  lex->context_analysis_only= 0;
  lex->derived_tables= 0;
  lex->safe_to_cache_query= 1;
  lex->parsing_options.reset();
  lex->empty_field_list_on_rset= 0;
  lex->select_lex.select_number= 1;
  lex->length=0;
  lex->part_info= 0;
  lex->select_lex.in_sum_expr=0;
  lex->select_lex.ftfunc_list_alloc.empty();
  lex->select_lex.ftfunc_list= &lex->select_lex.ftfunc_list_alloc;
  lex->select_lex.group_list.empty();
  lex->select_lex.order_list.empty();
  lex->duplicates= DUP_ERROR;
  lex->ignore= 0;
  lex->spname= NULL;
  lex->sphead= NULL;
  lex->spcont= NULL;
  lex->m_stmt= NULL;
  lex->proc_list.first= 0;
  lex->escape_used= FALSE;
  lex->query_tables= 0;
  lex->reset_query_tables_list(FALSE);
  lex->expr_allows_subselect= TRUE;
  lex->use_only_table_context= FALSE;
  lex->parse_vcol_expr= FALSE;

  lex->name.str= 0;
  lex->name.length= 0;
  lex->event_parse_data= NULL;
  lex->profile_options= PROFILE_NONE;
  lex->nest_level=0 ;
  lex->select_lex.nest_level_base= &lex->unit;
  lex->allow_sum_func= 0;
  lex->in_sum_func= NULL;
  /*
    ok, there must be a better solution for this, long-term
    I tried "bzero" in the sql_yacc.yy code, but that for
    some reason made the values zero, even if they were set
  */
  lex->server_options.server_name= 0;
  lex->server_options.server_name_length= 0;
  lex->server_options.host= 0;
  lex->server_options.db= 0;
  lex->server_options.username= 0;
  lex->server_options.password= 0;
  lex->server_options.scheme= 0;
  lex->server_options.socket= 0;
  lex->server_options.owner= 0;
  lex->server_options.port= -1;

  lex->is_lex_started= TRUE;
  lex->used_tables= 0;
<<<<<<< HEAD
  lex->reset_slave_info.all= false;
=======
  lex->limit_rows_examined= 0;
  lex->limit_rows_examined_cnt= ULONGLONG_MAX;
>>>>>>> 74db9a50
  DBUG_VOID_RETURN;
}

void lex_end(LEX *lex)
{
  DBUG_ENTER("lex_end");
  DBUG_PRINT("enter", ("lex: 0x%lx", (long) lex));

  /* release used plugins */
  if (lex->plugins.elements) /* No function call and no mutex if no plugins. */
  {
    plugin_unlock_list(0, (plugin_ref*)lex->plugins.buffer, 
                       lex->plugins.elements);
  }
  reset_dynamic(&lex->plugins);

  delete lex->sphead;
  lex->sphead= NULL;

  lex->mi.reset();

  DBUG_VOID_RETURN;
}

Yacc_state::~Yacc_state()
{
  if (yacc_yyss)
  {
    my_free(yacc_yyss);
    my_free(yacc_yyvs);
  }
}

static int find_keyword(Lex_input_stream *lip, uint len, bool function)
{
  const char *tok= lip->get_tok_start();

  SYMBOL *symbol= get_hash_symbol(tok, len, function);
  if (symbol)
  {
    lip->yylval->symbol.symbol=symbol;
    lip->yylval->symbol.str= (char*) tok;
    lip->yylval->symbol.length=len;

    if ((symbol->tok == NOT_SYM) &&
        (lip->m_thd->variables.sql_mode & MODE_HIGH_NOT_PRECEDENCE))
      return NOT2_SYM;
    if ((symbol->tok == OR_OR_SYM) &&
	!(lip->m_thd->variables.sql_mode & MODE_PIPES_AS_CONCAT))
      return OR2_SYM;

    return symbol->tok;
  }
  return 0;
}

/*
  Check if name is a keyword

  SYNOPSIS
    is_keyword()
    name      checked name (must not be empty)
    len       length of checked name

  RETURN VALUES
    0         name is a keyword
    1         name isn't a keyword
*/

bool is_keyword(const char *name, uint len)
{
  DBUG_ASSERT(len != 0);
  return get_hash_symbol(name,len,0)!=0;
}

/**
  Check if name is a sql function

    @param name      checked name

    @return is this a native function or not
    @retval 0         name is a function
    @retval 1         name isn't a function
*/

bool is_lex_native_function(const LEX_STRING *name)
{
  DBUG_ASSERT(name != NULL);
  return (get_hash_symbol(name->str, (uint) name->length, 1) != 0);
}

/* make a copy of token before ptr and set yytoklen */

static LEX_STRING get_token(Lex_input_stream *lip, uint skip, uint length)
{
  LEX_STRING tmp;
  lip->yyUnget();                       // ptr points now after last token char
  tmp.length=lip->yytoklen=length;
  tmp.str= lip->m_thd->strmake(lip->get_tok_start() + skip, tmp.length);

  lip->m_cpp_text_start= lip->get_cpp_tok_start() + skip;
  lip->m_cpp_text_end= lip->m_cpp_text_start + tmp.length;

  return tmp;
}

/* 
 todo: 
   There are no dangerous charsets in mysql for function 
   get_quoted_token yet. But it should be fixed in the 
   future to operate multichar strings (like ucs2)
*/

static LEX_STRING get_quoted_token(Lex_input_stream *lip,
                                   uint skip,
                                   uint length, char quote)
{
  LEX_STRING tmp;
  const char *from, *end;
  char *to;
  lip->yyUnget();                       // ptr points now after last token char
  tmp.length= lip->yytoklen=length;
  tmp.str=(char*) lip->m_thd->alloc(tmp.length+1);
  from= lip->get_tok_start() + skip;
  to= tmp.str;
  end= to+length;

  lip->m_cpp_text_start= lip->get_cpp_tok_start() + skip;
  lip->m_cpp_text_end= lip->m_cpp_text_start + length;

  for ( ; to != end; )
  {
    if ((*to++= *from++) == quote)
    {
      from++;					// Skip double quotes
      lip->m_cpp_text_start++;
    }
  }
  *to= 0;					// End null for safety
  return tmp;
}


/*
  Return an unescaped text literal without quotes
  Fix sometimes to do only one scan of the string
*/

static char *get_text(Lex_input_stream *lip, int pre_skip, int post_skip)
{
  reg1 uchar c,sep;
  uint found_escape=0;
  CHARSET_INFO *cs= lip->m_thd->charset();

  lip->tok_bitmap= 0;
  sep= lip->yyGetLast();                        // String should end with this
  while (! lip->eof())
  {
    c= lip->yyGet();
    lip->tok_bitmap|= c;
#ifdef USE_MB
    {
      int l;
      if (use_mb(cs) &&
          (l = my_ismbchar(cs,
                           lip->get_ptr() -1,
                           lip->get_end_of_query()))) {
        lip->skip_binary(l-1);
        continue;
      }
    }
#endif
    if (c == '\\' &&
        !(lip->m_thd->variables.sql_mode & MODE_NO_BACKSLASH_ESCAPES))
    {					// Escaped character
      found_escape=1;
      if (lip->eof())
	return 0;
      lip->yySkip();
    }
    else if (c == sep)
    {
      if (c == lip->yyGet())            // Check if two separators in a row
      {
        found_escape=1;                 // duplicate. Remember for delete
	continue;
      }
      else
        lip->yyUnget();

      /* Found end. Unescape and return string */
      const char *str, *end;
      char *start;

      str= lip->get_tok_start();
      end= lip->get_ptr();
      /* Extract the text from the token */
      str += pre_skip;
      end -= post_skip;
      DBUG_ASSERT(end >= str);

      if (!(start= (char*) lip->m_thd->alloc((uint) (end-str)+1)))
	return (char*) "";		// Sql_alloc has set error flag

      lip->m_cpp_text_start= lip->get_cpp_tok_start() + pre_skip;
      lip->m_cpp_text_end= lip->get_cpp_ptr() - post_skip;

      if (!found_escape)
      {
	lip->yytoklen=(uint) (end-str);
	memcpy(start,str,lip->yytoklen);
	start[lip->yytoklen]=0;
      }
      else
      {
        char *to;

	for (to=start ; str != end ; str++)
	{
#ifdef USE_MB
	  int l;
	  if (use_mb(cs) &&
              (l = my_ismbchar(cs, str, end))) {
	      while (l--)
		  *to++ = *str++;
	      str--;
	      continue;
	  }
#endif
	  if (!(lip->m_thd->variables.sql_mode & MODE_NO_BACKSLASH_ESCAPES) &&
              *str == '\\' && str+1 != end)
	  {
	    switch(*++str) {
	    case 'n':
	      *to++='\n';
	      break;
	    case 't':
	      *to++= '\t';
	      break;
	    case 'r':
	      *to++ = '\r';
	      break;
	    case 'b':
	      *to++ = '\b';
	      break;
	    case '0':
	      *to++= 0;			// Ascii null
	      break;
	    case 'Z':			// ^Z must be escaped on Win32
	      *to++='\032';
	      break;
	    case '_':
	    case '%':
	      *to++= '\\';		// remember prefix for wildcard
	      /* Fall through */
	    default:
              *to++= *str;
	      break;
	    }
	  }
	  else if (*str == sep)
	    *to++= *str++;		// Two ' or "
	  else
	    *to++ = *str;
	}
	*to=0;
	lip->yytoklen=(uint) (to-start);
      }
      return start;
    }
  }
  return 0;					// unexpected end of query
}


/*
** Calc type of integer; long integer, longlong integer or real.
** Returns smallest type that match the string.
** When using unsigned long long values the result is converted to a real
** because else they will be unexpected sign changes because all calculation
** is done with longlong or double.
*/

static const char *long_str="2147483647";
static const uint long_len=10;
static const char *signed_long_str="-2147483648";
static const char *longlong_str="9223372036854775807";
static const uint longlong_len=19;
static const char *signed_longlong_str="-9223372036854775808";
static const uint signed_longlong_len=19;
static const char *unsigned_longlong_str="18446744073709551615";
static const uint unsigned_longlong_len=20;

static inline uint int_token(const char *str,uint length)
{
  if (length < long_len)			// quick normal case
    return NUM;
  bool neg=0;

  if (*str == '+')				// Remove sign and pre-zeros
  {
    str++; length--;
  }
  else if (*str == '-')
  {
    str++; length--;
    neg=1;
  }
  while (*str == '0' && length)
  {
    str++; length --;
  }
  if (length < long_len)
    return NUM;

  uint smaller,bigger;
  const char *cmp;
  if (neg)
  {
    if (length == long_len)
    {
      cmp= signed_long_str+1;
      smaller=NUM;				// If <= signed_long_str
      bigger=LONG_NUM;				// If >= signed_long_str
    }
    else if (length < signed_longlong_len)
      return LONG_NUM;
    else if (length > signed_longlong_len)
      return DECIMAL_NUM;
    else
    {
      cmp=signed_longlong_str+1;
      smaller=LONG_NUM;				// If <= signed_longlong_str
      bigger=DECIMAL_NUM;
    }
  }
  else
  {
    if (length == long_len)
    {
      cmp= long_str;
      smaller=NUM;
      bigger=LONG_NUM;
    }
    else if (length < longlong_len)
      return LONG_NUM;
    else if (length > longlong_len)
    {
      if (length > unsigned_longlong_len)
        return DECIMAL_NUM;
      cmp=unsigned_longlong_str;
      smaller=ULONGLONG_NUM;
      bigger=DECIMAL_NUM;
    }
    else
    {
      cmp=longlong_str;
      smaller=LONG_NUM;
      bigger= ULONGLONG_NUM;
    }
  }
  while (*cmp && *cmp++ == *str++) ;
  return ((uchar) str[-1] <= (uchar) cmp[-1]) ? smaller : bigger;
}


/**
  Given a stream that is advanced to the first contained character in 
  an open comment, consume the comment.  Optionally, if we are allowed, 
  recurse so that we understand comments within this current comment.

  At this level, we do not support version-condition comments.  We might 
  have been called with having just passed one in the stream, though.  In 
  that case, we probably want to tolerate mundane comments inside.  Thus,
  the case for recursion.

  @retval  Whether EOF reached before comment is closed.
*/
bool consume_comment(Lex_input_stream *lip, int remaining_recursions_permitted)
{
  reg1 uchar c;
  while (! lip->eof())
  {
    c= lip->yyGet();

    if (remaining_recursions_permitted > 0)
    {
      if ((c == '/') && (lip->yyPeek() == '*'))
      {
        lip->yySkip(); /* Eat asterisk */
        consume_comment(lip, remaining_recursions_permitted-1);
        continue;
      }
    }

    if (c == '*')
    {
      if (lip->yyPeek() == '/')
      {
        lip->yySkip(); /* Eat slash */
        return FALSE;
      }
    }

    if (c == '\n')
      lip->yylineno++;
  }

  return TRUE;
}


/*
  MYSQLlex remember the following states from the following MYSQLlex()

  - MY_LEX_EOQ			Found end of query
  - MY_LEX_OPERATOR_OR_IDENT	Last state was an ident, text or number
				(which can't be followed by a signed number)
*/

int MYSQLlex(void *arg, void *yythd)
{
  THD *thd= (THD *)yythd;
  Lex_input_stream *lip= & thd->m_parser_state->m_lip;
  YYSTYPE *yylval=(YYSTYPE*) arg;
  int token;

  if (lip->lookahead_token >= 0)
  {
    /*
      The next token was already parsed in advance,
      return it.
    */
    token= lip->lookahead_token;
    lip->lookahead_token= -1;
    *yylval= *(lip->lookahead_yylval);
    lip->lookahead_yylval= NULL;
    return token;
  }

  token= lex_one_token(arg, yythd);

  switch(token) {
  case WITH:
    /*
      Parsing 'WITH' 'ROLLUP' or 'WITH' 'CUBE' requires 2 look ups,
      which makes the grammar LALR(2).
      Replace by a single 'WITH_ROLLUP' or 'WITH_CUBE' token,
      to transform the grammar into a LALR(1) grammar,
      which sql_yacc.yy can process.
    */
    token= lex_one_token(arg, yythd);
    switch(token) {
    case CUBE_SYM:
      return WITH_CUBE_SYM;
    case ROLLUP_SYM:
      return WITH_ROLLUP_SYM;
    default:
      /*
        Save the token following 'WITH'
      */
      lip->lookahead_yylval= lip->yylval;
      lip->yylval= NULL;
      lip->lookahead_token= token;
      return WITH;
    }
    break;
  default:
    break;
  }

  return token;
}

int lex_one_token(void *arg, void *yythd)
{
  reg1	uchar c;
  bool comment_closed;
  int	tokval, result_state;
  uint length;
  enum my_lex_states state;
  THD *thd= (THD *)yythd;
  Lex_input_stream *lip= & thd->m_parser_state->m_lip;
  LEX *lex= thd->lex;
  YYSTYPE *yylval=(YYSTYPE*) arg;
  CHARSET_INFO *const cs= thd->charset();
  const uchar *const state_map= cs->state_map;
  const uchar *const ident_map= cs->ident_map;

  LINT_INIT(c);
  lip->yylval=yylval;			// The global state

  lip->start_token();
  state=lip->next_state;
  lip->next_state=MY_LEX_OPERATOR_OR_IDENT;
  for (;;)
  {
    switch (state) {
    case MY_LEX_OPERATOR_OR_IDENT:	// Next is operator or keyword
    case MY_LEX_START:			// Start of token
      // Skip starting whitespace
      while(state_map[c= lip->yyPeek()] == MY_LEX_SKIP)
      {
	if (c == '\n')
	  lip->yylineno++;

        lip->yySkip();
      }

      /* Start of real token */
      lip->restart_token();
      c= lip->yyGet();
      state= (enum my_lex_states) state_map[c];
      break;
    case MY_LEX_ESCAPE:
      if (lip->yyGet() == 'N')
      {					// Allow \N as shortcut for NULL
	yylval->lex_str.str=(char*) "\\N";
	yylval->lex_str.length=2;
	return NULL_SYM;
      }
      /* Fall through */
    case MY_LEX_CHAR:			// Unknown or single char token
    case MY_LEX_SKIP:			// This should not happen
      if (c != ')')
	lip->next_state= MY_LEX_START;	// Allow signed numbers
      return((int) c);

    case MY_LEX_MINUS_OR_COMMENT:
      if (lip->yyPeek() == '-' &&
          (my_isspace(cs,lip->yyPeekn(1)) ||
           my_iscntrl(cs,lip->yyPeekn(1))))
      {
        state=MY_LEX_COMMENT;
        break;
      }
      lip->next_state= MY_LEX_START;	// Allow signed numbers
      return((int) c);

    case MY_LEX_PLACEHOLDER:
      /*
        Check for a placeholder: it should not precede a possible identifier
        because of binlogging: when a placeholder is replaced with
        its value in a query for the binlog, the query must stay
        grammatically correct.
      */
      lip->next_state= MY_LEX_START;	// Allow signed numbers
      if (lip->stmt_prepare_mode && !ident_map[(uchar) lip->yyPeek()])
        return(PARAM_MARKER);
      return((int) c);

    case MY_LEX_COMMA:
      lip->next_state= MY_LEX_START;	// Allow signed numbers
      /*
        Warning:
        This is a work around, to make the "remember_name" rule in
        sql/sql_yacc.yy work properly.
        The problem is that, when parsing "select expr1, expr2",
        the code generated by bison executes the *pre* action
        remember_name (see select_item) *before* actually parsing the
        first token of expr2.
      */
      lip->restart_token();
      return((int) c);

    case MY_LEX_IDENT_OR_NCHAR:
      if (lip->yyPeek() != '\'')
      {
	state= MY_LEX_IDENT;
	break;
      }
      /* Found N'string' */
      lip->yySkip();                         // Skip '
      if (!(yylval->lex_str.str = get_text(lip, 2, 1)))
      {
	state= MY_LEX_CHAR;             // Read char by char
	break;
      }
      yylval->lex_str.length= lip->yytoklen;
      lex->text_string_is_7bit= (lip->tok_bitmap & 0x80) ? 0 : 1;
      return(NCHAR_STRING);

    case MY_LEX_IDENT_OR_HEX:
      if (lip->yyPeek() == '\'')
      {					// Found x'hex-number'
	state= MY_LEX_HEX_NUMBER;
	break;
      }
    case MY_LEX_IDENT_OR_BIN:
      if (lip->yyPeek() == '\'')
      {                                 // Found b'bin-number'
        state= MY_LEX_BIN_NUMBER;
        break;
      }
    case MY_LEX_IDENT:
      const char *start;
#if defined(USE_MB) && defined(USE_MB_IDENT)
      if (use_mb(cs))
      {
	result_state= IDENT_QUOTED;
        if (my_mbcharlen(cs, lip->yyGetLast()) > 1)
        {
          int l = my_ismbchar(cs,
                              lip->get_ptr() -1,
                              lip->get_end_of_query());
          if (l == 0) {
            state = MY_LEX_CHAR;
            continue;
          }
          lip->skip_binary(l - 1);
        }
        while (ident_map[c=lip->yyGet()])
        {
          if (my_mbcharlen(cs, c) > 1)
          {
            int l;
            if ((l = my_ismbchar(cs,
                                 lip->get_ptr() -1,
                                 lip->get_end_of_query())) == 0)
              break;
            lip->skip_binary(l-1);
          }
        }
      }
      else
#endif
      {
        for (result_state= c;
             ident_map[(uchar) (c= lip->yyGet())];
             result_state|= c)
          ;
        /* If there were non-ASCII characters, mark that we must convert */
        result_state= result_state & 0x80 ? IDENT_QUOTED : IDENT;
      }
      length= lip->yyLength();
      start= lip->get_ptr();
      if (lip->ignore_space)
      {
        /*
          If we find a space then this can't be an identifier. We notice this
          below by checking start != lex->ptr.
        */
        for (; state_map[(uchar) c] == MY_LEX_SKIP ; c= lip->yyGet())
          ;
      }
      if (start == lip->get_ptr() && c == '.' &&
          ident_map[(uchar) lip->yyPeek()])
	lip->next_state=MY_LEX_IDENT_SEP;
      else
      {					// '(' must follow directly if function
        lip->yyUnget();
	if ((tokval = find_keyword(lip, length, c == '(')))
	{
	  lip->next_state= MY_LEX_START;	// Allow signed numbers
	  return(tokval);		// Was keyword
	}
        lip->yySkip();                  // next state does a unget
      }
      yylval->lex_str=get_token(lip, 0, length);

      /*
         Note: "SELECT _bla AS 'alias'"
         _bla should be considered as a IDENT if charset haven't been found.
         So we don't use MYF(MY_WME) with get_charset_by_csname to avoid
         producing an error.
      */

      if (yylval->lex_str.str[0] == '_')
      {
        CHARSET_INFO *cs= get_charset_by_csname(yylval->lex_str.str + 1,
                                                MY_CS_PRIMARY, MYF(0));
        if (cs)
        {
          yylval->charset= cs;
          lip->m_underscore_cs= cs;

          lip->body_utf8_append(lip->m_cpp_text_start,
                                lip->get_cpp_tok_start() + length);
          return(UNDERSCORE_CHARSET);
        }
      }

      lip->body_utf8_append(lip->m_cpp_text_start);

      lip->body_utf8_append_literal(thd, &yylval->lex_str, cs,
                                    lip->m_cpp_text_end);

      return(result_state);			// IDENT or IDENT_QUOTED

    case MY_LEX_IDENT_SEP:                  // Found ident and now '.'
      yylval->lex_str.str= (char*) lip->get_ptr();
      yylval->lex_str.length= 1;
      c= lip->yyGet();                          // should be '.'
      lip->next_state= MY_LEX_IDENT_START;      // Next is ident (not keyword)
      if (!ident_map[(uchar) lip->yyPeek()])    // Probably ` or "
	lip->next_state= MY_LEX_START;
      return((int) c);

    case MY_LEX_NUMBER_IDENT:		// number or ident which num-start
      if (lip->yyGetLast() == '0')
      {
        c= lip->yyGet();
        if (c == 'x')
        {
          while (my_isxdigit(cs,(c = lip->yyGet()))) ;
          if ((lip->yyLength() >= 3) && !ident_map[c])
          {
            /* skip '0x' */
            yylval->lex_str=get_token(lip, 2, lip->yyLength()-2);
            return (HEX_NUM);
          }
          lip->yyUnget();
          state= MY_LEX_IDENT_START;
          break;
        }
        else if (c == 'b')
        {
          while ((c= lip->yyGet()) == '0' || c == '1')
            ;
          if ((lip->yyLength() >= 3) && !ident_map[c])
          {
            /* Skip '0b' */
            yylval->lex_str= get_token(lip, 2, lip->yyLength()-2);
            return (BIN_NUM);
          }
          lip->yyUnget();
          state= MY_LEX_IDENT_START;
          break;
        }
        lip->yyUnget();
      }

      while (my_isdigit(cs, (c = lip->yyGet()))) ;
      if (!ident_map[c])
      {					// Can't be identifier
	state=MY_LEX_INT_OR_REAL;
	break;
      }
      if (c == 'e' || c == 'E')
      {
	// The following test is written this way to allow numbers of type 1e1
        if (my_isdigit(cs,lip->yyPeek()) ||
            (c=(lip->yyGet())) == '+' || c == '-')
	{				// Allow 1E+10
          if (my_isdigit(cs,lip->yyPeek()))     // Number must have digit after sign
	  {
            lip->yySkip();
            while (my_isdigit(cs,lip->yyGet())) ;
            yylval->lex_str=get_token(lip, 0, lip->yyLength());
	    return(FLOAT_NUM);
	  }
	}
        lip->yyUnget();
      }
      // fall through
    case MY_LEX_IDENT_START:			// We come here after '.'
      result_state= IDENT;
#if defined(USE_MB) && defined(USE_MB_IDENT)
      if (use_mb(cs))
      {
	result_state= IDENT_QUOTED;
        while (ident_map[c=lip->yyGet()])
        {
          if (my_mbcharlen(cs, c) > 1)
          {
            int l;
            if ((l = my_ismbchar(cs,
                                 lip->get_ptr() -1,
                                 lip->get_end_of_query())) == 0)
              break;
            lip->skip_binary(l-1);
          }
        }
      }
      else
#endif
      {
        for (result_state=0; ident_map[c= lip->yyGet()]; result_state|= c)
          ;
        /* If there were non-ASCII characters, mark that we must convert */
        result_state= result_state & 0x80 ? IDENT_QUOTED : IDENT;
      }
      if (c == '.' && ident_map[(uchar) lip->yyPeek()])
	lip->next_state=MY_LEX_IDENT_SEP;// Next is '.'

      yylval->lex_str= get_token(lip, 0, lip->yyLength());

      lip->body_utf8_append(lip->m_cpp_text_start);

      lip->body_utf8_append_literal(thd, &yylval->lex_str, cs,
                                    lip->m_cpp_text_end);

      return(result_state);

    case MY_LEX_USER_VARIABLE_DELIMITER:	// Found quote char
    {
      uint double_quotes= 0;
      char quote_char= c;                       // Used char
      while ((c=lip->yyGet()))
      {
	int var_length;
	if ((var_length= my_mbcharlen(cs, c)) == 1)
	{
	  if (c == quote_char)
	  {
            if (lip->yyPeek() != quote_char)
	      break;
            c=lip->yyGet();
	    double_quotes++;
	    continue;
	  }
	}
#ifdef USE_MB
        else if (use_mb(cs))
        {
          if ((var_length= my_ismbchar(cs, lip->get_ptr() - 1,
                                       lip->get_end_of_query())))
            lip->skip_binary(var_length-1);
        }
#endif
      }
      if (double_quotes)
	yylval->lex_str=get_quoted_token(lip, 1,
                                         lip->yyLength() - double_quotes -1,
					 quote_char);
      else
        yylval->lex_str=get_token(lip, 1, lip->yyLength() -1);
      if (c == quote_char)
        lip->yySkip();                  // Skip end `
      lip->next_state= MY_LEX_START;

      lip->body_utf8_append(lip->m_cpp_text_start);

      lip->body_utf8_append_literal(thd, &yylval->lex_str, cs,
                                    lip->m_cpp_text_end);

      return(IDENT_QUOTED);
    }
    case MY_LEX_INT_OR_REAL:		// Complete int or incomplete real
      if (c != '.')
      {					// Found complete integer number.
        yylval->lex_str=get_token(lip, 0, lip->yyLength());
	return int_token(yylval->lex_str.str, (uint) yylval->lex_str.length);
      }
      // fall through
    case MY_LEX_REAL:			// Incomplete real number
      while (my_isdigit(cs,c = lip->yyGet())) ;

      if (c == 'e' || c == 'E')
      {
        c = lip->yyGet();
	if (c == '-' || c == '+')
          c = lip->yyGet();                     // Skip sign
	if (!my_isdigit(cs,c))
	{				// No digit after sign
	  state= MY_LEX_CHAR;
	  break;
	}
        while (my_isdigit(cs,lip->yyGet())) ;
        yylval->lex_str=get_token(lip, 0, lip->yyLength());
	return(FLOAT_NUM);
      }
      yylval->lex_str=get_token(lip, 0, lip->yyLength());
      return(DECIMAL_NUM);

    case MY_LEX_HEX_NUMBER:		// Found x'hexstring'
      lip->yySkip();                    // Accept opening '
      while (my_isxdigit(cs, (c= lip->yyGet()))) ;
      if (c != '\'')
        return(ABORT_SYM);              // Illegal hex constant
      lip->yySkip();                    // Accept closing '
      length= lip->yyLength();          // Length of hexnum+3
      if ((length % 2) == 0)
        return(ABORT_SYM);              // odd number of hex digits
      yylval->lex_str=get_token(lip,
                                2,          // skip x'
                                length-3);  // don't count x' and last '
      return (HEX_NUM);

    case MY_LEX_BIN_NUMBER:           // Found b'bin-string'
      lip->yySkip();                  // Accept opening '
      while ((c= lip->yyGet()) == '0' || c == '1')
        ;
      if (c != '\'')
        return(ABORT_SYM);            // Illegal hex constant
      lip->yySkip();                  // Accept closing '
      length= lip->yyLength();        // Length of bin-num + 3
      yylval->lex_str= get_token(lip,
                                 2,         // skip b'
                                 length-3); // don't count b' and last '
      return (BIN_NUM);

    case MY_LEX_CMP_OP:			// Incomplete comparison operator
      if (state_map[(uchar) lip->yyPeek()] == MY_LEX_CMP_OP ||
          state_map[(uchar) lip->yyPeek()] == MY_LEX_LONG_CMP_OP)
        lip->yySkip();
      if ((tokval = find_keyword(lip, lip->yyLength() + 1, 0)))
      {
	lip->next_state= MY_LEX_START;	// Allow signed numbers
	return(tokval);
      }
      state = MY_LEX_CHAR;		// Something fishy found
      break;

    case MY_LEX_LONG_CMP_OP:		// Incomplete comparison operator
      if (state_map[(uchar) lip->yyPeek()] == MY_LEX_CMP_OP ||
          state_map[(uchar) lip->yyPeek()] == MY_LEX_LONG_CMP_OP)
      {
        lip->yySkip();
        if (state_map[(uchar) lip->yyPeek()] == MY_LEX_CMP_OP)
          lip->yySkip();
      }
      if ((tokval = find_keyword(lip, lip->yyLength() + 1, 0)))
      {
	lip->next_state= MY_LEX_START;	// Found long op
	return(tokval);
      }
      state = MY_LEX_CHAR;		// Something fishy found
      break;

    case MY_LEX_BOOL:
      if (c != lip->yyPeek())
      {
	state=MY_LEX_CHAR;
	break;
      }
      lip->yySkip();
      tokval = find_keyword(lip,2,0);	// Is a bool operator
      lip->next_state= MY_LEX_START;	// Allow signed numbers
      return(tokval);

    case MY_LEX_STRING_OR_DELIMITER:
      if (thd->variables.sql_mode & MODE_ANSI_QUOTES)
      {
	state= MY_LEX_USER_VARIABLE_DELIMITER;
	break;
      }
      /* " used for strings */
    case MY_LEX_STRING:			// Incomplete text string
      if (!(yylval->lex_str.str = get_text(lip, 1, 1)))
      {
	state= MY_LEX_CHAR;		// Read char by char
	break;
      }
      yylval->lex_str.length=lip->yytoklen;

      lip->body_utf8_append(lip->m_cpp_text_start);

      lip->body_utf8_append_literal(thd, &yylval->lex_str,
        lip->m_underscore_cs ? lip->m_underscore_cs : cs,
        lip->m_cpp_text_end);

      lip->m_underscore_cs= NULL;

      lex->text_string_is_7bit= (lip->tok_bitmap & 0x80) ? 0 : 1;
      return(TEXT_STRING);

    case MY_LEX_COMMENT:			//  Comment
      lex->select_lex.options|= OPTION_FOUND_COMMENT;
      while ((c = lip->yyGet()) != '\n' && c) ;
      lip->yyUnget();                   // Safety against eof
      state = MY_LEX_START;		// Try again
      break;
    case MY_LEX_LONG_COMMENT:		/* Long C comment? */
      if (lip->yyPeek() != '*')
      {
	state=MY_LEX_CHAR;		// Probable division
	break;
      }
      lex->select_lex.options|= OPTION_FOUND_COMMENT;
      /* Reject '/' '*', since we might need to turn off the echo */
      lip->yyUnget();

      lip->save_in_comment_state();

      if (lip->yyPeekn(2) == 'M' && lip->yyPeekn(3) == '!')
      {
        /* Skip MariaDB unique marker */
        lip->set_echo(FALSE);
        lip->yySkip();
        /* The following if will be true */
      }
      if (lip->yyPeekn(2) == '!')
      {
        lip->in_comment= DISCARD_COMMENT;
        /* Accept '/' '*' '!', but do not keep this marker. */
        lip->set_echo(FALSE);
        lip->yySkipn(3);

        /*
          The special comment format is very strict:
          '/' '*' '!', followed by an optional 'M' and exactly
          1 digit (major), 2 digits (minor), then 2 digits (dot).
          32302 -> 3.23.02
          50032 -> 5.0.32
          50114 -> 5.1.14
        */
        if (  my_isdigit(cs, lip->yyPeekn(0))
           && my_isdigit(cs, lip->yyPeekn(1))
           && my_isdigit(cs, lip->yyPeekn(2))
           && my_isdigit(cs, lip->yyPeekn(3))
           && my_isdigit(cs, lip->yyPeekn(4))
           )
        {
          ulong version;
          char *end_ptr= (char*) lip->get_ptr()+5;
          int error;
          version= (ulong) my_strtoll10(lip->get_ptr(), &end_ptr, &error);

          if (version <= MYSQL_VERSION_ID)
          {
            /* Accept 'M' 'm' 'm' 'd' 'd' */
            lip->yySkipn(5);
            /* Expand the content of the special comment as real code */
            lip->set_echo(TRUE);
            state=MY_LEX_START;
            break;  /* Do not treat contents as a comment.  */
          }
          else
          {
            /*
              Patch and skip the conditional comment to avoid it
              being propagated infinitely (eg. to a slave).
            */
            char *pcom= lip->yyUnput(' ');
            comment_closed= ! consume_comment(lip, 1);
            if (! comment_closed)
            {
              *pcom= '!';
            }
            /* version allowed to have one level of comment inside. */
          }
        }
        else
        {
          /* Not a version comment. */
          state=MY_LEX_START;
          lip->set_echo(TRUE);
          break;
        }
      }
      else
      {
        lip->in_comment= PRESERVE_COMMENT;
        lip->yySkip();                  // Accept /
        lip->yySkip();                  // Accept *
        comment_closed= ! consume_comment(lip, 0);
        /* regular comments can have zero comments inside. */
      }
      /*
        Discard:
        - regular '/' '*' comments,
        - special comments '/' '*' '!' for a future version,
        by scanning until we find a closing '*' '/' marker.

        Nesting regular comments isn't allowed.  The first 
        '*' '/' returns the parser to the previous state.

        /#!VERSI oned containing /# regular #/ is allowed #/

		Inside one versioned comment, another versioned comment
		is treated as a regular discardable comment.  It gets
		no special parsing.
      */

      /* Unbalanced comments with a missing '*' '/' are a syntax error */
      if (! comment_closed)
        return (ABORT_SYM);
      state = MY_LEX_START;             // Try again
      lip->restore_in_comment_state();
      break;
    case MY_LEX_END_LONG_COMMENT:
      if ((lip->in_comment != NO_COMMENT) && lip->yyPeek() == '/')
      {
        /* Reject '*' '/' */
        lip->yyUnget();
        /* Accept '*' '/', with the proper echo */
        lip->set_echo(lip->in_comment == PRESERVE_COMMENT);
        lip->yySkipn(2);
        /* And start recording the tokens again */
        lip->set_echo(TRUE);
        lip->in_comment=NO_COMMENT;
        state=MY_LEX_START;
      }
      else
	state=MY_LEX_CHAR;		// Return '*'
      break;
    case MY_LEX_SET_VAR:		// Check if ':='
      if (lip->yyPeek() != '=')
      {
	state=MY_LEX_CHAR;		// Return ':'
	break;
      }
      lip->yySkip();
      return (SET_VAR);
    case MY_LEX_SEMICOLON:			// optional line terminator
      state= MY_LEX_CHAR;               // Return ';'
      break;
    case MY_LEX_EOL:
      if (lip->eof())
      {
        lip->yyUnget();                 // Reject the last '\0'
        lip->set_echo(FALSE);
        lip->yySkip();
        lip->set_echo(TRUE);
        /* Unbalanced comments with a missing '*' '/' are a syntax error */
        if (lip->in_comment != NO_COMMENT)
          return (ABORT_SYM);
        lip->next_state=MY_LEX_END;     // Mark for next loop
        return(END_OF_INPUT);
      }
      state=MY_LEX_CHAR;
      break;
    case MY_LEX_END:
      lip->next_state=MY_LEX_END;
      return(0);			// We found end of input last time

      /* Actually real shouldn't start with . but allow them anyhow */
    case MY_LEX_REAL_OR_POINT:
      if (my_isdigit(cs,lip->yyPeek()))
	state = MY_LEX_REAL;		// Real
      else
      {
	state= MY_LEX_IDENT_SEP;	// return '.'
        lip->yyUnget();                 // Put back '.'
      }
      break;
    case MY_LEX_USER_END:		// end '@' of user@hostname
      switch (state_map[(uchar) lip->yyPeek()]) {
      case MY_LEX_STRING:
      case MY_LEX_USER_VARIABLE_DELIMITER:
      case MY_LEX_STRING_OR_DELIMITER:
	break;
      case MY_LEX_USER_END:
	lip->next_state=MY_LEX_SYSTEM_VAR;
	break;
      default:
	lip->next_state=MY_LEX_HOSTNAME;
	break;
      }
      yylval->lex_str.str=(char*) lip->get_ptr();
      yylval->lex_str.length=1;
      return((int) '@');
    case MY_LEX_HOSTNAME:		// end '@' of user@hostname
      for (c=lip->yyGet() ;
	   my_isalnum(cs,c) || c == '.' || c == '_' ||  c == '$';
           c= lip->yyGet()) ;
      yylval->lex_str=get_token(lip, 0, lip->yyLength());
      return(LEX_HOSTNAME);
    case MY_LEX_SYSTEM_VAR:
      yylval->lex_str.str=(char*) lip->get_ptr();
      yylval->lex_str.length=1;
      lip->yySkip();                                    // Skip '@'
      lip->next_state= (state_map[(uchar) lip->yyPeek()] ==
			MY_LEX_USER_VARIABLE_DELIMITER ?
			MY_LEX_OPERATOR_OR_IDENT :
			MY_LEX_IDENT_OR_KEYWORD);
      return((int) '@');
    case MY_LEX_IDENT_OR_KEYWORD:
      /*
	We come here when we have found two '@' in a row.
	We should now be able to handle:
	[(global | local | session) .]variable_name
      */

      for (result_state= 0; ident_map[c= lip->yyGet()]; result_state|= c)
        ;
      /* If there were non-ASCII characters, mark that we must convert */
      result_state= result_state & 0x80 ? IDENT_QUOTED : IDENT;

      if (c == '.')
	lip->next_state=MY_LEX_IDENT_SEP;
      length= lip->yyLength();
      if (length == 0)
        return(ABORT_SYM);              // Names must be nonempty.
      if ((tokval= find_keyword(lip, length,0)))
      {
        lip->yyUnget();                         // Put back 'c'
	return(tokval);				// Was keyword
      }
      yylval->lex_str=get_token(lip, 0, length);

      lip->body_utf8_append(lip->m_cpp_text_start);

      lip->body_utf8_append_literal(thd, &yylval->lex_str, cs,
                                    lip->m_cpp_text_end);

      return(result_state);
    }
  }
}


/**
  Construct a copy of this object to be used for mysql_alter_table
  and mysql_create_table.

  Historically, these two functions modify their Alter_info
  arguments. This behaviour breaks re-execution of prepared
  statements and stored procedures and is compensated by always
  supplying a copy of Alter_info to these functions.

  @return You need to use check the error in THD for out
  of memory condition after calling this function.
*/

Alter_info::Alter_info(const Alter_info &rhs, MEM_ROOT *mem_root)
  :drop_list(rhs.drop_list, mem_root),
  alter_list(rhs.alter_list, mem_root),
  key_list(rhs.key_list, mem_root),
  create_list(rhs.create_list, mem_root),
  flags(rhs.flags),
  keys_onoff(rhs.keys_onoff),
  tablespace_op(rhs.tablespace_op),
  partition_names(rhs.partition_names, mem_root),
  num_parts(rhs.num_parts),
  change_level(rhs.change_level),
  datetime_field(rhs.datetime_field),
  error_if_not_empty(rhs.error_if_not_empty)
{
  /*
    Make deep copies of used objects.
    This is not a fully deep copy - clone() implementations
    of Alter_drop, Alter_column, Key, foreign_key, Key_part_spec
    do not copy string constants. At the same length the only
    reason we make a copy currently is that ALTER/CREATE TABLE
    code changes input Alter_info definitions, but string
    constants never change.
  */
  list_copy_and_replace_each_value(drop_list, mem_root);
  list_copy_and_replace_each_value(alter_list, mem_root);
  list_copy_and_replace_each_value(key_list, mem_root);
  list_copy_and_replace_each_value(create_list, mem_root);
  /* partition_names are not deeply copied currently */
}


void trim_whitespace(CHARSET_INFO *cs, LEX_STRING *str)
{
  /*
    TODO:
    This code assumes that there are no multi-bytes characters
    that can be considered white-space.
  */

  while ((str->length > 0) && (my_isspace(cs, str->str[0])))
  {
    str->length --;
    str->str ++;
  }

  /*
    FIXME:
    Also, parsing backward is not safe with multi bytes characters
  */
  while ((str->length > 0) && (my_isspace(cs, str->str[str->length-1])))
  {
    str->length --;
  }
}


/*
  st_select_lex structures initialisations
*/

void st_select_lex_node::init_query()
{
  options= 0;
  sql_cache= SQL_CACHE_UNSPECIFIED;
  linkage= UNSPECIFIED_TYPE;
  no_table_names_allowed= 0;
  uncacheable= 0;
}

void st_select_lex_node::init_select()
{
}

void st_select_lex_unit::init_query()
{
  st_select_lex_node::init_query();
  linkage= GLOBAL_OPTIONS_TYPE;
  global_parameters= first_select();
  select_limit_cnt= HA_POS_ERROR;
  offset_limit_cnt= 0;
  union_distinct= 0;
  prepared= optimized= executed= 0;
  item= 0;
  union_result= 0;
  table= 0;
  fake_select_lex= 0;
  cleaned= 0;
  item_list.empty();
  describe= 0;
  found_rows_for_union= 0;
  insert_table_with_stored_vcol= 0;
  derived= 0;
}

void st_select_lex::init_query()
{
  st_select_lex_node::init_query();
  table_list.empty();
  top_join_list.empty();
  join_list= &top_join_list;
  embedding= 0;
  leaf_tables_prep.empty();
  leaf_tables.empty();
  item_list.empty();
  join= 0;
  having= prep_having= where= prep_where= 0;
  olap= UNSPECIFIED_OLAP_TYPE;
  having_fix_field= 0;
  context.select_lex= this;
  context.init();
  /*
    Add the name resolution context of the current (sub)query to the
    stack of contexts for the whole query.
    TODO:
    push_context may return an error if there is no memory for a new
    element in the stack, however this method has no return value,
    thus push_context should be moved to a place where query
    initialization is checked for failure.
  */
  parent_lex->push_context(&context);
  cond_count= between_count= with_wild= 0;
  max_equal_elems= 0;
  ref_pointer_array= 0;
  select_n_where_fields= 0;
  select_n_having_items= 0;
  subquery_in_having= explicit_limit= 0;
  is_item_list_lookup= 0;
  first_execution= 1;
  first_natural_join_processing= 1;
  first_cond_optimization= 1;
  parsing_place= NO_MATTER;
  exclude_from_table_unique_test= no_wrap_view_item= FALSE;
  nest_level= 0;
  link_next= 0;
  is_prep_leaf_list_saved= FALSE;
  bzero((char*) expr_cache_may_be_used, sizeof(expr_cache_may_be_used));
  m_non_agg_field_used= false;
  m_agg_func_used= false;
}

void st_select_lex::init_select()
{
  st_select_lex_node::init_select();
  sj_nests.empty();
  sj_subselects.empty();
  group_list.empty();
  type= db= 0;
  having= 0;
  table_join_options= 0;
  in_sum_expr= with_wild= 0;
  options= 0;
  sql_cache= SQL_CACHE_UNSPECIFIED;
  braces= 0;
  interval_list.empty();
  ftfunc_list_alloc.empty();
  inner_sum_func_list= 0;
  ftfunc_list= &ftfunc_list_alloc;
  linkage= UNSPECIFIED_TYPE;
  order_list.elements= 0;
  order_list.first= 0;
  order_list.next= &order_list.first;
  /* Set limit and offset to default values */
  select_limit= 0;      /* denotes the default limit = HA_POS_ERROR */
  offset_limit= 0;      /* denotes the default offset = 0 */
  with_sum_func= 0;
  is_correlated= 0;
  cur_pos_in_select_list= UNDEF_POS;
  non_agg_fields.empty();
  cond_value= having_value= Item::COND_UNDEF;
  inner_refs_list.empty();
  insert_tables= 0;
  merged_into= 0;
  m_non_agg_field_used= false;
  m_agg_func_used= false;
}

/*
  st_select_lex structures linking
*/

/* include on level down */
void st_select_lex_node::include_down(st_select_lex_node *upper)
{
  if ((next= upper->slave))
    next->prev= &next;
  prev= &upper->slave;
  upper->slave= this;
  master= upper;
  slave= 0;
}


void st_select_lex_node::add_slave(st_select_lex_node *slave_arg)
{
  for (; slave; slave= slave->next)
    if (slave == slave_arg)
      return;

  if (slave)
  {
    st_select_lex_node *slave_arg_slave= slave_arg->slave;
    /* Insert in the front of list of slaves if any. */
    slave_arg->include_neighbour(slave);
    /* include_neighbour() sets slave_arg->slave=0, restore it. */
    slave_arg->slave= slave_arg_slave;
    /* Count on include_neighbour() setting the master. */
    DBUG_ASSERT(slave_arg->master == this);
  }
  else
  {
    slave= slave_arg;
    slave_arg->master= this;
  }
}


/*
  include on level down (but do not link)

  SYNOPSYS
    st_select_lex_node::include_standalone()
    upper - reference on node underr which this node should be included
    ref - references on reference on this node
*/
void st_select_lex_node::include_standalone(st_select_lex_node *upper,
					    st_select_lex_node **ref)
{
  next= 0;
  prev= ref;
  master= upper;
  slave= 0;
}

/* include neighbour (on same level) */
void st_select_lex_node::include_neighbour(st_select_lex_node *before)
{
  if ((next= before->next))
    next->prev= &next;
  prev= &before->next;
  before->next= this;
  master= before->master;
  slave= 0;
}

/* including in global SELECT_LEX list */
void st_select_lex_node::include_global(st_select_lex_node **plink)
{
  if ((link_next= *plink))
    link_next->link_prev= &link_next;
  link_prev= plink;
  *plink= this;
}

//excluding from global list (internal function)
void st_select_lex_node::fast_exclude()
{
  if (link_prev)
  {
    if ((*link_prev= link_next))
      link_next->link_prev= link_prev;
  }
  // Remove slave structure
  for (; slave; slave= slave->next)
    slave->fast_exclude();
  
}


/*
  Exclude a node from the tree lex structure, but leave it in the global
  list of nodes.
*/

void st_select_lex_node::exclude_from_tree()
{
  if ((*prev= next))
    next->prev= prev;
}


/*
  Exclude select_lex structure (except first (first select can't be
  deleted, because it is most upper select))
*/
void st_select_lex_node::exclude()
{
  /* exclude from global list */
  fast_exclude();
  /* exclude from other structures */
  exclude_from_tree();
  /* 
     We do not need following statements, because prev pointer of first 
     list element point to master->slave
     if (master->slave == this)
       master->slave= next;
  */
}


/*
  Exclude level of current unit from tree of SELECTs

  SYNOPSYS
    st_select_lex_unit::exclude_level()

  NOTE: units which belong to current will be brought up on level of
  currernt unit 
*/
void st_select_lex_unit::exclude_level()
{
  SELECT_LEX_UNIT *units= 0, **units_last= &units;
  for (SELECT_LEX *sl= first_select(); sl; sl= sl->next_select())
  {
    // unlink current level from global SELECTs list
    if (sl->link_prev && (*sl->link_prev= sl->link_next))
      sl->link_next->link_prev= sl->link_prev;

    // bring up underlay levels
    SELECT_LEX_UNIT **last= 0;
    for (SELECT_LEX_UNIT *u= sl->first_inner_unit(); u; u= u->next_unit())
    {
      u->master= master;
      last= (SELECT_LEX_UNIT**)&(u->next);
    }
    if (last)
    {
      (*units_last)= sl->first_inner_unit();
      units_last= last;
    }
  }
  if (units)
  {
    // include brought up levels in place of current
    (*prev)= units;
    (*units_last)= (SELECT_LEX_UNIT*)next;
    if (next)
      next->prev= (SELECT_LEX_NODE**)units_last;
    units->prev= prev;
  }
  else
  {
    // exclude currect unit from list of nodes
    (*prev)= next;
    if (next)
      next->prev= prev;
  }
}


/*
  Exclude subtree of current unit from tree of SELECTs

  SYNOPSYS
    st_select_lex_unit::exclude_tree()
*/
void st_select_lex_unit::exclude_tree()
{
  for (SELECT_LEX *sl= first_select(); sl; sl= sl->next_select())
  {
    // unlink current level from global SELECTs list
    if (sl->link_prev && (*sl->link_prev= sl->link_next))
      sl->link_next->link_prev= sl->link_prev;

    // unlink underlay levels
    for (SELECT_LEX_UNIT *u= sl->first_inner_unit(); u; u= u->next_unit())
    {
      u->exclude_level();
    }
  }
  // exclude currect unit from list of nodes
  (*prev)= next;
  if (next)
    next->prev= prev;
}


/*
  st_select_lex_node::mark_as_dependent mark all st_select_lex struct from 
  this to 'last' as dependent

  SYNOPSIS
    last - pointer to last st_select_lex struct, before wich all 
           st_select_lex have to be marked as dependent

  NOTE
    'last' should be reachable from this st_select_lex_node
*/

bool st_select_lex::mark_as_dependent(THD *thd, st_select_lex *last, Item *dependency)
{

  DBUG_ASSERT(this != last);

  /*
    Mark all selects from resolved to 1 before select where was
    found table as depended (of select where was found table)
  */
  SELECT_LEX *s= this;
  do
  {
    if (!(s->uncacheable & UNCACHEABLE_DEPENDENT_GENERATED))
    {
      // Select is dependent of outer select
      s->uncacheable= (s->uncacheable & ~UNCACHEABLE_UNITED) |
                       UNCACHEABLE_DEPENDENT_GENERATED;
      SELECT_LEX_UNIT *munit= s->master_unit();
      munit->uncacheable= (munit->uncacheable & ~UNCACHEABLE_UNITED) |
                       UNCACHEABLE_DEPENDENT_GENERATED;
      for (SELECT_LEX *sl= munit->first_select(); sl ; sl= sl->next_select())
      {
        if (sl != s &&
            !(sl->uncacheable & (UNCACHEABLE_DEPENDENT_GENERATED |
                                 UNCACHEABLE_UNITED)))
          sl->uncacheable|= UNCACHEABLE_UNITED;
      }
    }

    Item_subselect *subquery_expr= s->master_unit()->item;
    if (subquery_expr && subquery_expr->mark_as_dependent(thd, last, 
                                                          dependency))
      return TRUE;
  } while ((s= s->outer_select()) != last && s != 0);
  is_correlated= TRUE;
  this->master_unit()->item->is_correlated= TRUE;
  return FALSE;
}

bool st_select_lex_node::set_braces(bool value)      { return 1; }
bool st_select_lex_node::inc_in_sum_expr()           { return 1; }
uint st_select_lex_node::get_in_sum_expr()           { return 0; }
TABLE_LIST* st_select_lex_node::get_table_list()     { return 0; }
List<Item>* st_select_lex_node::get_item_list()      { return 0; }
TABLE_LIST *st_select_lex_node::add_table_to_list (THD *thd, Table_ident *table,
						  LEX_STRING *alias,
						  ulong table_join_options,
						  thr_lock_type flags,
                                                  enum_mdl_type mdl_type,
						  List<Index_hint> *hints,
                                                  LEX_STRING *option)
{
  return 0;
}
ulong st_select_lex_node::get_table_join_options()
{
  return 0;
}

/*
  prohibit using LIMIT clause
*/
bool st_select_lex::test_limit()
{
  if (select_limit != 0)
  {
    my_error(ER_NOT_SUPPORTED_YET, MYF(0),
             "LIMIT & IN/ALL/ANY/SOME subquery");
    return(1);
  }
  return(0);
}


st_select_lex_unit* st_select_lex_unit::master_unit()
{
    return this;
}


st_select_lex* st_select_lex_unit::outer_select()
{
  return (st_select_lex*) master;
}


bool st_select_lex::add_order_to_list(THD *thd, Item *item, bool asc)
{
  return add_to_list(thd, order_list, item, asc);
}


bool st_select_lex::add_item_to_list(THD *thd, Item *item)
{
  DBUG_ENTER("st_select_lex::add_item_to_list");
  DBUG_PRINT("info", ("Item: 0x%lx", (long) item));
  DBUG_RETURN(item_list.push_back(item));
}


bool st_select_lex::add_group_to_list(THD *thd, Item *item, bool asc)
{
  return add_to_list(thd, group_list, item, asc);
}


bool st_select_lex::add_ftfunc_to_list(Item_func_match *func)
{
  return !func || ftfunc_list->push_back(func); // end of memory?
}


st_select_lex_unit* st_select_lex::master_unit()
{
  return (st_select_lex_unit*) master;
}


st_select_lex* st_select_lex::outer_select()
{
  return (st_select_lex*) master->get_master();
}


bool st_select_lex::set_braces(bool value)
{
  braces= value;
  return 0; 
}


bool st_select_lex::inc_in_sum_expr()
{
  in_sum_expr++;
  return 0;
}


uint st_select_lex::get_in_sum_expr()
{
  return in_sum_expr;
}


TABLE_LIST* st_select_lex::get_table_list()
{
  return table_list.first;
}

List<Item>* st_select_lex::get_item_list()
{
  return &item_list;
}

ulong st_select_lex::get_table_join_options()
{
  return table_join_options;
}


bool st_select_lex::setup_ref_array(THD *thd, uint order_group_num)
{
  DBUG_ENTER("st_select_lex::setup_ref_array");

  if (ref_pointer_array)
    DBUG_RETURN(0);

  // find_order_in_list() may need some extra space, so multiply by two.
  order_group_num*= 2;

  /*
    We have to create array in prepared statement memory if it is a
    prepared statement
  */
  ref_pointer_array=
    (Item **)thd->stmt_arena->alloc(sizeof(Item*) * (n_child_sum_items +
                                                     item_list.elements +
                                                     select_n_having_items +
                                                     select_n_where_fields +
                                                     order_group_num)*5);
  DBUG_RETURN(ref_pointer_array == 0);
}


void st_select_lex_unit::print(String *str, enum_query_type query_type)
{
  bool union_all= !union_distinct;
  for (SELECT_LEX *sl= first_select(); sl; sl= sl->next_select())
  {
    if (sl != first_select())
    {
      str->append(STRING_WITH_LEN(" union "));
      if (union_all)
	str->append(STRING_WITH_LEN("all "));
      else if (union_distinct == sl)
        union_all= TRUE;
    }
    if (sl->braces)
      str->append('(');
    sl->print(thd, str, query_type);
    if (sl->braces)
      str->append(')');
  }
  if (fake_select_lex == global_parameters)
  {
    if (fake_select_lex->order_list.elements)
    {
      str->append(STRING_WITH_LEN(" order by "));
      fake_select_lex->print_order(str,
        fake_select_lex->order_list.first,
        query_type);
    }
    fake_select_lex->print_limit(thd, str, query_type);
  }
}


void st_select_lex::print_order(String *str,
                                ORDER *order,
                                enum_query_type query_type)
{
  for (; order; order= order->next)
  {
    if (order->counter_used)
    {
      if (query_type != QT_VIEW_INTERNAL)
      {
        char buffer[20];
        size_t length= my_snprintf(buffer, 20, "%d", order->counter);
        str->append(buffer, (uint) length);
      }
      else
      {
        /* replace numeric reference with expression */
        if (order->item[0]->type() == Item::INT_ITEM &&
            order->item[0]->basic_const_item())
        {
          char buffer[20];
          size_t length= my_snprintf(buffer, 20, "%d", order->counter);
          str->append(buffer, (uint) length);
          /* make it expression instead of integer constant */
          str->append(STRING_WITH_LEN("+0"));
        }
        else
          (*order->item)->print(str, query_type);
      }
    }
    else
      (*order->item)->print(str, query_type);
    if (!order->asc)
      str->append(STRING_WITH_LEN(" desc"));
    if (order->next)
      str->append(',');
  }
}
 

void st_select_lex::print_limit(THD *thd,
                                String *str,
                                enum_query_type query_type)
{
  SELECT_LEX_UNIT *unit= master_unit();
  Item_subselect *item= unit->item;

  if (item && unit->global_parameters == this)
  {
    Item_subselect::subs_type subs_type= item->substype();
    if (subs_type == Item_subselect::EXISTS_SUBS ||
        subs_type == Item_subselect::IN_SUBS ||
        subs_type == Item_subselect::ALL_SUBS)
    {
      return;
    }
  }
  if (explicit_limit)
  {
    str->append(STRING_WITH_LEN(" limit "));
    if (offset_limit)
    {
      offset_limit->print(str, query_type);
      str->append(',');
    }
    select_limit->print(str, query_type);
  }
}


/**
  @brief Restore the LEX and THD in case of a parse error.

  This is a clean up call that is invoked by the Bison generated
  parser before returning an error from MYSQLparse. If your
  semantic actions manipulate with the global thread state (which
  is a very bad practice and should not normally be employed) and
  need a clean-up in case of error, and you can not use %destructor
  rule in the grammar file itself, this function should be used
  to implement the clean up.
*/

void LEX::cleanup_lex_after_parse_error(THD *thd)
{
  /*
    Delete sphead for the side effect of restoring of the original
    LEX state, thd->lex, thd->mem_root and thd->free_list if they
    were replaced when parsing stored procedure statements.  We
    will never use sphead object after a parse error, so it's okay
    to delete it only for the sake of the side effect.
    TODO: make this functionality explicit in sp_head class.
    Sic: we must nullify the member of the main lex, not the
    current one that will be thrown away
  */
  if (thd->lex->sphead)
  {
    thd->lex->sphead->restore_thd_mem_root(thd);
    delete thd->lex->sphead;
    thd->lex->sphead= NULL;
  }
}

/*
  Initialize (or reset) Query_tables_list object.

  SYNOPSIS
    reset_query_tables_list()
      init  TRUE  - we should perform full initialization of object with
                    allocating needed memory
            FALSE - object is already initialized so we should only reset
                    its state so it can be used for parsing/processing
                    of new statement

  DESCRIPTION
    This method initializes Query_tables_list so it can be used as part
    of LEX object for parsing/processing of statement. One can also use
    this method to reset state of already initialized Query_tables_list
    so it can be used for processing of new statement.
*/

void Query_tables_list::reset_query_tables_list(bool init)
{
  sql_command= SQLCOM_END;
  if (!init && query_tables)
  {
    TABLE_LIST *table= query_tables;
    for (;;)
    {
      delete table->view;
      if (query_tables_last == &table->next_global ||
          !(table= table->next_global))
        break;
    }
  }
  query_tables= 0;
  query_tables_last= &query_tables;
  query_tables_own_last= 0;
  if (init)
  {
    /*
      We delay real initialization of hash (and therefore related
      memory allocation) until first insertion into this hash.
    */
    my_hash_clear(&sroutines);
  }
  else if (sroutines.records)
  {
    /* Non-zero sroutines.records means that hash was initialized. */
    my_hash_reset(&sroutines);
  }
  sroutines_list.empty();
  sroutines_list_own_last= sroutines_list.next;
  sroutines_list_own_elements= 0;
  binlog_stmt_flags= 0;
  stmt_accessed_table_flag= 0;
}


/*
  Destroy Query_tables_list object with freeing all resources used by it.

  SYNOPSIS
    destroy_query_tables_list()
*/

void Query_tables_list::destroy_query_tables_list()
{
  my_hash_free(&sroutines);
}


/*
  Initialize LEX object.

  SYNOPSIS
    LEX::LEX()

  NOTE
    LEX object initialized with this constructor can be used as part of
    THD object for which one can safely call open_tables(), lock_tables()
    and close_thread_tables() functions. But it is not yet ready for
    statement parsing. On should use lex_start() function to prepare LEX
    for this.
*/

LEX::LEX()
  :result(0), option_type(OPT_DEFAULT), is_lex_started(0)
{

  my_init_dynamic_array2(&plugins, sizeof(plugin_ref),
                         plugins_static_buffer,
                         INITIAL_LEX_PLUGIN_LIST_SIZE, 
                         INITIAL_LEX_PLUGIN_LIST_SIZE);
  reset_query_tables_list(TRUE);
  mi.init();
}


/*
  Check whether the merging algorithm can be used on this VIEW

  SYNOPSIS
    LEX::can_be_merged()

  DESCRIPTION
    We can apply merge algorithm if it is single SELECT view  with
    subqueries only in WHERE clause (we do not count SELECTs of underlying
    views, and second level subqueries) and we have not grpouping, ordering,
    HAVING clause, aggregate functions, DISTINCT clause, LIMIT clause and
    several underlying tables.

  RETURN
    FALSE - only temporary table algorithm can be used
    TRUE  - merge algorithm can be used
*/

bool LEX::can_be_merged()
{
  // TODO: do not forget implement case when select_lex.table_list.elements==0

  /* find non VIEW subqueries/unions */
  bool selects_allow_merge= select_lex.next_select() == 0;
  if (selects_allow_merge)
  {
    for (SELECT_LEX_UNIT *tmp_unit= select_lex.first_inner_unit();
         tmp_unit;
         tmp_unit= tmp_unit->next_unit())
    {
      if (tmp_unit->first_select()->parent_lex == this &&
          (tmp_unit->item == 0 ||
           (tmp_unit->item->place() != IN_WHERE &&
            tmp_unit->item->place() != IN_ON)))
      {
        selects_allow_merge= 0;
        break;
      }
    }
  }

  return (selects_allow_merge &&
	  select_lex.group_list.elements == 0 &&
	  select_lex.having == 0 &&
          select_lex.with_sum_func == 0 &&
	  select_lex.table_list.elements >= 1 &&
	  !(select_lex.options & SELECT_DISTINCT) &&
          select_lex.select_limit == 0);
}


/*
  check if command can use VIEW with MERGE algorithm (for top VIEWs)

  SYNOPSIS
    LEX::can_use_merged()

  DESCRIPTION
    Only listed here commands can use merge algorithm in top level
    SELECT_LEX (for subqueries will be used merge algorithm if
    LEX::can_not_use_merged() is not TRUE).

  RETURN
    FALSE - command can't use merged VIEWs
    TRUE  - VIEWs with MERGE algorithms can be used
*/

bool LEX::can_use_merged()
{
  switch (sql_command)
  {
  case SQLCOM_SELECT:
  case SQLCOM_CREATE_TABLE:
  case SQLCOM_UPDATE:
  case SQLCOM_UPDATE_MULTI:
  case SQLCOM_DELETE:
  case SQLCOM_DELETE_MULTI:
  case SQLCOM_INSERT:
  case SQLCOM_INSERT_SELECT:
  case SQLCOM_REPLACE:
  case SQLCOM_REPLACE_SELECT:
  case SQLCOM_LOAD:
    return TRUE;
  default:
    return FALSE;
  }
}

/*
  Check if command can't use merged views in any part of command

  SYNOPSIS
    LEX::can_not_use_merged()

  DESCRIPTION
    Temporary table algorithm will be used on all SELECT levels for queries
    listed here (see also LEX::can_use_merged()).

  RETURN
    FALSE - command can't use merged VIEWs
    TRUE  - VIEWs with MERGE algorithms can be used
*/

bool LEX::can_not_use_merged()
{
  switch (sql_command)
  {
  case SQLCOM_CREATE_VIEW:
  case SQLCOM_SHOW_CREATE:
  /*
    SQLCOM_SHOW_FIELDS is necessary to make 
    information schema tables working correctly with views.
    see get_schema_tables_result function
  */
  case SQLCOM_SHOW_FIELDS:
    return TRUE;
  default:
    return FALSE;
  }
}

/*
  Detect that we need only table structure of derived table/view

  SYNOPSIS
    only_view_structure()

  RETURN
    TRUE yes, we need only structure
    FALSE no, we need data
*/

bool LEX::only_view_structure()
{
  switch (sql_command) {
  case SQLCOM_SHOW_CREATE:
  case SQLCOM_SHOW_TABLES:
  case SQLCOM_SHOW_FIELDS:
  case SQLCOM_REVOKE_ALL:
  case SQLCOM_REVOKE:
  case SQLCOM_GRANT:
  case SQLCOM_CREATE_VIEW:
    return TRUE;
  default:
    return FALSE;
  }
}


/*
  Should Items_ident be printed correctly

  SYNOPSIS
    need_correct_ident()

  RETURN
    TRUE yes, we need only structure
    FALSE no, we need data
*/


bool LEX::need_correct_ident()
{
  switch(sql_command)
  {
  case SQLCOM_SHOW_CREATE:
  case SQLCOM_SHOW_TABLES:
  case SQLCOM_CREATE_VIEW:
    return TRUE;
  default:
    return FALSE;
  }
}

/*
  Get effective type of CHECK OPTION for given view

  SYNOPSIS
    get_effective_with_check()
    view    given view

  NOTE
    It have not sense to set CHECK OPTION for SELECT satement or subqueries,
    so we do not.

  RETURN
    VIEW_CHECK_NONE      no need CHECK OPTION
    VIEW_CHECK_LOCAL     CHECK OPTION LOCAL
    VIEW_CHECK_CASCADED  CHECK OPTION CASCADED
*/

uint8 LEX::get_effective_with_check(TABLE_LIST *view)
{
  if (view->select_lex->master_unit() == &unit &&
      which_check_option_applicable())
    return (uint8)view->with_check;
  return VIEW_CHECK_NONE;
}


/**
  This method should be called only during parsing.
  It is aware of compound statements (stored routine bodies)
  and will initialize the destination with the default
  database of the stored routine, rather than the default
  database of the connection it is parsed in.
  E.g. if one has no current database selected, or current database 
  set to 'bar' and then issues:

  CREATE PROCEDURE foo.p1() BEGIN SELECT * FROM t1 END//

  t1 is meant to refer to foo.t1, not to bar.t1.

  This method is needed to support this rule.

  @return TRUE in case of error (parsing should be aborted, FALSE in
  case of success
*/

bool
LEX::copy_db_to(char **p_db, size_t *p_db_length) const
{
  if (sphead)
  {
    DBUG_ASSERT(sphead->m_db.str && sphead->m_db.length);
    /*
      It is safe to assign the string by-pointer, both sphead and
      its statements reside in the same memory root.
    */
    *p_db= sphead->m_db.str;
    if (p_db_length)
      *p_db_length= sphead->m_db.length;
    return FALSE;
  }
  return thd->copy_db_to(p_db, p_db_length);
}

/*
  initialize limit counters

  SYNOPSIS
    st_select_lex_unit::set_limit()
    values	- SELECT_LEX with initial values for counters
*/

void st_select_lex_unit::set_limit(st_select_lex *sl)
{
  ha_rows select_limit_val;
  ulonglong val;

  DBUG_ASSERT(! thd->stmt_arena->is_stmt_prepare());
  if (sl->select_limit)
  {
    Item *item = sl->select_limit;
    /*
      fix_fields() has not been called for sl->select_limit. That's due to the
      historical reasons -- this item could be only of type Item_int, and
      Item_int does not require fix_fields(). Thus, fix_fields() was never
      called for sl->select_limit.

      Some time ago, Item_splocal was also allowed for LIMIT / OFFSET clauses.
      However, the fix_fields() behavior was not updated, which led to a crash
      in some cases.

      There is no single place where to call fix_fields() for LIMIT / OFFSET
      items during the fix-fields-phase. Thus, for the sake of readability,
      it was decided to do it here, on the evaluation phase (which is a
      violation of design, but we chose the lesser of two evils).

      We can call fix_fields() here, because sl->select_limit can be of two
      types only: Item_int and Item_splocal. Item_int::fix_fields() is trivial,
      and Item_splocal::fix_fields() (or rather Item_sp_variable::fix_fields())
      has the following specific:
        1) it does not affect other items;
        2) it does not fail.

      Nevertheless DBUG_ASSERT was added to catch future changes in
      fix_fields() implementation. Also added runtime check against a result
      of fix_fields() in order to handle error condition in non-debug build.
    */
    bool fix_fields_successful= true;
    if (!item->fixed)
    {
      fix_fields_successful= !item->fix_fields(thd, NULL);

      DBUG_ASSERT(fix_fields_successful);
    }
    val= fix_fields_successful ? item->val_uint() : HA_POS_ERROR;
  }
  else
    val= HA_POS_ERROR;

  select_limit_val= (ha_rows)val;
#ifndef BIG_TABLES
  /*
    Check for overflow : ha_rows can be smaller then ulonglong if
    BIG_TABLES is off.
    */
  if (val != (ulonglong)select_limit_val)
    select_limit_val= HA_POS_ERROR;
#endif
  if (sl->offset_limit)
  {
    Item *item = sl->offset_limit;
    // see comment for sl->select_limit branch.
    bool fix_fields_successful= true;
    if (!item->fixed)
    {
      fix_fields_successful= !item->fix_fields(thd, NULL);

      DBUG_ASSERT(fix_fields_successful);
    }
    val= fix_fields_successful ? item->val_uint() : 0;
  }
  else
    val= ULL(0);

  offset_limit_cnt= (ha_rows)val;
#ifndef BIG_TABLES
  /* Check for truncation. */
  if (val != (ulonglong)offset_limit_cnt)
    offset_limit_cnt= HA_POS_ERROR;
#endif
  select_limit_cnt= select_limit_val + offset_limit_cnt;
  if (select_limit_cnt < select_limit_val)
    select_limit_cnt= HA_POS_ERROR;		// no limit
}


/**
  @brief Set the initial purpose of this TABLE_LIST object in the list of used
    tables.

  We need to track this information on table-by-table basis, since when this
  table becomes an element of the pre-locked list, it's impossible to identify
  which SQL sub-statement it has been originally used in.

  E.g.:

  User request:                 SELECT * FROM t1 WHERE f1();
  FUNCTION f1():                DELETE FROM t2; RETURN 1;
  BEFORE DELETE trigger on t2:  INSERT INTO t3 VALUES (old.a);

  For this user request, the pre-locked list will contain t1, t2, t3
  table elements, each needed for different DML.

  The trigger event map is updated to reflect INSERT, UPDATE, DELETE,
  REPLACE, LOAD DATA, CREATE TABLE .. SELECT, CREATE TABLE ..
  REPLACE SELECT statements, and additionally ON DUPLICATE KEY UPDATE
  clause.
*/

void LEX::set_trg_event_type_for_tables()
{
  uint8 new_trg_event_map= 0;
  DBUG_ENTER("LEX::set_trg_event_type_for_tables");

  /*
    Some auxiliary operations
    (e.g. GRANT processing) create TABLE_LIST instances outside
    the parser. Additionally, some commands (e.g. OPTIMIZE) change
    the lock type for a table only after parsing is done. Luckily,
    these do not fire triggers and do not need to pre-load them.
    For these TABLE_LISTs set_trg_event_type is never called, and
    trg_event_map is always empty. That means that the pre-locking
    algorithm will ignore triggers defined on these tables, if
    any, and the execution will either fail with an assert in
    sql_trigger.cc or with an error that a used table was not
    pre-locked, in case of a production build.

    TODO: this usage pattern creates unnecessary module dependencies
    and should be rewritten to go through the parser.
    Table list instances created outside the parser in most cases
    refer to mysql.* system tables. It is not allowed to have
    a trigger on a system table, but keeping track of
    initialization provides extra safety in case this limitation
    is circumvented.
  */

  switch (sql_command) {
  case SQLCOM_LOCK_TABLES:
  /*
    On a LOCK TABLE, all triggers must be pre-loaded for this TABLE_LIST
    when opening an associated TABLE.
  */
    new_trg_event_map= static_cast<uint8>
                        (1 << static_cast<int>(TRG_EVENT_INSERT)) |
                      static_cast<uint8>
                        (1 << static_cast<int>(TRG_EVENT_UPDATE)) |
                      static_cast<uint8>
                        (1 << static_cast<int>(TRG_EVENT_DELETE));
    break;
  /*
    Basic INSERT. If there is an additional ON DUPLIATE KEY UPDATE
    clause, it will be handled later in this method.
  */
  case SQLCOM_INSERT:                           /* fall through */
  case SQLCOM_INSERT_SELECT:
  /*
    LOAD DATA ... INFILE is expected to fire BEFORE/AFTER INSERT
    triggers.
    If the statement also has REPLACE clause, it will be
    handled later in this method.
  */
  case SQLCOM_LOAD:                             /* fall through */
  /*
    REPLACE is semantically equivalent to INSERT. In case
    of a primary or unique key conflict, it deletes the old
    record and inserts a new one. So we also may need to
    fire ON DELETE triggers. This functionality is handled
    later in this method.
  */
  case SQLCOM_REPLACE:                          /* fall through */
  case SQLCOM_REPLACE_SELECT:
  /*
    CREATE TABLE ... SELECT defaults to INSERT if the table or
    view already exists. REPLACE option of CREATE TABLE ...
    REPLACE SELECT is handled later in this method.
  */
  case SQLCOM_CREATE_TABLE:
    new_trg_event_map|= static_cast<uint8>
                          (1 << static_cast<int>(TRG_EVENT_INSERT));
    break;
  /* Basic update and multi-update */
  case SQLCOM_UPDATE:                           /* fall through */
  case SQLCOM_UPDATE_MULTI:
    new_trg_event_map|= static_cast<uint8>
                          (1 << static_cast<int>(TRG_EVENT_UPDATE));
    break;
  /* Basic delete and multi-delete */
  case SQLCOM_DELETE:                           /* fall through */
  case SQLCOM_DELETE_MULTI:
    new_trg_event_map|= static_cast<uint8>
                          (1 << static_cast<int>(TRG_EVENT_DELETE));
    break;
  default:
    break;
  }

  switch (duplicates) {
  case DUP_UPDATE:
    new_trg_event_map|= static_cast<uint8>
                          (1 << static_cast<int>(TRG_EVENT_UPDATE));
    break;
  case DUP_REPLACE:
    new_trg_event_map|= static_cast<uint8>
                          (1 << static_cast<int>(TRG_EVENT_DELETE));
    break;
  case DUP_ERROR:
  default:
    break;
  }


  /*
    Do not iterate over sub-selects, only the tables in the outermost
    SELECT_LEX can be modified, if any.
  */
  TABLE_LIST *tables= select_lex.get_table_list();

  while (tables)
  {
    /*
      This is a fast check to filter out statements that do
      not change data, or tables  on the right side, in case of
      INSERT .. SELECT, CREATE TABLE .. SELECT and so on.
      Here we also filter out OPTIMIZE statement and non-updateable
      views, for which lock_type is TL_UNLOCK or TL_READ after
      parsing.
    */
    if (static_cast<int>(tables->lock_type) >=
        static_cast<int>(TL_WRITE_ALLOW_WRITE))
      tables->trg_event_map= new_trg_event_map;
    tables= tables->next_local;
  }
  DBUG_VOID_RETURN;
}


/*
  Unlink the first table from the global table list and the first table from
  outer select (lex->select_lex) local list

  SYNOPSIS
    unlink_first_table()
    link_to_local	Set to 1 if caller should link this table to local list

  NOTES
    We assume that first tables in both lists is the same table or the local
    list is empty.

  RETURN
    0	If 'query_tables' == 0
    unlinked table
      In this case link_to_local is set.

*/
TABLE_LIST *LEX::unlink_first_table(bool *link_to_local)
{
  TABLE_LIST *first;
  if ((first= query_tables))
  {
    /*
      Exclude from global table list
    */
    if ((query_tables= query_tables->next_global))
      query_tables->prev_global= &query_tables;
    else
      query_tables_last= &query_tables;
    first->next_global= 0;

    /*
      and from local list if it is not empty
    */
    if ((*link_to_local= test(select_lex.table_list.first)))
    {
      select_lex.context.table_list= 
        select_lex.context.first_name_resolution_table= first->next_local;
      select_lex.table_list.first= first->next_local;
      select_lex.table_list.elements--;	//safety
      first->next_local= 0;
      /*
        Ensure that the global list has the same first table as the local
        list.
      */
      first_lists_tables_same();
    }
  }
  return first;
}


/*
  Bring first local table of first most outer select to first place in global
  table list

  SYNOPSYS
     LEX::first_lists_tables_same()

  NOTES
    In many cases (for example, usual INSERT/DELETE/...) the first table of
    main SELECT_LEX have special meaning => check that it is the first table
    in global list and re-link to be first in the global list if it is
    necessary.  We need such re-linking only for queries with sub-queries in
    the select list, as only in this case tables of sub-queries will go to
    the global list first.
*/

void LEX::first_lists_tables_same()
{
  TABLE_LIST *first_table= select_lex.table_list.first;
  if (query_tables != first_table && first_table != 0)
  {
    TABLE_LIST *next;
    if (query_tables_last == &first_table->next_global)
      query_tables_last= first_table->prev_global;

    if ((next= *first_table->prev_global= first_table->next_global))
      next->prev_global= first_table->prev_global;
    /* include in new place */
    first_table->next_global= query_tables;
    /*
       We are sure that query_tables is not 0, because first_table was not
       first table in the global list => we can use
       query_tables->prev_global without check of query_tables
    */
    query_tables->prev_global= &first_table->next_global;
    first_table->prev_global= &query_tables;
    query_tables= first_table;
  }
}


/*
  Link table back that was unlinked with unlink_first_table()

  SYNOPSIS
    link_first_table_back()
    link_to_local	do we need link this table to local

  RETURN
    global list
*/

void LEX::link_first_table_back(TABLE_LIST *first,
				   bool link_to_local)
{
  if (first)
  {
    if ((first->next_global= query_tables))
      query_tables->prev_global= &first->next_global;
    else
      query_tables_last= &first->next_global;
    query_tables= first;

    if (link_to_local)
    {
      first->next_local= select_lex.table_list.first;
      select_lex.context.table_list= first;
      select_lex.table_list.first= first;
      select_lex.table_list.elements++;	//safety
    }
  }
}



/*
  cleanup lex for case when we open table by table for processing

  SYNOPSIS
    LEX::cleanup_after_one_table_open()

  NOTE
    This method is mostly responsible for cleaning up of selects lists and
    derived tables state. To rollback changes in Query_tables_list one has
    to call Query_tables_list::reset_query_tables_list(FALSE).
*/

void LEX::cleanup_after_one_table_open()
{
  /*
    thd->lex->derived_tables & additional units may be set if we open
    a view. It is necessary to clear thd->lex->derived_tables flag
    to prevent processing of derived tables during next open_and_lock_tables
    if next table is a real table and cleanup & remove underlying units
    NOTE: all units will be connected to thd->lex->select_lex, because we
    have not UNION on most upper level.
    */
  if (all_selects_list != &select_lex)
  {
    derived_tables= 0;
    select_lex.exclude_from_table_unique_test= false;
    /* cleunup underlying units (units of VIEW) */
    for (SELECT_LEX_UNIT *un= select_lex.first_inner_unit();
         un;
         un= un->next_unit())
      un->cleanup();
    /* reduce all selects list to default state */
    all_selects_list= &select_lex;
    /* remove underlying units (units of VIEW) subtree */
    select_lex.cut_subtree();
  }
}


/*
  Save current state of Query_tables_list for this LEX, and prepare it
  for processing of new statemnt.

  SYNOPSIS
    reset_n_backup_query_tables_list()
      backup  Pointer to Query_tables_list instance to be used for backup
*/

void LEX::reset_n_backup_query_tables_list(Query_tables_list *backup)
{
  backup->set_query_tables_list(this);
  /*
    We have to perform full initialization here since otherwise we
    will damage backed up state.
  */
  this->reset_query_tables_list(TRUE);
}


/*
  Restore state of Query_tables_list for this LEX from backup.

  SYNOPSIS
    restore_backup_query_tables_list()
      backup  Pointer to Query_tables_list instance used for backup
*/

void LEX::restore_backup_query_tables_list(Query_tables_list *backup)
{
  this->destroy_query_tables_list();
  this->set_query_tables_list(backup);
}


/*
  Checks for usage of routines and/or tables in a parsed statement

  SYNOPSIS
    LEX:table_or_sp_used()

  RETURN
    FALSE  No routines and tables used
    TRUE   Either or both routines and tables are used.
*/

bool LEX::table_or_sp_used()
{
  DBUG_ENTER("table_or_sp_used");

  if (sroutines.records || query_tables)
    DBUG_RETURN(TRUE);

  DBUG_RETURN(FALSE);
}


/*
  Do end-of-prepare fixup for list of tables and their merge-VIEWed tables

  SYNOPSIS
    fix_prepare_info_in_table_list()
      thd  Thread handle
      tbl  List of tables to process

  DESCRIPTION
    Perform end-end-of prepare fixup for list of tables, if any of the tables
    is a merge-algorithm VIEW, recursively fix up its underlying tables as
    well.

*/

static void fix_prepare_info_in_table_list(THD *thd, TABLE_LIST *tbl)
{
  for (; tbl; tbl= tbl->next_local)
  {
    if (tbl->on_expr)
    {
      thd->check_and_register_item_tree(&tbl->prep_on_expr, &tbl->on_expr);
      tbl->on_expr= tbl->on_expr->copy_andor_structure(thd);
    }
    if (tbl->is_view_or_derived() && tbl->is_merged_derived())
    {
      SELECT_LEX *sel= tbl->get_single_select();
      fix_prepare_info_in_table_list(thd, sel->get_table_list());
    }
  }
}


/*
  Save WHERE/HAVING/ON clauses and replace them with disposable copies

  SYNOPSIS
    st_select_lex::fix_prepare_information
      thd          thread handler
      conds        in/out pointer to WHERE condition to be met at execution
      having_conds in/out pointer to HAVING condition to be met at execution
  
  DESCRIPTION
    The passed WHERE and HAVING are to be saved for the future executions.
    This function saves it, and returns a copy which can be thrashed during
    this execution of the statement. By saving/thrashing here we mean only
    AND/OR trees.
    The function also calls fix_prepare_info_in_table_list that saves all
    ON expressions.    
*/

void st_select_lex::fix_prepare_information(THD *thd, Item **conds, 
                                            Item **having_conds)
{
  if (!thd->stmt_arena->is_conventional() && first_execution)
  {
    first_execution= 0;
    if (*conds)
    {
      thd->check_and_register_item_tree(&prep_where, conds);
      *conds= where= prep_where->copy_andor_structure(thd);
    }
    if (*having_conds)
    {
      thd->check_and_register_item_tree(&prep_having, having_conds);
      *having_conds= having= prep_having->copy_andor_structure(thd);
    }
    fix_prepare_info_in_table_list(thd, table_list.first);
  }
}


/*
  There are st_select_lex::add_table_to_list &
  st_select_lex::set_lock_for_tables are in sql_parse.cc

  st_select_lex::print is in sql_select.cc

  st_select_lex_unit::prepare, st_select_lex_unit::exec,
  st_select_lex_unit::cleanup, st_select_lex_unit::reinit_exec_mechanism,
  st_select_lex_unit::change_result
  are in sql_union.cc
*/

/*
  Sets the kind of hints to be added by the calls to add_index_hint().

  SYNOPSIS
    set_index_hint_type()
      type_arg     The kind of hints to be added from now on.
      clause       The clause to use for hints to be added from now on.

  DESCRIPTION
    Used in filling up the tagged hints list.
    This list is filled by first setting the kind of the hint as a 
    context variable and then adding hints of the current kind.
    Then the context variable index_hint_type can be reset to the
    next hint type.
*/
void st_select_lex::set_index_hint_type(enum index_hint_type type_arg,
                                        index_clause_map clause)
{ 
  current_index_hint_type= type_arg;
  current_index_hint_clause= clause;
}


/*
  Makes an array to store index usage hints (ADD/FORCE/IGNORE INDEX).

  SYNOPSIS
    alloc_index_hints()
      thd         current thread.
*/

void st_select_lex::alloc_index_hints (THD *thd)
{ 
  index_hints= new (thd->mem_root) List<Index_hint>(); 
}



/*
  adds an element to the array storing index usage hints 
  (ADD/FORCE/IGNORE INDEX).

  SYNOPSIS
    add_index_hint()
      thd         current thread.
      str         name of the index.
      length      number of characters in str.

  RETURN VALUE
    0 on success, non-zero otherwise
*/
bool st_select_lex::add_index_hint (THD *thd, char *str, uint length)
{
  return index_hints->push_front (new (thd->mem_root) 
                                 Index_hint(current_index_hint_type,
                                            current_index_hint_clause,
                                            str, length));
}


bool st_select_lex::optimize_unflattened_subqueries()
{
  for (SELECT_LEX_UNIT *un= first_inner_unit(); un; un= un->next_unit())
  {
    Item_subselect *subquery_predicate= un->item;
    
    if (subquery_predicate)
    {
      if (subquery_predicate->substype() == Item_subselect::IN_SUBS)
      {
        Item_in_subselect *in_subs=(Item_in_subselect*)subquery_predicate;
        if (in_subs->is_jtbm_merged)
          continue;
      }

      for (SELECT_LEX *sl= un->first_select(); sl; sl= sl->next_select())
      {
        JOIN *inner_join= sl->join;
        if (!inner_join)
          continue;
        SELECT_LEX *save_select= un->thd->lex->current_select;
        ulonglong save_options;
        int res;
        /* We need only 1 row to determine existence */
        un->set_limit(un->global_parameters);
        un->thd->lex->current_select= sl;
        save_options= inner_join->select_options;
        if (options & SELECT_DESCRIBE)
        {
          /* Optimize the subquery in the context of EXPLAIN. */
          sl->set_explain_type();
          sl->options|= SELECT_DESCRIBE;
          inner_join->select_options|= SELECT_DESCRIBE;
        }
        res= inner_join->optimize();
        inner_join->select_options= save_options;
        un->thd->lex->current_select= save_select;
        if (res)
          return TRUE;
      }
    }
  }
  return FALSE;
}



/**
  @brief Process all derived tables/views of the SELECT.

  @param lex    LEX of this thread
  @param phase  phases to run derived tables/views through

  @details
  This function runs specified 'phases' on all tables from the
  table_list of this select.

  @return FALSE ok.
  @return TRUE an error occur.
*/

bool st_select_lex::handle_derived(LEX *lex, uint phases)
{
  for (TABLE_LIST *cursor= (TABLE_LIST*) table_list.first;
       cursor;
       cursor= cursor->next_local)
  {
    if (cursor->is_view_or_derived() && cursor->handle_derived(lex, phases))
      return TRUE;
  }
  return FALSE;
}


/**
  @brief
  Returns first unoccupied table map and table number

  @param map     [out] return found map
  @param tablenr [out] return found tablenr

  @details
  Returns first unoccupied table map and table number in this select.
  Map and table are returned in *'map' and *'tablenr' accordingly.

  @retrun TRUE  no free table map/table number
  @return FALSE found free table map/table number
*/

bool st_select_lex::get_free_table_map(table_map *map, uint *tablenr)
{
  *map= 0;
  *tablenr= 0;
  TABLE_LIST *tl;
  List_iterator<TABLE_LIST> ti(leaf_tables);
  while ((tl= ti++))
  {
    if (tl->table->map > *map)
      *map= tl->table->map;
    if (tl->table->tablenr > *tablenr)
      *tablenr= tl->table->tablenr;
  }
  (*map)<<= 1;
  (*tablenr)++;
  if (*tablenr >= MAX_TABLES)
    return TRUE;
  return FALSE;
}


/**
  @brief
  Append given table to the leaf_tables list.

  @param link  Offset to which list in table structure to use
  @param table Table to append

  @details
  Append given 'table' to the leaf_tables list using the 'link' offset.
  If the 'table' is linked with other tables through next_leaf/next_local
  chains then whole list will be appended.
*/

void st_select_lex::append_table_to_list(TABLE_LIST *TABLE_LIST::*link,
                                         TABLE_LIST *table)
{
  TABLE_LIST *tl;
  for (tl= leaf_tables.head(); tl->*link; tl= tl->*link) ;
  tl->*link= table;
}


/*
  @brief
  Replace given table from the leaf_tables list for a list of tables 

  @param table Table to replace
  @param list  List to substititute the table for

  @details
  Replace 'table' from the leaf_tables list for a list of tables 'tbl_list'.
*/

void st_select_lex::replace_leaf_table(TABLE_LIST *table, List<TABLE_LIST> &tbl_list)
{
  TABLE_LIST *tl;
  List_iterator<TABLE_LIST> ti(leaf_tables);
  while ((tl= ti++))
  {
    if (tl == table)
    {
      ti.replace(tbl_list);
      break;
    }
  }
}


/**
  @brief
  Assigns new table maps to tables in the leaf_tables list

  @param derived    Derived table to take initial table map from
  @param map        table map to begin with
  @param tablenr    table number to begin with
  @param parent_lex new parent select_lex

  @details
  Assign new table maps/table numbers to all tables in the leaf_tables list.
  'map'/'tablenr' are used for the first table and shifted to left/
  increased for each consequent table in the leaf_tables list.
  If the 'derived' table is given then it's table map/number is used for the
  first table in the list and 'map'/'tablenr' are used for the second and
  all consequent tables.
  The 'parent_lex' is set as the new parent select_lex for all tables in the
  list.
*/

void st_select_lex::remap_tables(TABLE_LIST *derived, table_map map,
                                 uint tablenr, SELECT_LEX *parent_lex)
{
  bool first_table= TRUE;
  TABLE_LIST *tl;
  table_map first_map;
  uint first_tablenr;

  if (derived && derived->table)
  {
    first_map= derived->table->map;
    first_tablenr= derived->table->tablenr;
  }
  else
  {
    first_map= map;
    map<<= 1;
    first_tablenr= tablenr++;
  }
  /*
    Assign table bit/table number.
    To the first table of the subselect the table bit/tablenr of the
    derived table is assigned. The rest of tables are getting bits
    sequentially, starting from the provided table map/tablenr.
  */
  List_iterator<TABLE_LIST> ti(leaf_tables);
  while ((tl= ti++))
  {
    if (first_table)
    {
      first_table= FALSE;
      tl->table->set_table_map(first_map, first_tablenr);
    }
    else
    {
      tl->table->set_table_map(map, tablenr);
      tablenr++;
      map<<= 1;
    }
    SELECT_LEX *old_sl= tl->select_lex;
    tl->select_lex= parent_lex;
    for(TABLE_LIST *emb= tl->embedding;
        emb && emb->select_lex == old_sl;
        emb= emb->embedding)
      emb->select_lex= parent_lex;
  }
}

/**
  @brief
  Merge a subquery into this select.

  @param derived     derived table of the subquery to be merged
  @param subq_select select_lex of the subquery
  @param map         table map for assigning to merged tables from subquery
  @param table_no    table number for assigning to merged tables from subquery

  @details
  This function merges a subquery into its parent select. In short the
  merge operation appends the subquery FROM table list to the parent's
  FROM table list. In more details:
    .) the top_join_list of the subquery is wrapped into a join_nest
       and attached to 'derived'
    .) subquery's leaf_tables list  is merged with the leaf_tables
       list of this select_lex
    .) the table maps and table numbers of the tables merged from
       the subquery are adjusted to reflect their new binding to
       this select

  @return TRUE  an error occur
  @return FALSE ok
*/

bool SELECT_LEX::merge_subquery(THD *thd, TABLE_LIST *derived,
                                SELECT_LEX *subq_select,
                                uint table_no, table_map map)
{
  derived->wrap_into_nested_join(subq_select->top_join_list);

  ftfunc_list->concat(subq_select->ftfunc_list);
  if (join ||
      thd->lex->sql_command == SQLCOM_UPDATE_MULTI ||
      thd->lex->sql_command == SQLCOM_DELETE_MULTI)
  {
    List_iterator_fast<Item_in_subselect> li(subq_select->sj_subselects);
    Item_in_subselect *in_subq;
    while ((in_subq= li++))
    {
      sj_subselects.push_back(in_subq);
      if (in_subq->emb_on_expr_nest == NO_JOIN_NEST)
         in_subq->emb_on_expr_nest= derived;
    }
  }

  /* Walk through child's tables and adjust table map, tablenr,
   * parent_lex */
  subq_select->remap_tables(derived, map, table_no, this);
  subq_select->merged_into= this;

  replace_leaf_table(derived, subq_select->leaf_tables);

  return FALSE;
}


/**
  @brief
  Mark tables from the leaf_tables list as belong to a derived table.

  @param derived   tables will be marked as belonging to this derived

  @details
  Run through the leaf_list and mark all tables as belonging to the 'derived'.
*/

void SELECT_LEX::mark_as_belong_to_derived(TABLE_LIST *derived)
{
  /* Mark tables as belonging to this DT */
  TABLE_LIST *tl;
  List_iterator<TABLE_LIST> ti(leaf_tables);
  while ((tl= ti++))
  {
    tl->open_type= OT_BASE_ONLY;
    tl->belong_to_derived= derived;
  }
}


/**
  @brief
  Update used_tables cache for this select

  @details
  This function updates used_tables cache of ON expressions of all tables
  in the leaf_tables list and of the conds expression (if any).
*/

void SELECT_LEX::update_used_tables()
{
  TABLE_LIST *tl;
  List_iterator<TABLE_LIST> ti(leaf_tables);

  while ((tl= ti++))
  {
    if (tl->table && !tl->is_view_or_derived())
    {
      TABLE_LIST *embedding= tl->embedding;
      for (embedding= tl->embedding; embedding; embedding=embedding->embedding)
      {
        if (embedding->is_view_or_derived())
	{
          DBUG_ASSERT(embedding->is_merged_derived());
          TABLE *tab= tl->table;
          tab->covering_keys= tab->s->keys_for_keyread;
          tab->covering_keys.intersect(tab->keys_in_use_for_query);
          tab->merge_keys.clear_all();
          bitmap_clear_all(tab->read_set);
          bitmap_clear_all(tab->vcol_set);
          break;
        }
      }
    }
  }

  ti.rewind();
  while ((tl= ti++))
  {
    TABLE_LIST *embedding= tl;
    do
    {
      bool maybe_null;
      if ((maybe_null= test(embedding->outer_join)))
      {
	tl->table->maybe_null= maybe_null;
        break;
      }
    }
    while ((embedding= embedding->embedding));
    if (tl->on_expr)
    {
      tl->on_expr->update_used_tables();
      tl->on_expr->walk(&Item::eval_not_null_tables, 0, NULL);
    }
    embedding= tl->embedding;
    while (embedding)
    {
      if (embedding->on_expr && 
          embedding->nested_join->join_list.head() == tl)
      {
        embedding->on_expr->update_used_tables();
        embedding->on_expr->walk(&Item::eval_not_null_tables, 0, NULL);
      }
      tl= embedding;
      embedding= tl->embedding;
    }
  }

  if (join->conds)
  {
    join->conds->update_used_tables();
    join->conds->walk(&Item::eval_not_null_tables, 0, NULL);
  }
  if (join->having)
  {
    join->having->update_used_tables();
  }

  Item *item;
  List_iterator_fast<Item> it(join->fields_list);
  while ((item= it++))
  {
    item->update_used_tables();
  }
  Item_outer_ref *ref;
  List_iterator_fast<Item_outer_ref> ref_it(inner_refs_list);
  while ((ref= ref_it++))
  {
    item= ref->outer_ref;
    item->update_used_tables();
  }
  for (ORDER *order= group_list.first; order; order= order->next)
    (*order->item)->update_used_tables();
  if (!master_unit()->is_union())
  {
    for (ORDER *order= order_list.first; order; order= order->next)
      (*order->item)->update_used_tables();
  }      
}


/**
  Set the EXPLAIN type for this subquery.
*/

void st_select_lex::set_explain_type()
{
  bool is_primary= FALSE;
  if (next_select())
    is_primary= TRUE;

  if (!is_primary && first_inner_unit())
  {
    /*
      If there is at least one materialized derived|view then it's a PRIMARY select.
      Otherwise, all derived tables/views were merged and this select is a SIMPLE one.
    */
    for (SELECT_LEX_UNIT *un= first_inner_unit(); un; un= un->next_unit())
    {
      if ((!un->derived || un->derived->is_materialized_derived()))
      {
        is_primary= TRUE;
        break;
      }
    }
  }

  SELECT_LEX *first= master_unit()->first_select();
  /* drop UNCACHEABLE_EXPLAIN, because it is for internal usage only */
  uint8 is_uncacheable= (uncacheable & ~UNCACHEABLE_EXPLAIN);
  
  bool using_materialization= FALSE;
  Item_subselect *parent_item;
  if ((parent_item= master_unit()->item) &&
      parent_item->substype() == Item_subselect::IN_SUBS)
  {
    Item_in_subselect *in_subs= (Item_in_subselect*)parent_item;
    /*
      Surprisingly, in_subs->is_set_strategy() can return FALSE here,
      even for the last invocation of this function for the select.
    */
    if (in_subs->test_strategy(SUBS_MATERIALIZATION))
      using_materialization= TRUE;
  }

  if (&master_unit()->thd->lex->select_lex == this)
  {
     type= is_primary ? "PRIMARY" : "SIMPLE";
  }
  else
  {
    if (this == first)
    {
      /* If we're a direct child of a UNION, we're the first sibling there */
      if (linkage == DERIVED_TABLE_TYPE)
        type= "DERIVED";
      else if (using_materialization)
        type= "MATERIALIZED";
      else
      {
         if (is_uncacheable & UNCACHEABLE_DEPENDENT)
           type= "DEPENDENT SUBQUERY";
         else
         {
           type= is_uncacheable? "UNCACHEABLE SUBQUERY" :
                                 "SUBQUERY";
         }
      }
    }
    else
    {
      /* This a non-first sibling in UNION */
      if (is_uncacheable & UNCACHEABLE_DEPENDENT)
        type= "DEPENDENT UNION";
      else if (using_materialization)
        type= "MATERIALIZED UNION";
      else
      {
        type= is_uncacheable ? "UNCACHEABLE UNION": "UNION";
      }
    }
  }
  options|= SELECT_DESCRIBE;
}


/**
  @brief
  Increase estimated number of records for a derived table/view

  @param records  number of records to increase estimate by

  @details
  This function increases estimated number of records by the 'records'
  for the derived table to which this select belongs to.
*/

void SELECT_LEX::increase_derived_records(ha_rows records)
{
  SELECT_LEX_UNIT *unit= master_unit();
  DBUG_ASSERT(unit->derived);

  select_union *result= (select_union*)unit->result;
  result->records+= records;
}


/**
  @brief
  Mark select's derived table as a const one.

  @param empty Whether select has an empty result set

  @details
  Mark derived table/view of this select as a constant one (to
  materialize it at the optimization phase) unless this select belongs to a
  union. Estimated number of rows is incremented if this select has non empty
  result set.
*/

void SELECT_LEX::mark_const_derived(bool empty)
{
  TABLE_LIST *derived= master_unit()->derived;
  if (!join->thd->lex->describe && derived)
  {
    if (!empty)
      increase_derived_records(1);
    if (!master_unit()->is_union() && !derived->is_merged_derived())
      derived->fill_me= TRUE;
  }
}


bool st_select_lex::save_leaf_tables(THD *thd)
{
  Query_arena *arena= thd->stmt_arena, backup;
  if (arena->is_conventional())
    arena= 0;                                  
  else
    thd->set_n_backup_active_arena(arena, &backup);

  List_iterator_fast<TABLE_LIST> li(leaf_tables);
  TABLE_LIST *table;
  while ((table= li++))
  {
    if (leaf_tables_exec.push_back(table))
      return 1;
    table->tablenr_exec= table->get_tablenr();
    table->map_exec= table->get_map();
    if (join && (join->select_options & SELECT_DESCRIBE))
      table->maybe_null_exec= 0;
    else
      table->maybe_null_exec= table->table?  table->table->maybe_null: 0;
  }
  if (arena)
    thd->restore_active_arena(arena, &backup);

  return 0;
}


bool st_select_lex::save_prep_leaf_tables(THD *thd)
{
  if (!thd->save_prep_leaf_list)
    return 0;

  Query_arena *arena= thd->stmt_arena, backup;
  if (arena->is_conventional())
    arena= 0;                                  
  else
    thd->set_n_backup_active_arena(arena, &backup);

  List_iterator_fast<TABLE_LIST> li(leaf_tables);
  TABLE_LIST *table;
  while ((table= li++))
  {
    if (leaf_tables_prep.push_back(table))
      return 1;
  }
  thd->lex->select_lex.is_prep_leaf_list_saved= TRUE; 
  thd->save_prep_leaf_list= FALSE;
  if (arena)
    thd->restore_active_arena(arena, &backup);

  return 0;
}


/*
  Return true if this select_lex has been converted into a semi-join nest
  within 'ancestor'.

  We need a loop to check this because there could be several nested
  subselects, like

    SELECT ... FROM grand_parent 
      WHERE expr1 IN (SELECT ... FROM parent 
                        WHERE expr2 IN ( SELECT ... FROM child)

  which were converted into:
  
    SELECT ... 
    FROM grand_parent SEMI_JOIN (parent JOIN child) 
    WHERE 
      expr1 AND expr2

  In this case, both parent and child selects were merged into the parent.
*/

bool st_select_lex::is_merged_child_of(st_select_lex *ancestor)
{
  bool all_merged= TRUE;
  for (SELECT_LEX *sl= this; sl && sl!=ancestor;
       sl=sl->outer_select())
  {
    Item *subs= sl->master_unit()->item;
    if (subs && subs->type() == Item::SUBSELECT_ITEM && 
        ((Item_subselect*)subs)->substype() == Item_subselect::IN_SUBS &&
        ((Item_in_subselect*)subs)->test_strategy(SUBS_SEMI_JOIN))
    {
      continue;
    }
    all_merged= FALSE;
    break;
  }
  return all_merged;
}


/**
  A routine used by the parser to decide whether we are specifying a full
  partitioning or if only partitions to add or to split.

  @note  This needs to be outside of WITH_PARTITION_STORAGE_ENGINE since it
  is used from the sql parser that doesn't have any ifdef's

  @retval  TRUE    Yes, it is part of a management partition command
  @retval  FALSE          No, not a management partition command
*/

bool LEX::is_partition_management() const
{
  return (sql_command == SQLCOM_ALTER_TABLE &&
          (alter_info.flags == ALTER_ADD_PARTITION ||
           alter_info.flags == ALTER_REORGANIZE_PARTITION));
}


#ifdef MYSQL_SERVER
uint binlog_unsafe_map[256];

#define UNSAFE(a, b, c) \
  { \
  DBUG_PRINT("unsafe_mixed_statement", ("SETTING BASE VALUES: %s, %s, %02X\n", \
    LEX::stmt_accessed_table_string(a), \
    LEX::stmt_accessed_table_string(b), \
    c)); \
  unsafe_mixed_statement(a, b, c); \
  }

/*
  Sets the combination given by "a" and "b" and automatically combinations
  given by other types of access, i.e. 2^(8 - 2), as unsafe.

  It may happen a colision when automatically defining a combination as unsafe.
  For that reason, a combination has its unsafe condition redefined only when
  the new_condition is greater then the old. For instance,
  
     . (BINLOG_DIRECT_ON & TRX_CACHE_NOT_EMPTY) is never overwritten by 
     . (BINLOG_DIRECT_ON | BINLOG_DIRECT_OFF).
*/
void unsafe_mixed_statement(LEX::enum_stmt_accessed_table a,
                            LEX::enum_stmt_accessed_table b, uint condition)
{
  int type= 0;
  int index= (1U << a) | (1U << b);
  
  
  for (type= 0; type < 256; type++)
  {
    if ((type & index) == index)
    {
      binlog_unsafe_map[type] |= condition;
    }
  }
}
/*
  The BINLOG_* AND TRX_CACHE_* values can be combined by using '&' or '|',
  which means that both conditions need to be satisfied or any of them is
  enough. For example, 
    
    . BINLOG_DIRECT_ON & TRX_CACHE_NOT_EMPTY means that the statment is
    unsafe when the option is on and trx-cache is not empty;

    . BINLOG_DIRECT_ON | BINLOG_DIRECT_OFF means the statement is unsafe
    in all cases.

    . TRX_CACHE_EMPTY | TRX_CACHE_NOT_EMPTY means the statement is unsafe
    in all cases. Similar as above.
*/
void binlog_unsafe_map_init()
{
  memset((void*) binlog_unsafe_map, 0, sizeof(uint) * 256);

  /*
    Classify a statement as unsafe when there is a mixed statement and an
    on-going transaction at any point of the execution if:

      1. The mixed statement is about to update a transactional table and
      a non-transactional table.

      2. The mixed statement is about to update a transactional table and
      read from a non-transactional table.

      3. The mixed statement is about to update a non-transactional table
      and temporary transactional table.

      4. The mixed statement is about to update a temporary transactional
      table and read from a non-transactional table.

      5. The mixed statement is about to update a transactional table and
      a temporary non-transactional table.
     
      6. The mixed statement is about to update a transactional table and
      read from a temporary non-transactional table.

      7. The mixed statement is about to update a temporary transactional
      table and temporary non-transactional table.

      8. The mixed statement is about to update a temporary transactional
      table and read from a temporary non-transactional table.

    After updating a transactional table if:

      9. The mixed statement is about to update a non-transactional table
      and read from a transactional table.

      10. The mixed statement is about to update a non-transactional table
      and read from a temporary transactional table.

      11. The mixed statement is about to update a temporary non-transactional
      table and read from a transactional table.
      
      12. The mixed statement is about to update a temporary non-transactional
      table and read from a temporary transactional table.

      13. The mixed statement is about to update a temporary non-transactional
      table and read from a non-transactional table.

    The reason for this is that locks acquired may not protected a concurrent
    transaction of interfering in the current execution and by consequence in
    the result.
  */
  /* Case 1. */
  UNSAFE(LEX::STMT_WRITES_TRANS_TABLE, LEX::STMT_WRITES_NON_TRANS_TABLE,
    BINLOG_DIRECT_ON | BINLOG_DIRECT_OFF);
  /* Case 2. */
  UNSAFE(LEX::STMT_WRITES_TRANS_TABLE, LEX::STMT_READS_NON_TRANS_TABLE,
    BINLOG_DIRECT_ON | BINLOG_DIRECT_OFF);
  /* Case 3. */
  UNSAFE(LEX::STMT_WRITES_NON_TRANS_TABLE, LEX::STMT_WRITES_TEMP_TRANS_TABLE,
    BINLOG_DIRECT_ON | BINLOG_DIRECT_OFF);
  /* Case 4. */
  UNSAFE(LEX::STMT_WRITES_TEMP_TRANS_TABLE, LEX::STMT_READS_NON_TRANS_TABLE,
    BINLOG_DIRECT_ON | BINLOG_DIRECT_OFF);
  /* Case 5. */
  UNSAFE(LEX::STMT_WRITES_TRANS_TABLE, LEX::STMT_WRITES_TEMP_NON_TRANS_TABLE,
    BINLOG_DIRECT_ON);
  /* Case 6. */
  UNSAFE(LEX::STMT_WRITES_TRANS_TABLE, LEX::STMT_READS_TEMP_NON_TRANS_TABLE,
    BINLOG_DIRECT_ON);
  /* Case 7. */
  UNSAFE(LEX::STMT_WRITES_TEMP_TRANS_TABLE, LEX::STMT_WRITES_TEMP_NON_TRANS_TABLE,
    BINLOG_DIRECT_ON);
  /* Case 8. */
  UNSAFE(LEX::STMT_WRITES_TEMP_TRANS_TABLE, LEX::STMT_READS_TEMP_NON_TRANS_TABLE,
    BINLOG_DIRECT_ON);
  /* Case 9. */
  UNSAFE(LEX::STMT_WRITES_NON_TRANS_TABLE, LEX::STMT_READS_TRANS_TABLE,
    (BINLOG_DIRECT_ON | BINLOG_DIRECT_OFF) & TRX_CACHE_NOT_EMPTY);
  /* Case 10 */
  UNSAFE(LEX::STMT_WRITES_NON_TRANS_TABLE, LEX::STMT_READS_TEMP_TRANS_TABLE,
    (BINLOG_DIRECT_ON | BINLOG_DIRECT_OFF) & TRX_CACHE_NOT_EMPTY);
  /* Case 11. */
  UNSAFE(LEX::STMT_WRITES_TEMP_NON_TRANS_TABLE, LEX::STMT_READS_TRANS_TABLE,
    BINLOG_DIRECT_ON & TRX_CACHE_NOT_EMPTY);
  /* Case 12. */
  UNSAFE(LEX::STMT_WRITES_TEMP_NON_TRANS_TABLE, LEX::STMT_READS_TEMP_TRANS_TABLE,
    BINLOG_DIRECT_ON & TRX_CACHE_NOT_EMPTY);
  /* Case 13. */
  UNSAFE(LEX::STMT_WRITES_TEMP_NON_TRANS_TABLE, LEX::STMT_READS_NON_TRANS_TABLE,
     BINLOG_DIRECT_OFF & TRX_CACHE_NOT_EMPTY);
}
#endif<|MERGE_RESOLUTION|>--- conflicted
+++ resolved
@@ -525,12 +525,9 @@
 
   lex->is_lex_started= TRUE;
   lex->used_tables= 0;
-<<<<<<< HEAD
   lex->reset_slave_info.all= false;
-=======
   lex->limit_rows_examined= 0;
   lex->limit_rows_examined_cnt= ULONGLONG_MAX;
->>>>>>> 74db9a50
   DBUG_VOID_RETURN;
 }
 
@@ -2528,7 +2525,8 @@
 */
 
 LEX::LEX()
-  :result(0), option_type(OPT_DEFAULT), is_lex_started(0)
+  :result(0), option_type(OPT_DEFAULT), is_lex_started(0),
+   limit_rows_examined_cnt(ULONGLONG_MAX)
 {
 
   my_init_dynamic_array2(&plugins, sizeof(plugin_ref),
