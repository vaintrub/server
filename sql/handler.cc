--- conflicted
+++ resolved
@@ -20,12 +20,8 @@
   Handler-calling-functions
 */
 
-<<<<<<< HEAD
 #include "mariadb.h"
-=======
-#include <my_global.h>
 #include <inttypes.h>
->>>>>>> dcbd51ce
 #include "sql_priv.h"
 #include "unireg.h"
 #include "rpl_rli.h"
