--- conflicted
+++ resolved
@@ -25,11 +25,6 @@
 
 #include "mysql_priv.h"
 #include "rpl_filter.h"
-<<<<<<< HEAD
-=======
-
-
->>>>>>> c4811d67
 #include <myisampack.h>
 #include <errno.h>
 
@@ -275,19 +270,11 @@
     }
     else
       partition->init();
-<<<<<<< HEAD
   }
   else
   {
     my_error(ER_OUTOFMEMORY, MYF(0), sizeof(ha_partition));
   }
-=======
-  }
-  else
-  {
-    my_error(ER_OUTOFMEMORY, MYF(0), sizeof(ha_partition));
-  }
->>>>>>> c4811d67
   DBUG_RETURN(((handler*) partition));
 }
 #endif
@@ -2004,15 +1991,9 @@
     key_copy(key, table->record[0],
              table->key_info + table->s->next_number_index,
              table->s->next_number_key_offset);
-<<<<<<< HEAD
     error= index_read_map(table->record[1], key,
                           make_prev_keypart_map(table->s->next_number_keypart),
                           HA_READ_PREFIX_LAST);
-=======
-    error= index_read(table->record[1], key,
-                      make_prev_keypart_map(table->s->next_number_keypart),
-                      HA_READ_PREFIX_LAST);
->>>>>>> c4811d67
     /*
       MySQL needs to call us for next row: assume we are inserting ("a",null)
       here, we return 3, and next this statement will want to insert
@@ -2572,7 +2553,6 @@
     stat_info->check_sum= checksum();
   return;
 }
-<<<<<<< HEAD
 
 
 /****************************************************************************
@@ -2582,17 +2562,6 @@
 /** @brief
   Initiates table-file and calls appropriate database-creator
 
-=======
-
-
-/****************************************************************************
-** Some general functions that isn't in the handler class
-****************************************************************************/
-
-/** @brief
-  Initiates table-file and calls appropriate database-creator
-
->>>>>>> c4811d67
   NOTES
     We must have a write lock on LOCK_open to be sure no other thread
     interferes with table
@@ -2683,7 +2652,6 @@
   init_tmp_table_share(&share, db, 0, name, path);
   if (open_table_def(thd, &share, 0))
   {
-<<<<<<< HEAD
     DBUG_RETURN(3);
   }
   if (open_table_from_share(thd, &share, "" ,0, 0, 0, &table, FALSE))
@@ -2691,15 +2659,6 @@
     free_table_share(&share);
     DBUG_RETURN(3);
   }
-=======
-    DBUG_RETURN(3);
-  }
-  if (open_table_from_share(thd, &share, "" ,0, 0, 0, &table, FALSE))
-  {
-    free_table_share(&share);
-    DBUG_RETURN(3);
-  }
->>>>>>> c4811d67
 
   update_create_info_from_table(&create_info, &table);
   create_info.table_options|= HA_OPTION_CREATE_FROM_ENGINE;
@@ -3225,12 +3184,8 @@
     read_range_first()
     start_key		Start key. Is 0 if no min range
     end_key		End key.  Is 0 if no max range
-<<<<<<< HEAD
-    eq_range_arg	Set to 1 if start_key == end_key		
-=======
     eq_range_arg	Set to 1 if start_key == end_key and the range endpoints
                         will not change during query execution.
->>>>>>> c4811d67
     sorted		Set to 1 if result should be sorted per key
 
   NOTES
@@ -3262,17 +3217,10 @@
   if (!start_key)			// Read first record
     result= index_first(table->record[0]);
   else
-<<<<<<< HEAD
     result= index_read_map(table->record[0],
                            start_key->key,
                            start_key->keypart_map,
                            start_key->flag);
-=======
-    result= index_read(table->record[0],
-		       start_key->key,
-                       start_key->keypart_map,
-		       start_key->flag);
->>>>>>> c4811d67
   if (result)
     DBUG_RETURN((result == HA_ERR_KEY_NOT_FOUND) 
 		? HA_ERR_END_OF_FILE
@@ -3344,25 +3292,15 @@
 }
 
 
-<<<<<<< HEAD
 int handler::index_read_idx_map(uchar * buf, uint index, const uchar * key,
                                 key_part_map keypart_map,
                                 enum ha_rkey_function find_flag)
-=======
-int handler::index_read_idx(uchar * buf, uint index, const uchar * key,
-                            key_part_map keypart_map,
-                            enum ha_rkey_function find_flag)
->>>>>>> c4811d67
 {
   int error, error1;
   error= index_init(index, 0);
   if (!error)
   {
-<<<<<<< HEAD
     error= index_read_map(buf, key, keypart_map, find_flag);
-=======
-    error= index_read(buf, key, keypart_map, find_flag);
->>>>>>> c4811d67
     error1= index_end();
   }
   return error ?  error : error1;
