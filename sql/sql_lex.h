--- conflicted
+++ resolved
@@ -1842,7 +1842,6 @@
 extern void lex_start(THD *thd);
 extern void lex_end(LEX *lex);
 extern int MYSQLlex(void *arg, void *yythd);
-<<<<<<< HEAD
 
 extern void trim_whitespace(CHARSET_INFO *cs, LEX_STRING *str);
 
@@ -1852,7 +1851,4 @@
   @} (End of group Semantic_Analysis)
 */
 
-#endif /* MYSQL_SERVER */
-=======
-extern char *skip_rear_comments(CHARSET_INFO *cs, char *begin, char *end);
->>>>>>> f8151aca
+#endif /* MYSQL_SERVER */