--- conflicted
+++ resolved
@@ -1137,9 +1137,6 @@
 
     tmp_table_param.hidden_field_count= (all_fields.elements -
 					 fields_list.elements);
-<<<<<<< HEAD
-    if (!(exec_tmp_table1=
-=======
     ORDER *tmp_group= ((!simple_group && !procedure &&
                         !(test_flags & TEST_NO_KEY_GROUP)) ? group_list :
                                                              (ORDER*) 0);
@@ -1155,8 +1152,7 @@
                              !thd->lex->current_select->with_sum_func) ?
                             select_limit : HA_POS_ERROR;
 
-    if (!(exec_tmp_table1 =
->>>>>>> 76c5979f
+    if (!(exec_tmp_table1=
 	  create_tmp_table(thd, &tmp_table_param, all_fields,
                            tmp_group,
 			   group_list ? 0 : select_distinct,
@@ -6538,7 +6534,6 @@
 
     if (!left_field->eq_def(right_field))
       return FALSE;
-<<<<<<< HEAD
 
     /* Search for multiple equalities containing field1 and/or field2 */
     bool left_copyfl, right_copyfl;
@@ -6551,20 +6546,6 @@
     if (left_field->eq(right_field)) /* f = f */
       return (!(left_field->maybe_null() && !left_item_equal)); 
 
-=======
-
-    /* Search for multiple equalities containing field1 and/or field2 */
-    bool left_copyfl, right_copyfl;
-    Item_equal *left_item_equal=
-               find_item_equal(cond_equal, left_field, &left_copyfl);
-    Item_equal *right_item_equal= 
-               find_item_equal(cond_equal, right_field, &right_copyfl);
-
-    /* As (NULL=NULL) != TRUE we can't just remove the predicate f=f */
-    if (left_field->eq(right_field)) /* f = f */
-      return (!(left_field->maybe_null() && !left_item_equal)); 
-
->>>>>>> 76c5979f
     if (left_item_equal && left_item_equal == right_item_equal)
     {
       /* 
@@ -9225,20 +9206,15 @@
     share->max_rows= (((share->db_type == heap_hton) ?
                           min(thd->variables.tmp_table_size,
                               thd->variables.max_heap_table_size) :
-<<<<<<< HEAD
                           thd->variables.tmp_table_size)/ share->reclength);
   set_if_bigger(share->max_rows,1);		// For dummy start options
-=======
-                          thd->variables.tmp_table_size)/ table->s->reclength);
-  set_if_bigger(table->s->max_rows,1);		// For dummy start options
   /*
     Push the LIMIT clause to the temporary table creation, so that we
     materialize only up to 'rows_limit' records instead of all result records.
   */
-  set_if_smaller(table->s->max_rows, rows_limit);
+  set_if_smaller(share->max_rows, rows_limit);
   param->end_write_records= rows_limit;
 
->>>>>>> 76c5979f
   keyinfo= param->keyinfo;
 
   if (group)
@@ -9371,22 +9347,6 @@
     }
   }
 
-<<<<<<< HEAD
-  /*
-    Push the LIMIT clause to the temporary table creation, so that we
-    materialize only up to 'rows_limit' records instead of all result records.
-    This optimization is not applicable when there is GROUP BY or there is
-    no GROUP BY, but there are aggregate functions, because both must be
-    computed for all result rows.
-  */
-  if (!group && !thd->lex->current_select->with_sum_func)
-  {
-    set_if_smaller(table->s->max_rows, rows_limit);
-    param->end_write_records= rows_limit;
-  }
-
-=======
->>>>>>> 76c5979f
   if (thd->is_fatal_error)				// If end of memory
     goto err;					 /* purecov: inspected */
   share->db_record_offset= 1;
@@ -14603,7 +14563,6 @@
 					    strlen(tab->alias),
 					    cs));
       }
-<<<<<<< HEAD
       /* "partitions" column */
       if (join->thd->lex->describe & DESCRIBE_PARTITIONS)
       {
@@ -14624,9 +14583,6 @@
 #endif
       }
       /* "type" column */
-=======
-      /* type */
->>>>>>> 76c5979f
       item_list.push_back(new Item_string(join_type_str[tab->type],
 					  strlen(join_type_str[tab->type]),
 					  cs));
