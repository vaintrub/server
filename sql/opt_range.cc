--- conflicted
+++ resolved
@@ -8556,12 +8556,8 @@
 
 QUICK_SELECT_DESC::QUICK_SELECT_DESC(QUICK_RANGE_SELECT *q,
                                      uint used_key_parts_arg)
-<<<<<<< HEAD
- :QUICK_RANGE_SELECT(*q), rev_it(rev_ranges)
-=======
- : QUICK_RANGE_SELECT(*q), rev_it(rev_ranges), 
+ :QUICK_RANGE_SELECT(*q), rev_it(rev_ranges),
   used_key_parts (used_key_parts_arg)
->>>>>>> 66d12592
 {
   QUICK_RANGE *r;
 
@@ -8603,18 +8599,11 @@
     int result;
     if (last_range)
     {						// Already read through key
-<<<<<<< HEAD
-      result = ((last_range->flag & EQ_RANGE)
-		? file->index_next_same(record, last_range->min_key,
-					last_range->min_length) :
-		file->index_prev(record));
-=======
       result = ((last_range->flag & EQ_RANGE && 
                  used_key_parts <= head->key_info[index].key_parts) ? 
-                file->index_next_same(record, (byte*) last_range->min_key,
+                file->index_next_same(record, last_range->min_key,
                                       last_range->min_length) :
                 file->index_prev(record));
->>>>>>> 66d12592
       if (!result)
       {
 	if (cmp_prev(*rev_it.ref()) == 0)
