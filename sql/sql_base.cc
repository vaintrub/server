/* Copyright (C) 2000-2006 MySQL AB

   This program is free software; you can redistribute it and/or modify
   it under the terms of the GNU General Public License as published by
   the Free Software Foundation; version 2 of the License.

   This program is distributed in the hope that it will be useful,
   but WITHOUT ANY WARRANTY; without even the implied warranty of
   MERCHANTABILITY or FITNESS FOR A PARTICULAR PURPOSE.  See the
   GNU General Public License for more details.

   You should have received a copy of the GNU General Public License
   along with this program; if not, write to the Free Software
   Foundation, Inc., 59 Temple Place, Suite 330, Boston, MA  02111-1307  USA */


/* Basic functions needed by many modules */

#include "mysql_priv.h"
#include "sql_select.h"
#include "sp_head.h"
#include "sp.h"
#include "sql_trigger.h"
#include <m_ctype.h>
#include <my_dir.h>
#include <hash.h>
#ifdef  __WIN__
#include <io.h>
#endif

/**
  This internal handler is used to trap internally
  errors that can occur when executing open table
  during the prelocking phase.
*/
class Prelock_error_handler : public Internal_error_handler
{
public:
  Prelock_error_handler()
    : m_handled_errors(0), m_unhandled_errors(0)
  {}

  virtual ~Prelock_error_handler() {}

  virtual bool handle_error(uint sql_errno,
                            MYSQL_ERROR::enum_warning_level level,
                            THD *thd);

  bool safely_trapped_errors();

private:
  int m_handled_errors;
  int m_unhandled_errors;
};


bool
Prelock_error_handler::handle_error(uint sql_errno,
                                    MYSQL_ERROR::enum_warning_level /* level */,
                                    THD * /* thd */)
{
  if (sql_errno == ER_NO_SUCH_TABLE)
  {
    m_handled_errors++;
    return TRUE;                                // 'TRUE', as per coding style
  }

  m_unhandled_errors++;
  return FALSE;                                 // 'FALSE', as per coding style
}


bool Prelock_error_handler::safely_trapped_errors()
{
  /*
    If m_unhandled_errors != 0, something else, unanticipated, happened,
    so the error is not trapped but returned to the caller.
    Multiple ER_NO_SUCH_TABLE can be raised in case of views.
  */
  return ((m_handled_errors > 0) && (m_unhandled_errors == 0));
}


TABLE *unused_tables;				/* Used by mysql_test */
HASH open_cache;				/* Used by mysql_test */
static HASH table_def_cache;
static TABLE_SHARE *oldest_unused_share, end_of_unused_share;
static pthread_mutex_t LOCK_table_share;
static bool table_def_inited= 0;

static int open_unireg_entry(THD *thd, TABLE *entry, TABLE_LIST *table_list,
			     const char *alias,
                             char *cache_key, uint cache_key_length,
			     MEM_ROOT *mem_root, uint flags);
static void free_cache_entry(TABLE *entry);
static bool open_new_frm(THD *thd, TABLE_SHARE *share, const char *alias,
                         uint db_stat, uint prgflag,
                         uint ha_open_flags, TABLE *outparam,
                         TABLE_LIST *table_desc, MEM_ROOT *mem_root);
static void close_old_data_files(THD *thd, TABLE *table, bool abort_locks,
                                 bool send_refresh);
static bool reopen_table(TABLE *table);
static bool
has_two_write_locked_tables_with_auto_increment(TABLE_LIST *tables);


extern "C" byte *table_cache_key(const byte *record,uint *length,
				 my_bool not_used __attribute__((unused)))
{
  TABLE *entry=(TABLE*) record;
  *length= entry->s->table_cache_key.length;
  return (byte*) entry->s->table_cache_key.str;
}


bool table_cache_init(void)
{
  return hash_init(&open_cache, &my_charset_bin, table_cache_size+16,
		   0, 0,table_cache_key,
		   (hash_free_key) free_cache_entry, 0) != 0;
}

void table_cache_free(void)
{
  DBUG_ENTER("table_cache_free");
  if (table_def_inited)
  {
    close_cached_tables((THD*) 0,0,(TABLE_LIST*) 0);
    if (!open_cache.records)			// Safety first
      hash_free(&open_cache);
  }
  DBUG_VOID_RETURN;
}

uint cached_open_tables(void)
{
  return open_cache.records;
}


#ifdef EXTRA_DEBUG
static void check_unused(void)
{
  uint count= 0, open_files= 0, idx= 0;
  TABLE *cur_link,*start_link;

  if ((start_link=cur_link=unused_tables))
  {
    do
    {
      if (cur_link != cur_link->next->prev || cur_link != cur_link->prev->next)
      {
	DBUG_PRINT("error",("Unused_links aren't linked properly")); /* purecov: inspected */
	return; /* purecov: inspected */
      }
    } while (count++ < open_cache.records &&
	     (cur_link=cur_link->next) != start_link);
    if (cur_link != start_link)
    {
      DBUG_PRINT("error",("Unused_links aren't connected")); /* purecov: inspected */
    }
  }
  for (idx=0 ; idx < open_cache.records ; idx++)
  {
    TABLE *entry=(TABLE*) hash_element(&open_cache,idx);
    if (!entry->in_use)
      count--;
    if (entry->file)
      open_files++;
  }
  if (count != 0)
  {
    DBUG_PRINT("error",("Unused_links doesn't match open_cache: diff: %d", /* purecov: inspected */
			count)); /* purecov: inspected */
  }

#ifdef NOT_SAFE_FOR_REPAIR
  /*
    check that open cache and table definition cache has same number of
    aktive tables
  */
  count= 0;
  for (idx=0 ; idx < table_def_cache.records ; idx++)
  {
    TABLE_SHARE *entry= (TABLE_SHARE*) hash_element(&table_def_cache,idx);
    count+= entry->ref_count;
  }
  if (count != open_files)
  {
    DBUG_PRINT("error", ("table_def ref_count: %u  open_cache: %u",
                         count, open_files));
    DBUG_ASSERT(count == open_files);
  }
#endif
}
#else
#define check_unused()
#endif


/*
  Create a table cache key

  SYNOPSIS
    create_table_def_key()
    thd			Thread handler
    key			Create key here (must be of size MAX_DBKEY_LENGTH)
    table_list		Table definition
    tmp_table		Set if table is a tmp table

 IMPLEMENTATION
    The table cache_key is created from:
    db_name + \0
    table_name + \0

    if the table is a tmp table, we add the following to make each tmp table
    unique on the slave:

    4 bytes for master thread id
    4 bytes pseudo thread id

  RETURN
    Length of key
*/

uint create_table_def_key(THD *thd, char *key, TABLE_LIST *table_list,
                          bool tmp_table)
{
  uint key_length= (uint) (strmov(strmov(key, table_list->db)+1,
                                  table_list->table_name)-key)+1;
  if (tmp_table)
  {
    int4store(key + key_length, thd->server_id);
    int4store(key + key_length + 4, thd->variables.pseudo_thread_id);
    key_length+= TMP_TABLE_KEY_EXTRA;
  }
  return key_length;
}



/*****************************************************************************
  Functions to handle table definition cach (TABLE_SHARE)
*****************************************************************************/

extern "C" byte *table_def_key(const byte *record, uint *length,
                               my_bool not_used __attribute__((unused)))
{
  TABLE_SHARE *entry=(TABLE_SHARE*) record;
  *length= entry->table_cache_key.length;
  return (byte*) entry->table_cache_key.str;
}


static void table_def_free_entry(TABLE_SHARE *share)
{
  DBUG_ENTER("table_def_free_entry");
  if (share->prev)
  {
    /* remove from old_unused_share list */
    pthread_mutex_lock(&LOCK_table_share);
    *share->prev= share->next;
    share->next->prev= share->prev;
    pthread_mutex_unlock(&LOCK_table_share);
  }
  free_table_share(share);
  DBUG_VOID_RETURN;
}


bool table_def_init(void)
{
  table_def_inited= 1;
  pthread_mutex_init(&LOCK_table_share, MY_MUTEX_INIT_FAST);
  oldest_unused_share= &end_of_unused_share;
  end_of_unused_share.prev= &oldest_unused_share;

  return hash_init(&table_def_cache, &my_charset_bin, table_def_size,
		   0, 0, table_def_key,
		   (hash_free_key) table_def_free_entry, 0) != 0;
}


void table_def_free(void)
{
  DBUG_ENTER("table_def_free");
  if (table_def_inited)
  {
    table_def_inited= 0;
    pthread_mutex_destroy(&LOCK_table_share);
    hash_free(&table_def_cache);
  }
  DBUG_VOID_RETURN;
}


uint cached_table_definitions(void)
{
  return table_def_cache.records;
}


/*
  Get TABLE_SHARE for a table.

  get_table_share()
  thd			Thread handle
  table_list		Table that should be opened
  key			Table cache key
  key_length		Length of key
  db_flags		Flags to open_table_def():
			OPEN_VIEW
  error			out: Error code from open_table_def()

  IMPLEMENTATION
    Get a table definition from the table definition cache.
    If it doesn't exist, create a new from the table definition file.

  NOTES
    We must have wrlock on LOCK_open when we come here
    (To be changed later)

  RETURN
   0  Error
   #  Share for table
*/

TABLE_SHARE *get_table_share(THD *thd, TABLE_LIST *table_list, char *key,
                             uint key_length, uint db_flags, int *error)
{
  TABLE_SHARE *share;
  DBUG_ENTER("get_table_share");

  *error= 0;

  /* Read table definition from cache */
  if ((share= (TABLE_SHARE*) hash_search(&table_def_cache,(byte*) key,
                                         key_length)))
    goto found;

  if (!(share= alloc_table_share(table_list, key, key_length)))
  {
#ifdef WAITING_FOR_TABLE_DEF_CACHE_STAGE_3
    pthread_mutex_unlock(&LOCK_open);
#endif
    DBUG_RETURN(0);
  }

#ifdef WAITING_FOR_TABLE_DEF_CACHE_STAGE_3
  // We need a write lock to be able to add a new entry
  pthread_mutex_unlock(&LOCK_open);
  pthread_mutex_lock(&LOCK_open);
  /* Check that another thread didn't insert the same table in between */
  if ((old_share= hash_search(&table_def_cache, (byte*) key, key_length)))
  {
    (void) pthread_mutex_lock(&share->mutex);
    free_table_share(share);
    share= old_share;
    goto found;
  }
#endif

  /*
    Lock mutex to be able to read table definition from file without
    conflicts
  */
  (void) pthread_mutex_lock(&share->mutex);

  /*
    We assign a new table id under the protection of the LOCK_open and
    the share's own mutex.  We do this insted of creating a new mutex
    and using it for the sole purpose of serializing accesses to a
    static variable, we assign the table id here.  We assign it to the
    share before inserting it into the table_def_cache to be really
    sure that it cannot be read from the cache without having a table
    id assigned.

    CAVEAT. This means that the table cannot be used for
    binlogging/replication purposes, unless get_table_share() has been
    called directly or indirectly.
   */
  assign_new_table_id(share);

  if (my_hash_insert(&table_def_cache, (byte*) share))
  {
#ifdef WAITING_FOR_TABLE_DEF_CACHE_STAGE_3
    pthread_mutex_unlock(&LOCK_open);    
    (void) pthread_mutex_unlock(&share->mutex);
#endif
    free_table_share(share);
    DBUG_RETURN(0);				// return error
  }
#ifdef WAITING_FOR_TABLE_DEF_CACHE_STAGE_3
  pthread_mutex_unlock(&LOCK_open);
#endif
  if (open_table_def(thd, share, db_flags))
  {
#ifdef WAITING_FOR_TABLE_DEF_CACHE_STAGE_3
    /*
      No such table or wrong table definition file
      Lock first the table cache and then the mutex.
      This will ensure that no other thread is using the share
      structure.
    */
    (void) pthread_mutex_unlock(&share->mutex);
    (void) pthread_mutex_lock(&LOCK_open);
    (void) pthread_mutex_lock(&share->mutex);
#endif
    *error= share->error;
    (void) hash_delete(&table_def_cache, (byte*) share);
    DBUG_RETURN(0);
  }
  share->ref_count++;				// Mark in use
  DBUG_PRINT("exit", ("share: 0x%lx  ref_count: %u",
                      (ulong) share, share->ref_count));
  (void) pthread_mutex_unlock(&share->mutex);
  DBUG_RETURN(share);

found:
  /* 
     We found an existing table definition. Return it if we didn't get
     an error when reading the table definition from file.
  */

  /* We must do a lock to ensure that the structure is initialized */
  (void) pthread_mutex_lock(&share->mutex);
#ifdef WAITING_FOR_TABLE_DEF_CACHE_STAGE_3
  pthread_mutex_unlock(&LOCK_open);
#endif
  if (share->error)
  {
    /* Table definition contained an error */
    open_table_error(share, share->error, share->open_errno, share->errarg);
    (void) pthread_mutex_unlock(&share->mutex);
    DBUG_RETURN(0);
  }
  if (share->is_view && !(db_flags & OPEN_VIEW))
  {
    open_table_error(share, 1, ENOENT, 0);
    (void) pthread_mutex_unlock(&share->mutex);
    DBUG_RETURN(0);
  }

  if (!share->ref_count++ && share->prev)
  {
    /*
      Share was not used before and it was in the old_unused_share list
      Unlink share from this list
    */
    DBUG_PRINT("info", ("Unlinking from not used list"));
    pthread_mutex_lock(&LOCK_table_share);
    *share->prev= share->next;
    share->next->prev= share->prev;
    share->next= 0;
    share->prev= 0;
    pthread_mutex_unlock(&LOCK_table_share);
  }
  (void) pthread_mutex_unlock(&share->mutex);

   /* Free cache if too big */
  while (table_def_cache.records > table_def_size &&
         oldest_unused_share->next)
  {
    pthread_mutex_lock(&oldest_unused_share->mutex);
    VOID(hash_delete(&table_def_cache, (byte*) oldest_unused_share));
  }

  DBUG_PRINT("exit", ("share: 0x%lx  ref_count: %u",
                      (ulong) share, share->ref_count));
  DBUG_RETURN(share);
}


/*
  Get a table share. If it didn't exist, try creating it from engine

  For arguments and return values, see get_table_from_share()
*/

static TABLE_SHARE
*get_table_share_with_create(THD *thd, TABLE_LIST *table_list,
                             char *key, uint key_length,
                             uint db_flags, int *error)
{
  TABLE_SHARE *share;
  int tmp;
  DBUG_ENTER("get_table_share_with_create");

  if ((share= get_table_share(thd, table_list, key, key_length, 
                              db_flags, error)) ||
      thd->net.last_errno != ER_NO_SUCH_TABLE)
    DBUG_RETURN(share);

  /* Table didn't exist. Check if some engine can provide it */
  if ((tmp= ha_create_table_from_engine(thd, table_list->db,
                                        table_list->table_name)) < 0)
  {
    /*
      No such table in any engine.
      Hide "Table doesn't exist" errors if table belong to view
    */
    if (table_list->belong_to_view)
    {
      TABLE_LIST *view= table_list->belong_to_view;
      thd->clear_error();
      my_error(ER_VIEW_INVALID, MYF(0),
               view->view_db.str, view->view_name.str);
    }
    DBUG_RETURN(0);
  }
  if (tmp)
  {
    /* Give right error message */
    thd->clear_error();
    DBUG_PRINT("error", ("Discovery of %s/%s failed", table_list->db,
                         table_list->table_name));
    my_printf_error(ER_UNKNOWN_ERROR,
                    "Failed to open '%-.64s', error while "
                    "unpacking from engine",
                    MYF(0), table_list->table_name);
    DBUG_RETURN(0);
  }
  /* Table existed in engine. Let's open it */
  mysql_reset_errors(thd, 1);                   // Clear warnings
  thd->clear_error();                           // Clear error message
  DBUG_RETURN(get_table_share(thd, table_list, key, key_length,
                              db_flags, error));
}


/* 
   Mark that we are not using table share anymore.

   SYNOPSIS
     release_table_share()
     share		Table share
     release_type	How the release should be done:
     			RELEASE_NORMAL
                         - Release without checking
                        RELEASE_WAIT_FOR_DROP
                         - Don't return until we get a signal that the
                           table is deleted or the thread is killed.

   IMPLEMENTATION
     If ref_count goes to zero and (we have done a refresh or if we have
     already too many open table shares) then delete the definition.

     If type == RELEASE_WAIT_FOR_DROP then don't return until we get a signal
     that the table is deleted or the thread is killed.
*/

void release_table_share(TABLE_SHARE *share, enum release_type type)
{
  bool to_be_deleted= 0;
  DBUG_ENTER("release_table_share");
  DBUG_PRINT("enter",
             ("share: 0x%lx  table: %s.%s  ref_count: %u  version: %lu",
              (ulong) share, share->db.str, share->table_name.str,
              share->ref_count, share->version));

  safe_mutex_assert_owner(&LOCK_open);

  pthread_mutex_lock(&share->mutex);
  if (!--share->ref_count)
  {
    if (share->version != refresh_version)
      to_be_deleted=1;
    else
    {
      /* Link share last in used_table_share list */
      DBUG_PRINT("info",("moving share to unused list"));

      DBUG_ASSERT(share->next == 0);
      pthread_mutex_lock(&LOCK_table_share);
      share->prev= end_of_unused_share.prev;
      *end_of_unused_share.prev= share;
      end_of_unused_share.prev= &share->next;
      share->next= &end_of_unused_share;
      pthread_mutex_unlock(&LOCK_table_share);

      to_be_deleted= (table_def_cache.records > table_def_size);
    }
  }

  if (to_be_deleted)
  {
    DBUG_PRINT("info", ("Deleting share"));
    hash_delete(&table_def_cache, (byte*) share);
    DBUG_VOID_RETURN;
  }
  pthread_mutex_unlock(&share->mutex);
  DBUG_VOID_RETURN;


#ifdef WAITING_FOR_TABLE_DEF_CACHE_STAGE_3
  if (to_be_deleted)
  {
    /*
      We must try again with new locks as we must get LOCK_open
      before share->mutex
    */
    pthread_mutex_unlock(&share->mutex);
    pthread_mutex_lock(&LOCK_open);
    pthread_mutex_lock(&share->mutex);
    if (!share->ref_count)
    {						// No one is using this now
      TABLE_SHARE *name_lock;
      if (share->replace_with_name_lock && (name_lock=get_name_lock(share)))
      {
	/*
	  This code is execured when someone does FLUSH TABLES while on has
	  locked tables.
	 */
	(void) hash_search(&def_cache,(byte*) key,key_length);
	hash_replace(&def_cache, def_cache.current_record,(byte*) name_lock);
      }
      else
      {
	/* Remove table definition */
	hash_delete(&def_cache,(byte*) share);
      }
      pthread_mutex_unlock(&LOCK_open);
      free_table_share(share);
    }
    else
    {
      pthread_mutex_unlock(&LOCK_open);
      if (type == RELEASE_WAIT_FOR_DROP)
	wait_for_table(share, "Waiting for close");
      else
	pthread_mutex_unlock(&share->mutex);
    }
  }
  else if (type == RELEASE_WAIT_FOR_DROP)
    wait_for_table(share, "Waiting for close");
  else
    pthread_mutex_unlock(&share->mutex);
#endif
}


/*
  Check if table definition exits in cache

  SYNOPSIS
    get_cached_table_share()
    db			Database name
    table_name		Table name

  RETURN
    0  Not cached
    #  TABLE_SHARE for table
*/

TABLE_SHARE *get_cached_table_share(const char *db, const char *table_name)
{
  char key[NAME_LEN*2+2];
  TABLE_LIST table_list;
  uint key_length;
  safe_mutex_assert_owner(&LOCK_open);

  table_list.db= (char*) db;
  table_list.table_name= (char*) table_name;
  key_length= create_table_def_key((THD*) 0, key, &table_list, 0);
  return (TABLE_SHARE*) hash_search(&table_def_cache,(byte*) key, key_length);
}  


/*
  Close file handle, but leave the table in the table cache

  SYNOPSIS
    close_handle_and_leave_table_as_lock()
    table		Table handler

  NOTES
    By leaving the table in the table cache, it disallows any other thread
    to open the table

    thd->killed will be set if we run out of memory
*/


static void close_handle_and_leave_table_as_lock(TABLE *table)
{
  TABLE_SHARE *share, *old_share= table->s;
  char *key_buff;
  MEM_ROOT *mem_root= &table->mem_root;
  DBUG_ENTER("close_handle_and_leave_table_as_lock");

  /*
    Make a local copy of the table share and free the current one.
    This has to be done to ensure that the table share is removed from
    the table defintion cache as soon as the last instance is removed
  */
  if (multi_alloc_root(mem_root,
                       &share, sizeof(*share),
                       &key_buff, old_share->table_cache_key.length,
                       NULL))
  {
    bzero((char*) share, sizeof(*share));
    share->set_table_cache_key(key_buff, old_share->table_cache_key.str,
                               old_share->table_cache_key.length);
    share->tmp_table= INTERNAL_TMP_TABLE;       // for intern_close_table()
  }

  table->file->close();
  table->db_stat= 0;                            // Mark file closed
  release_table_share(table->s, RELEASE_NORMAL);
  table->s= share;

  DBUG_VOID_RETURN;
}



/*
  Create a list for all open tables matching SQL expression

  SYNOPSIS
    list_open_tables()
    thd			Thread THD
    wild		SQL like expression

  NOTES
    One gets only a list of tables for which one has any kind of privilege.
    db and table names are allocated in result struct, so one doesn't need
    a lock on LOCK_open when traversing the return list.

  RETURN VALUES
    NULL	Error (Probably OOM)
    #		Pointer to list of names of open tables.
*/

OPEN_TABLE_LIST *list_open_tables(THD *thd, const char *db, const char *wild)
{
  int result = 0;
  OPEN_TABLE_LIST **start_list, *open_list;
  TABLE_LIST table_list;
  DBUG_ENTER("list_open_tables");

  VOID(pthread_mutex_lock(&LOCK_open));
  bzero((char*) &table_list,sizeof(table_list));
  start_list= &open_list;
  open_list=0;

  for (uint idx=0 ; result == 0 && idx < open_cache.records; idx++)
  {
    OPEN_TABLE_LIST *table;
    TABLE *entry=(TABLE*) hash_element(&open_cache,idx);
    TABLE_SHARE *share= entry->s;

    if (db && my_strcasecmp(system_charset_info, db, share->db.str))
      continue;
    if (wild && wild_compare(share->table_name.str, wild, 0))
      continue;

    /* Check if user has SELECT privilege for any column in the table */
    table_list.db=         share->db.str;
    table_list.table_name= share->table_name.str;
    table_list.grant.privilege=0;

    if (check_table_access(thd,SELECT_ACL | EXTRA_ACL,&table_list,1))
      continue;
    /* need to check if we haven't already listed it */
    for (table= open_list  ; table ; table=table->next)
    {
      if (!strcmp(table->table, share->table_name.str) &&
	  !strcmp(table->db,    share->db.str))
      {
	if (entry->in_use)
	  table->in_use++;
	if (entry->locked_by_name)
	  table->locked++;
	break;
      }
    }
    if (table)
      continue;
    if (!(*start_list = (OPEN_TABLE_LIST *)
	  sql_alloc(sizeof(**start_list)+share->table_cache_key.length)))
    {
      open_list=0;				// Out of memory
      break;
    }
    strmov((*start_list)->table=
	   strmov(((*start_list)->db= (char*) ((*start_list)+1)),
		  share->db.str)+1,
	   share->table_name.str);
    (*start_list)->in_use= entry->in_use ? 1 : 0;
    (*start_list)->locked= entry->locked_by_name ? 1 : 0;
    start_list= &(*start_list)->next;
    *start_list=0;
  }
  VOID(pthread_mutex_unlock(&LOCK_open));
  DBUG_RETURN(open_list);
}

/*****************************************************************************
 *	 Functions to free open table cache
 ****************************************************************************/


void intern_close_table(TABLE *table)
{						// Free all structures
  DBUG_ENTER("intern_close_table");

  free_io_cache(table);
  delete table->triggers;
  if (table->file)                              // Not true if name lock
    VOID(closefrm(table, 1));			// close file
  DBUG_VOID_RETURN;
}

/*
  Remove table from the open table cache

  SYNOPSIS
    free_cache_entry()
    table		Table to remove

  NOTE
    We need to have a lock on LOCK_open when calling this
*/

static void free_cache_entry(TABLE *table)
{
  DBUG_ENTER("free_cache_entry");

  intern_close_table(table);
  if (!table->in_use)
  {
    table->next->prev=table->prev;		/* remove from used chain */
    table->prev->next=table->next;
    if (table == unused_tables)
    {
      unused_tables=unused_tables->next;
      if (table == unused_tables)
	unused_tables=0;
    }
    check_unused();				// consisty check
  }
  my_free((gptr) table,MYF(0));
  DBUG_VOID_RETURN;
}

/* Free resources allocated by filesort() and read_record() */

void free_io_cache(TABLE *table)
{
  DBUG_ENTER("free_io_cache");
  if (table->sort.io_cache)
  {
    close_cached_file(table->sort.io_cache);
    my_free((gptr) table->sort.io_cache,MYF(0));
    table->sort.io_cache=0;
  }
  DBUG_VOID_RETURN;
}

/*
  Close all tables which aren't in use by any thread

  THD can be NULL, but then if_wait_for_refresh must be FALSE
  and tables must be NULL.
*/

bool close_cached_tables(THD *thd, bool if_wait_for_refresh,
			 TABLE_LIST *tables, bool have_lock)
{
  bool result=0;
  DBUG_ENTER("close_cached_tables");
  DBUG_ASSERT(thd || (!if_wait_for_refresh && !tables));

  if (!have_lock)
    VOID(pthread_mutex_lock(&LOCK_open));
  if (!tables)
  {
    refresh_version++;				// Force close of open tables
    while (unused_tables)
    {
#ifdef EXTRA_DEBUG
      if (hash_delete(&open_cache,(byte*) unused_tables))
	printf("Warning: Couldn't delete open table from hash\n");
#else
      VOID(hash_delete(&open_cache,(byte*) unused_tables));
#endif
    }
    /* Free table shares */
    while (oldest_unused_share->next)
    {
      pthread_mutex_lock(&oldest_unused_share->mutex);
      VOID(hash_delete(&table_def_cache, (byte*) oldest_unused_share));
    }
  }
  else
  {
    bool found=0;
    for (TABLE_LIST *table= tables; table; table= table->next_local)
    {
      if ((!table->table || !table->table->s->log_table) &&
          remove_table_from_cache(thd, table->db, table->table_name,
                                  RTFC_OWNED_BY_THD_FLAG))
	found=1;
    }
    if (!found)
      if_wait_for_refresh=0;			// Nothing to wait for
  }
#ifndef EMBEDDED_LIBRARY
  if (!tables)
    kill_delayed_threads();
#endif
  if (if_wait_for_refresh)
  {
    /*
      If there is any table that has a lower refresh_version, wait until
      this is closed (or this thread is killed) before returning
    */
    thd->mysys_var->current_mutex= &LOCK_open;
    thd->mysys_var->current_cond= &COND_refresh;
    thd->proc_info="Flushing tables";

    close_old_data_files(thd,thd->open_tables,1,1);
    mysql_ha_flush(thd, tables, MYSQL_HA_REOPEN_ON_USAGE | MYSQL_HA_FLUSH_ALL,
                   TRUE);
    bool found=1;
    /* Wait until all threads has closed all the tables we had locked */
    DBUG_PRINT("info",
	       ("Waiting for other threads to close their open tables"));
    while (found && ! thd->killed)
    {
      found=0;
      for (uint idx=0 ; idx < open_cache.records ; idx++)
      {
	TABLE *table=(TABLE*) hash_element(&open_cache,idx);
	if (!table->s->log_table &&
            ((table->s->version) < refresh_version && table->db_stat))
	{
	  found=1;
          DBUG_PRINT("signal", ("Waiting for COND_refresh"));
	  pthread_cond_wait(&COND_refresh,&LOCK_open);
	  break;
	}
      }
    }
    /*
      No other thread has the locked tables open; reopen them and get the
      old locks. This should always succeed (unless some external process
      has removed the tables)
    */
    thd->in_lock_tables=1;
    result=reopen_tables(thd,1,1);
    thd->in_lock_tables=0;
    /* Set version for table */
    for (TABLE *table=thd->open_tables; table ; table= table->next)
      table->s->version= refresh_version;
  }
  if (!have_lock)
    VOID(pthread_mutex_unlock(&LOCK_open));
  if (if_wait_for_refresh)
  {
    pthread_mutex_lock(&thd->mysys_var->mutex);
    thd->mysys_var->current_mutex= 0;
    thd->mysys_var->current_cond= 0;
    thd->proc_info=0;
    pthread_mutex_unlock(&thd->mysys_var->mutex);
  }
  DBUG_RETURN(result);
}


/*
  Mark all tables in the list which were used by current substatement
  as free for reuse.

  SYNOPSIS
    mark_used_tables_as_free_for_reuse()
      thd   - thread context
      table - head of the list of tables

  DESCRIPTION
    Marks all tables in the list which were used by current substatement
    (they are marked by its query_id) as free for reuse.

  NOTE
    The reason we reset query_id is that it's not enough to just test
    if table->query_id != thd->query_id to know if a table is in use.

    For example
    SELECT f1_that_uses_t1() FROM t1;
    In f1_that_uses_t1() we will see one instance of t1 where query_id is
    set to query_id of original query.
*/

static void mark_used_tables_as_free_for_reuse(THD *thd, TABLE *table)
{
  for (; table ; table= table->next)
  {
    if (table->query_id == thd->query_id)
    {
      table->query_id= 0;
      table->file->ha_reset();
    }
  }
}


/*
  Close all tables used by the current substatement, or all tables
  used by this thread if we are on the upper level.

  SYNOPSIS
    close_thread_tables()
    thd			Thread handler
    lock_in_use		Set to 1 (0 = default) if caller has a lock on
			LOCK_open
    skip_derived	Set to 1 (0 = default) if we should not free derived
			tables.
    stopper             When closing tables from thd->open_tables(->next)*, 
                        don't close/remove tables starting from stopper.

  IMPLEMENTATION
    Unlocks tables and frees derived tables.
    Put all normal tables used by thread in free list.

    When in prelocked mode it will only close/mark as free for reuse
    tables opened by this substatement, it will also check if we are
    closing tables after execution of complete query (i.e. we are on
    upper level) and will leave prelocked mode if needed.
*/

void close_thread_tables(THD *thd, bool lock_in_use, bool skip_derived)
{
  bool found_old_table;
  prelocked_mode_type prelocked_mode= thd->prelocked_mode;
  DBUG_ENTER("close_thread_tables");

  /*
    We are assuming here that thd->derived_tables contains ONLY derived
    tables for this substatement. i.e. instead of approach which uses
    query_id matching for determining which of the derived tables belong
    to this substatement we rely on the ability of substatements to
    save/restore thd->derived_tables during their execution.

    TODO: Probably even better approach is to simply associate list of
          derived tables with (sub-)statement instead of thread and destroy
          them at the end of its execution.
  */
  if (thd->derived_tables && !skip_derived)
  {
    TABLE *table, *next;
    /*
      Close all derived tables generated in queries like
      SELECT * FROM (SELECT * FROM t1)
    */
    for (table= thd->derived_tables ; table ; table= next)
    {
      next= table->next;
      free_tmp_table(thd, table);
    }
    thd->derived_tables= 0;
  }

  if (prelocked_mode)
  {
    /*
      Mark all temporary tables used by this substatement as free for reuse.
    */
    mark_used_tables_as_free_for_reuse(thd, thd->temporary_tables);
  }

  if (thd->locked_tables || prelocked_mode)
  {
    /*
      Let us commit transaction for statement. Since in 5.0 we only have
      one statement transaction and don't allow several nested statement
      transactions this call will do nothing if we are inside of stored
      function or trigger (i.e. statement transaction is already active and
      does not belong to statement for which we do close_thread_tables()).
      TODO: This should be fixed in later releases.
    */
    ha_commit_stmt(thd);

    /* Ensure we are calling ha_reset() for all used tables */
    mark_used_tables_as_free_for_reuse(thd, thd->open_tables);

    /* We are under simple LOCK TABLES so should not do anything else. */
    if (!prelocked_mode || !thd->lex->requires_prelocking())
      DBUG_VOID_RETURN;

    /*
      We are in prelocked mode, so we have to leave it now with doing
      implicit UNLOCK TABLES if need.
    */
    DBUG_PRINT("info",("thd->prelocked_mode= NON_PRELOCKED"));
    thd->prelocked_mode= NON_PRELOCKED;

    if (prelocked_mode == PRELOCKED_UNDER_LOCK_TABLES)
      DBUG_VOID_RETURN;

    thd->lock= thd->locked_tables;
    thd->locked_tables= 0;
    /* Fallthrough */
  }

  if (thd->lock)
  {
    /*
      For RBR we flush the pending event just before we unlock all the
      tables.  This means that we are at the end of a topmost
      statement, so we ensure that the STMT_END_F flag is set on the
      pending event.  For statements that are *inside* stored
      functions, the pending event will not be flushed: that will be
      handled either before writing a query log event (inside
      binlog_query()) or when preparing a pending event.
     */
    thd->binlog_flush_pending_rows_event(TRUE);
    mysql_unlock_tables(thd, thd->lock);
    thd->lock=0;
  }
  /*
    assume handlers auto-commit (if some doesn't - transaction handling
    in MySQL should be redesigned to support it; it's a big change,
    and it's not worth it - better to commit explicitly only writing
    transactions, read-only ones should better take care of themselves.
    saves some work in 2pc too)
    see also sql_parse.cc - dispatch_command()
  */
  if (!(thd->state_flags & Open_tables_state::BACKUPS_AVAIL))
    bzero(&thd->transaction.stmt, sizeof(thd->transaction.stmt));
  if (!thd->active_transaction())
    thd->transaction.xid_state.xid.null();

  if (!lock_in_use)
    VOID(pthread_mutex_lock(&LOCK_open));

  DBUG_PRINT("info", ("thd->open_tables: 0x%lx", (long) thd->open_tables));

  /* 
    End open index scans and table scans and remove references to the tables 
    from the handler tables hash. After this preparation it is safe to close 
    the tables.
  */
  mysql_ha_mark_tables_for_reopen(thd, thd->open_tables);

  found_old_table= 0;
  while (thd->open_tables)
    found_old_table|= close_thread_table(thd, &thd->open_tables);
  thd->some_tables_deleted=0;

  /* Free tables to hold down open files */
  while (open_cache.records > table_cache_size && unused_tables)
    VOID(hash_delete(&open_cache,(byte*) unused_tables)); /* purecov: tested */
  check_unused();
  if (found_old_table)
  {
    /* Tell threads waiting for refresh that something has happened */
    broadcast_refresh();
  }
  if (!lock_in_use)
    VOID(pthread_mutex_unlock(&LOCK_open));
  /*  VOID(pthread_sigmask(SIG_SETMASK,&thd->signals,NULL)); */

  if (prelocked_mode == PRELOCKED)
  {
    /*
      If we are here then we are leaving normal prelocked mode, so it is
      good idea to turn off OPTION_TABLE_LOCK flag.
    */
    DBUG_ASSERT(thd->lex->requires_prelocking());
    thd->options&= ~(ulong) (OPTION_TABLE_LOCK);
  }

  DBUG_VOID_RETURN;
}


/* move one table to free list */

bool close_thread_table(THD *thd, TABLE **table_ptr)
{
  bool found_old_table= 0;
  TABLE *table= *table_ptr;
  DBUG_ENTER("close_thread_table");
  DBUG_ASSERT(table->key_read == 0);
  DBUG_ASSERT(table->file->inited == handler::NONE);

  *table_ptr=table->next;
  if (table->s->version != refresh_version ||
      thd->version != refresh_version || !table->db_stat)
  {
    VOID(hash_delete(&open_cache,(byte*) table));
    found_old_table=1;
  }
  else
  {
    /* Free memory and reset for next loop */
    table->file->ha_reset();
    table->in_use=0;
    if (unused_tables)
    {
      table->next=unused_tables;		/* Link in last */
      table->prev=unused_tables->prev;
      unused_tables->prev=table;
      table->prev->next=table;
    }
    else
      unused_tables=table->next=table->prev=table;
  }
  DBUG_RETURN(found_old_table);
}


/* close_temporary_tables' internal, 4 is due to uint4korr definition */
static inline uint  tmpkeyval(THD *thd, TABLE *table)
{
  return uint4korr(table->s->table_cache_key.str + table->s->table_cache_key.length - 4);
}


/*
  Close all temporary tables created by 'CREATE TEMPORARY TABLE' for thread
  creates one DROP TEMPORARY TABLE binlog event for each pseudo-thread 
*/

void close_temporary_tables(THD *thd)
{
  TABLE *table;
  TABLE *next;
 /*
   TODO: 5.1 maintains prev link in temporary_tables
   double-linked list so we could fix it. But it is not necessary
   at this time when the list is being destroyed
 */
  TABLE *prev_table;
  /* Assume thd->options has OPTION_QUOTE_SHOW_CREATE */
  bool was_quote_show= TRUE;

  if (!thd->temporary_tables)
    return;

  if (!mysql_bin_log.is_open() || thd->current_stmt_binlog_row_based)
  {
    TABLE *next;
    for (table= thd->temporary_tables; table; table= next)
    {
      next=table->next;
      close_temporary(table, 1, 1);
    }
    thd->temporary_tables= 0;
    return;
  }

  /* Better add "if exists", in case a RESET MASTER has been done */
  const char stub[]= "DROP /*!40005 TEMPORARY */ TABLE IF EXISTS ";
  uint stub_len= sizeof(stub) - 1;
  char buf[256];
  String s_query= String(buf, sizeof(buf), system_charset_info);
  bool found_user_tables= FALSE;
  LINT_INIT(next);

  memcpy(buf, stub, stub_len);

  /*
     insertion sort of temp tables by pseudo_thread_id to build ordered list
     of sublists of equal pseudo_thread_id
  */

  for (prev_table= thd->temporary_tables, table= prev_table->next;
       table;
       prev_table= table, table= table->next)
  {
    TABLE *prev_sorted /* same as for prev_table */, *sorted;
    if (is_user_table(table))
    {
      if (!found_user_tables)
        found_user_tables= true;
      for (prev_sorted= NULL, sorted= thd->temporary_tables; sorted != table;
           prev_sorted= sorted, sorted= sorted->next)
      {
        if (!is_user_table(sorted) ||
            tmpkeyval(thd, sorted) > tmpkeyval(thd, table))
        {
          /* move into the sorted part of the list from the unsorted */
          prev_table->next= table->next;
          table->next= sorted;
          if (prev_sorted)
          {
            prev_sorted->next= table;
          }
          else
          {
            thd->temporary_tables= table;
          }
          table= prev_table;
          break;
        }
      }
    }
  }

  /* We always quote db,table names though it is slight overkill */
  if (found_user_tables &&
      !(was_quote_show= test(thd->options & OPTION_QUOTE_SHOW_CREATE)))
  {
    thd->options |= OPTION_QUOTE_SHOW_CREATE;
  }

  /* scan sorted tmps to generate sequence of DROP */
  for (table= thd->temporary_tables; table; table= next)
  {
    if (is_user_table(table))
    {
      my_thread_id save_pseudo_thread_id= thd->variables.pseudo_thread_id;
      /* Set pseudo_thread_id to be that of the processed table */
      thd->variables.pseudo_thread_id= tmpkeyval(thd, table);
      /*
        Loop forward through all tables within the sublist of
        common pseudo_thread_id to create single DROP query.
      */
      for (s_query.length(stub_len);
           table && is_user_table(table) &&
             tmpkeyval(thd, table) == thd->variables.pseudo_thread_id;
           table= next)
      {
        /*
          We are going to add 4 ` around the db/table names and possible more
          due to special characters in the names
        */
        append_identifier(thd, &s_query, table->s->db.str, strlen(table->s->db.str));
        s_query.q_append('.');
        append_identifier(thd, &s_query, table->s->table_name.str,
                          strlen(table->s->table_name.str));
        s_query.q_append(',');
        next= table->next;
        close_temporary(table, 1, 1);
      }
      thd->clear_error();
      CHARSET_INFO *cs_save= thd->variables.character_set_client;
      thd->variables.character_set_client= system_charset_info;
      Query_log_event qinfo(thd, s_query.ptr(),
                            s_query.length() - 1 /* to remove trailing ',' */,
                            0, FALSE);
      thd->variables.character_set_client= cs_save;
      /*
        Imagine the thread had created a temp table, then was doing a
        SELECT, and the SELECT was killed. Then it's not clever to
        mark the statement above as "killed", because it's not really
        a statement updating data, and there are 99.99% chances it
        will succeed on slave.  If a real update (one updating a
        persistent table) was killed on the master, then this real
        update will be logged with error_code=killed, rightfully
        causing the slave to stop.
      */
      qinfo.error_code= 0;
      mysql_bin_log.write(&qinfo);
      thd->variables.pseudo_thread_id= save_pseudo_thread_id;
    }
    else
    {
      next= table->next;
      close_temporary(table, 1, 1);
    }
  }
  if (!was_quote_show)
    thd->options&= ~OPTION_QUOTE_SHOW_CREATE; /* restore option */
  thd->temporary_tables=0;
}

/*
  Find table in list.

  SYNOPSIS
    find_table_in_list()
    table		Pointer to table list
    offset		Offset to which list in table structure to use
    db_name		Data base name
    table_name		Table name

  NOTES:
    This is called by find_table_in_local_list() and
    find_table_in_global_list().

  RETURN VALUES
    NULL	Table not found
    #		Pointer to found table.
*/

TABLE_LIST *find_table_in_list(TABLE_LIST *table,
                               st_table_list *TABLE_LIST::*link,
                               const char *db_name,
                               const char *table_name)
{
  for (; table; table= table->*link )
  {
    if ((table->table == 0 || table->table->s->tmp_table == NO_TMP_TABLE) &&
        strcmp(table->db, db_name) == 0 &&
        strcmp(table->table_name, table_name) == 0)
      break;
  }
  return table;
}


/*
  Test that table is unique (It's only exists once in the table list)

  SYNOPSIS
    unique_table()
    thd                   thread handle
    table                 table which should be checked
    table_list            list of tables
    check_alias           whether to check tables' aliases

  NOTE: to exclude derived tables from check we use following mechanism:
    a) during derived table processing set THD::derived_tables_processing
    b) JOIN::prepare set SELECT::exclude_from_table_unique_test if
       THD::derived_tables_processing set. (we can't use JOIN::execute
       because for PS we perform only JOIN::prepare, but we can't set this
       flag in JOIN::prepare if we are not sure that we are in derived table
       processing loop, because multi-update call fix_fields() for some its
       items (which mean JOIN::prepare for subqueries) before unique_table
       call to detect which tables should be locked for write).
    c) unique_table skip all tables which belong to SELECT with
       SELECT::exclude_from_table_unique_test set.
    Also SELECT::exclude_from_table_unique_test used to exclude from check
    tables of main SELECT of multi-delete and multi-update

    We also skip tables with TABLE_LIST::prelocking_placeholder set,
    because we want to allow SELECTs from them, and their modification
    will rise the error anyway.

    TODO: when we will have table/view change detection we can do this check
          only once for PS/SP

  RETURN
    found duplicate
    0 if table is unique
*/

TABLE_LIST* unique_table(THD *thd, TABLE_LIST *table, TABLE_LIST *table_list,
                         bool check_alias)
{
  TABLE_LIST *res;
  const char *d_name, *t_name, *t_alias;
  DBUG_ENTER("unique_table");
  DBUG_PRINT("enter", ("table alias: %s", table->alias));

  /*
    If this function called for query which update table (INSERT/UPDATE/...)
    then we have in table->table pointer to TABLE object which we are
    updating even if it is VIEW so we need TABLE_LIST of this TABLE object
    to get right names (even if lower_case_table_names used).

    If this function called for CREATE command that we have not opened table
    (table->table equal to 0) and right names is in current TABLE_LIST
    object.
  */
  if (table->table)
  {
    /* temporary table is always unique */
    if (table->table && table->table->s->tmp_table != NO_TMP_TABLE)
      DBUG_RETURN(0);
    table= table->find_underlying_table(table->table);
    /*
      as far as we have table->table we have to find real TABLE_LIST of
      it in underlying tables
    */
    DBUG_ASSERT(table);
  }
  d_name= table->db;
  t_name= table->table_name;
  t_alias= table->alias;

  DBUG_PRINT("info", ("real table: %s.%s", d_name, t_name));
  for (;;)
  {
    if (((! (res= find_table_in_global_list(table_list, d_name, t_name))) &&
         (! (res= mysql_lock_have_duplicate(thd, table, table_list)))) ||
        ((!res->table || res->table != table->table) &&
         (!check_alias || !(lower_case_table_names ?
          my_strcasecmp(files_charset_info, t_alias, res->alias) :
          strcmp(t_alias, res->alias))) &&
         res->select_lex && !res->select_lex->exclude_from_table_unique_test &&
         !res->prelocking_placeholder))
      break;
    /*
      If we found entry of this table or table of SELECT which already
      processed in derived table or top select of multi-update/multi-delete
      (exclude_from_table_unique_test) or prelocking placeholder.
    */
    table_list= res->next_global;
    DBUG_PRINT("info",
               ("found same copy of table or table which we should skip"));
  }
  DBUG_RETURN(res);
}


/*
  Issue correct error message in case we found 2 duplicate tables which
  prevent some update operation

  SYNOPSIS
    update_non_unique_table_error()
    update      table which we try to update
    operation   name of update operation
    duplicate   duplicate table which we found

  NOTE:
    here we hide view underlying tables if we have them
*/

void update_non_unique_table_error(TABLE_LIST *update,
                                   const char *operation,
                                   TABLE_LIST *duplicate)
{
  update= update->top_table();
  duplicate= duplicate->top_table();
  if (!update->view || !duplicate->view ||
      update->view == duplicate->view ||
      update->view_name.length != duplicate->view_name.length ||
      update->view_db.length != duplicate->view_db.length ||
      my_strcasecmp(table_alias_charset,
                    update->view_name.str, duplicate->view_name.str) != 0 ||
      my_strcasecmp(table_alias_charset,
                    update->view_db.str, duplicate->view_db.str) != 0)
  {
    /*
      it is not the same view repeated (but it can be parts of the same copy
      of view), so we have to hide underlying tables.
    */
    if (update->view)
    {
      /* Issue the ER_NON_INSERTABLE_TABLE error for an INSERT */
      if (update->view == duplicate->view)
        my_error(!strncmp(operation, "INSERT", 6) ?
                 ER_NON_INSERTABLE_TABLE : ER_NON_UPDATABLE_TABLE, MYF(0),
                 update->alias, operation);
      else
        my_error(ER_VIEW_PREVENT_UPDATE, MYF(0),
                 (duplicate->view ? duplicate->alias : update->alias),
                 operation, update->alias);
      return;
    }
    if (duplicate->view)
    {
      my_error(ER_VIEW_PREVENT_UPDATE, MYF(0), duplicate->alias, operation,
               update->alias);
      return;
    }
  }
  my_error(ER_UPDATE_TABLE_USED, MYF(0), update->alias);
}


TABLE *find_temporary_table(THD *thd, const char *db, const char *table_name)
{
  TABLE_LIST table_list;

  table_list.db= (char*) db;
  table_list.table_name= (char*) table_name;
  return find_temporary_table(thd, &table_list);
}


TABLE *find_temporary_table(THD *thd, TABLE_LIST *table_list)
{
  char	key[MAX_DBKEY_LENGTH];
  uint	key_length;
  TABLE *table;
  DBUG_ENTER("find_temporary_table");
  DBUG_PRINT("enter", ("table: '%s'.'%s'",
                       table_list->db, table_list->table_name));

  key_length= create_table_def_key(thd, key, table_list, 1);
  for (table=thd->temporary_tables ; table ; table= table->next)
  {
    if (table->s->table_cache_key.length == key_length &&
	!memcmp(table->s->table_cache_key.str, key, key_length))
    {
      DBUG_PRINT("info",
                 ("Found table. server_id: %u  pseudo_thread_id: %lu",
                  (uint) thd->server_id,
                  (ulong) thd->variables.pseudo_thread_id));
      DBUG_RETURN(table);
    }
  }
  DBUG_RETURN(0);                               // Not a temporary table
}


/*
  Close temporary table and unlink from thd->temporary tables
*/

bool close_temporary_table(THD *thd, TABLE_LIST *table_list)
{
  TABLE *table;

  if (!(table= find_temporary_table(thd, table_list)))
    return 1;
  close_temporary_table(thd, table, 1, 1);
  return 0;
}

/*
  unlink from thd->temporary tables and close temporary table
*/

void close_temporary_table(THD *thd, TABLE *table,
                           bool free_share, bool delete_table)
{
  if (table->prev)
  {
    table->prev->next= table->next;
    if (table->prev->next)
      table->next->prev= table->prev;
  }
  else
  {
    /* removing the item from the list */
    DBUG_ASSERT(table == thd->temporary_tables);
    /*
      slave must reset its temporary list pointer to zero to exclude
      passing non-zero value to end_slave via rli->save_temporary_tables
      when no temp tables opened, see an invariant below.
    */
    thd->temporary_tables= table->next;
    if (thd->temporary_tables)
      table->next->prev= 0;
  }
  if (thd->slave_thread)
  {
    /* natural invariant of temporary_tables */
    DBUG_ASSERT(slave_open_temp_tables || !thd->temporary_tables);
    slave_open_temp_tables--;
  }
  close_temporary(table, free_share, delete_table);
}


/*
  Close and delete a temporary table

  NOTE
    This dosn't unlink table from thd->temporary
    If this is needed, use close_temporary_table()
*/

void close_temporary(TABLE *table, bool free_share, bool delete_table)
{
  handlerton *table_type= table->s->db_type;
  DBUG_ENTER("close_temporary");

  free_io_cache(table);
  closefrm(table, 0);
  if (delete_table)
    rm_temporary_table(table_type, table->s->path.str);
  if (free_share)
  {
    free_table_share(table->s);
    my_free((char*) table,MYF(0));
  }
  DBUG_VOID_RETURN;
}


/*
  Used by ALTER TABLE when the table is a temporary one. It changes something
  only if the ALTER contained a RENAME clause (otherwise, table_name is the old
  name).
  Prepares a table cache key, which is the concatenation of db, table_name and
  thd->slave_proxy_id, separated by '\0'.
*/

bool rename_temporary_table(THD* thd, TABLE *table, const char *db,
			    const char *table_name)
{
  char *key;
  uint key_length;
  TABLE_SHARE *share= table->s;
  TABLE_LIST table_list;
  DBUG_ENTER("rename_temporary_table");

  if (!(key=(char*) alloc_root(&share->mem_root, MAX_DBKEY_LENGTH)))
    DBUG_RETURN(1);				/* purecov: inspected */

  table_list.db= (char*) db;
  table_list.table_name= (char*) table_name;
  key_length= create_table_def_key(thd, key, &table_list, 1);
  share->set_table_cache_key(key, key_length);
  DBUG_RETURN(0);
}


	/* move table first in unused links */

static void relink_unused(TABLE *table)
{
  if (table != unused_tables)
  {
    table->prev->next=table->next;		/* Remove from unused list */
    table->next->prev=table->prev;
    table->next=unused_tables;			/* Link in unused tables */
    table->prev=unused_tables->prev;
    unused_tables->prev->next=table;
    unused_tables->prev=table;
    unused_tables=table;
    check_unused();
  }
}


/*
  Remove all instances of table from the current open list
  Free all locks on tables that are done with LOCK TABLES
 */

TABLE *unlink_open_table(THD *thd, TABLE *list, TABLE *find)
{
  char key[MAX_DBKEY_LENGTH];
  uint key_length= find->s->table_cache_key.length;
  TABLE *start=list,**prev,*next;
  prev= &start;

  memcpy(key, find->s->table_cache_key.str, key_length);
  for (; list ; list=next)
  {
    next=list->next;
    if (list->s->table_cache_key.length == key_length &&
	!memcmp(list->s->table_cache_key.str, key, key_length))
    {
      if (thd->locked_tables)
	mysql_lock_remove(thd, thd->locked_tables,list);
      VOID(hash_delete(&open_cache,(byte*) list)); // Close table
    }
    else
    {
      *prev=list;				// put in use list
      prev= &list->next;
    }
  }
  *prev=0;
  // Notify any 'refresh' threads
  broadcast_refresh();
  return start;
}


/*
   Wait for condition but allow the user to send a kill to mysqld

   SYNOPSIS
     wait_for_condition()
     thd	Thread handler
     mutex	mutex that is currently hold that is associated with condition
	        Will be unlocked on return     
     cond	Condition to wait for
*/

void wait_for_condition(THD *thd, pthread_mutex_t *mutex, pthread_cond_t *cond)
{
  /* Wait until the current table is up to date */
  const char *proc_info;
  thd->mysys_var->current_mutex= mutex;
  thd->mysys_var->current_cond= cond;
  proc_info=thd->proc_info;
  thd->proc_info="Waiting for table";
  DBUG_ENTER("wait_for_condition");
  if (!thd->killed)
    (void) pthread_cond_wait(cond, mutex);

  /*
    We must unlock mutex first to avoid deadlock becasue conditions are
    sent to this thread by doing locks in the following order:
    lock(mysys_var->mutex)
    lock(mysys_var->current_mutex)

    One by effect of this that one can only use wait_for_condition with
    condition variables that are guranteed to not disapper (freed) even if this
    mutex is unlocked
  */
    
  pthread_mutex_unlock(mutex);
  pthread_mutex_lock(&thd->mysys_var->mutex);
  thd->mysys_var->current_mutex= 0;
  thd->mysys_var->current_cond= 0;
  thd->proc_info= proc_info;
  pthread_mutex_unlock(&thd->mysys_var->mutex);
  DBUG_VOID_RETURN;
}


/*
  Open table which is already name-locked by this thread.

  SYNOPSIS
    reopen_name_locked_table()
      thd         Thread handle
      table_list  TABLE_LIST object for table to be open, TABLE_LIST::table
                  member should point to TABLE object which was used for
                  name-locking.

  NOTE
    This function assumes that its caller already acquired LOCK_open mutex.

  RETURN VALUE
    FALSE - Success
    TRUE  - Error
*/

bool reopen_name_locked_table(THD* thd, TABLE_LIST* table_list)
{
  TABLE *table= table_list->table;
  TABLE_SHARE *share;
  char *table_name= table_list->table_name;
  TABLE orig_table;
  DBUG_ENTER("reopen_name_locked_table");

  safe_mutex_assert_owner(&LOCK_open);

  if (thd->killed || !table)
    DBUG_RETURN(TRUE);

  orig_table= *table;

  if (open_unireg_entry(thd, table, table_list, table_name,
                        table->s->table_cache_key.str,
                        table->s->table_cache_key.length, thd->mem_root, 0))
  {
    intern_close_table(table);
    /*
      If there was an error during opening of table (for example if it
      does not exist) '*table' object can be wiped out. To be able
      properly release name-lock in this case we should restore this
      object to its original state.
    */
    *table= orig_table;
    DBUG_RETURN(TRUE);
  }

  share= table->s;
  share->version=0;
  table->in_use = thd;
  check_unused();
  table->next = thd->open_tables;
  thd->open_tables = table;
  table->tablenr=thd->current_tablenr++;
  table->used_fields=0;
  table->const_table=0;
  table->null_row= table->maybe_null= table->force_index= 0;
  table->status=STATUS_NO_RECORD;
  table->keys_in_use_for_query= share->keys_in_use;
  table->used_keys= share->keys_for_keyread;
  DBUG_RETURN(FALSE);
}


/*
  Open a table.

  SYNOPSIS
    open_table()
    thd                 Thread context.
    table_list          Open first table in list.
    refresh      INOUT  Pointer to memory that will be set to 1 if
                        we need to close all tables and reopen them.
                        If this is a NULL pointer, then the table is not
                        put in the thread-open-list.
    flags               Bitmap of flags to modify how open works:
                          MYSQL_LOCK_IGNORE_FLUSH - Open table even if
                          someone has done a flush or namelock on it.
                          No version number checking is done.
                          MYSQL_OPEN_IGNORE_LOCKED_TABLES - Open table
                          ignoring set of locked tables and prelocked mode.

  IMPLEMENTATION
    Uses a cache of open tables to find a table not in use.

  RETURN
    NULL  Open failed.  If refresh is set then one should close
          all other tables and retry the open.
    #     Success. Pointer to TABLE object for open table.
*/


TABLE *open_table(THD *thd, TABLE_LIST *table_list, MEM_ROOT *mem_root,
		  bool *refresh, uint flags)
{
  reg1	TABLE *table;
  char	key[MAX_DBKEY_LENGTH];
  uint	key_length;
  char	*alias= table_list->alias;
  HASH_SEARCH_STATE state;
  DBUG_ENTER("open_table");

  /* find a unused table in the open table cache */
  if (refresh)
    *refresh=0;

  /* an open table operation needs a lot of the stack space */
  if (check_stack_overrun(thd, STACK_MIN_SIZE_FOR_OPEN, (char *)&alias))
    DBUG_RETURN(0);

  if (thd->killed)
    DBUG_RETURN(0);

  key_length= (create_table_def_key(thd, key, table_list, 1) -
               TMP_TABLE_KEY_EXTRA);

  /*
    Unless requested otherwise, try to resolve this table in the list
    of temporary tables of this thread. In MySQL temporary tables
    are always thread-local and "shadow" possible base tables with the
    same name. This block implements the behaviour.
    TODO: move this block into a separate function.
  */
  if (!table_list->skip_temporary)
  {
    for (table= thd->temporary_tables; table ; table=table->next)
    {
      if (table->s->table_cache_key.length == key_length +
          TMP_TABLE_KEY_EXTRA &&
	  !memcmp(table->s->table_cache_key.str, key,
		  key_length + TMP_TABLE_KEY_EXTRA))
      {
        /*
          We're trying to use the same temporary table twice in a query.
          Right now we don't support this because a temporary table
          is always represented by only one TABLE object in THD, and
          it can not be cloned. Emit an error for an unsupported behaviour.
        */
	if (table->query_id == thd->query_id ||
            thd->prelocked_mode && table->query_id)
	{
          DBUG_PRINT("error",
                     ("query_id: %lu  server_id: %u  pseudo_thread_id: %lu",
                      (ulong) table->query_id, (uint) thd->server_id,
                      (ulong) thd->variables.pseudo_thread_id));
	  my_error(ER_CANT_REOPEN_TABLE, MYF(0), table->alias);
	  DBUG_RETURN(0);
	}
	table->query_id= thd->query_id;
	table->clear_query_id= 1;
	thd->tmp_table_used= 1;
        DBUG_PRINT("info",("Using temporary table"));
        goto reset;
      }
    }
  }

  /*
    The table is not temporary - if we're in pre-locked or LOCK TABLES
    mode, let's try to find the requested table in the list of pre-opened
    and locked tables. If the table is not there, return an error - we can't
    open not pre-opened tables in pre-locked/LOCK TABLES mode.
    TODO: move this block into a separate function.
  */
  if (!(flags & MYSQL_OPEN_IGNORE_LOCKED_TABLES) &&
      (thd->locked_tables || thd->prelocked_mode))
  {						// Using table locks
    TABLE *best_table= 0;
    int best_distance= INT_MIN;
    bool check_if_used= thd->prelocked_mode &&
                        ((int) table_list->lock_type >=
                         (int) TL_WRITE_ALLOW_WRITE);
    for (table=thd->open_tables; table ; table=table->next)
    {
      if (table->s->table_cache_key.length == key_length &&
	  !memcmp(table->s->table_cache_key.str, key, key_length))
      {
        if (check_if_used && table->query_id &&
            table->query_id != thd->query_id)
        {
          /*
            If we are in stored function or trigger we should ensure that
            we won't change table that is already used by calling statement.
            So if we are opening table for writing, we should check that it
            is not already open by some calling stamement.
          */
          my_error(ER_CANT_UPDATE_USED_TABLE_IN_SF_OR_TRG, MYF(0),
                   table->s->table_name.str);
          DBUG_RETURN(0);
        }
        if (!my_strcasecmp(system_charset_info, table->alias, alias) &&
            table->query_id != thd->query_id && /* skip tables already used */
            !(thd->prelocked_mode && table->query_id))
        {
          int distance= ((int) table->reginfo.lock_type -
                         (int) table_list->lock_type);
          /*
            Find a table that either has the exact lock type requested,
            or has the best suitable lock. In case there is no locked
            table that has an equal or higher lock than requested,
            we us the closest matching lock to be able to produce an error
            message about wrong lock mode on the table. The best_table
            is changed if bd < 0 <= d or bd < d < 0 or 0 <= d < bd.

            distance <  0 - No suitable lock found
            distance >  0 - we have lock mode higher then we require
            distance == 0 - we have lock mode exactly which we need
          */
          if (best_distance < 0 && distance > best_distance ||
              distance >= 0 && distance < best_distance)
          {
            best_distance= distance;
            best_table= table;
            if (best_distance == 0 && !check_if_used)
            {
              /*
                If we have found perfect match and we don't need to check that
                table is not used by one of calling statements (assuming that
                we are inside of function or trigger) we can finish iterating
                through open tables list.
              */
              break;
            }
          }
        }
      }
    }
    if (best_table)
    {
      table= best_table;
      table->query_id= thd->query_id;
      DBUG_PRINT("info",("Using locked table"));
      goto reset;
    }
    /*
      Is this table a view and not a base table?
      (it is work around to allow to open view with locked tables,
      real fix will be made after definition cache will be made)
    */
    {
      char path[FN_REFLEN];
      enum legacy_db_type not_used;
      build_table_filename(path, sizeof(path) - 1,
                           table_list->db, table_list->table_name, reg_ext, 0);
      if (mysql_frm_type(thd, path, &not_used) == FRMTYPE_VIEW)
      {
        /*
          Will not be used (because it's VIEW) but has to be passed.
          Also we will not free it (because it is a stack variable).
        */
        TABLE tab;
        table= &tab;
        VOID(pthread_mutex_lock(&LOCK_open));
        if (!open_unireg_entry(thd, table, table_list, alias,
                              key, key_length, mem_root, 0))
        {
          DBUG_ASSERT(table_list->view != 0);
          VOID(pthread_mutex_unlock(&LOCK_open));
          DBUG_RETURN(0); // VIEW
        }
        VOID(pthread_mutex_unlock(&LOCK_open));
      }
    }
    if ((thd->locked_tables) && (thd->locked_tables->lock_count > 0))
      my_error(ER_TABLE_NOT_LOCKED, MYF(0), alias);
    else
      my_error(ER_NO_SUCH_TABLE, MYF(0), table_list->db, table_list->alias);
    DBUG_RETURN(0);
  }

  /*
    Non pre-locked/LOCK TABLES mode, and the table is not temporary:
    this is the normal use case.
    Now we should:
    - try to find the table in the table cache.
    - if one of the discovered TABLE instances is name-locked
      (table->s->version == 0) or some thread has started FLUSH TABLES
      (refresh_version > table->s->version), back off -- we have to wait
      until no one holds a name lock on the table.
    - if there is no such TABLE in the name cache, read the table definition
    and insert it into the cache.
    We perform all of the above under LOCK_open which currently protects
    the open cache (also known as table cache) and table definitions stored
    on disk.
  */

  VOID(pthread_mutex_lock(&LOCK_open));

  /*
    If it's the first table from a list of tables used in a query,
    remember refresh_version (the version of open_cache state).
    If the version changes while we're opening the remaining tables,
    we will have to back off, close all the tables opened-so-far,
    and try to reopen them.
    Note: refresh_version is currently changed only during FLUSH TABLES.
  */
  if (!thd->open_tables)
    thd->version=refresh_version;
  else if ((thd->version != refresh_version) &&
           ! (flags & MYSQL_LOCK_IGNORE_FLUSH))
  {
    /* Someone did a refresh while thread was opening tables */
    if (refresh)
      *refresh=1;
    VOID(pthread_mutex_unlock(&LOCK_open));
    DBUG_RETURN(0);
  }

  /* close handler tables which are marked for flush */
  if (thd->handler_tables)
    mysql_ha_flush(thd, (TABLE_LIST*) NULL, MYSQL_HA_REOPEN_ON_USAGE, TRUE);

  /*
    Actually try to find the table in the open_cache.
    The cache may contain several "TABLE" instances for the same
    physical table. The instances that are currently "in use" by
    some thread have their "in_use" member != NULL.
    There is no good reason for having more than one entry in the
    hash for the same physical table, except that we use this as
    an implicit "pending locks queue" - see
    wait_for_locked_table_names for details.
  */
  for (table= (TABLE*) hash_first(&open_cache, (byte*) key, key_length,
                                  &state);
       table && table->in_use ;
       table= (TABLE*) hash_next(&open_cache, (byte*) key, key_length,
                                 &state))
  {
    /*
      Here we flush tables marked for flush. However we never flush log
      tables here. They are flushed only on FLUSH LOGS.
      Normally, table->s->version contains the value of
      refresh_version from the moment when this table was
      (re-)opened and added to the cache.
      If since then we did (or just started) FLUSH TABLES
      statement, refresh_version has been increased.
      For "name-locked" TABLE instances, table->s->version is set
      to 0 (see lock_table_name for details).
      In case there is a pending FLUSH TABLES or a name lock, we
      need to back off and re-start opening tables.
      If we do not back off now, we may dead lock in case of lock
      order mismatch with some other thread:
      c1: name lock t1; -- sort of exclusive lock 
      c2: open t2;      -- sort of shared lock
      c1: name lock t2; -- blocks
      c2: open t1; -- blocks
    */
    if (table->s->version != refresh_version && !table->s->log_table)
    {
      DBUG_PRINT("note",
                 ("Found table '%s.%s' with different refresh version",
                  table_list->db, table_list->table_name));

      if (flags & MYSQL_LOCK_IGNORE_FLUSH)
      {
        /* Force close at once after usage */
        thd->version= table->s->version;
        continue;
      }

      /*
        Back off, part 1: mark the table as "unused" for the
        purpose of name-locking by setting table->db_stat to 0. Do
        that only for the tables in this thread that have an old
        table->s->version (this is an optimization (?)).
        table->db_stat == 0 signals wait_for_locked_table_names
        that the tables in question are not used any more. See
        table_is_used call for details.
      */
      close_old_data_files(thd,thd->open_tables,0,0);
      /*
        Back-off part 2: try to avoid "busy waiting" on the table:
        if the table is in use by some other thread, we suspend
        and wait till the operation is complete: when any
        operation that juggles with table->s->version completes,
        it broadcasts COND_refresh condition variable.
      */
      if (table->in_use != thd)
      {
        /* wait_for_conditionwill unlock LOCK_open for us */
        wait_for_condition(thd, &LOCK_open, &COND_refresh);
      }
      else
      {
	VOID(pthread_mutex_unlock(&LOCK_open));
      }
      /*
        There is a refresh in progress for this table.
        Signal the caller that it has to try again.
      */
      if (refresh)
	*refresh=1;
      DBUG_RETURN(0);
    }
  }
  if (table)
  {
    /* Unlink the table from "unused_tables" list. */
    if (table == unused_tables)
    {						// First unused
      unused_tables=unused_tables->next;	// Remove from link
      if (table == unused_tables)
	unused_tables=0;
    }
    table->prev->next=table->next;		/* Remove from unused list */
    table->next->prev=table->prev;
    table->in_use= thd;
  }
  else
  {
    /* Insert a new TABLE instance into the open cache */
    int error;
    /* Free cache if too big */
    while (open_cache.records > table_cache_size && unused_tables)
      VOID(hash_delete(&open_cache,(byte*) unused_tables)); /* purecov: tested */

    /* make a new table */
    if (!(table=(TABLE*) my_malloc(sizeof(*table),MYF(MY_WME))))
    {
      VOID(pthread_mutex_unlock(&LOCK_open));
      DBUG_RETURN(NULL);
    }

    error= open_unireg_entry(thd, table, table_list, alias, key, key_length,
                             mem_root, (flags & OPEN_VIEW_NO_PARSE));
    if (error > 0)
    {
      my_free((gptr)table, MYF(0));
      VOID(pthread_mutex_unlock(&LOCK_open));
      DBUG_RETURN(NULL);
    }
    if (table_list->view || error < 0)
    {
      /*
        VIEW not really opened, only frm were read.
        Set 1 as a flag here
      */
      if (error < 0)
        table_list->view= (st_lex*)1;

      my_free((gptr)table, MYF(0));
      VOID(pthread_mutex_unlock(&LOCK_open));
      DBUG_RETURN(0); // VIEW
    }
    DBUG_PRINT("info", ("inserting table 0x%lx into the cache", (long) table));
    VOID(my_hash_insert(&open_cache,(byte*) table));
  }

  check_unused();				// Debugging call

  VOID(pthread_mutex_unlock(&LOCK_open));
  if (refresh)
  {
    table->next=thd->open_tables;		/* Link into simple list */
    thd->open_tables=table;
  }
  table->reginfo.lock_type=TL_READ;		/* Assume read */

 reset:
  DBUG_ASSERT(table->s->ref_count > 0 || table->s->tmp_table != NO_TMP_TABLE);

  if (thd->lex->need_correct_ident())
    table->alias_name_used= my_strcasecmp(table_alias_charset,
                                          table->s->table_name.str, alias);
  /* Fix alias if table name changes */
  if (strcmp(table->alias, alias))
  {
    uint length=(uint) strlen(alias)+1;
    table->alias= (char*) my_realloc((char*) table->alias, length,
                                     MYF(MY_WME));
    memcpy((char*) table->alias, alias, length);
  }
  /* These variables are also set in reopen_table() */
  table->tablenr=thd->current_tablenr++;
  table->used_fields=0;
  table->const_table=0;
  table->null_row= table->maybe_null= table->force_index= 0;
  table->status=STATUS_NO_RECORD;
  table->keys_in_use_for_query= table->s->keys_in_use;
  table->insert_values= 0;
  table->used_keys= table->s->keys_for_keyread;
  table->fulltext_searched= 0;
  table->file->ft_handler= 0;
  if (table->timestamp_field)
    table->timestamp_field_type= table->timestamp_field->get_auto_set_type();
  table->pos_in_table_list= table_list;
  table_list->updatable= 1; // It is not derived table nor non-updatable VIEW
  table->clear_column_bitmaps();
  DBUG_ASSERT(table->key_read == 0);
  DBUG_RETURN(table);
}


TABLE *find_locked_table(THD *thd, const char *db,const char *table_name)
{
  char	key[MAX_DBKEY_LENGTH];
  uint key_length=(uint) (strmov(strmov(key,db)+1,table_name)-key)+1;

  for (TABLE *table=thd->open_tables; table ; table=table->next)
  {
    if (table->s->table_cache_key.length == key_length &&
	!memcmp(table->s->table_cache_key.str, key, key_length))
      return table;
  }
  return(0);
}


/*
  Reopen an table because the definition has changed.

  SYNOPSIS
    reopen_table()
    table	Table object

  NOTES
   The data file for the table is already closed and the share is released
   The table has a 'dummy' share that mainly contains database and table name.

 RETURN
   0  ok
   1  error. The old table object is not changed.
*/

static bool reopen_table(TABLE *table)
{
  TABLE tmp;
  bool error= 1;
  Field **field;
  uint key,part;
  TABLE_LIST table_list;
  THD *thd= table->in_use;
  DBUG_ENTER("reopen_table");

  DBUG_ASSERT(table->s->ref_count == 0);
  DBUG_ASSERT(!table->sort.io_cache);

#ifdef EXTRA_DEBUG
  if (table->db_stat)
    sql_print_error("Table %s had a open data handler in reopen_table",
		    table->alias);
#endif
  table_list.db=         table->s->db.str;
  table_list.table_name= table->s->table_name.str;
  table_list.table=      table;
  table_list.belong_to_view= 0;
  table_list.next_local= 0;

  if (wait_for_locked_table_names(thd, &table_list))
    DBUG_RETURN(1);                             // Thread was killed

  if (open_unireg_entry(thd, &tmp, &table_list,
			table->alias,
                        table->s->table_cache_key.str,
                        table->s->table_cache_key.length,
                        thd->mem_root, 0))
    goto end;

  /* This list copies variables set by open_table */
  tmp.tablenr=		table->tablenr;
  tmp.used_fields=	table->used_fields;
  tmp.const_table=	table->const_table;
  tmp.null_row=		table->null_row;
  tmp.maybe_null=	table->maybe_null;
  tmp.status=		table->status;
  tmp.keys_in_use_for_query= tmp.s->keys_in_use;
  tmp.used_keys= 	tmp.s->keys_for_keyread;

  tmp.s->table_map_id=  table->s->table_map_id;

  /* Get state */
  tmp.in_use=    	thd;
  tmp.reginfo.lock_type=table->reginfo.lock_type;
  tmp.grant=		table->grant;

  /* Replace table in open list */
  tmp.next=		table->next;
  tmp.prev=		table->prev;

  delete table->triggers;
  if (table->file)
    VOID(closefrm(table, 1));		// close file, free everything

  *table= tmp;
  table->default_column_bitmaps();
  table->file->change_table_ptr(table, table->s);

  DBUG_ASSERT(table->alias != 0);
  for (field=table->field ; *field ; field++)
  {
    (*field)->table= (*field)->orig_table= table;
    (*field)->table_name= &table->alias;
  }
  for (key=0 ; key < table->s->keys ; key++)
  {
    for (part=0 ; part < table->key_info[key].usable_key_parts ; part++)
      table->key_info[key].key_part[part].field->table= table;
  }
  if (table->triggers)
    table->triggers->set_table(table);

  broadcast_refresh();
  error=0;

 end:
  DBUG_RETURN(error);
}


/*
  Used with ALTER TABLE:
  Close all instanses of table when LOCK TABLES is in used;
  Close first all instances of table and then reopen them
*/

bool close_data_tables(THD *thd,const char *db, const char *table_name)
{
  TABLE *table;
  DBUG_ENTER("close_data_tables");

  for (table=thd->open_tables; table ; table=table->next)
  {
    if (!strcmp(table->s->table_name.str, table_name) &&
	!strcmp(table->s->db.str, db))
    {
      mysql_lock_remove(thd, thd->locked_tables,table);
      close_handle_and_leave_table_as_lock(table);
    }
  }
  DBUG_RETURN(0);                               // For the future
}


/*
  Reopen all tables with closed data files
  One should have lock on LOCK_open when calling this
*/

bool reopen_tables(THD *thd,bool get_locks,bool in_refresh)
{
  TABLE *table,*next,**prev;
  TABLE **tables,**tables_ptr;			// For locks
  bool error=0, not_used;
  DBUG_ENTER("reopen_tables");

  if (!thd->open_tables)
    DBUG_RETURN(0);

  safe_mutex_assert_owner(&LOCK_open);
  if (get_locks)
  {
    /* The ptr is checked later */
    uint opens=0;
    for (table= thd->open_tables; table ; table=table->next)
      opens++;
    tables= (TABLE**) my_alloca(sizeof(TABLE*)*opens);
  }
  else
    tables= &thd->open_tables;
  tables_ptr =tables;

  prev= &thd->open_tables;
  for (table=thd->open_tables; table ; table=next)
  {
    uint db_stat=table->db_stat;
    next=table->next;
    if (!tables || (!db_stat && reopen_table(table)))
    {
      my_error(ER_CANT_REOPEN_TABLE, MYF(0), table->alias);
      VOID(hash_delete(&open_cache,(byte*) table));
      error=1;
    }
    else
    {
      *prev= table;
      prev= &table->next;
      if (get_locks && !db_stat)
	*tables_ptr++= table;			// need new lock on this
      if (in_refresh)
      {
	table->s->version=0;
	table->locked_by_flush=0;
      }
    }
  }
  if (tables != tables_ptr)			// Should we get back old locks
  {
    MYSQL_LOCK *lock;
    /* We should always get these locks */
    thd->some_tables_deleted=0;
    if ((lock= mysql_lock_tables(thd, tables, (uint) (tables_ptr - tables),
                                 0, &not_used)))
    {
      thd->locked_tables=mysql_lock_merge(thd->locked_tables,lock);
    }
    else
      error=1;
  }
  if (get_locks && tables)
  {
    my_afree((gptr) tables);
  }
  broadcast_refresh();
  *prev=0;
  DBUG_RETURN(error);
}


/*
  Close handlers for tables in list, but leave the TABLE structure
  intact so that we can re-open these quickly
  abort_locks is set if called from flush_tables.
*/

void close_old_data_files(THD *thd, TABLE *table, bool abort_locks,
			  bool send_refresh)
{
  bool found= send_refresh;
  DBUG_ENTER("close_old_data_files");

  for (; table ; table=table->next)
  {
    /*
      Reopen marked for flush. But close log tables. They are flushed only
      explicitly on FLUSH LOGS
    */
    if (table->s->version != refresh_version && !table->s->log_table)
    {
      found=1;
      if (table->db_stat)
      {
	if (abort_locks)
	{
	  mysql_lock_abort(thd,table, TRUE);	// Close waiting threads
	  mysql_lock_remove(thd, thd->locked_tables,table);
	  table->locked_by_flush=1;		// Will be reopened with locks
	}
        close_handle_and_leave_table_as_lock(table);
      }
    }
  }
  if (found)
    broadcast_refresh();
  DBUG_VOID_RETURN;
}


/*
  Wait until all threads has closed the tables in the list
  We have also to wait if there is thread that has a lock on this table even
  if the table is closed
  NOTE: log tables are handled differently by the logging routines.
        E.g. general_log is always opened and locked by the logger
        and the table handler used by the logger, will be skipped by
        this check.
*/

bool table_is_used(TABLE *table, bool wait_for_name_lock)
{
  DBUG_ENTER("table_is_used");
  do
  {
    char *key= table->s->table_cache_key.str;
    uint key_length= table->s->table_cache_key.length;

    DBUG_PRINT("loop", ("table_name: %s", table->alias));
    HASH_SEARCH_STATE state;
    for (TABLE *search= (TABLE*) hash_first(&open_cache, (byte*) key,
                                             key_length, &state);
	 search ;
         search= (TABLE*) hash_next(&open_cache, (byte*) key,
                                    key_length, &state))
    {
      DBUG_PRINT("info", ("share: 0x%lx  locked_by_logger: %d "
                          "locked_by_flush: %d  locked_by_name: %d "
                          "db_stat: %u  version: %lu",
                          (ulong) search->s, search->locked_by_logger,
                          search->locked_by_flush, search->locked_by_name,
                          search->db_stat,
                          search->s->version));
      if (search->in_use == table->in_use)
        continue;                               // Name locked by this thread
      /*
        We can't use the table under any of the following conditions:
        - There is an name lock on it (Table is to be deleted or altered)
        - If we are in flush table and we didn't execute the flush
        - If the table engine is open and it's an old version
        (We must wait until all engines are shut down to use the table)
        However we fo not wait if we encountered a table, locked by the logger.
        Log tables are managed separately by logging routines.
      */
      if (!search->locked_by_logger &&
          (search->locked_by_name && wait_for_name_lock ||
           search->locked_by_flush ||
           (search->db_stat && search->s->version < refresh_version)))
        DBUG_RETURN(1);
    }
  } while ((table=table->next));
  DBUG_RETURN(0);
}


/* Wait until all used tables are refreshed */

bool wait_for_tables(THD *thd)
{
  bool result;
  DBUG_ENTER("wait_for_tables");

  thd->proc_info="Waiting for tables";
  pthread_mutex_lock(&LOCK_open);
  while (!thd->killed)
  {
    thd->some_tables_deleted=0;
    close_old_data_files(thd,thd->open_tables,0,dropping_tables != 0);
    mysql_ha_flush(thd, (TABLE_LIST*) NULL, MYSQL_HA_REOPEN_ON_USAGE, TRUE);
    if (!table_is_used(thd->open_tables,1))
      break;
    (void) pthread_cond_wait(&COND_refresh,&LOCK_open);
  }
  if (thd->killed)
    result= 1;					// aborted
  else
  {
    /* Now we can open all tables without any interference */
    thd->proc_info="Reopen tables";
    thd->version= refresh_version;
    result=reopen_tables(thd,0,0);
  }
  pthread_mutex_unlock(&LOCK_open);
  thd->proc_info=0;
  DBUG_RETURN(result);
}


/*
  drop tables from locked list

  SYNOPSIS
    drop_locked_tables()
    thd			Thread thandler
    db			Database
    table_name		Table name

  INFORMATION
    This is only called on drop tables

    The TABLE object for the dropped table is unlocked but still kept around
    as a name lock, which means that the table will be available for other
    thread as soon as we call unlock_table_names().
    If there is multiple copies of the table locked, all copies except
    the first, which acts as a name lock, is removed.

  RETURN
    #    If table existed, return table
    0	 Table was not locked
*/


TABLE *drop_locked_tables(THD *thd,const char *db, const char *table_name)
{
  TABLE *table,*next,**prev, *found= 0;
  prev= &thd->open_tables;
  DBUG_ENTER("drop_locked_tables");

  for (table= thd->open_tables; table ; table=next)
  {
    next=table->next;
    if (!strcmp(table->s->table_name.str, table_name) &&
	!strcmp(table->s->db.str, db))
    {
      mysql_lock_remove(thd, thd->locked_tables,table);
      if (!found)
      {
        found= table;
        /* Close engine table, but keep object around as a name lock */
        if (table->db_stat)
        {
          table->db_stat= 0;
          table->file->close();
        }
      }
      else
      {
        /* We already have a name lock, remove copy */
        VOID(hash_delete(&open_cache,(byte*) table));
      }
    }
    else
    {
      *prev=table;
      prev= &table->next;
    }
  }
  *prev=0;
  if (found)
    broadcast_refresh();
  if (thd->locked_tables && thd->locked_tables->table_count == 0)
  {
    my_free((gptr) thd->locked_tables,MYF(0));
    thd->locked_tables=0;
  }
  DBUG_RETURN(found);
}


/*
  If we have the table open, which only happens when a LOCK TABLE has been
  done on the table, change the lock type to a lock that will abort all
  other threads trying to get the lock.
*/

void abort_locked_tables(THD *thd,const char *db, const char *table_name)
{
  TABLE *table;
  for (table= thd->open_tables; table ; table= table->next)
  {
    if (!strcmp(table->s->table_name.str, table_name) &&
	!strcmp(table->s->db.str, db))
    {
      mysql_lock_abort(thd,table, TRUE);
      break;
    }
  }
}


/*
  Function to assign a new table map id to a table share.

  PARAMETERS

    share - Pointer to table share structure

  DESCRIPTION

    We are intentionally not checking that share->mutex is locked
    since this function should only be called when opening a table
    share and before it is entered into the table_def_cache (meaning
    that it cannot be fetched by another thread, even accidentally).

  PRE-CONDITION(S)

    share is non-NULL
    The LOCK_open mutex is locked

  POST-CONDITION(S)

    share->table_map_id is given a value that with a high certainty is
    not used by any other table (the only case where a table id can be
    reused is on wrap-around, which means more than 4 billion table
    shares open at the same time).

    share->table_map_id is not ~0UL.
 */
void assign_new_table_id(TABLE_SHARE *share)
{
  static ulong last_table_id= ~0UL;

  DBUG_ENTER("assign_new_table_id");

  /* Preconditions */
  DBUG_ASSERT(share != NULL);
  safe_mutex_assert_owner(&LOCK_open);

  ulong tid= ++last_table_id;                   /* get next id */
  /*
    There is one reserved number that cannot be used.  Remember to
    change this when 6-byte global table id's are introduced.
  */
  if (unlikely(tid == ~0UL))
    tid= ++last_table_id;
  share->table_map_id= tid;
  DBUG_PRINT("info", ("table_id=%lu", tid));

  /* Post conditions */
  DBUG_ASSERT(share->table_map_id != ~0UL);

  DBUG_VOID_RETURN;
}

/*
  Load a table definition from file and open unireg table

  SYNOPSIS
    open_unireg_entry()
    thd			Thread handle
    entry		Store open table definition here
    table_list		TABLE_LIST with db, table_name & belong_to_view
    alias		Alias name
    cache_key		Key for share_cache
    cache_key_length	length of cache_key
    mem_root		temporary mem_root for parsing
    flags               the OPEN_VIEW_NO_PARSE flag to be passed to
                        openfrm()/open_new_frm()

  NOTES
   Extra argument for open is taken from thd->open_options
   One must have a lock on LOCK_open when calling this function

  RETURN
    0	ok
    #	Error
*/

static int open_unireg_entry(THD *thd, TABLE *entry, TABLE_LIST *table_list,
                             const char *alias,
                             char *cache_key, uint cache_key_length,
                             MEM_ROOT *mem_root, uint flags)
{
  int error;
  TABLE_SHARE *share;
  uint discover_retry_count= 0;
  DBUG_ENTER("open_unireg_entry");

  safe_mutex_assert_owner(&LOCK_open);

retry:
  if (!(share= get_table_share_with_create(thd, table_list, cache_key,
                                           cache_key_length, 
                                           OPEN_VIEW, &error)))
    DBUG_RETURN(1);

  if (share->is_view)
  {
    /* Open view */
    error= (int) open_new_frm(thd, share, alias,
                              (uint) (HA_OPEN_KEYFILE | HA_OPEN_RNDFILE |
                                      HA_GET_INDEX | HA_TRY_READ_ONLY),
                              READ_KEYINFO | COMPUTE_TYPES | EXTRA_RECORD |
                              (flags & OPEN_VIEW_NO_PARSE),
                              thd->open_options, entry, table_list,
                              mem_root);
    if (error)
      goto err;
    /* TODO: Don't free this */
    release_table_share(share, RELEASE_NORMAL);
    DBUG_RETURN((flags & OPEN_VIEW_NO_PARSE)? -1 : 0);
  }

  while ((error= open_table_from_share(thd, share, alias,
                                       (uint) (HA_OPEN_KEYFILE |
                                               HA_OPEN_RNDFILE |
                                               HA_GET_INDEX |
                                               HA_TRY_READ_ONLY),
                                       (READ_KEYINFO | COMPUTE_TYPES |
                                        EXTRA_RECORD),
                                       thd->open_options, entry, FALSE)))
  {
    if (error == 7)                             // Table def changed
    {
      share->version= 0;                        // Mark share as old
      if (discover_retry_count++)               // Retry once
        goto err;

      /*
        TODO:
        Here we should wait until all threads has released the table.
        For now we do one retry. This may cause a deadlock if there
        is other threads waiting for other tables used by this thread.
        
        Proper fix would be to if the second retry failed:
        - Mark that table def changed
        - Return from open table
        - Close all tables used by this thread
        - Start waiting that the share is released
        - Retry by opening all tables again
      */
      if (ha_create_table_from_engine(thd, table_list->db,
                                      table_list->table_name))
        goto err;
      /*
        TO BE FIXED
        To avoid deadlock, only wait for release if no one else is
        using the share.
      */
      if (share->ref_count != 1)
        goto err;
      /* Free share and wait until it's released by all threads */
      release_table_share(share, RELEASE_WAIT_FOR_DROP);
      if (!thd->killed)
      {
        mysql_reset_errors(thd, 1);         // Clear warnings
        thd->clear_error();                 // Clear error message
        goto retry;
      }
      DBUG_RETURN(1);
    }
    if (!entry->s || !entry->s->crashed)
      goto err;
     // Code below is for repairing a crashed file
     if ((error= lock_table_name(thd, table_list, TRUE)))
     {
       if (error < 0)
 	goto err;
       if (wait_for_locked_table_names(thd, table_list))
       {
 	unlock_table_name(thd, table_list);
 	goto err;
       }
     }
     pthread_mutex_unlock(&LOCK_open);
     thd->clear_error();				// Clear error message
     error= 0;
     if (open_table_from_share(thd, share, alias,
                               (uint) (HA_OPEN_KEYFILE | HA_OPEN_RNDFILE |
                                       HA_GET_INDEX |
                                       HA_TRY_READ_ONLY),
                               READ_KEYINFO | COMPUTE_TYPES | EXTRA_RECORD,
                               ha_open_options | HA_OPEN_FOR_REPAIR,
                               entry, FALSE) || ! entry->file ||
 	(entry->file->is_crashed() && entry->file->check_and_repair(thd)))
     {
       /* Give right error message */
       thd->clear_error();
       my_error(ER_NOT_KEYFILE, MYF(0), share->table_name.str, my_errno);
       sql_print_error("Couldn't repair table: %s.%s", share->db.str,
                       share->table_name.str);
       if (entry->file)
 	closefrm(entry, 0);
       error=1;
     }
     else
       thd->clear_error();			// Clear error message
     pthread_mutex_lock(&LOCK_open);
     unlock_table_name(thd, table_list);
 
     if (error)
       goto err;
     break;
   }

  if (Table_triggers_list::check_n_load(thd, share->db.str,
                                        share->table_name.str, entry, 0))
  {
    closefrm(entry, 0);
    goto err;
  }

  /*
    If we are here, there was no fatal error (but error may be still
    unitialized).
  */
  if (unlikely(entry->file->implicit_emptied))
  {
    entry->file->implicit_emptied= 0;
    if (mysql_bin_log.is_open())
    {
      char *query, *end;
      uint query_buf_size= 20 + share->db.length + share->table_name.length +1;
      if ((query= (char*) my_malloc(query_buf_size,MYF(MY_WME))))
      {
        /* this DELETE FROM is needed even with row-based binlogging */
        end = strxmov(strmov(query, "DELETE FROM `"),
                      share->db.str,"`.`",share->table_name.str,"`", NullS);
        thd->binlog_query(THD::STMT_QUERY_TYPE,
                          query, (ulong)(end-query), FALSE, FALSE);
        my_free(query, MYF(0));
      }
      else
      {
        /*
          As replication is maybe going to be corrupted, we need to warn the
          DBA on top of warning the client (which will automatically be done
          because of MYF(MY_WME) in my_malloc() above).
        */
        sql_print_error("When opening HEAP table, could not allocate memory "
                        "to write 'DELETE FROM `%s`.`%s`' to the binary log",
                        table_list->db, table_list->table_name);
        delete entry->triggers;
        closefrm(entry, 0);
        goto err;
      }
    }
  }
  DBUG_RETURN(0);

err:
  release_table_share(share, RELEASE_NORMAL);
  DBUG_RETURN(1);
}


/*
  Open all tables in list

  SYNOPSIS
    open_tables()
    thd - thread handler
    start - list of tables in/out
    counter - number of opened tables will be return using this parameter
    flags   - bitmap of flags to modify how the tables will be open:
              MYSQL_LOCK_IGNORE_FLUSH - open table even if someone has
              done a flush or namelock on it.

  NOTE
    Unless we are already in prelocked mode, this function will also precache
    all SP/SFs explicitly or implicitly (via views and triggers) used by the
    query and add tables needed for their execution to table list. If resulting
    tables list will be non empty it will mark query as requiring precaching.
    Prelocked mode will be enabled for such query during lock_tables() call.

    If query for which we are opening tables is already marked as requiring
    prelocking it won't do such precaching and will simply reuse table list
    which is already built.

  RETURN
    0  - OK
    -1 - error
*/

int open_tables(THD *thd, TABLE_LIST **start, uint *counter, uint flags)
{
  TABLE_LIST *tables;
  bool refresh;
  int result=0;
  MEM_ROOT new_frm_mem;
  /* Also used for indicating that prelocking is need */
  TABLE_LIST **query_tables_last_own;
  bool safe_to_ignore_table;

  DBUG_ENTER("open_tables");
  /*
    temporary mem_root for new .frm parsing.
    TODO: variables for size
  */
  init_alloc_root(&new_frm_mem, 8024, 8024);

  thd->current_tablenr= 0;
 restart:
  *counter= 0;
  query_tables_last_own= 0;
  thd->proc_info="Opening tables";

  /*
    If we are not already executing prelocked statement and don't have
    statement for which table list for prelocking is already built, let
    us cache routines and try to build such table list.

  */

  if (!thd->prelocked_mode && !thd->lex->requires_prelocking() &&
      thd->lex->sroutines_list.elements)
  {
    bool first_no_prelocking, need_prelocking;
    TABLE_LIST **save_query_tables_last= thd->lex->query_tables_last;

    DBUG_ASSERT(thd->lex->query_tables == *start);
    sp_get_prelocking_info(thd, &need_prelocking, &first_no_prelocking);

    if (sp_cache_routines_and_add_tables(thd, thd->lex, first_no_prelocking))
    {
      /*
        Serious error during reading stored routines from mysql.proc table.
        Something's wrong with the table or its contents, and an error has
        been emitted; we must abort.
      */
      result= -1;
      goto err;
    }
    else if (need_prelocking)
    {
      query_tables_last_own= save_query_tables_last;
      *start= thd->lex->query_tables;
    }
  }

  /*
    For every table in the list of tables to open, try to find or open
    a table.
  */
  for (tables= *start; tables ;tables= tables->next_global)
  {
    safe_to_ignore_table= FALSE;                // 'FALSE', as per coding style
    /*
      Ignore placeholders for derived tables. After derived tables
      processing, link to created temporary table will be put here.
      If this is derived table for view then we still want to process
      routines used by this view.
     */
    if (tables->derived)
    {
      if (tables->view)
        goto process_view_routines;
      continue;
    }
    /*
      If this TABLE_LIST object is a placeholder for an information_schema
      table, create a temporary table to represent the information_schema
      table in the query. Do not fill it yet - will be filled during
      execution.
    */
    if (tables->schema_table)
    {
      if (!mysql_schema_table(thd, thd->lex, tables))
        continue;
      DBUG_RETURN(-1);
    }
    (*counter)++;

    /*
      Not a placeholder: must be a base table or a view, and the table is
      not opened yet. Try to open the table.
    */
    if (!tables->table)
    {
      if (tables->prelocking_placeholder)
      {
        /*
          For the tables added by the pre-locking code, attempt to open
          the table but fail silently if the table does not exist.
          The real failure will occur when/if a statement attempts to use
          that table.
        */
        Prelock_error_handler prelock_handler;
        thd->push_internal_handler(& prelock_handler);
        tables->table= open_table(thd, tables, &new_frm_mem, &refresh, flags);
        thd->pop_internal_handler();
        safe_to_ignore_table= prelock_handler.safely_trapped_errors();
      }
      else
        tables->table= open_table(thd, tables, &new_frm_mem, &refresh, flags);
    }

    if (!tables->table)
    {
      free_root(&new_frm_mem, MYF(MY_KEEP_PREALLOC));

      if (tables->view)
      {
        /* VIEW placeholder */
	(*counter)--;

        /*
          tables->next_global list consists of two parts:
          1) Query tables and underlying tables of views.
          2) Tables used by all stored routines that this statement invokes on
             execution.
          We need to know where the bound between these two parts is. If we've
          just opened a view, which was the last table in part #1, and it
          has added its base tables after itself, adjust the boundary pointer
          accordingly.
        */
        if (query_tables_last_own == &(tables->next_global) &&
            tables->view->query_tables)
          query_tables_last_own= tables->view->query_tables_last;
        /*
          Let us free memory used by 'sroutines' hash here since we never
          call destructor for this LEX.
        */
        hash_free(&tables->view->sroutines);
	goto process_view_routines;
      }

      if (refresh)				// Refresh in progress
      {
        /*
          We have met name-locked or old version of table. Now we have
          to close all tables which are not up to date. We also have to
          throw away set of prelocked tables (and thus close tables from
          this set that were open by now) since it possible that one of
          tables which determined its content was changed.

          Instead of implementing complex/non-robust logic mentioned
          above we simply close and then reopen all tables.

          In order to prepare for recalculation of set of prelocked tables
          we pretend that we have finished calculation which we were doing
          currently.
        */
        if (query_tables_last_own)
          thd->lex->mark_as_requiring_prelocking(query_tables_last_own);
        close_tables_for_reopen(thd, start);
	goto restart;
      }

      if (safe_to_ignore_table)
      {
        DBUG_PRINT("info", ("open_table: ignoring table '%s'.'%s'",
                            tables->db, tables->alias));
        continue;
      }

      result= -1;				// Fatal error
      break;
    }
    else
    {
      /*
        If we are not already in prelocked mode and extended table list is not
        yet built and we have trigger for table being opened then we should
        cache all routines used by its triggers and add their tables to
        prelocking list.
        If we lock table for reading we won't update it so there is no need to
        process its triggers since they never will be activated.
      */
      if (!thd->prelocked_mode && !thd->lex->requires_prelocking() &&
          tables->table->triggers &&
          tables->lock_type >= TL_WRITE_ALLOW_WRITE)
      {
        if (!query_tables_last_own)
          query_tables_last_own= thd->lex->query_tables_last;
        if (sp_cache_routines_and_add_tables_for_triggers(thd, thd->lex,
                                                          tables))
        {
          /*
            Serious error during reading stored routines from mysql.proc table.
            Something's wrong with the table or its contents, and an error has
            been emitted; we must abort.
          */
          result= -1;
          goto err;
        }
      }
      free_root(&new_frm_mem, MYF(MY_KEEP_PREALLOC));
    }

    if (tables->lock_type != TL_UNLOCK && ! thd->locked_tables)
      tables->table->reginfo.lock_type=tables->lock_type;
    tables->table->grant= tables->grant;

process_view_routines:
    /*
      Again we may need cache all routines used by this view and add
      tables used by them to table list.
    */
    if (tables->view && !thd->prelocked_mode &&
        !thd->lex->requires_prelocking() &&
        tables->view->sroutines_list.elements)
    {
      /* We have at least one table in TL here. */
      if (!query_tables_last_own)
        query_tables_last_own= thd->lex->query_tables_last;
      if (sp_cache_routines_and_add_tables_for_view(thd, thd->lex, tables))
      {
        /*
          Serious error during reading stored routines from mysql.proc table.
          Something is wrong with the table or its contents, and an error has
          been emitted; we must abort.
        */
        result= -1;
        goto err;
      }
    }
  }

 err:
  thd->proc_info=0;
  free_root(&new_frm_mem, MYF(0));              // Free pre-alloced block

  if (query_tables_last_own)
    thd->lex->mark_as_requiring_prelocking(query_tables_last_own);

  DBUG_RETURN(result);
}


/*
  Check that lock is ok for tables; Call start stmt if ok

  SYNOPSIS
    check_lock_and_start_stmt()
    thd			Thread handle
    table_list		Table to check
    lock_type		Lock used for table

  RETURN VALUES
  0	ok
  1	error
*/

static bool check_lock_and_start_stmt(THD *thd, TABLE *table,
				      thr_lock_type lock_type)
{
  int error;
  DBUG_ENTER("check_lock_and_start_stmt");

  if ((int) lock_type >= (int) TL_WRITE_ALLOW_READ &&
      (int) table->reginfo.lock_type < (int) TL_WRITE_ALLOW_READ)
  {
    my_error(ER_TABLE_NOT_LOCKED_FOR_WRITE, MYF(0),table->alias);
    DBUG_RETURN(1);
  }
  if ((error=table->file->start_stmt(thd, lock_type)))
  {
    table->file->print_error(error,MYF(0));
    DBUG_RETURN(1);
  }
  DBUG_RETURN(0);
}


/*
  Open and lock one table

  SYNOPSIS
    open_ltable()
    thd			Thread handler
    table_list		Table to open is first table in this list
    lock_type		Lock to use for open

  NOTE
    This function don't do anything like SP/SF/views/triggers analysis done
    in open_tables(). It is intended for opening of only one concrete table.
    And used only in special contexts.

  RETURN VALUES
    table		Opened table
    0			Error
  
    If ok, the following are also set:
      table_list->lock_type 	lock_type
      table_list->table		table
*/

TABLE *open_ltable(THD *thd, TABLE_LIST *table_list, thr_lock_type lock_type)
{
  TABLE *table;
  bool refresh;
  DBUG_ENTER("open_ltable");

  thd->proc_info="Opening table";
  thd->current_tablenr= 0;
  /* open_ltable can be used only for BASIC TABLEs */
  table_list->required_type= FRMTYPE_TABLE;
  while (!(table= open_table(thd, table_list, thd->mem_root, &refresh, 0)) &&
         refresh)
    ;

  if (table)
  {
#if defined( __WIN__)
    /* Win32 can't drop a file that is open */
    if (lock_type == TL_WRITE_ALLOW_READ)
    {
      lock_type= TL_WRITE;
    }
#endif /* __WIN__ */
    table_list->lock_type= lock_type;
    table_list->table=	   table;
    table->grant= table_list->grant;
    if (thd->locked_tables)
    {
      if (check_lock_and_start_stmt(thd, table, lock_type))
	table= 0;
    }
    else
    {
      DBUG_ASSERT(thd->lock == 0);	// You must lock everything at once
      if ((table->reginfo.lock_type= lock_type) != TL_UNLOCK)
	if (! (thd->lock= mysql_lock_tables(thd, &table_list->table, 1, 0,
                                            &refresh)))
	  table= 0;
    }
  }
  thd->proc_info=0;
  DBUG_RETURN(table);
}


/*
  Open all tables in list and locks them for read without derived
  tables processing.

  SYNOPSIS
    simple_open_n_lock_tables()
    thd		- thread handler
    tables	- list of tables for open&locking

  RETURN
    0  - ok
    -1 - error

  NOTE
    The lock will automaticaly be freed by close_thread_tables()
*/

int simple_open_n_lock_tables(THD *thd, TABLE_LIST *tables)
{
  uint counter;
  bool need_reopen;
  DBUG_ENTER("simple_open_n_lock_tables");

  for ( ; ; ) 
  {
    if (open_tables(thd, &tables, &counter, 0))
      DBUG_RETURN(-1);
    if (!lock_tables(thd, tables, counter, &need_reopen))
      break;
    if (!need_reopen)
      DBUG_RETURN(-1);
    close_tables_for_reopen(thd, &tables);
  }
  DBUG_RETURN(0);
}


/*
  Open all tables in list, locks them and process derived tables
  tables processing.

  SYNOPSIS
    open_and_lock_tables()
    thd		- thread handler
    tables	- list of tables for open&locking

  RETURN
    FALSE - ok
    TRUE  - error

  NOTE
    The lock will automaticaly be freed by close_thread_tables()
*/

bool open_and_lock_tables(THD *thd, TABLE_LIST *tables)
{
  uint counter;
  bool need_reopen;
  DBUG_ENTER("open_and_lock_tables");

  for ( ; ; ) 
  {
    if (open_tables(thd, &tables, &counter, 0))
      DBUG_RETURN(-1);
    if (!lock_tables(thd, tables, counter, &need_reopen))
      break;
    if (!need_reopen)
      DBUG_RETURN(-1);
    close_tables_for_reopen(thd, &tables);
  }
  if (mysql_handle_derived(thd->lex, &mysql_derived_prepare) ||
      (thd->fill_derived_tables() &&
       mysql_handle_derived(thd->lex, &mysql_derived_filling)))
    DBUG_RETURN(TRUE); /* purecov: inspected */
  DBUG_RETURN(0);
}


/*
  Open all tables in list and process derived tables

  SYNOPSIS
    open_normal_and_derived_tables
    thd		- thread handler
    tables	- list of tables for open
    flags       - bitmap of flags to modify how the tables will be open:
                  MYSQL_LOCK_IGNORE_FLUSH - open table even if someone has
                  done a flush or namelock on it.

  RETURN
    FALSE - ok
    TRUE  - error

  NOTE 
    This is to be used on prepare stage when you don't read any
    data from the tables.
*/

bool open_normal_and_derived_tables(THD *thd, TABLE_LIST *tables, uint flags)
{
  uint counter;
  DBUG_ENTER("open_normal_and_derived_tables");
  DBUG_ASSERT(!thd->fill_derived_tables());
  if (open_tables(thd, &tables, &counter, flags) ||
      mysql_handle_derived(thd->lex, &mysql_derived_prepare))
    DBUG_RETURN(TRUE); /* purecov: inspected */
  DBUG_RETURN(0);
}


/*
  Mark all real tables in the list as free for reuse.

  SYNOPSIS
    mark_real_tables_as_free_for_reuse()
      thd   - thread context
      table - head of the list of tables

  DESCRIPTION
    Marks all real tables in the list (i.e. not views, derived
    or schema tables) as free for reuse.
*/

static void mark_real_tables_as_free_for_reuse(TABLE_LIST *table)
{
  for (; table; table= table->next_global)
    if (!table->placeholder())
      table->table->query_id= 0;
}


/*
  Lock all tables in list

  SYNOPSIS
    lock_tables()
    thd			Thread handler
    tables		Tables to lock
    count		Number of opened tables
    need_reopen         Out parameter which if TRUE indicates that some
                        tables were dropped or altered during this call
                        and therefore invoker should reopen tables and
                        try to lock them once again (in this case
                        lock_tables() will also return error).

  NOTES
    You can't call lock_tables twice, as this would break the dead-lock-free
    handling thr_lock gives us.  You most always get all needed locks at
    once.

    If query for which we are calling this function marked as requring
    prelocking, this function will do implicit LOCK TABLES and change
    thd::prelocked_mode accordingly.

  RETURN VALUES
   0	ok
   -1	Error
*/

int lock_tables(THD *thd, TABLE_LIST *tables, uint count, bool *need_reopen)
{
  TABLE_LIST *table;

  DBUG_ENTER("lock_tables");
  /*
    We can't meet statement requiring prelocking if we already
    in prelocked mode.
  */
  DBUG_ASSERT(!thd->prelocked_mode || !thd->lex->requires_prelocking());

  *need_reopen= FALSE;

  /*
    CREATE ... SELECT UUID() locks no tables, we have to test here.
  */
  if (thd->lex->binlog_row_based_if_mixed)
    thd->set_current_stmt_binlog_row_based_if_mixed();

  if (!tables && !thd->lex->requires_prelocking())
    DBUG_RETURN(0);

  /*
    We need this extra check for thd->prelocked_mode because we want to avoid
    attempts to lock tables in substatements. Checking for thd->locked_tables
    is not enough in some situations. For example for SP containing
    "drop table t3; create temporary t3 ..; insert into t3 ...;"
    thd->locked_tables may be 0 after drop tables, and without this extra
    check insert will try to lock temporary table t3, that will lead
    to memory leak...
  */
  if (!thd->locked_tables && !thd->prelocked_mode)
  {
    DBUG_ASSERT(thd->lock == 0);	// You must lock everything at once
    TABLE **start,**ptr;

    if (!(ptr=start=(TABLE**) thd->alloc(sizeof(TABLE*)*count)))
      DBUG_RETURN(-1);
    for (table= tables; table; table= table->next_global)
    {
      if (!table->placeholder())
	*(ptr++)= table->table;
    }

    /* We have to emulate LOCK TABLES if we are statement needs prelocking. */
    if (thd->lex->requires_prelocking())
    {
      thd->in_lock_tables=1;
      thd->options|= OPTION_TABLE_LOCK;
      /*
        If we have >= 2 different tables to update with auto_inc columns,
        statement-based binlogging won't work. We can solve this problem in
        mixed mode by switching to row-based binlogging:
      */
      if (thd->variables.binlog_format == BINLOG_FORMAT_MIXED &&
          has_two_write_locked_tables_with_auto_increment(tables))
      {
        thd->lex->binlog_row_based_if_mixed= TRUE;
        thd->set_current_stmt_binlog_row_based_if_mixed();
      }
    }

    if (! (thd->lock= mysql_lock_tables(thd, start, (uint) (ptr - start),
                                        MYSQL_LOCK_NOTIFY_IF_NEED_REOPEN,
                                        need_reopen)))
    {
      if (thd->lex->requires_prelocking())
      {
        thd->options&= ~(ulong) (OPTION_TABLE_LOCK);
        thd->in_lock_tables=0;
      }
      DBUG_RETURN(-1);
    }
    if (thd->lex->requires_prelocking() &&
        thd->lex->sql_command != SQLCOM_LOCK_TABLES)
    {
      TABLE_LIST *first_not_own= thd->lex->first_not_own_table();
      /*
        We just have done implicit LOCK TABLES, and now we have
        to emulate first open_and_lock_tables() after it.

        Note that "LOCK TABLES" can also be marked as requiring prelocking
        (e.g. if one locks view which uses functions). We should not emulate
        such open_and_lock_tables() in this case. We also should not set
        THD::prelocked_mode or first close_thread_tables() call will do
        "UNLOCK TABLES".
      */
      thd->locked_tables= thd->lock;
      thd->lock= 0;
      thd->in_lock_tables=0;

      for (table= tables; table != first_not_own; table= table->next_global)
      {
        if (!table->placeholder())
        {
          table->table->query_id= thd->query_id;
          if (check_lock_and_start_stmt(thd, table->table, table->lock_type))
          {
            ha_rollback_stmt(thd);
            mysql_unlock_tables(thd, thd->locked_tables);
            thd->locked_tables= 0;
            thd->options&= ~(ulong) (OPTION_TABLE_LOCK);
            DBUG_RETURN(-1);
          }
        }
      }
      /*
        Let us mark all tables which don't belong to the statement itself,
        and was marked as occupied during open_tables() as free for reuse.
      */
      mark_real_tables_as_free_for_reuse(first_not_own);
      DBUG_PRINT("info",("prelocked_mode= PRELOCKED"));
      thd->prelocked_mode= PRELOCKED;
    }
  }
  else
  {
    TABLE_LIST *first_not_own= thd->lex->first_not_own_table();
    for (table= tables; table != first_not_own; table= table->next_global)
    {
      if (!table->placeholder() &&
	  check_lock_and_start_stmt(thd, table->table, table->lock_type))
      {
	ha_rollback_stmt(thd);
	DBUG_RETURN(-1);
      }
    }
    /*
      If we are under explicit LOCK TABLES and our statement requires
      prelocking, we should mark all "additional" tables as free for use
      and enter prelocked mode.
    */
    if (thd->lex->requires_prelocking())
    {
      mark_real_tables_as_free_for_reuse(first_not_own);
      DBUG_PRINT("info", ("thd->prelocked_mode= PRELOCKED_UNDER_LOCK_TABLES"));
      thd->prelocked_mode= PRELOCKED_UNDER_LOCK_TABLES;
    }
  }
  DBUG_RETURN(0);
}


/*
  Prepare statement for reopening of tables and recalculation of set of
  prelocked tables.

  SYNOPSIS
    close_tables_for_reopen()
      thd    in     Thread context
      tables in/out List of tables which we were trying to open and lock

*/

void close_tables_for_reopen(THD *thd, TABLE_LIST **tables)
{
  /*
    If table list consists only from tables from prelocking set, table list
    for new attempt should be empty, so we have to update list's root pointer.
  */
  if (thd->lex->first_not_own_table() == *tables)
    *tables= 0;
  thd->lex->chop_off_not_own_tables();
  sp_remove_not_own_routines(thd->lex);
  for (TABLE_LIST *tmp= *tables; tmp; tmp= tmp->next_global)
    tmp->table= 0;
  mark_used_tables_as_free_for_reuse(thd, thd->temporary_tables);
  close_thread_tables(thd);
}


/*
  Open a single table without table caching and don't set it in open_list

  SYNPOSIS
    open_temporary_table()
    thd		  Thread object
    path	  Path (without .frm)
    db		  database
    table_name	  Table name
    link_in_list  1 if table should be linked into thd->temporary_tables

 NOTES:
    Used by alter_table to open a temporary table and when creating
    a temporary table with CREATE TEMPORARY ...

 RETURN
   0  Error
   #  TABLE object
*/

TABLE *open_temporary_table(THD *thd, const char *path, const char *db,
			    const char *table_name, bool link_in_list)
{
  TABLE *tmp_table;
  TABLE_SHARE *share;
  char cache_key[MAX_DBKEY_LENGTH], *saved_cache_key, *tmp_path;
  uint key_length;
  TABLE_LIST table_list;
  DBUG_ENTER("open_temporary_table");
  DBUG_PRINT("enter",
             ("table: '%s'.'%s'  path: '%s'  server_id: %u  "
              "pseudo_thread_id: %lu",
              db, table_name, path,
              (uint) thd->server_id, (ulong) thd->variables.pseudo_thread_id));

  table_list.db=         (char*) db;
  table_list.table_name= (char*) table_name;
  /* Create the cache_key for temporary tables */
  key_length= create_table_def_key(thd, cache_key, &table_list, 1);

  if (!(tmp_table= (TABLE*) my_malloc(sizeof(*tmp_table) + sizeof(*share) +
                                      strlen(path)+1 + key_length,
                                      MYF(MY_WME))))
    DBUG_RETURN(0);				/* purecov: inspected */

  share= (TABLE_SHARE*) (tmp_table+1);
  tmp_path= (char*) (share+1);
  saved_cache_key= strmov(tmp_path, path)+1;
  memcpy(saved_cache_key, cache_key, key_length);

  init_tmp_table_share(share, saved_cache_key, key_length,
                       strend(saved_cache_key)+1, tmp_path);

  if (open_table_def(thd, share, 0) ||
      open_table_from_share(thd, share, table_name,
                            (uint) (HA_OPEN_KEYFILE | HA_OPEN_RNDFILE |
                                    HA_GET_INDEX),
                            READ_KEYINFO | COMPUTE_TYPES | EXTRA_RECORD,
                            ha_open_options,
                            tmp_table, FALSE))
  {
    /* No need to lock share->mutex as this is not needed for tmp tables */
    free_table_share(share);
    my_free((char*) tmp_table,MYF(0));
    DBUG_RETURN(0);
  }

  tmp_table->reginfo.lock_type= TL_WRITE;	 // Simulate locked
  share->tmp_table= (tmp_table->file->has_transactions() ? 
<<<<<<< HEAD
                     TRANSACTIONAL_TMP_TABLE : TMP_TABLE);
=======
                     TRANSACTIONAL_TMP_TABLE : NON_TRANSACTIONAL_TMP_TABLE);
  share->table_cache_key= (char*) (tmp_table+1);
  share->db= share->table_cache_key;
  share->key_length= (uint) (strmov(((char*) (share->table_name=
                                              strmov(share->table_cache_key,
                                                     db)+1)),
                                    table_name) -
                             share->table_cache_key) +1;
  int4store(share->table_cache_key + share->key_length, thd->server_id);
  share->key_length+= 4;
  int4store(share->table_cache_key + share->key_length,
	    thd->variables.pseudo_thread_id);
  share->key_length+= 4;
>>>>>>> 5c9e19f7

  if (link_in_list)
  {
    /* growing temp list at the head */
    tmp_table->next= thd->temporary_tables;
    if (tmp_table->next)
      tmp_table->next->prev= tmp_table;
    thd->temporary_tables= tmp_table;
    thd->temporary_tables->prev= 0;
    if (thd->slave_thread)
      slave_open_temp_tables++;
  }
  tmp_table->pos_in_table_list= 0;
  DBUG_RETURN(tmp_table);
}


bool rm_temporary_table(handlerton *base, char *path)
{
  bool error=0;
  handler *file;
  char *ext;
  DBUG_ENTER("rm_temporary_table");

  strmov(ext= strend(path), reg_ext);
  if (my_delete(path,MYF(0)))
    error=1; /* purecov: inspected */
  *ext= 0;				// remove extension
  file= get_new_handler((TABLE_SHARE*) 0, current_thd->mem_root, base);
  if (file && file->delete_table(path))
  {
    error=1;
    sql_print_warning("Could not remove temporary table: '%s', error: %d",
                      path, my_errno);
  }
  delete file;
  DBUG_RETURN(error);
}


/*****************************************************************************
* The following find_field_in_XXX procedures implement the core of the
* name resolution functionality. The entry point to resolve a column name in a
* list of tables is 'find_field_in_tables'. It calls 'find_field_in_table_ref'
* for each table reference. In turn, depending on the type of table reference,
* 'find_field_in_table_ref' calls one of the 'find_field_in_XXX' procedures
* below specific for the type of table reference.
******************************************************************************/

/* Special Field pointers as return values of find_field_in_XXX functions. */
Field *not_found_field= (Field*) 0x1;
Field *view_ref_found= (Field*) 0x2; 

#define WRONG_GRANT (Field*) -1

static void update_field_dependencies(THD *thd, Field *field, TABLE *table)
{
  DBUG_ENTER("update_field_dependencies");
  if (thd->mark_used_columns != MARK_COLUMNS_NONE)
  {
    MY_BITMAP *current_bitmap, *other_bitmap;

    /*
      We always want to register the used keys, as the column bitmap may have
      been set for all fields (for example for view).
    */
      
    table->used_keys.intersect(field->part_of_key);
    table->merge_keys.merge(field->part_of_key);

    if (thd->mark_used_columns == MARK_COLUMNS_READ)
    {
      current_bitmap= table->read_set;
      other_bitmap=   table->write_set;
    }
    else
    {
      current_bitmap= table->write_set;
      other_bitmap=   table->read_set;
    }

    if (bitmap_fast_test_and_set(current_bitmap, field->field_index))
    {
      if (thd->mark_used_columns == MARK_COLUMNS_WRITE)
      {
        DBUG_PRINT("warning", ("Found duplicated field"));
        thd->dup_field= field;
      }
      else
      {
        DBUG_PRINT("note", ("Field found before"));
      }
      DBUG_VOID_RETURN;
    }
    if (table->get_fields_in_item_tree)
      field->flags|= GET_FIXED_FIELDS_FLAG;
    table->used_fields++;
  }
  else if (table->get_fields_in_item_tree)
    field->flags|= GET_FIXED_FIELDS_FLAG;
  DBUG_VOID_RETURN;
}


/*
  Find a field by name in a view that uses merge algorithm.

  SYNOPSIS
    find_field_in_view()
    thd				thread handler
    table_list			view to search for 'name'
    name			name of field
    length			length of name
    item_name                   name of item if it will be created (VIEW)
    ref				expression substituted in VIEW should be passed
                                using this reference (return view_ref_found)
    register_tree_change        TRUE if ref is not stack variable and we
                                need register changes in item tree

  RETURN
    0			field is not found
    view_ref_found	found value in VIEW (real result is in *ref)
    #			pointer to field - only for schema table fields
*/

static Field *
find_field_in_view(THD *thd, TABLE_LIST *table_list,
                   const char *name, uint length,
                   const char *item_name, Item **ref,
                   bool register_tree_change)
{
  DBUG_ENTER("find_field_in_view");
  DBUG_PRINT("enter",
             ("view: '%s', field name: '%s', item name: '%s', ref 0x%lx",
              table_list->alias, name, item_name, (ulong) ref));
  Field_iterator_view field_it;
  field_it.set(table_list);
  Query_arena *arena, backup;  
  LINT_INIT(arena);
  
  DBUG_ASSERT(table_list->schema_table_reformed ||
              (ref != 0 && table_list->view != 0));
  for (; !field_it.end_of_fields(); field_it.next())
  {
    if (!my_strcasecmp(system_charset_info, field_it.name(), name))
    {
      // in PS use own arena or data will be freed after prepare
      if (register_tree_change)
        arena= thd->activate_stmt_arena_if_needed(&backup);
      /*
        create_item() may, or may not create a new Item, depending on
        the column reference. See create_view_field() for details.
      */
      Item *item= field_it.create_item(thd);
      if (register_tree_change && arena)
        thd->restore_active_arena(arena, &backup);
      
      if (!item)
        DBUG_RETURN(0);
      /*
       *ref != NULL means that *ref contains the item that we need to
       replace. If the item was aliased by the user, set the alias to
       the replacing item.
       We need to set alias on both ref itself and on ref real item.
      */
      if (*ref && !(*ref)->is_autogenerated_name)
      {
        item->set_name((*ref)->name, (*ref)->name_length,
                       system_charset_info);
        item->real_item()->set_name((*ref)->name, (*ref)->name_length,
                       system_charset_info);
      }
      if (register_tree_change)
        thd->change_item_tree(ref, item);
      else
        *ref= item;
      DBUG_RETURN((Field*) view_ref_found);
    }
  }
  DBUG_RETURN(0);
}


/*
  Find field by name in a NATURAL/USING join table reference.

  SYNOPSIS
    find_field_in_natural_join()
    thd			 [in]  thread handler
    table_ref            [in]  table reference to search
    name		 [in]  name of field
    length		 [in]  length of name
    ref                  [in/out] if 'name' is resolved to a view field, ref is
                               set to point to the found view field
    register_tree_change [in]  TRUE if ref is not stack variable and we
                               need register changes in item tree
    actual_table         [out] the original table reference where the field
                               belongs - differs from 'table_list' only for
                               NATURAL/USING joins

  DESCRIPTION
    Search for a field among the result fields of a NATURAL/USING join.
    Notice that this procedure is called only for non-qualified field
    names. In the case of qualified fields, we search directly the base
    tables of a natural join.

  RETURN
    NULL        if the field was not found
    WRONG_GRANT if no access rights to the found field
    #           Pointer to the found Field
*/

static Field *
find_field_in_natural_join(THD *thd, TABLE_LIST *table_ref, const char *name,
                           uint length, Item **ref, bool register_tree_change,
                           TABLE_LIST **actual_table)
{
  List_iterator_fast<Natural_join_column>
    field_it(*(table_ref->join_columns));
  Natural_join_column *nj_col, *curr_nj_col;
  Field *found_field;
  Query_arena *arena, backup;
  DBUG_ENTER("find_field_in_natural_join");
  DBUG_PRINT("enter", ("field name: '%s', ref 0x%lx",
		       name, (ulong) ref));
  DBUG_ASSERT(table_ref->is_natural_join && table_ref->join_columns);
  DBUG_ASSERT(*actual_table == NULL);

  LINT_INIT(arena);
  LINT_INIT(found_field);

  for (nj_col= NULL, curr_nj_col= field_it++; curr_nj_col; 
       curr_nj_col= field_it++)
  {
    if (!my_strcasecmp(system_charset_info, curr_nj_col->name(), name))
    {
      if (nj_col)
      {
        my_error(ER_NON_UNIQ_ERROR, MYF(0), name, thd->where);
        DBUG_RETURN(NULL);
      }
      nj_col= curr_nj_col;
    }
  }
  if (!nj_col)
    DBUG_RETURN(NULL);

  if (nj_col->view_field)
  {
    Item *item;
    LINT_INIT(arena);
    if (register_tree_change)
      arena= thd->activate_stmt_arena_if_needed(&backup);
    /*
      create_item() may, or may not create a new Item, depending on the
      column reference. See create_view_field() for details.
    */
    item= nj_col->create_item(thd);
    /*
     *ref != NULL means that *ref contains the item that we need to
     replace. If the item was aliased by the user, set the alias to
     the replacing item.
     We need to set alias on both ref itself and on ref real item.
     */
    if (*ref && !(*ref)->is_autogenerated_name)
    {
      item->set_name((*ref)->name, (*ref)->name_length,
                     system_charset_info);
      item->real_item()->set_name((*ref)->name, (*ref)->name_length,
                                  system_charset_info);
    }
    if (register_tree_change && arena)
      thd->restore_active_arena(arena, &backup);

    if (!item)
      DBUG_RETURN(NULL);
    DBUG_ASSERT(nj_col->table_field == NULL);
    if (nj_col->table_ref->schema_table_reformed)
    {
      /*
        Translation table items are always Item_fields and fixed
        already('mysql_schema_table' function). So we can return
        ->field. It is used only for 'show & where' commands.
      */
      DBUG_RETURN(((Item_field*) (nj_col->view_field->item))->field);
    }
    if (register_tree_change)
      thd->change_item_tree(ref, item);
    else
      *ref= item;
    found_field= (Field*) view_ref_found;
  }
  else
  {
    /* This is a base table. */
    DBUG_ASSERT(nj_col->view_field == NULL);
    DBUG_ASSERT(nj_col->table_ref->table == nj_col->table_field->table);
    found_field= nj_col->table_field;
    update_field_dependencies(thd, found_field, nj_col->table_ref->table);
  }

  *actual_table= nj_col->table_ref;
  
  DBUG_RETURN(found_field);
}


/*
  Find field by name in a base table or a view with temp table algorithm.

  SYNOPSIS
    find_field_in_table()
    thd				thread handler
    table			table where to search for the field
    name			name of field
    length			length of name
    allow_rowid			do allow finding of "_rowid" field?
    cached_field_index_ptr	cached position in field list (used to speedup
                                lookup for fields in prepared tables)

  RETURN
    0	field is not found
    #	pointer to field
*/

Field *
find_field_in_table(THD *thd, TABLE *table, const char *name, uint length,
                    bool allow_rowid, uint *cached_field_index_ptr)
{
  Field **field_ptr, *field;
  uint cached_field_index= *cached_field_index_ptr;
  DBUG_ENTER("find_field_in_table");
  DBUG_PRINT("enter", ("table: '%s', field name: '%s'", table->alias, name));

  /* We assume here that table->field < NO_CACHED_FIELD_INDEX = UINT_MAX */
  if (cached_field_index < table->s->fields &&
      !my_strcasecmp(system_charset_info,
                     table->field[cached_field_index]->field_name, name))
    field_ptr= table->field + cached_field_index;
  else if (table->s->name_hash.records)
  {
    field_ptr= (Field**) hash_search(&table->s->name_hash, (byte*) name,
                                     length);
    if (field_ptr)
    {
      /*
        field_ptr points to field in TABLE_SHARE. Convert it to the matching
        field in table
      */
      field_ptr= (table->field + (field_ptr - table->s->field));
    }
  }
  else
  {
    if (!(field_ptr= table->field))
      DBUG_RETURN((Field *)0);
    for (; *field_ptr; ++field_ptr)
      if (!my_strcasecmp(system_charset_info, (*field_ptr)->field_name, name))
        break;
  }

  if (field_ptr && *field_ptr)
  {
    *cached_field_index_ptr= field_ptr - table->field;
    field= *field_ptr;
  }
  else
  {
    if (!allow_rowid ||
        my_strcasecmp(system_charset_info, name, "_rowid") ||
        table->s->rowid_field_offset == 0)
      DBUG_RETURN((Field*) 0);
    field= table->field[table->s->rowid_field_offset-1];
  }

  update_field_dependencies(thd, field, table);

  DBUG_RETURN(field);
}


/*
  Find field in a table reference.

  SYNOPSIS
    find_field_in_table_ref()
    thd			   [in]  thread handler
    table_list		   [in]  table reference to search
    name		   [in]  name of field
    length		   [in]  field length of name
    item_name              [in]  name of item if it will be created (VIEW)
    db_name                [in]  optional database name that qualifies the
    table_name             [in]  optional table name that qualifies the field
    ref		       [in/out] if 'name' is resolved to a view field, ref
                                 is set to point to the found view field
    check_privileges       [in]  check privileges
    allow_rowid		   [in]  do allow finding of "_rowid" field?
    cached_field_index_ptr [in]  cached position in field list (used to
                                 speedup lookup for fields in prepared tables)
    register_tree_change   [in]  TRUE if ref is not stack variable and we
                                 need register changes in item tree
    actual_table           [out] the original table reference where the field
                                 belongs - differs from 'table_list' only for
                                 NATURAL_USING joins.

  DESCRIPTION
    Find a field in a table reference depending on the type of table
    reference. There are three types of table references with respect
    to the representation of their result columns:
    - an array of Field_translator objects for MERGE views and some
      information_schema tables,
    - an array of Field objects (and possibly a name hash) for stored
      tables,
    - a list of Natural_join_column objects for NATURAL/USING joins.
    This procedure detects the type of the table reference 'table_list'
    and calls the corresponding search routine.

  RETURN
    0			field is not found
    view_ref_found	found value in VIEW (real result is in *ref)
    #			pointer to field
*/

Field *
find_field_in_table_ref(THD *thd, TABLE_LIST *table_list,
                        const char *name, uint length,
                        const char *item_name, const char *db_name,
                        const char *table_name, Item **ref,
                        bool check_privileges, bool allow_rowid,
                        uint *cached_field_index_ptr,
                        bool register_tree_change, TABLE_LIST **actual_table)
{
  Field *fld;
  DBUG_ENTER("find_field_in_table_ref");
  DBUG_ASSERT(table_list->alias);
  DBUG_ASSERT(name);
  DBUG_ASSERT(item_name);
  DBUG_PRINT("enter",
             ("table: '%s'  field name: '%s'  item name: '%s'  ref 0x%lx",
              table_list->alias, name, item_name, (ulong) ref));

  /*
    Check that the table and database that qualify the current field name
    are the same as the table reference we are going to search for the field.

    Exclude from the test below nested joins because the columns in a
    nested join generally originate from different tables. Nested joins
    also have no table name, except when a nested join is a merge view
    or an information schema table.

    We include explicitly table references with a 'field_translation' table,
    because if there are views over natural joins we don't want to search
    inside the view, but we want to search directly in the view columns
    which are represented as a 'field_translation'.

    TODO: Ensure that table_name, db_name and tables->db always points to
          something !
  */
  if (/* Exclude nested joins. */
      (!table_list->nested_join ||
       /* Include merge views and information schema tables. */
       table_list->field_translation) &&
      /*
        Test if the field qualifiers match the table reference we plan
        to search.
      */
      table_name && table_name[0] &&
      (my_strcasecmp(table_alias_charset, table_list->alias, table_name) ||
       (db_name && db_name[0] && table_list->db && table_list->db[0] &&
        strcmp(db_name, table_list->db))))
    DBUG_RETURN(0);

  *actual_table= NULL;

  if (table_list->field_translation)
  {
    /* 'table_list' is a view or an information schema table. */
    if ((fld= find_field_in_view(thd, table_list, name, length, item_name, ref,
                                 register_tree_change)))
      *actual_table= table_list;
  }
  else if (!table_list->nested_join)
  {
    /* 'table_list' is a stored table. */
    DBUG_ASSERT(table_list->table);
    if ((fld= find_field_in_table(thd, table_list->table, name, length,
                                  allow_rowid,
                                  cached_field_index_ptr)))
      *actual_table= table_list;
  }
  else
  {
    /*
      'table_list' is a NATURAL/USING join, or an operand of such join that
      is a nested join itself.

      If the field name we search for is qualified, then search for the field
      in the table references used by NATURAL/USING the join.
    */
    if (table_name && table_name[0])
    {
      List_iterator<TABLE_LIST> it(table_list->nested_join->join_list);
      TABLE_LIST *table;
      while ((table= it++))
      {
        if ((fld= find_field_in_table_ref(thd, table, name, length, item_name,
                                          db_name, table_name, ref,
                                          check_privileges, allow_rowid,
                                          cached_field_index_ptr,
                                          register_tree_change, actual_table)))
          DBUG_RETURN(fld);
      }
      DBUG_RETURN(0);
    }
    /*
      Non-qualified field, search directly in the result columns of the
      natural join. The condition of the outer IF is true for the top-most
      natural join, thus if the field is not qualified, we will search
      directly the top-most NATURAL/USING join.
    */
    fld= find_field_in_natural_join(thd, table_list, name, length, ref,
                                    register_tree_change, actual_table);
  }

  if (fld)
  {
#ifndef NO_EMBEDDED_ACCESS_CHECKS
    /* Check if there are sufficient access rights to the found field. */
    if (check_privileges &&
        check_column_grant_in_table_ref(thd, *actual_table, name, length))
      fld= WRONG_GRANT;
    else
#endif
      if (thd->mark_used_columns != MARK_COLUMNS_NONE)
      {
        /*
          Get rw_set correct for this field so that the handler
          knows that this field is involved in the query and gets
          retrieved/updated
         */
        Field *field_to_set= NULL;
        if (fld == view_ref_found)
        {
          Item *it= (*ref)->real_item();
          if (it->type() == Item::FIELD_ITEM)
            field_to_set= ((Item_field*)it)->field;
          else
          {
            if (thd->mark_used_columns == MARK_COLUMNS_READ)
              it->walk(&Item::register_field_in_read_map, 1, (byte *) 0);
          }
        }
        else
          field_to_set= fld;
        if (field_to_set)
        {
          TABLE *table= field_to_set->table;
          if (thd->mark_used_columns == MARK_COLUMNS_READ)
            bitmap_set_bit(table->read_set, field_to_set->field_index);
          else
            bitmap_set_bit(table->write_set, field_to_set->field_index);
        }
      }
  }
  DBUG_RETURN(fld);
}


/*
  Find field in table, no side effects, only purpose is to check for field
  in table object and get reference to the field if found.

  SYNOPSIS
  find_field_in_table_sef()

  table                         table where to find
  name                          Name of field searched for

  RETURN
    0                   field is not found
    #                   pointer to field
*/

Field *find_field_in_table_sef(TABLE *table, const char *name)
{
  Field **field_ptr;
  if (table->s->name_hash.records)
  {
    field_ptr= (Field**)hash_search(&table->s->name_hash,(byte*) name,
                                    strlen(name));
    if (field_ptr)
    {
      /*
        field_ptr points to field in TABLE_SHARE. Convert it to the matching
        field in table
      */
      field_ptr= (table->field + (field_ptr - table->s->field));
    }
  }
  else
  {
    if (!(field_ptr= table->field))
      return (Field *)0;
    for (; *field_ptr; ++field_ptr)
      if (!my_strcasecmp(system_charset_info, (*field_ptr)->field_name, name))
        break;
  }
  if (field_ptr)
    return *field_ptr;
  else
    return (Field *)0;
}


/*
  Find field in table list.

  SYNOPSIS
    find_field_in_tables()
    thd			  pointer to current thread structure
    item		  field item that should be found
    first_table           list of tables to be searched for item
    last_table            end of the list of tables to search for item. If NULL
                          then search to the end of the list 'first_table'.
    ref			  if 'item' is resolved to a view field, ref is set to
                          point to the found view field
    report_error	  Degree of error reporting:
                          - IGNORE_ERRORS then do not report any error
                          - IGNORE_EXCEPT_NON_UNIQUE report only non-unique
                            fields, suppress all other errors
                          - REPORT_EXCEPT_NON_UNIQUE report all other errors
                            except when non-unique fields were found
                          - REPORT_ALL_ERRORS
    check_privileges      need to check privileges
    register_tree_change  TRUE if ref is not a stack variable and we
                          to need register changes in item tree

  RETURN VALUES
    0			If error: the found field is not unique, or there are
                        no sufficient access priviliges for the found field,
                        or the field is qualified with non-existing table.
    not_found_field	The function was called with report_error ==
                        (IGNORE_ERRORS || IGNORE_EXCEPT_NON_UNIQUE) and a
			field was not found.
    view_ref_found	View field is found, item passed through ref parameter
    found field         If a item was resolved to some field
*/

Field *
find_field_in_tables(THD *thd, Item_ident *item,
                     TABLE_LIST *first_table, TABLE_LIST *last_table,
		     Item **ref, find_item_error_report_type report_error,
                     bool check_privileges, bool register_tree_change)
{
  Field *found=0;
  const char *db= item->db_name;
  const char *table_name= item->table_name;
  const char *name= item->field_name;
  uint length=(uint) strlen(name);
  char name_buff[NAME_LEN+1];
  TABLE_LIST *cur_table= first_table;
  TABLE_LIST *actual_table;
  bool allow_rowid;

  if (!table_name || !table_name[0])
  {
    table_name= 0;                              // For easier test
    db= 0;
  }

  allow_rowid= table_name || (cur_table && !cur_table->next_local);

  if (item->cached_table)
  {
    /*
      This shortcut is used by prepared statements. We assume that
      TABLE_LIST *first_table is not changed during query execution (which
      is true for all queries except RENAME but luckily RENAME doesn't
      use fields...) so we can rely on reusing pointer to its member.
      With this optimization we also miss case when addition of one more
      field makes some prepared query ambiguous and so erroneous, but we
      accept this trade off.
    */
    TABLE_LIST *table_ref= item->cached_table;
    /*
      The condition (table_ref->view == NULL) ensures that we will call
      find_field_in_table even in the case of information schema tables
      when table_ref->field_translation != NULL.
      */
    if (table_ref->table && !table_ref->view)
      found= find_field_in_table(thd, table_ref->table, name, length,
                                 TRUE, &(item->cached_field_index));
    else
      found= find_field_in_table_ref(thd, table_ref, name, length, item->name,
                                     NULL, NULL, ref, check_privileges,
                                     TRUE, &(item->cached_field_index),
                                     register_tree_change,
                                     &actual_table);
    if (found)
    {
      if (found == WRONG_GRANT)
	return (Field*) 0;

      /*
        Only views fields should be marked as dependent, not an underlying
        fields.
      */
      if (!table_ref->belong_to_view)
      {
        SELECT_LEX *current_sel= thd->lex->current_select;
        SELECT_LEX *last_select= table_ref->select_lex;
        /*
          If the field was an outer referencee, mark all selects using this
          sub query as dependent on the outer query
        */
        if (current_sel != last_select)
          mark_select_range_as_dependent(thd, last_select, current_sel,
                                         found, *ref, item);
      }
      return found;
    }
  }

  if (db && lower_case_table_names)
  {
    /*
      convert database to lower case for comparison.
      We can't do this in Item_field as this would change the
      'name' of the item which may be used in the select list
    */
    strmake(name_buff, db, sizeof(name_buff)-1);
    my_casedn_str(files_charset_info, name_buff);
    db= name_buff;
  }

  if (last_table)
    last_table= last_table->next_name_resolution_table;

  for (; cur_table != last_table ;
       cur_table= cur_table->next_name_resolution_table)
  {
    Field *cur_field= find_field_in_table_ref(thd, cur_table, name, length,
                                              item->name, db, table_name, ref,
                                              check_privileges, allow_rowid,
                                              &(item->cached_field_index),
                                              register_tree_change,
                                              &actual_table);
    if (cur_field)
    {
      if (cur_field == WRONG_GRANT)
	return (Field*) 0;

      /*
        Store the original table of the field, which may be different from
        cur_table in the case of NATURAL/USING join.
      */
      item->cached_table= (!actual_table->cacheable_table || found) ?
                          0 : actual_table;

      DBUG_ASSERT(thd->where);
      /*
        If we found a fully qualified field we return it directly as it can't
        have duplicates.
       */
      if (db)
        return cur_field;

      if (found)
      {
        if (report_error == REPORT_ALL_ERRORS ||
            report_error == IGNORE_EXCEPT_NON_UNIQUE)
          my_error(ER_NON_UNIQ_ERROR, MYF(0),
                   table_name ? item->full_name() : name, thd->where);
	return (Field*) 0;
      }
      found= cur_field;
    }
  }

  if (found)
    return found;

  /*
    If the field was qualified and there were no tables to search, issue
    an error that an unknown table was given. The situation is detected
    as follows: if there were no tables we wouldn't go through the loop
    and cur_table wouldn't be updated by the loop increment part, so it
    will be equal to the first table.
  */
  if (table_name && (cur_table == first_table) &&
      (report_error == REPORT_ALL_ERRORS ||
       report_error == REPORT_EXCEPT_NON_UNIQUE))
  {
    char buff[NAME_LEN*2+1];
    if (db && db[0])
    {
      strxnmov(buff,sizeof(buff)-1,db,".",table_name,NullS);
      table_name=buff;
    }
    my_error(ER_UNKNOWN_TABLE, MYF(0), table_name, thd->where);
  }
  else
  {
    if (report_error == REPORT_ALL_ERRORS ||
        report_error == REPORT_EXCEPT_NON_UNIQUE)
      my_error(ER_BAD_FIELD_ERROR, MYF(0), item->full_name(), thd->where);
    else
      found= not_found_field;
  }
  return found;
}


/*
  Find Item in list of items (find_field_in_tables analog)

  TODO
    is it better return only counter?

  SYNOPSIS
    find_item_in_list()
    find			Item to find
    items			List of items
    counter			To return number of found item
    report_error
      REPORT_ALL_ERRORS		report errors, return 0 if error
      REPORT_EXCEPT_NOT_FOUND	Do not report 'not found' error and
				return not_found_item, report other errors,
				return 0
      IGNORE_ERRORS		Do not report errors, return 0 if error
    resolution                  Set to the resolution type if the item is found 
                                (it says whether the item is resolved 
                                 against an alias name,
                                 or as a field name without alias,
                                 or as a field hidden by alias,
                                 or ignoring alias)
                                
  RETURN VALUES
    0			Item is not found or item is not unique,
			error message is reported
    not_found_item	Function was called with
			report_error == REPORT_EXCEPT_NOT_FOUND and
			item was not found. No error message was reported
                        found field
*/

/* Special Item pointer to serve as a return value from find_item_in_list(). */
Item **not_found_item= (Item**) 0x1;


Item **
find_item_in_list(Item *find, List<Item> &items, uint *counter,
                  find_item_error_report_type report_error,
                  enum_resolution_type *resolution)
{
  List_iterator<Item> li(items);
  Item **found=0, **found_unaliased= 0, *item;
  const char *db_name=0;
  const char *field_name=0;
  const char *table_name=0;
  bool found_unaliased_non_uniq= 0;
  /*
    true if the item that we search for is a valid name reference
    (and not an item that happens to have a name).
  */
  bool is_ref_by_name= 0;
  uint unaliased_counter;
  LINT_INIT(unaliased_counter);                 // Dependent on found_unaliased

  *resolution= NOT_RESOLVED;

  is_ref_by_name= (find->type() == Item::FIELD_ITEM  || 
                   find->type() == Item::REF_ITEM);
  if (is_ref_by_name)
  {
    field_name= ((Item_ident*) find)->field_name;
    table_name= ((Item_ident*) find)->table_name;
    db_name=    ((Item_ident*) find)->db_name;
  }

  for (uint i= 0; (item=li++); i++)
  {
    if (field_name && item->real_item()->type() == Item::FIELD_ITEM)
    {
      Item_ident *item_field= (Item_ident*) item;

      /*
	In case of group_concat() with ORDER BY condition in the QUERY
	item_field can be field of temporary table without item name 
	(if this field created from expression argument of group_concat()),
	=> we have to check presence of name before compare
      */ 
      if (!item_field->name)
        continue;

      if (table_name)
      {
        /*
          If table name is specified we should find field 'field_name' in
          table 'table_name'. According to SQL-standard we should ignore
          aliases in this case.

          Since we should NOT prefer fields from the select list over
          other fields from the tables participating in this select in
          case of ambiguity we have to do extra check outside this function.

          We use strcmp for table names and database names as these may be
          case sensitive. In cases where they are not case sensitive, they
          are always in lower case.

	  item_field->field_name and item_field->table_name can be 0x0 if
	  item is not fix_field()'ed yet.
        */
        if (item_field->field_name && item_field->table_name &&
	    !my_strcasecmp(system_charset_info, item_field->field_name,
                           field_name) &&
            !strcmp(item_field->table_name, table_name) &&
            (!db_name || (item_field->db_name &&
                          !strcmp(item_field->db_name, db_name))))
        {
          if (found_unaliased)
          {
            if ((*found_unaliased)->eq(item, 0))
              continue;
            /*
              Two matching fields in select list.
              We already can bail out because we are searching through
              unaliased names only and will have duplicate error anyway.
            */
            if (report_error != IGNORE_ERRORS)
              my_error(ER_NON_UNIQ_ERROR, MYF(0),
                       find->full_name(), current_thd->where);
            return (Item**) 0;
          }
          found_unaliased= li.ref();
          unaliased_counter= i;
          *resolution= RESOLVED_IGNORING_ALIAS;
          if (db_name)
            break;                              // Perfect match
        }
      }
      else
      {
        int fname_cmp= my_strcasecmp(system_charset_info,
                                     item_field->field_name,
                                     field_name);
        if (!my_strcasecmp(system_charset_info,
                           item_field->name,field_name))
        {
          /*
            If table name was not given we should scan through aliases
            and non-aliased fields first. We are also checking unaliased
            name of the field in then next  else-if, to be able to find
            instantly field (hidden by alias) if no suitable alias or
            non-aliased field was found.
          */
          if (found)
          {
            if ((*found)->eq(item, 0))
              continue;                           // Same field twice
            if (report_error != IGNORE_ERRORS)
              my_error(ER_NON_UNIQ_ERROR, MYF(0),
                       find->full_name(), current_thd->where);
            return (Item**) 0;
          }
          found= li.ref();
          *counter= i;
          *resolution= fname_cmp ? RESOLVED_AGAINST_ALIAS:
	                           RESOLVED_WITH_NO_ALIAS;
        }
        else if (!fname_cmp)
        {
          /*
            We will use non-aliased field or react on such ambiguities only if
            we won't be able to find aliased field.
            Again if we have ambiguity with field outside of select list
            we should prefer fields from select list.
          */
          if (found_unaliased)
          {
            if ((*found_unaliased)->eq(item, 0))
              continue;                           // Same field twice
            found_unaliased_non_uniq= 1;
          }
          found_unaliased= li.ref();
          unaliased_counter= i;
        }
      }
    }
    else if (!table_name)
    { 
      if (is_ref_by_name && find->name && item->name &&
	  !my_strcasecmp(system_charset_info,item->name,find->name))
      {
        found= li.ref();
        *counter= i;
        *resolution= RESOLVED_AGAINST_ALIAS;
        break;
      }
      else if (find->eq(item,0))
      {
        found= li.ref();
        *counter= i;
        *resolution= RESOLVED_IGNORING_ALIAS;
        break;
      }
    } 
  }
  if (!found)
  {
    if (found_unaliased_non_uniq)
    {
      if (report_error != IGNORE_ERRORS)
        my_error(ER_NON_UNIQ_ERROR, MYF(0),
                 find->full_name(), current_thd->where);
      return (Item **) 0;
    }
    if (found_unaliased)
    {
      found= found_unaliased;
      *counter= unaliased_counter;
      *resolution= RESOLVED_BEHIND_ALIAS;
    }
  }
  if (found)
    return found;
  if (report_error != REPORT_EXCEPT_NOT_FOUND)
  {
    if (report_error == REPORT_ALL_ERRORS)
      my_error(ER_BAD_FIELD_ERROR, MYF(0),
               find->full_name(), current_thd->where);
    return (Item **) 0;
  }
  else
    return (Item **) not_found_item;
}


/*
  Test if a string is a member of a list of strings.

  SYNOPSIS
    test_if_string_in_list()
    find      the string to look for
    str_list  a list of strings to be searched

  DESCRIPTION
    Sequentially search a list of strings for a string, and test whether
    the list contains the same string.

  RETURN
    TRUE  if find is in str_list
    FALSE otherwise
*/

static bool
test_if_string_in_list(const char *find, List<String> *str_list)
{
  List_iterator<String> str_list_it(*str_list);
  String *curr_str;
  size_t find_length= strlen(find);
  while ((curr_str= str_list_it++))
  {
    if (find_length != curr_str->length())
      continue;
    if (!my_strcasecmp(system_charset_info, find, curr_str->ptr()))
      return TRUE;
  }
  return FALSE;
}


/*
  Create a new name resolution context for an item so that it is
  being resolved in a specific table reference.

  SYNOPSIS
    set_new_item_local_context()
    thd        pointer to current thread
    item       item for which new context is created and set
    table_ref  table ref where an item showld be resolved

  DESCRIPTION
    Create a new name resolution context for an item, so that the item
    is resolved only the supplied 'table_ref'.

  RETURN
    FALSE  if all OK
    TRUE   otherwise
*/

static bool
set_new_item_local_context(THD *thd, Item_ident *item, TABLE_LIST *table_ref)
{
  Name_resolution_context *context;
  if (!(context= new (thd->mem_root) Name_resolution_context))
    return TRUE;
  context->init();
  context->first_name_resolution_table=
    context->last_name_resolution_table= table_ref;
  item->context= context;
  return FALSE;
}


/*
  Find and mark the common columns of two table references.

  SYNOPSIS
    mark_common_columns()
    thd                [in] current thread
    table_ref_1        [in] the first (left) join operand
    table_ref_2        [in] the second (right) join operand
    using_fields       [in] if the join is JOIN...USING - the join columns,
                            if NATURAL join, then NULL
    found_using_fields [out] number of fields from the USING clause that were
                             found among the common fields

  DESCRIPTION
    The procedure finds the common columns of two relations (either
    tables or intermediate join results), and adds an equi-join condition
    to the ON clause of 'table_ref_2' for each pair of matching columns.
    If some of table_ref_XXX represents a base table or view, then we
    create new 'Natural_join_column' instances for each column
    reference and store them in the 'join_columns' of the table
    reference.

  IMPLEMENTATION
    The procedure assumes that store_natural_using_join_columns() was
    called for the previous level of NATURAL/USING joins.

  RETURN
    TRUE   error when some common column is non-unique, or out of memory
    FALSE  OK
*/

static bool
mark_common_columns(THD *thd, TABLE_LIST *table_ref_1, TABLE_LIST *table_ref_2,
                    List<String> *using_fields, uint *found_using_fields)
{
  Field_iterator_table_ref it_1, it_2;
  Natural_join_column *nj_col_1, *nj_col_2;
  Query_arena *arena, backup;
  bool result= TRUE;
  bool first_outer_loop= TRUE;
  /*
    Leaf table references to which new natural join columns are added
    if the leaves are != NULL.
  */
  TABLE_LIST *leaf_1= (table_ref_1->nested_join &&
                       !table_ref_1->is_natural_join) ?
                      NULL : table_ref_1;
  TABLE_LIST *leaf_2= (table_ref_2->nested_join &&
                       !table_ref_2->is_natural_join) ?
                      NULL : table_ref_2;

  DBUG_ENTER("mark_common_columns");
  DBUG_PRINT("info", ("operand_1: %s  operand_2: %s",
                      table_ref_1->alias, table_ref_2->alias));

  *found_using_fields= 0;
  arena= thd->activate_stmt_arena_if_needed(&backup);

  for (it_1.set(table_ref_1); !it_1.end_of_fields(); it_1.next())
  {
    bool found= FALSE;
    const char *field_name_1;
    /* true if field_name_1 is a member of using_fields */
    bool is_using_column_1;
    if (!(nj_col_1= it_1.get_or_create_column_ref(leaf_1)))
      goto err;
    field_name_1= nj_col_1->name();
    is_using_column_1= using_fields && 
      test_if_string_in_list(field_name_1, using_fields);
    DBUG_PRINT ("info", ("field_name_1=%s.%s", 
                         nj_col_1->table_name() ? nj_col_1->table_name() : "", 
                         field_name_1));

    /*
      Find a field with the same name in table_ref_2.

      Note that for the second loop, it_2.set() will iterate over
      table_ref_2->join_columns and not generate any new elements or
      lists.
    */
    nj_col_2= NULL;
    for (it_2.set(table_ref_2); !it_2.end_of_fields(); it_2.next())
    {
      Natural_join_column *cur_nj_col_2;
      const char *cur_field_name_2;
      if (!(cur_nj_col_2= it_2.get_or_create_column_ref(leaf_2)))
        goto err;
      cur_field_name_2= cur_nj_col_2->name();
      DBUG_PRINT ("info", ("cur_field_name_2=%s.%s", 
                           cur_nj_col_2->table_name() ? 
                             cur_nj_col_2->table_name() : "", 
                           cur_field_name_2));

      /*
        Compare the two columns and check for duplicate common fields.
        A common field is duplicate either if it was already found in
        table_ref_2 (then found == TRUE), or if a field in table_ref_2
        was already matched by some previous field in table_ref_1
        (then cur_nj_col_2->is_common == TRUE).
        Note that it is too early to check the columns outside of the
        USING list for ambiguity because they are not actually "referenced"
        here. These columns must be checked only on unqualified reference 
        by name (e.g. in SELECT list).
      */
      if (!my_strcasecmp(system_charset_info, field_name_1, cur_field_name_2))
      {
        DBUG_PRINT ("info", ("match c1.is_common=%d", nj_col_1->is_common));
        if (cur_nj_col_2->is_common ||
            (found && (!using_fields || is_using_column_1)))
        {
          my_error(ER_NON_UNIQ_ERROR, MYF(0), field_name_1, thd->where);
          goto err;
        }
        nj_col_2= cur_nj_col_2;
        found= TRUE;
      }
    }
    if (first_outer_loop && leaf_2)
    {
      /*
        Make sure that the next inner loop "knows" that all columns
        are materialized already.
      */
      leaf_2->is_join_columns_complete= TRUE;
      first_outer_loop= FALSE;
    }
    if (!found)
      continue;                                 // No matching field

    /*
      field_1 and field_2 have the same names. Check if they are in the USING
      clause (if present), mark them as common fields, and add a new
      equi-join condition to the ON clause.
    */
    if (nj_col_2 && (!using_fields ||is_using_column_1))
    {
      Item *item_1=   nj_col_1->create_item(thd);
      Item *item_2=   nj_col_2->create_item(thd);
      Field *field_1= nj_col_1->field();
      Field *field_2= nj_col_2->field();
      Item_ident *item_ident_1, *item_ident_2;
      Item_func_eq *eq_cond;

      if (!item_1 || !item_2)
        goto err;                               // out of memory

      /*
        The following assert checks that the two created items are of
        type Item_ident.
      */
      DBUG_ASSERT(!thd->lex->current_select->no_wrap_view_item);
      /*
        In the case of no_wrap_view_item == 0, the created items must be
        of sub-classes of Item_ident.
      */
      DBUG_ASSERT(item_1->type() == Item::FIELD_ITEM ||
                  item_1->type() == Item::REF_ITEM);
      DBUG_ASSERT(item_2->type() == Item::FIELD_ITEM ||
                  item_2->type() == Item::REF_ITEM);

      /*
        We need to cast item_1,2 to Item_ident, because we need to hook name
        resolution contexts specific to each item.
      */
      item_ident_1= (Item_ident*) item_1;
      item_ident_2= (Item_ident*) item_2;
      /*
        Create and hook special name resolution contexts to each item in the
        new join condition . We need this to both speed-up subsequent name
        resolution of these items, and to enable proper name resolution of
        the items during the execute phase of PS.
      */
      if (set_new_item_local_context(thd, item_ident_1, nj_col_1->table_ref) ||
          set_new_item_local_context(thd, item_ident_2, nj_col_2->table_ref))
        goto err;

      if (!(eq_cond= new Item_func_eq(item_ident_1, item_ident_2)))
        goto err;                               /* Out of memory. */

      /*
        Add the new equi-join condition to the ON clause. Notice that
        fix_fields() is applied to all ON conditions in setup_conds()
        so we don't do it here.
       */
      add_join_on((table_ref_1->outer_join & JOIN_TYPE_RIGHT ?
                   table_ref_1 : table_ref_2),
                  eq_cond);

      nj_col_1->is_common= nj_col_2->is_common= TRUE;
      DBUG_PRINT ("info", ("%s.%s and %s.%s are common", 
                           nj_col_1->table_name() ? 
                             nj_col_1->table_name() : "", 
                           nj_col_1->name(),
                           nj_col_2->table_name() ? 
                             nj_col_2->table_name() : "", 
                           nj_col_2->name()));

      if (field_1)
      {
        TABLE *table_1= nj_col_1->table_ref->table;
        /* Mark field_1 used for table cache. */
        bitmap_set_bit(table_1->read_set, field_1->field_index);
        table_1->used_keys.intersect(field_1->part_of_key);
        table_1->merge_keys.merge(field_1->part_of_key);
      }
      if (field_2)
      {
        TABLE *table_2= nj_col_2->table_ref->table;
        /* Mark field_2 used for table cache. */
        bitmap_set_bit(table_2->read_set, field_2->field_index);
        table_2->used_keys.intersect(field_2->part_of_key);
        table_2->merge_keys.merge(field_2->part_of_key);
      }

      if (using_fields != NULL)
        ++(*found_using_fields);
    }
  }
  if (leaf_1)
    leaf_1->is_join_columns_complete= TRUE;

  /*
    Everything is OK.
    Notice that at this point there may be some column names in the USING
    clause that are not among the common columns. This is an SQL error and
    we check for this error in store_natural_using_join_columns() when
    (found_using_fields < length(join_using_fields)).
  */
  result= FALSE;

err:
  if (arena)
    thd->restore_active_arena(arena, &backup);
  DBUG_RETURN(result);
}



/*
  Materialize and store the row type of NATURAL/USING join.

  SYNOPSIS
    store_natural_using_join_columns()
    thd                current thread
    natural_using_join the table reference of the NATURAL/USING join
    table_ref_1        the first (left) operand (of a NATURAL/USING join).
    table_ref_2        the second (right) operand (of a NATURAL/USING join).
    using_fields       if the join is JOIN...USING - the join columns,
                       if NATURAL join, then NULL
    found_using_fields number of fields from the USING clause that were
                       found among the common fields

  DESCRIPTION
    Iterate over the columns of both join operands and sort and store
    all columns into the 'join_columns' list of natural_using_join
    where the list is formed by three parts:
      part1: The coalesced columns of table_ref_1 and table_ref_2,
             sorted according to the column order of the first table.
      part2: The other columns of the first table, in the order in
             which they were defined in CREATE TABLE.
      part3: The other columns of the second table, in the order in
             which they were defined in CREATE TABLE.
    Time complexity - O(N1+N2), where Ni = length(table_ref_i).

  IMPLEMENTATION
    The procedure assumes that mark_common_columns() has been called
    for the join that is being processed.

  RETURN
    TRUE    error: Some common column is ambiguous
    FALSE   OK
*/

static bool
store_natural_using_join_columns(THD *thd, TABLE_LIST *natural_using_join,
                                 TABLE_LIST *table_ref_1,
                                 TABLE_LIST *table_ref_2,
                                 List<String> *using_fields,
                                 uint found_using_fields)
{
  Field_iterator_table_ref it_1, it_2;
  Natural_join_column *nj_col_1, *nj_col_2;
  Query_arena *arena, backup;
  bool result= TRUE;
  List<Natural_join_column> *non_join_columns;
  DBUG_ENTER("store_natural_using_join_columns");

  DBUG_ASSERT(!natural_using_join->join_columns);

  arena= thd->activate_stmt_arena_if_needed(&backup);

  if (!(non_join_columns= new List<Natural_join_column>) ||
      !(natural_using_join->join_columns= new List<Natural_join_column>))
    goto err;

  /* Append the columns of the first join operand. */
  for (it_1.set(table_ref_1); !it_1.end_of_fields(); it_1.next())
  {
    nj_col_1= it_1.get_natural_column_ref();
    if (nj_col_1->is_common)
    {
      natural_using_join->join_columns->push_back(nj_col_1);
      /* Reset the common columns for the next call to mark_common_columns. */
      nj_col_1->is_common= FALSE;
    }
    else
      non_join_columns->push_back(nj_col_1);
  }

  /*
    Check that all columns in the USING clause are among the common
    columns. If this is not the case, report the first one that was
    not found in an error.
  */
  if (using_fields && found_using_fields < using_fields->elements)
  {
    String *using_field_name;
    List_iterator_fast<String> using_fields_it(*using_fields);
    while ((using_field_name= using_fields_it++))
    {
      const char *using_field_name_ptr= using_field_name->c_ptr();
      List_iterator_fast<Natural_join_column>
        it(*(natural_using_join->join_columns));
      Natural_join_column *common_field;

      for (;;)
      {
        /* If reached the end of fields, and none was found, report error. */
        if (!(common_field= it++))
        {
          my_error(ER_BAD_FIELD_ERROR, MYF(0), using_field_name_ptr,
                   current_thd->where);
          goto err;
        }
        if (!my_strcasecmp(system_charset_info,
                           common_field->name(), using_field_name_ptr))
          break;                                // Found match
      }
    }
  }

  /* Append the non-equi-join columns of the second join operand. */
  for (it_2.set(table_ref_2); !it_2.end_of_fields(); it_2.next())
  {
    nj_col_2= it_2.get_natural_column_ref();
    if (!nj_col_2->is_common)
      non_join_columns->push_back(nj_col_2);
    else
    {
      /* Reset the common columns for the next call to mark_common_columns. */
      nj_col_2->is_common= FALSE;
    }
  }

  if (non_join_columns->elements > 0)
    natural_using_join->join_columns->concat(non_join_columns);
  natural_using_join->is_join_columns_complete= TRUE;

  result= FALSE;

err:
  if (arena)
    thd->restore_active_arena(arena, &backup);
  DBUG_RETURN(result);
}


/*
  Precompute and store the row types of the top-most NATURAL/USING joins.

  SYNOPSIS
    store_top_level_join_columns()
    thd            current thread
    table_ref      nested join or table in a FROM clause
    left_neighbor  neighbor table reference to the left of table_ref at the
                   same level in the join tree
    right_neighbor neighbor table reference to the right of table_ref at the
                   same level in the join tree

  DESCRIPTION
    The procedure performs a post-order traversal of a nested join tree
    and materializes the row types of NATURAL/USING joins in a
    bottom-up manner until it reaches the TABLE_LIST elements that
    represent the top-most NATURAL/USING joins. The procedure should be
    applied to each element of SELECT_LEX::top_join_list (i.e. to each
    top-level element of the FROM clause).

  IMPLEMENTATION
    Notice that the table references in the list nested_join->join_list
    are in reverse order, thus when we iterate over it, we are moving
    from the right to the left in the FROM clause.

  RETURN
    TRUE   Error
    FALSE  OK
*/

static bool
store_top_level_join_columns(THD *thd, TABLE_LIST *table_ref,
                             TABLE_LIST *left_neighbor,
                             TABLE_LIST *right_neighbor)
{
  Query_arena *arena, backup;
  bool result= TRUE;

  DBUG_ENTER("store_top_level_join_columns");

  arena= thd->activate_stmt_arena_if_needed(&backup);

  /* Call the procedure recursively for each nested table reference. */
  if (table_ref->nested_join)
  {
    List_iterator_fast<TABLE_LIST> nested_it(table_ref->nested_join->join_list);
    TABLE_LIST *same_level_left_neighbor= nested_it++;
    TABLE_LIST *same_level_right_neighbor= NULL;
    /* Left/right-most neighbors, possibly at higher levels in the join tree. */
    TABLE_LIST *real_left_neighbor, *real_right_neighbor;

    while (same_level_left_neighbor)
    {
      TABLE_LIST *cur_table_ref= same_level_left_neighbor;
      same_level_left_neighbor= nested_it++;
      /*
        The order of RIGHT JOIN operands is reversed in 'join list' to
        transform it into a LEFT JOIN. However, in this procedure we need
        the join operands in their lexical order, so below we reverse the
        join operands. Notice that this happens only in the first loop,
        and not in the second one, as in the second loop
        same_level_left_neighbor == NULL.
        This is the correct behavior, because the second loop sets
        cur_table_ref reference correctly after the join operands are
        swapped in the first loop.
      */
      if (same_level_left_neighbor &&
          cur_table_ref->outer_join & JOIN_TYPE_RIGHT)
      {
        /* This can happen only for JOIN ... ON. */
        DBUG_ASSERT(table_ref->nested_join->join_list.elements == 2);
        swap_variables(TABLE_LIST*, same_level_left_neighbor, cur_table_ref);
      }

      /*
        Pick the parent's left and right neighbors if there are no immediate
        neighbors at the same level.
      */
      real_left_neighbor=  (same_level_left_neighbor) ?
                           same_level_left_neighbor : left_neighbor;
      real_right_neighbor= (same_level_right_neighbor) ?
                           same_level_right_neighbor : right_neighbor;

      if (cur_table_ref->nested_join &&
          store_top_level_join_columns(thd, cur_table_ref,
                                       real_left_neighbor, real_right_neighbor))
        goto err;
      same_level_right_neighbor= cur_table_ref;
    }
  }

  /*
    If this is a NATURAL/USING join, materialize its result columns and
    convert to a JOIN ... ON.
  */
  if (table_ref->is_natural_join)
  {
    DBUG_ASSERT(table_ref->nested_join &&
                table_ref->nested_join->join_list.elements == 2);
    List_iterator_fast<TABLE_LIST> operand_it(table_ref->nested_join->join_list);
    /*
      Notice that the order of join operands depends on whether table_ref
      represents a LEFT or a RIGHT join. In a RIGHT join, the operands are
      in inverted order.
     */
    TABLE_LIST *table_ref_2= operand_it++; /* Second NATURAL join operand.*/
    TABLE_LIST *table_ref_1= operand_it++; /* First NATURAL join operand. */
    List<String> *using_fields= table_ref->join_using_fields;
    uint found_using_fields;

    /*
      The two join operands were interchanged in the parser, change the order
      back for 'mark_common_columns'.
    */
    if (table_ref_2->outer_join & JOIN_TYPE_RIGHT)
      swap_variables(TABLE_LIST*, table_ref_1, table_ref_2);
    if (mark_common_columns(thd, table_ref_1, table_ref_2,
                            using_fields, &found_using_fields))
      goto err;

    /*
      Swap the join operands back, so that we pick the columns of the second
      one as the coalesced columns. In this way the coalesced columns are the
      same as of an equivalent LEFT JOIN.
    */
    if (table_ref_1->outer_join & JOIN_TYPE_RIGHT)
      swap_variables(TABLE_LIST*, table_ref_1, table_ref_2);
    if (store_natural_using_join_columns(thd, table_ref, table_ref_1,
                                         table_ref_2, using_fields,
                                         found_using_fields))
      goto err;

    /*
      Change NATURAL JOIN to JOIN ... ON. We do this for both operands
      because either one of them or the other is the one with the
      natural join flag because RIGHT joins are transformed into LEFT,
      and the two tables may be reordered.
    */
    table_ref_1->natural_join= table_ref_2->natural_join= NULL;

    /* Add a TRUE condition to outer joins that have no common columns. */
    if (table_ref_2->outer_join &&
        !table_ref_1->on_expr && !table_ref_2->on_expr)
      table_ref_2->on_expr= new Item_int((longlong) 1,1);   /* Always true. */

    /* Change this table reference to become a leaf for name resolution. */
    if (left_neighbor)
    {
      TABLE_LIST *last_leaf_on_the_left;
      last_leaf_on_the_left= left_neighbor->last_leaf_for_name_resolution();
      last_leaf_on_the_left->next_name_resolution_table= table_ref;
    }
    if (right_neighbor)
    {
      TABLE_LIST *first_leaf_on_the_right;
      first_leaf_on_the_right= right_neighbor->first_leaf_for_name_resolution();
      table_ref->next_name_resolution_table= first_leaf_on_the_right;
    }
    else
      table_ref->next_name_resolution_table= NULL;
  }
  result= FALSE; /* All is OK. */

err:
  if (arena)
    thd->restore_active_arena(arena, &backup);
  DBUG_RETURN(result);
}


/*
  Compute and store the row types of the top-most NATURAL/USING joins
  in a FROM clause.

  SYNOPSIS
    setup_natural_join_row_types()
    thd          current thread
    from_clause  list of top-level table references in a FROM clause

  DESCRIPTION
    Apply the procedure 'store_top_level_join_columns' to each of the
    top-level table referencs of the FROM clause. Adjust the list of tables
    for name resolution - context->first_name_resolution_table to the
    top-most, lef-most NATURAL/USING join.

  IMPLEMENTATION
    Notice that the table references in 'from_clause' are in reverse
    order, thus when we iterate over it, we are moving from the right
    to the left in the FROM clause.

  RETURN
    TRUE   Error
    FALSE  OK
*/
static bool setup_natural_join_row_types(THD *thd,
                                         List<TABLE_LIST> *from_clause,
                                         Name_resolution_context *context)
{
  thd->where= "from clause";
  if (from_clause->elements == 0)
    return FALSE; /* We come here in the case of UNIONs. */

  List_iterator_fast<TABLE_LIST> table_ref_it(*from_clause);
  TABLE_LIST *table_ref; /* Current table reference. */
  /* Table reference to the left of the current. */
  TABLE_LIST *left_neighbor;
  /* Table reference to the right of the current. */
  TABLE_LIST *right_neighbor= NULL;

  /* Note that tables in the list are in reversed order */
  for (left_neighbor= table_ref_it++; left_neighbor ; )
  {
    table_ref= left_neighbor;
    left_neighbor= table_ref_it++;
    /* For stored procedures do not redo work if already done. */
    if (context->select_lex->first_execution)
    {
      if (store_top_level_join_columns(thd, table_ref,
                                       left_neighbor, right_neighbor))
        return TRUE;
      if (left_neighbor)
      {
        TABLE_LIST *first_leaf_on_the_right;
        first_leaf_on_the_right= table_ref->first_leaf_for_name_resolution();
        left_neighbor->next_name_resolution_table= first_leaf_on_the_right;
      }
    }
    right_neighbor= table_ref;
  }

  /*
    Store the top-most, left-most NATURAL/USING join, so that we start
    the search from that one instead of context->table_list. At this point
    right_neighbor points to the left-most top-level table reference in the
    FROM clause.
  */
  DBUG_ASSERT(right_neighbor);
  context->first_name_resolution_table=
    right_neighbor->first_leaf_for_name_resolution();

  return FALSE;
}


/****************************************************************************
** Expand all '*' in given fields
****************************************************************************/

int setup_wild(THD *thd, TABLE_LIST *tables, List<Item> &fields,
	       List<Item> *sum_func_list,
	       uint wild_num)
{
  if (!wild_num)
    return(0);

  Item *item;
  List_iterator<Item> it(fields);
  Query_arena *arena, backup;
  DBUG_ENTER("setup_wild");

  /*
    Don't use arena if we are not in prepared statements or stored procedures
    For PS/SP we have to use arena to remember the changes
  */
  arena= thd->activate_stmt_arena_if_needed(&backup);

  while (wild_num && (item= it++))
  {
    if (item->type() == Item::FIELD_ITEM &&
        ((Item_field*) item)->field_name &&
	((Item_field*) item)->field_name[0] == '*' &&
	!((Item_field*) item)->field)
    {
      uint elem= fields.elements;
      bool any_privileges= ((Item_field *) item)->any_privileges;
      Item_subselect *subsel= thd->lex->current_select->master_unit()->item;
      if (subsel &&
          subsel->substype() == Item_subselect::EXISTS_SUBS)
      {
        /*
          It is EXISTS(SELECT * ...) and we can replace * by any constant.

          Item_int do not need fix_fields() because it is basic constant.
        */
        it.replace(new Item_int("Not_used", (longlong) 1, 21));
      }
      else if (insert_fields(thd, ((Item_field*) item)->context,
                             ((Item_field*) item)->db_name,
                             ((Item_field*) item)->table_name, &it,
                             any_privileges))
      {
	if (arena)
	  thd->restore_active_arena(arena, &backup);
	DBUG_RETURN(-1);
      }
      if (sum_func_list)
      {
	/*
	  sum_func_list is a list that has the fields list as a tail.
	  Because of this we have to update the element count also for this
	  list after expanding the '*' entry.
	*/
	sum_func_list->elements+= fields.elements - elem;
      }
      wild_num--;
    }
  }
  if (arena)
  {
    /* make * substituting permanent */
    SELECT_LEX *select_lex= thd->lex->current_select;
    select_lex->with_wild= 0;
    select_lex->item_list= fields;

    thd->restore_active_arena(arena, &backup);
  }
  DBUG_RETURN(0);
}

/****************************************************************************
** Check that all given fields exists and fill struct with current data
****************************************************************************/

bool setup_fields(THD *thd, Item **ref_pointer_array,
                  List<Item> &fields, enum_mark_columns mark_used_columns,
                  List<Item> *sum_func_list, bool allow_sum_func)
{
  reg2 Item *item;
  enum_mark_columns save_mark_used_columns= thd->mark_used_columns;
  nesting_map save_allow_sum_func= thd->lex->allow_sum_func;
  List_iterator<Item> it(fields);
  bool save_is_item_list_lookup;
  DBUG_ENTER("setup_fields");

  thd->mark_used_columns= mark_used_columns;
  DBUG_PRINT("info", ("thd->mark_used_columns: %d", thd->mark_used_columns));
  if (allow_sum_func)
    thd->lex->allow_sum_func|= 1 << thd->lex->current_select->nest_level;
  thd->where= THD::DEFAULT_WHERE;
  save_is_item_list_lookup= thd->lex->current_select->is_item_list_lookup;
  thd->lex->current_select->is_item_list_lookup= 0;

  /*
    To prevent fail on forward lookup we fill it with zerows,
    then if we got pointer on zero after find_item_in_list we will know
    that it is forward lookup.

    There is other way to solve problem: fill array with pointers to list,
    but it will be slower.

    TODO: remove it when (if) we made one list for allfields and
    ref_pointer_array
  */
  if (ref_pointer_array)
    bzero(ref_pointer_array, sizeof(Item *) * fields.elements);

  Item **ref= ref_pointer_array;
  thd->lex->current_select->cur_pos_in_select_list= 0;
  while ((item= it++))
  {
    if (!item->fixed && item->fix_fields(thd, it.ref()) ||
	(item= *(it.ref()))->check_cols(1))
    {
      thd->lex->current_select->is_item_list_lookup= save_is_item_list_lookup;
      thd->lex->allow_sum_func= save_allow_sum_func;
      thd->mark_used_columns= save_mark_used_columns;
      DBUG_PRINT("info", ("thd->mark_used_columns: %d", thd->mark_used_columns));
      DBUG_RETURN(TRUE); /* purecov: inspected */
    }
    if (ref)
      *(ref++)= item;
    if (item->with_sum_func && item->type() != Item::SUM_FUNC_ITEM &&
	sum_func_list)
      item->split_sum_func(thd, ref_pointer_array, *sum_func_list);
    thd->used_tables|= item->used_tables();
    thd->lex->current_select->cur_pos_in_select_list++;
  }
  thd->lex->current_select->is_item_list_lookup= save_is_item_list_lookup;
  thd->lex->current_select->cur_pos_in_select_list= UNDEF_POS;

  thd->lex->allow_sum_func= save_allow_sum_func;
  thd->mark_used_columns= save_mark_used_columns;
  DBUG_PRINT("info", ("thd->mark_used_columns: %d", thd->mark_used_columns));
  DBUG_RETURN(test(thd->net.report_error));
}


/*
  make list of leaves of join table tree

  SYNOPSIS
    make_leaves_list()
    list    pointer to pointer on list first element
    tables  table list

  RETURN pointer on pointer to next_leaf of last element
*/

TABLE_LIST **make_leaves_list(TABLE_LIST **list, TABLE_LIST *tables)
{
  for (TABLE_LIST *table= tables; table; table= table->next_local)
  {
    if (table->merge_underlying_list)
    {
      DBUG_ASSERT(table->view &&
                  table->effective_algorithm == VIEW_ALGORITHM_MERGE);
      list= make_leaves_list(list, table->merge_underlying_list);
    }
    else
    {
      *list= table;
      list= &table->next_leaf;
    }
  }
  return list;
}

/*
  prepare tables

  SYNOPSIS
    setup_tables()
    thd		  Thread handler
    context       name resolution contest to setup table list there
    from_clause   Top-level list of table references in the FROM clause
    tables	  Table list (select_lex->table_list)
    leaves        List of join table leaves list (select_lex->leaf_tables)
    refresh       It is onle refresh for subquery
    select_insert It is SELECT ... INSERT command

  NOTE
    Check also that the 'used keys' and 'ignored keys' exists and set up the
    table structure accordingly.
    Create a list of leaf tables. For queries with NATURAL/USING JOINs,
    compute the row types of the top most natural/using join table references
    and link these into a list of table references for name resolution.

    This has to be called for all tables that are used by items, as otherwise
    table->map is not set and all Item_field will be regarded as const items.

  RETURN
    FALSE ok;  In this case *map will includes the chosen index
    TRUE  error
*/

bool setup_tables(THD *thd, Name_resolution_context *context,
                  List<TABLE_LIST> *from_clause, TABLE_LIST *tables,
                  TABLE_LIST **leaves, bool select_insert)
{
  uint tablenr= 0;
  DBUG_ENTER("setup_tables");

  DBUG_ASSERT ((select_insert && !tables->next_name_resolution_table) || !tables || 
               (context->table_list && context->first_name_resolution_table));
  /*
    this is used for INSERT ... SELECT.
    For select we setup tables except first (and its underlying tables)
  */
  TABLE_LIST *first_select_table= (select_insert ?
                                   tables->next_local:
                                   0);
  if (!(*leaves))
    make_leaves_list(leaves, tables);

  TABLE_LIST *table_list;
  for (table_list= *leaves;
       table_list;
       table_list= table_list->next_leaf, tablenr++)
  {
    TABLE *table= table_list->table;
    table->pos_in_table_list= table_list;
    if (first_select_table &&
        table_list->top_table() == first_select_table)
    {
      /* new counting for SELECT of INSERT ... SELECT command */
      first_select_table= 0;
      tablenr= 0;
    }
    setup_table_map(table, table_list, tablenr);
    table->used_keys= table->s->keys_for_keyread;
    table->merge_keys.clear_all();
    if (table_list->use_index)
    {
      key_map map;
      get_key_map_from_key_list(&map, table, table_list->use_index);
      if (map.is_set_all())
	DBUG_RETURN(1);
      /* 
	 Don't introduce keys in keys_in_use_for_query that weren't there 
	 before. FORCE/USE INDEX should not add keys, it should only remove
	 all keys except the key(s) specified in the hint.
      */
      table->keys_in_use_for_query.intersect(map);
    }
    if (table_list->ignore_index)
    {
      key_map map;
      get_key_map_from_key_list(&map, table, table_list->ignore_index);
      if (map.is_set_all())
	DBUG_RETURN(1);
      table->keys_in_use_for_query.subtract(map);
    }
    table->used_keys.intersect(table->keys_in_use_for_query);
  }
  if (tablenr > MAX_TABLES)
  {
    my_error(ER_TOO_MANY_TABLES,MYF(0),MAX_TABLES);
    DBUG_RETURN(1);
  }
  for (table_list= tables;
       table_list;
       table_list= table_list->next_local)
  {
    if (table_list->merge_underlying_list)
    {
      DBUG_ASSERT(table_list->view &&
                  table_list->effective_algorithm == VIEW_ALGORITHM_MERGE);
      Query_arena *arena= thd->stmt_arena, backup;
      bool res;
      if (arena->is_conventional())
        arena= 0;                                   // For easier test
      else
        thd->set_n_backup_active_arena(arena, &backup);
      res= table_list->setup_underlying(thd);
      if (arena)
        thd->restore_active_arena(arena, &backup);
      if (res)
        DBUG_RETURN(1);
    }
  }

  /* Precompute and store the row types of NATURAL/USING joins. */
  if (setup_natural_join_row_types(thd, from_clause, context))
    DBUG_RETURN(1);

  DBUG_RETURN(0);
}


/*
  prepare tables and check access for the view tables

  SYNOPSIS
    setup_tables_and_check_view_access()
    thd		  Thread handler
    context       name resolution contest to setup table list there
    from_clause   Top-level list of table references in the FROM clause
    tables	  Table list (select_lex->table_list)
    conds	  Condition of current SELECT (can be changed by VIEW)
    leaves        List of join table leaves list (select_lex->leaf_tables)
    refresh       It is onle refresh for subquery
    select_insert It is SELECT ... INSERT command
    want_access   what access is needed

  NOTE
    a wrapper for check_tables that will also check the resulting
    table leaves list for access to all the tables that belong to a view

  RETURN
    FALSE ok;  In this case *map will include the chosen index
    TRUE  error
*/
bool setup_tables_and_check_access(THD *thd, 
                                   Name_resolution_context *context,
                                   List<TABLE_LIST> *from_clause,
                                   TABLE_LIST *tables,
                                   TABLE_LIST **leaves,
                                   bool select_insert,
                                   ulong want_access_first,
                                   ulong want_access)
{
  TABLE_LIST *leaves_tmp= NULL;
  bool first_table= true;

  if (setup_tables(thd, context, from_clause, tables,
                   &leaves_tmp, select_insert))
    return TRUE;

  *leaves= leaves_tmp;

  for (; leaves_tmp; leaves_tmp= leaves_tmp->next_leaf)
  {
    if (leaves_tmp->belong_to_view && 
        check_single_table_access(thd, first_table ? want_access_first :
                                  want_access,  leaves_tmp))
    {
      tables->hide_view_error(thd);
      return TRUE;
    }
    first_table= 0;
  }
  return FALSE;
}


/*
   Create a key_map from a list of index names

   SYNOPSIS
     get_key_map_from_key_list()
     map		key_map to fill in
     table		Table
     index_list		List of index names

   RETURN
     0	ok;  In this case *map will includes the choosed index
     1	error
*/

bool get_key_map_from_key_list(key_map *map, TABLE *table,
                               List<String> *index_list)
{
  List_iterator_fast<String> it(*index_list);
  String *name;
  uint pos;

  map->clear_all();
  while ((name=it++))
  {
    if (table->s->keynames.type_names == 0 ||
        (pos= find_type(&table->s->keynames, name->ptr(),
                        name->length(), 1)) <=
        0)
    {
      my_error(ER_KEY_DOES_NOT_EXITS, MYF(0), name->c_ptr(),
	       table->pos_in_table_list->alias);
      map->set_all();
      return 1;
    }
    map->set_bit(pos-1);
  }
  return 0;
}


/*
  Drops in all fields instead of current '*' field

  SYNOPSIS
    insert_fields()
    thd			Thread handler
    context             Context for name resolution
    db_name		Database name in case of 'database_name.table_name.*'
    table_name		Table name in case of 'table_name.*'
    it			Pointer to '*'
    any_privileges	0 If we should ensure that we have SELECT privileges
		          for all columns
                        1 If any privilege is ok
  RETURN
    0	ok     'it' is updated to point at last inserted
    1	error.  Error message is generated but not sent to client
*/

bool
insert_fields(THD *thd, Name_resolution_context *context, const char *db_name,
	      const char *table_name, List_iterator<Item> *it,
              bool any_privileges)
{
  Field_iterator_table_ref field_iterator;
  bool found;
  char name_buff[NAME_LEN+1];
  DBUG_ENTER("insert_fields");
  DBUG_PRINT("arena", ("stmt arena: 0x%lx", (ulong)thd->stmt_arena));

  if (db_name && lower_case_table_names)
  {
    /*
      convert database to lower case for comparison
      We can't do this in Item_field as this would change the
      'name' of the item which may be used in the select list
    */
    strmake(name_buff, db_name, sizeof(name_buff)-1);
    my_casedn_str(files_charset_info, name_buff);
    db_name= name_buff;
  }

  found= FALSE;

  /*
    If table names are qualified, then loop over all tables used in the query,
    else treat natural joins as leaves and do not iterate over their underlying
    tables.
  */
  for (TABLE_LIST *tables= (table_name ? context->table_list :
                            context->first_name_resolution_table);
       tables;
       tables= (table_name ? tables->next_local :
                tables->next_name_resolution_table)
       )
  {
    Field *field;
    TABLE *table= tables->table;

    DBUG_ASSERT(tables->is_leaf_for_name_resolution());

    if (table_name && my_strcasecmp(table_alias_charset, table_name,
                                    tables->alias) ||
        (db_name && strcmp(tables->db,db_name)))
      continue;

#ifndef NO_EMBEDDED_ACCESS_CHECKS
    /* Ensure that we have access rights to all fields to be inserted. */
    if (!((table && (table->grant.privilege & SELECT_ACL) ||
           tables->view && (tables->grant.privilege & SELECT_ACL))) &&
        !any_privileges)
    {
      field_iterator.set(tables);
      if (check_grant_all_columns(thd, SELECT_ACL, field_iterator.grant(),
                                  field_iterator.db_name(),
                                  field_iterator.table_name(),
                                  &field_iterator))
        DBUG_RETURN(TRUE);
    }
#endif

    /*
      Update the tables used in the query based on the referenced fields. For
      views and natural joins this update is performed inside the loop below.
    */
    if (table)
      thd->used_tables|= table->map;

    /*
      Initialize a generic field iterator for the current table reference.
      Notice that it is guaranteed that this iterator will iterate over the
      fields of a single table reference, because 'tables' is a leaf (for
      name resolution purposes).
    */
    field_iterator.set(tables);

    for (; !field_iterator.end_of_fields(); field_iterator.next())
    {
      Item *item;

      if (!(item= field_iterator.create_item(thd)))
        DBUG_RETURN(TRUE);

      if (!found)
      {
        found= TRUE;
        it->replace(item); /* Replace '*' with the first found item. */
      }
      else
        it->after(item);   /* Add 'item' to the SELECT list. */

#ifndef NO_EMBEDDED_ACCESS_CHECKS
      /*
        Set privilege information for the fields of newly created views.
        We have that (any_priviliges == TRUE) if and only if we are creating
        a view. In the time of view creation we can't use the MERGE algorithm,
        therefore if 'tables' is itself a view, it is represented by a
        temporary table. Thus in this case we can be sure that 'item' is an
        Item_field.
      */
      if (any_privileges)
      {
        DBUG_ASSERT(tables->field_translation == NULL && table ||
                    tables->is_natural_join);
        DBUG_ASSERT(item->type() == Item::FIELD_ITEM);
        Item_field *fld= (Item_field*) item;
        const char *field_table_name= field_iterator.table_name();

        if (!tables->schema_table && 
            !(fld->have_privileges=
              (get_column_grant(thd, field_iterator.grant(),
                                field_iterator.db_name(),
                                field_table_name, fld->field_name) &
               VIEW_ANY_ACL)))
        {
          my_error(ER_COLUMNACCESS_DENIED_ERROR, MYF(0), "ANY",
                   thd->security_ctx->priv_user,
                   thd->security_ctx->host_or_ip,
                   fld->field_name, field_table_name);
          DBUG_RETURN(TRUE);
        }
      }
#endif

      if ((field= field_iterator.field()))
      {
        /* Mark fields as used to allow storage engine to optimze access */
        bitmap_set_bit(field->table->read_set, field->field_index);
        if (table)
        {
          table->used_keys.intersect(field->part_of_key);
          table->merge_keys.merge(field->part_of_key);
        }
        if (tables->is_natural_join)
        {
          TABLE *field_table;
          /*
            In this case we are sure that the column ref will not be created
            because it was already created and stored with the natural join.
          */
          Natural_join_column *nj_col;
          if (!(nj_col= field_iterator.get_natural_column_ref()))
            DBUG_RETURN(TRUE);
          DBUG_ASSERT(nj_col->table_field);
          field_table= nj_col->table_ref->table;
          if (field_table)
          {
            thd->used_tables|= field_table->map;
            field_table->used_keys.intersect(field->part_of_key);
            field_table->merge_keys.merge(field->part_of_key);
            field_table->used_fields++;
          }
        }
      }
      else
        thd->used_tables|= item->used_tables();
    }
    /*
      In case of stored tables, all fields are considered as used,
      while in the case of views, the fields considered as used are the
      ones marked in setup_tables during fix_fields of view columns.
      For NATURAL joins, used_tables is updated in the IF above.
    */
    if (table)
      table->used_fields= table->s->fields;
  }
  if (found)
    DBUG_RETURN(FALSE);

  /*
    TODO: in the case when we skipped all columns because there was a
    qualified '*', and all columns were coalesced, we have to give a more
    meaningful message than ER_BAD_TABLE_ERROR.
  */
  if (!table_name)
    my_message(ER_NO_TABLES_USED, ER(ER_NO_TABLES_USED), MYF(0));
  else
    my_error(ER_BAD_TABLE_ERROR, MYF(0), table_name);

  DBUG_RETURN(TRUE);
}


/*
  Fix all conditions and outer join expressions.

  SYNOPSIS
    setup_conds()
    thd     thread handler
    tables  list of tables for name resolving (select_lex->table_list)
    leaves  list of leaves of join table tree (select_lex->leaf_tables)
    conds   WHERE clause

  DESCRIPTION
    TODO

  RETURN
    TRUE  if some error occured (e.g. out of memory)
    FALSE if all is OK
*/

int setup_conds(THD *thd, TABLE_LIST *tables, TABLE_LIST *leaves,
                COND **conds)
{
  SELECT_LEX *select_lex= thd->lex->current_select;
  Query_arena *arena= thd->stmt_arena, backup;
  TABLE_LIST *table= NULL;	// For HP compilers
  /*
    it_is_update set to TRUE when tables of primary SELECT_LEX (SELECT_LEX
    which belong to LEX, i.e. most up SELECT) will be updated by
    INSERT/UPDATE/LOAD
    NOTE: using this condition helps to prevent call of prepare_check_option()
    from subquery of VIEW, because tables of subquery belongs to VIEW
    (see condition before prepare_check_option() call)
  */
  bool it_is_update= (select_lex == &thd->lex->select_lex) &&
    thd->lex->which_check_option_applicable();
  bool save_is_item_list_lookup= select_lex->is_item_list_lookup;
  select_lex->is_item_list_lookup= 0;
  DBUG_ENTER("setup_conds");

  if (select_lex->conds_processed_with_permanent_arena ||
      arena->is_conventional())
    arena= 0;                                   // For easier test

  thd->mark_used_columns= MARK_COLUMNS_READ;
  DBUG_PRINT("info", ("thd->mark_used_columns: %d", thd->mark_used_columns));
  select_lex->cond_count= 0;
  select_lex->between_count= 0;

  for (table= tables; table; table= table->next_local)
  {
    if (table->prepare_where(thd, conds, FALSE))
      goto err_no_arena;
  }

  if (*conds)
  {
    thd->where="where clause";
    if (!(*conds)->fixed && (*conds)->fix_fields(thd, conds) ||
	(*conds)->check_cols(1))
      goto err_no_arena;
  }

  /*
    Apply fix_fields() to all ON clauses at all levels of nesting,
    including the ones inside view definitions.
  */
  for (table= leaves; table; table= table->next_leaf)
  {
    TABLE_LIST *embedded; /* The table at the current level of nesting. */
    TABLE_LIST *embedding= table; /* The parent nested table reference. */
    do
    {
      embedded= embedding;
      if (embedded->on_expr)
      {
        /* Make a join an a expression */
        thd->where="on clause";
        if (!embedded->on_expr->fixed &&
            embedded->on_expr->fix_fields(thd, &embedded->on_expr) ||
	    embedded->on_expr->check_cols(1))
	  goto err_no_arena;
        select_lex->cond_count++;
      }
      embedding= embedded->embedding;
    }
    while (embedding &&
           embedding->nested_join->join_list.head() == embedded);

    /* process CHECK OPTION */
    if (it_is_update)
    {
      TABLE_LIST *view= table->top_table();
      if (view->effective_with_check)
      {
        if (view->prepare_check_option(thd))
          goto err_no_arena;
        thd->change_item_tree(&table->check_option, view->check_option);
      }
    }
  }

  if (!thd->stmt_arena->is_conventional())
  {
    /*
      We are in prepared statement preparation code => we should store
      WHERE clause changing for next executions.

      We do this ON -> WHERE transformation only once per PS/SP statement.
    */
    select_lex->where= *conds;
    select_lex->conds_processed_with_permanent_arena= 1;
  }
  thd->lex->current_select->is_item_list_lookup= save_is_item_list_lookup;
  DBUG_RETURN(test(thd->net.report_error));

err_no_arena:
  select_lex->is_item_list_lookup= save_is_item_list_lookup;
  DBUG_RETURN(1);
}


/******************************************************************************
** Fill a record with data (for INSERT or UPDATE)
** Returns : 1 if some field has wrong type
******************************************************************************/


/*
  Fill fields with given items.

  SYNOPSIS
    fill_record()
    thd           thread handler
    fields        Item_fields list to be filled
    values        values to fill with
    ignore_errors TRUE if we should ignore errors

  RETURN
    FALSE   OK
    TRUE    error occured
*/

static bool
fill_record(THD * thd, List<Item> &fields, List<Item> &values,
            bool ignore_errors)
{
  List_iterator_fast<Item> f(fields),v(values);
  Item *value, *fld;
  Item_field *field;
  DBUG_ENTER("fill_record");

  while ((fld= f++))
  {
    if (!(field= fld->filed_for_view_update()))
    {
      my_error(ER_NONUPDATEABLE_COLUMN, MYF(0), fld->name);
      DBUG_RETURN(TRUE);
    }
    value=v++;
    Field *rfield= field->field;
    TABLE *table= rfield->table;
    if (rfield == table->next_number_field)
      table->auto_increment_field_not_null= TRUE;
    if ((value->save_in_field(rfield, 0) < 0) && !ignore_errors)
    {
      my_message(ER_UNKNOWN_ERROR, ER(ER_UNKNOWN_ERROR), MYF(0));
      DBUG_RETURN(TRUE);
    }
  }
  DBUG_RETURN(thd->net.report_error);
}


/*
  Fill fields in list with values from the list of items and invoke
  before triggers.

  SYNOPSIS
    fill_record_n_invoke_before_triggers()
      thd           thread context
      fields        Item_fields list to be filled
      values        values to fill with
      ignore_errors TRUE if we should ignore errors
      triggers      object holding list of triggers to be invoked
      event         event type for triggers to be invoked

  NOTE
    This function assumes that fields which values will be set and triggers
    to be invoked belong to the same table, and that TABLE::record[0] and
    record[1] buffers correspond to new and old versions of row respectively.

  RETURN
    FALSE   OK
    TRUE    error occured
*/

bool
fill_record_n_invoke_before_triggers(THD *thd, List<Item> &fields,
                                     List<Item> &values, bool ignore_errors,
                                     Table_triggers_list *triggers,
                                     enum trg_event_type event)
{
  return (fill_record(thd, fields, values, ignore_errors) ||
          triggers && triggers->process_triggers(thd, event,
                                                 TRG_ACTION_BEFORE, TRUE));
}


/*
  Fill field buffer with values from Field list

  SYNOPSIS
    fill_record()
    thd           thread handler
    ptr           pointer on pointer to record
    values        list of fields
    ignore_errors TRUE if we should ignore errors

  RETURN
    FALSE   OK
    TRUE    error occured
*/

bool
fill_record(THD *thd, Field **ptr, List<Item> &values, bool ignore_errors)
{
  List_iterator_fast<Item> v(values);
  Item *value;
  DBUG_ENTER("fill_record");

  Field *field;
  while ((field = *ptr++))
  {
    value=v++;
    TABLE *table= field->table;
    if (field == table->next_number_field)
      table->auto_increment_field_not_null= TRUE;
    if (value->save_in_field(field, 0) == -1)
      DBUG_RETURN(TRUE);
  }
  DBUG_RETURN(thd->net.report_error);
}


/*
  Fill fields in array with values from the list of items and invoke
  before triggers.

  SYNOPSIS
    fill_record_n_invoke_before_triggers()
      thd           thread context
      ptr           NULL-ended array of fields to be filled
      values        values to fill with
      ignore_errors TRUE if we should ignore errors
      triggers      object holding list of triggers to be invoked
      event         event type for triggers to be invoked

  NOTE
    This function assumes that fields which values will be set and triggers
    to be invoked belong to the same table, and that TABLE::record[0] and
    record[1] buffers correspond to new and old versions of row respectively.

  RETURN
    FALSE   OK
    TRUE    error occured
*/

bool
fill_record_n_invoke_before_triggers(THD *thd, Field **ptr,
                                     List<Item> &values, bool ignore_errors,
                                     Table_triggers_list *triggers,
                                     enum trg_event_type event)
{
  return (fill_record(thd, ptr, values, ignore_errors) ||
          triggers && triggers->process_triggers(thd, event,
                                                 TRG_ACTION_BEFORE, TRUE));
}


my_bool mysql_rm_tmp_tables(void)
{
  uint i, idx;
  char	filePath[FN_REFLEN], *tmpdir, filePathCopy[FN_REFLEN];
  MY_DIR *dirp;
  FILEINFO *file;
  TABLE_SHARE share;
  THD *thd;
  DBUG_ENTER("mysql_rm_tmp_tables");

  if (!(thd= new THD))
    DBUG_RETURN(1);
  thd->thread_stack= (char*) &thd;
  thd->store_globals();

  for (i=0; i<=mysql_tmpdir_list.max; i++)
  {
    tmpdir=mysql_tmpdir_list.list[i];
    /* See if the directory exists */
    if (!(dirp = my_dir(tmpdir,MYF(MY_WME | MY_DONT_SORT))))
      continue;

    /* Remove all SQLxxx tables from directory */

    for (idx=0 ; idx < (uint) dirp->number_off_files ; idx++)
    {
      file=dirp->dir_entry+idx;

      /* skiping . and .. */
      if (file->name[0] == '.' && (!file->name[1] ||
                                   (file->name[1] == '.' &&  !file->name[2])))
        continue;

      if (!bcmp(file->name,tmp_file_prefix,tmp_file_prefix_length))
      {
        char *ext= fn_ext(file->name);
        uint ext_len= strlen(ext);
        uint filePath_len= my_snprintf(filePath, sizeof(filePath),
                                       "%s%c%s", tmpdir, FN_LIBCHAR,
                                       file->name);
        if (!bcmp(reg_ext, ext, ext_len))
        {
          handler *handler_file= 0;
          /* We should cut file extention before deleting of table */
          memcpy(filePathCopy, filePath, filePath_len - ext_len);
          filePathCopy[filePath_len - ext_len]= 0;
          init_tmp_table_share(&share, "", 0, "", filePathCopy);
          if (!open_table_def(thd, &share, 0) &&
              ((handler_file= get_new_handler(&share, thd->mem_root,
                                              share.db_type))))
          {
            handler_file->delete_table(filePathCopy);
            delete handler_file;
          }
          free_table_share(&share);
        }
        /*
          File can be already deleted by tmp_table.file->delete_table().
          So we hide error messages which happnes during deleting of these
          files(MYF(0)).
        */
        VOID(my_delete(filePath, MYF(0))); 
      }
    }
    my_dirend(dirp);
  }
  delete thd;
  my_pthread_setspecific_ptr(THR_THD,  0);
  DBUG_RETURN(0);
}



/*****************************************************************************
	unireg support functions
*****************************************************************************/

/*
  Invalidate any cache entries that are for some DB

  SYNOPSIS
    remove_db_from_cache()
    db		Database name. This will be in lower case if
		lower_case_table_name is set

  NOTE:
  We can't use hash_delete when looping hash_elements. We mark them first
  and afterwards delete those marked unused.
*/

void remove_db_from_cache(const char *db)
{
  for (uint idx=0 ; idx < open_cache.records ; idx++)
  {
    TABLE *table=(TABLE*) hash_element(&open_cache,idx);
    if (!strcmp(table->s->db.str, db))
    {
      table->s->version= 0L;			/* Free when thread is ready */
      if (!table->in_use)
	relink_unused(table);
    }
  }
  while (unused_tables && !unused_tables->s->version)
    VOID(hash_delete(&open_cache,(byte*) unused_tables));
}


/*
  free all unused tables

  NOTE
    This is called by 'handle_manager' when one wants to periodicly flush
    all not used tables.
*/

void flush_tables()
{
  (void) pthread_mutex_lock(&LOCK_open);
  while (unused_tables)
    hash_delete(&open_cache,(byte*) unused_tables);
  (void) pthread_mutex_unlock(&LOCK_open);
}


/*
  Mark all entries with the table as deleted to force an reopen of the table

  The table will be closed (not stored in cache) by the current thread when
  close_thread_tables() is called.

  PREREQUISITES
    Lock on LOCK_open()

  RETURN
    0  This thread now have exclusive access to this table and no other thread
       can access the table until close_thread_tables() is called.
    1  Table is in use by another thread
*/

bool remove_table_from_cache(THD *thd, const char *db, const char *table_name,
                             uint flags)
{
  char key[MAX_DBKEY_LENGTH];
  uint key_length;
  TABLE *table;
  TABLE_SHARE *share;
  bool result= 0, signalled= 0;
  DBUG_ENTER("remove_table_from_cache");
  DBUG_PRINT("enter", ("Table: '%s.%s'  flags: %u", db, table_name, flags));

  key_length=(uint) (strmov(strmov(key,db)+1,table_name)-key)+1;
  for (;;)
  {
    HASH_SEARCH_STATE state;
    result= signalled= 0;

    for (table= (TABLE*) hash_first(&open_cache, (byte*) key, key_length,
                                    &state);
         table;
         table= (TABLE*) hash_next(&open_cache, (byte*) key, key_length,
                                   &state))
    {
      THD *in_use;

      table->s->version=0L;		/* Free when thread is ready */
      if (!(in_use=table->in_use))
      {
        DBUG_PRINT("info",("Table was not in use"));
        relink_unused(table);
      }
      else if (in_use != thd)
      {
        DBUG_PRINT("info", ("Table was in use by other thread"));
        in_use->some_tables_deleted=1;
        if (table->db_stat)
        {
          DBUG_PRINT("info", ("Found another active instance of the table"));
  	  result=1;
        }
        /* Kill delayed insert threads */
        if ((in_use->system_thread & SYSTEM_THREAD_DELAYED_INSERT) &&
            ! in_use->killed)
        {
	  in_use->killed= THD::KILL_CONNECTION;
	  pthread_mutex_lock(&in_use->mysys_var->mutex);
	  if (in_use->mysys_var->current_cond)
	  {
	    pthread_mutex_lock(in_use->mysys_var->current_mutex);
            signalled= 1;
	    pthread_cond_broadcast(in_use->mysys_var->current_cond);
	    pthread_mutex_unlock(in_use->mysys_var->current_mutex);
	  }
	  pthread_mutex_unlock(&in_use->mysys_var->mutex);
        }
        /*
	  Now we must abort all tables locks used by this thread
	  as the thread may be waiting to get a lock for another table
        */
        for (TABLE *thd_table= in_use->open_tables;
	     thd_table ;
	     thd_table= thd_table->next)
        {
	  if (thd_table->db_stat)		// If table is open
	    signalled|= mysql_lock_abort_for_thread(thd, thd_table);
        }
      }
      else
      {
        DBUG_PRINT("info", ("Table was in use by current thread. db_stat: %u",
                            table->db_stat));
        result= result || (flags & RTFC_OWNED_BY_THD_FLAG);
      }
    }
    while (unused_tables && !unused_tables->s->version)
      VOID(hash_delete(&open_cache,(byte*) unused_tables));

    DBUG_PRINT("info", ("Removing table from table_def_cache"));
    /* Remove table from table definition cache if it's not in use */
    if ((share= (TABLE_SHARE*) hash_search(&table_def_cache,(byte*) key,
                                           key_length)))
    {
      DBUG_PRINT("info", ("share version: %lu  ref_count: %u",
                          share->version, share->ref_count));
      share->version= 0;                          // Mark for delete
      if (share->ref_count == 0)
      {
        pthread_mutex_lock(&share->mutex);
        VOID(hash_delete(&table_def_cache, (byte*) share));
      }
    }

    if (result && (flags & RTFC_WAIT_OTHER_THREAD_FLAG))
    {
      /*
        Signal any thread waiting for tables to be freed to
        reopen their tables
      */
      broadcast_refresh();
      DBUG_PRINT("info", ("Waiting for refresh signal"));
      if (!(flags & RTFC_CHECK_KILLED_FLAG) || !thd->killed)
      {
        dropping_tables++;
        if (likely(signalled))
          (void) pthread_cond_wait(&COND_refresh, &LOCK_open);
        else
        {
          struct timespec abstime;
          /*
            It can happen that another thread has opened the
            table but has not yet locked any table at all. Since
            it can be locked waiting for a table that our thread
            has done LOCK TABLE x WRITE on previously, we need to
            ensure that the thread actually hears our signal
            before we go to sleep. Thus we wait for a short time
            and then we retry another loop in the
            remove_table_from_cache routine.
          */
          set_timespec(abstime, 10);
          pthread_cond_timedwait(&COND_refresh, &LOCK_open, &abstime);
        }
        dropping_tables--;
        continue;
      }
    }
    break;
  }
  DBUG_RETURN(result);
}


int setup_ftfuncs(SELECT_LEX *select_lex)
{
  List_iterator<Item_func_match> li(*(select_lex->ftfunc_list)),
                                 lj(*(select_lex->ftfunc_list));
  Item_func_match *ftf, *ftf2;

  while ((ftf=li++))
  {
    if (ftf->fix_index())
      return 1;
    lj.rewind();
    while ((ftf2=lj++) != ftf)
    {
      if (ftf->eq(ftf2,1) && !ftf2->master)
        ftf2->master=ftf;
    }
  }

  return 0;
}


int init_ftfuncs(THD *thd, SELECT_LEX *select_lex, bool no_order)
{
  if (select_lex->ftfunc_list->elements)
  {
    List_iterator<Item_func_match> li(*(select_lex->ftfunc_list));
    Item_func_match *ifm;
    DBUG_PRINT("info",("Performing FULLTEXT search"));
    thd->proc_info="FULLTEXT initialization";

    while ((ifm=li++))
      ifm->init_search(no_order);
  }
  return 0;
}


/*
  open new .frm format table

  SYNOPSIS
    open_new_frm()
    THD		  thread handler
    path	  path to .frm file (without extension)
    alias	  alias for table
    db            database
    table_name    name of table
    db_stat	  open flags (for example ->OPEN_KEYFILE|HA_OPEN_RNDFILE..)
		  can be 0 (example in ha_example_table)
    prgflag	  READ_ALL etc..
    ha_open_flags HA_OPEN_ABORT_IF_LOCKED etc..
    outparam	  result table
    table_desc	  TABLE_LIST descriptor
    mem_root	  temporary MEM_ROOT for parsing
*/

static bool
open_new_frm(THD *thd, TABLE_SHARE *share, const char *alias,
             uint db_stat, uint prgflag,
	     uint ha_open_flags, TABLE *outparam, TABLE_LIST *table_desc,
	     MEM_ROOT *mem_root)
{
  LEX_STRING pathstr;
  File_parser *parser;
  char path[FN_REFLEN];
  DBUG_ENTER("open_new_frm");

  /* Create path with extension */
  pathstr.length= (uint) (strxmov(path, share->normalized_path.str, reg_ext,
                                  NullS)- path);
  pathstr.str=    path;

  if ((parser= sql_parse_prepare(&pathstr, mem_root, 1)))
  {
    if (is_equal(&view_type, parser->type()))
    {
      if (table_desc == 0 || table_desc->required_type == FRMTYPE_TABLE)
      {
        my_error(ER_WRONG_OBJECT, MYF(0), share->db.str, share->table_name.str,
                 "BASE TABLE");
        goto err;
      }
      if (mysql_make_view(thd, parser, table_desc,
                          (prgflag & OPEN_VIEW_NO_PARSE)))
        goto err;
    }
    else
    {
      /* only VIEWs are supported now */
      my_error(ER_FRM_UNKNOWN_TYPE, MYF(0), share->path,  parser->type()->str);
      goto err;
    }
    DBUG_RETURN(0);
  }
 
err:
  bzero(outparam, sizeof(TABLE));	// do not run repair
  DBUG_RETURN(1);
}


bool is_equal(const LEX_STRING *a, const LEX_STRING *b)
{
  return a->length == b->length && !strncmp(a->str, b->str, a->length);
}


/*
  SYNOPSIS
    abort_and_upgrade_lock()
    lpt                           Parameter passing struct
    All parameters passed through the ALTER_PARTITION_PARAM_TYPE object
  RETURN VALUE
    0
  DESCRIPTION
    Remember old lock level (for possible downgrade later on), abort all
    waiting threads and ensure that all keeping locks currently are
    completed such that we own the lock exclusively and no other interaction
    is ongoing.

    thd                           Thread object
    table                         Table object
    db                            Database name
    table_name                    Table name
    old_lock_level                Old lock level
*/

int abort_and_upgrade_lock(ALTER_PARTITION_PARAM_TYPE *lpt)
{
  uint flags= RTFC_WAIT_OTHER_THREAD_FLAG | RTFC_CHECK_KILLED_FLAG;
  DBUG_ENTER("abort_and_upgrade_locks");

  lpt->old_lock_type= lpt->table->reginfo.lock_type;
  VOID(pthread_mutex_lock(&LOCK_open));
  mysql_lock_abort(lpt->thd, lpt->table, TRUE);
  VOID(remove_table_from_cache(lpt->thd, lpt->db, lpt->table_name, flags));
  VOID(pthread_mutex_unlock(&LOCK_open));
  DBUG_RETURN(0);
}


/*
  SYNOPSIS
    close_open_tables_and_downgrade()
  RESULT VALUES
    NONE
  DESCRIPTION
    We need to ensure that any thread that has managed to open the table
    but not yet encountered our lock on the table is also thrown out to
    ensure that no threads see our frm changes premature to the final
    version. The intermediate versions are only meant for use after a
    crash and later REPAIR TABLE.
    We also downgrade locks after the upgrade to WRITE_ONLY
*/

void close_open_tables_and_downgrade(ALTER_PARTITION_PARAM_TYPE *lpt)
{
  VOID(pthread_mutex_lock(&LOCK_open));
  remove_table_from_cache(lpt->thd, lpt->db, lpt->table_name,
                          RTFC_WAIT_OTHER_THREAD_FLAG);
  VOID(pthread_mutex_unlock(&LOCK_open));
  mysql_lock_downgrade_write(lpt->thd, lpt->table, lpt->old_lock_type);
}


/*
  SYNOPSIS
    mysql_wait_completed_table()
    lpt                            Parameter passing struct
    my_table                       My table object
    All parameters passed through the ALTER_PARTITION_PARAM object
  RETURN VALUES
    TRUE                          Failure
    FALSE                         Success
  DESCRIPTION
    We have changed the frm file and now we want to wait for all users of
    the old frm to complete before proceeding to ensure that no one
    remains that uses the old frm definition.
    Start by ensuring that all users of the table will be removed from cache
    once they are done. Then abort all that have stumbled on locks and
    haven't been started yet.

    thd                           Thread object
    table                         Table object
    db                            Database name
    table_name                    Table name
*/

void mysql_wait_completed_table(ALTER_PARTITION_PARAM_TYPE *lpt, TABLE *my_table)
{
  char key[MAX_DBKEY_LENGTH];
  uint key_length;
  TABLE *table;
  DBUG_ENTER("mysql_wait_completed_table");

  key_length=(uint) (strmov(strmov(key,lpt->db)+1,lpt->table_name)-key)+1;
  VOID(pthread_mutex_lock(&LOCK_open));
  HASH_SEARCH_STATE state;
  for (table= (TABLE*) hash_first(&open_cache,(byte*) key,key_length,
                                  &state) ;
       table;
       table= (TABLE*) hash_next(&open_cache,(byte*) key,key_length,
                                 &state))
  {
    THD *in_use= table->in_use;
    table->s->version= 0L;
    if (!in_use)
    {
      relink_unused(table);
    }
    else
    {
      /* Kill delayed insert threads */
      if ((in_use->system_thread & SYSTEM_THREAD_DELAYED_INSERT) &&
          ! in_use->killed)
      {
        in_use->killed= THD::KILL_CONNECTION;
        pthread_mutex_lock(&in_use->mysys_var->mutex);
        if (in_use->mysys_var->current_cond)
        {
          pthread_mutex_lock(in_use->mysys_var->current_mutex);
          pthread_cond_broadcast(in_use->mysys_var->current_cond);
          pthread_mutex_unlock(in_use->mysys_var->current_mutex);
        }
        pthread_mutex_unlock(&in_use->mysys_var->mutex);
      }
      /*
        Now we must abort all tables locks used by this thread
        as the thread may be waiting to get a lock for another table
      */
      for (TABLE *thd_table= in_use->open_tables;
           thd_table ;
           thd_table= thd_table->next)
      {
        if (thd_table->db_stat)		// If table is open
          mysql_lock_abort_for_thread(lpt->thd, thd_table);
      }
    }
  }
  /*
    We start by removing all unused objects from the cache and marking
    those in use for removal after completion. Now we also need to abort
    all that are locked and are not progressing due to being locked
    by our lock. We don't upgrade our lock here.
  */
  mysql_lock_abort(lpt->thd, my_table, FALSE);
  VOID(pthread_mutex_unlock(&LOCK_open));
  DBUG_VOID_RETURN;
}


/*
  Tells if two (or more) tables have auto_increment columns and we want to
  lock those tables with a write lock.

  SYNOPSIS
    has_two_write_locked_tables_with_auto_increment
      tables        Table list

  NOTES:
    Call this function only when you have established the list of all tables
    which you'll want to update (including stored functions, triggers, views
    inside your statement).

  RETURN
    0  No
    1  Yes
*/

static bool
has_two_write_locked_tables_with_auto_increment(TABLE_LIST *tables)
{
  char *first_table_name= NULL, *first_db;
  LINT_INIT(first_db);

  for (TABLE_LIST *table= tables; table; table= table->next_global)
  {
    /* we must do preliminary checks as table->table may be NULL */
    if (!table->placeholder() && !table->schema_table &&
        table->table->found_next_number_field &&
        (table->lock_type >= TL_WRITE_ALLOW_WRITE))
    {
      if (first_table_name == NULL)
      {
        first_table_name= table->table_name;
        first_db= table->db;
        DBUG_ASSERT(first_db);
      }
      else if (strcmp(first_db, table->db) ||
               strcmp(first_table_name, table->table_name))
        return 1;
    }
  }
  return 0;
}<|MERGE_RESOLUTION|>--- conflicted
+++ resolved
@@ -3752,23 +3752,7 @@
 
   tmp_table->reginfo.lock_type= TL_WRITE;	 // Simulate locked
   share->tmp_table= (tmp_table->file->has_transactions() ? 
-<<<<<<< HEAD
-                     TRANSACTIONAL_TMP_TABLE : TMP_TABLE);
-=======
                      TRANSACTIONAL_TMP_TABLE : NON_TRANSACTIONAL_TMP_TABLE);
-  share->table_cache_key= (char*) (tmp_table+1);
-  share->db= share->table_cache_key;
-  share->key_length= (uint) (strmov(((char*) (share->table_name=
-                                              strmov(share->table_cache_key,
-                                                     db)+1)),
-                                    table_name) -
-                             share->table_cache_key) +1;
-  int4store(share->table_cache_key + share->key_length, thd->server_id);
-  share->key_length+= 4;
-  int4store(share->table_cache_key + share->key_length,
-	    thd->variables.pseudo_thread_id);
-  share->key_length+= 4;
->>>>>>> 5c9e19f7
 
   if (link_in_list)
   {
