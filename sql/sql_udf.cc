/* Copyright (C) 2000 MySQL AB

   This program is free software; you can redistribute it and/or modify
   it under the terms of the GNU General Public License as published by
   the Free Software Foundation; version 2 of the License.

   This program is distributed in the hope that it will be useful,
   but WITHOUT ANY WARRANTY; without even the implied warranty of
   MERCHANTABILITY or FITNESS FOR A PARTICULAR PURPOSE.  See the
   GNU General Public License for more details.

   You should have received a copy of the GNU General Public License
   along with this program; if not, write to the Free Software
   Foundation, Inc., 59 Temple Place, Suite 330, Boston, MA  02111-1307  USA */

/* This implements 'user defined functions' */

/*
   Known bugs:
  
   Memory for functions is never freed!
   Shared libraries are not closed before mysqld exits;
     - This is because we can't be sure if some threads are using
       a function.
  
   The bugs only affect applications that create and free a lot of
   dynamic functions, so this shouldn't be a real problem.
*/

#ifdef USE_PRAGMA_IMPLEMENTATION
#pragma implementation				// gcc: Class implementation
#endif

#include "mysql_priv.h"
#include <my_pthread.h>

#ifdef HAVE_DLOPEN
extern "C"
{
#include <stdarg.h>
#include <hash.h>
}

static bool initialized = 0;
static MEM_ROOT mem;
static HASH udf_hash;
static rw_lock_t THR_LOCK_udf;


static udf_func *add_udf(LEX_STRING *name, Item_result ret,
                         char *dl, Item_udftype typ);
static void del_udf(udf_func *udf);
static void *find_udf_dl(const char *dl);

static char *init_syms(udf_func *tmp, char *nm)
{
  char *end;

  if (!((tmp->func= (Udf_func_any) dlsym(tmp->dlhandle, tmp->name.str))))
    return tmp->name.str;

  end=strmov(nm,tmp->name.str);

  if (tmp->type == UDFTYPE_AGGREGATE)
  {
    (void)strmov(end, "_clear");
    if (!((tmp->func_clear= (Udf_func_clear) dlsym(tmp->dlhandle, nm))))
      return nm;
    (void)strmov(end, "_add");
    if (!((tmp->func_add= (Udf_func_add) dlsym(tmp->dlhandle, nm))))
      return nm;
  }

  (void) strmov(end,"_deinit");
  tmp->func_deinit= (Udf_func_deinit) dlsym(tmp->dlhandle, nm);

  (void) strmov(end,"_init");
  tmp->func_init= (Udf_func_init) dlsym(tmp->dlhandle, nm);

  /*
    to prefent loading "udf" from, e.g. libc.so
    let's ensure that at least one auxiliary symbol is defined
  */
  if (!tmp->func_init && !tmp->func_deinit && tmp->type != UDFTYPE_AGGREGATE)
  {
    if (!opt_allow_suspicious_udfs)
      return nm;
    if (current_thd->variables.log_warnings)
      sql_print_warning(ER(ER_CANT_FIND_DL_ENTRY), nm);
  }
  return 0;
}


extern "C" uchar* get_hash_key(const uchar *buff, size_t *length,
			      my_bool not_used __attribute__((unused)))
{
  udf_func *udf=(udf_func*) buff;
  *length=(uint) udf->name.length;
  return (uchar*) udf->name.str;
}


/*
  Read all predeclared functions from mysql.func and accept all that
  can be used.
*/

void udf_init()
{
  udf_func *tmp;
  TABLE_LIST tables;
  READ_RECORD read_record_info;
  TABLE *table;
  int error;
  DBUG_ENTER("ufd_init");
  char db[]= "mysql"; /* A subject to casednstr, can't be constant */

  if (initialized)
    DBUG_VOID_RETURN;

  my_rwlock_init(&THR_LOCK_udf,NULL);
  
  init_sql_alloc(&mem, UDF_ALLOC_BLOCK_SIZE, 0);
  THD *new_thd = new THD;
  if (!new_thd ||
      hash_init(&udf_hash,system_charset_info,32,0,0,get_hash_key, NULL, 0))
  {
    sql_print_error("Can't allocate memory for udf structures");
    hash_free(&udf_hash);
    free_root(&mem,MYF(0));
    delete new_thd;
    DBUG_VOID_RETURN;
  }
  initialized = 1;
  new_thd->thread_stack= (char*) &new_thd;
  new_thd->store_globals();
  lex_start(new_thd);
  new_thd->set_db(db, sizeof(db)-1);

  bzero((uchar*) &tables,sizeof(tables));
  tables.alias= tables.table_name= (char*) "func";
  tables.lock_type = TL_READ;
  tables.db= db;

  if (simple_open_n_lock_tables(new_thd, &tables))
  {
    DBUG_PRINT("error",("Can't open udf table"));
    sql_print_error("Can't open the mysql.func table. Please "
                    "run mysql_upgrade to create it.");
    goto end;
  }

  table= tables.table;
  init_read_record(&read_record_info, new_thd, table, NULL,1,0,FALSE);
  table->use_all_columns();
  while (!(error= read_record_info.read_record(&read_record_info)))
  {
    DBUG_PRINT("info",("init udf record"));
    LEX_STRING name;
    name.str=get_field(&mem, table->field[0]);
    name.length = (uint) strlen(name.str);
    char *dl_name= get_field(&mem, table->field[2]);
    bool new_dl=0;
    Item_udftype udftype=UDFTYPE_FUNCTION;
    if (table->s->fields >= 4)			// New func table
      udftype=(Item_udftype) table->field[3]->val_int();

    /*
      Ensure that the .dll doesn't have a path
      This is done to ensure that only approved dll from the system
      directories are used (to make this even remotely secure).

      On windows we must check both FN_LIBCHAR and '/'.
    */
    if (my_strchr(files_charset_info, dl_name,
                  dl_name + strlen(dl_name), FN_LIBCHAR) ||
        IF_WIN(my_strchr(files_charset_info, dl_name,
                         dl_name + strlen(dl_name), '/'), 0) ||
        check_string_char_length(&name, "", NAME_CHAR_LEN,
                                 system_charset_info, 1))
    {
      sql_print_error("Invalid row in mysql.func table for function '%.64s'",
                      name.str);
      continue;
    }

    if (!(tmp= add_udf(&name,(Item_result) table->field[1]->val_int(),
                       dl_name, udftype)))
    {
      sql_print_error("Can't alloc memory for udf function: '%.64s'", name.str);
      continue;
    }

    void *dl = find_udf_dl(tmp->dl);
    if (dl == NULL)
    {
      char dlpath[FN_REFLEN];
      strxnmov(dlpath, sizeof(dlpath) - 1, opt_plugin_dir, "/", tmp->dl,
               NullS);
      if (!(dl= dlopen(dlpath, RTLD_NOW)))
      {
	/* Print warning to log */
        sql_print_error(ER(ER_CANT_OPEN_LIBRARY), tmp->dl, errno, dlerror());
	/* Keep the udf in the hash so that we can remove it later */
	continue;
      }
      new_dl=1;
    }
    tmp->dlhandle = dl;
    {
      char buf[NAME_LEN+16], *missing;
      if ((missing= init_syms(tmp, buf)))
      {
        sql_print_error(ER(ER_CANT_FIND_DL_ENTRY), missing);
        del_udf(tmp);
        if (new_dl)
          dlclose(dl);
      }
    }
  }
  if (error > 0)
    sql_print_error("Got unknown error: %d", my_errno);
  end_read_record(&read_record_info);
  new_thd->version--;				// Force close to free memory

end:
  close_thread_tables(new_thd);
  delete new_thd;
  /* Remember that we don't have a THD */
  my_pthread_setspecific_ptr(THR_THD,  0);
  DBUG_VOID_RETURN;
}


void udf_free()
{
  /* close all shared libraries */
  DBUG_ENTER("udf_free");
  for (uint idx=0 ; idx < udf_hash.records ; idx++)
  {
    udf_func *udf=(udf_func*) hash_element(&udf_hash,idx);
    if (udf->dlhandle)				// Not closed before
    {
      /* Mark all versions using the same handler as closed */
      for (uint j=idx+1 ;  j < udf_hash.records ; j++)
      {
	udf_func *tmp=(udf_func*) hash_element(&udf_hash,j);
	if (udf->dlhandle == tmp->dlhandle)
	  tmp->dlhandle=0;			// Already closed
      }
      dlclose(udf->dlhandle);
    }
  }
  hash_free(&udf_hash);
  free_root(&mem,MYF(0));
  if (initialized)
  {
    initialized= 0;
    rwlock_destroy(&THR_LOCK_udf);
  }
  DBUG_VOID_RETURN;
}


static void del_udf(udf_func *udf)
{
  DBUG_ENTER("del_udf");
  if (!--udf->usage_count)
  {
    hash_delete(&udf_hash,(uchar*) udf);
    using_udf_functions=udf_hash.records != 0;
  }
  else
  {
    /*
      The functions is in use ; Rename the functions instead of removing it.
      The functions will be automaticly removed when the least threads
      doesn't use it anymore
    */
    char *name= udf->name.str;
    uint name_length=udf->name.length;
    udf->name.str=(char*) "*";
    udf->name.length=1;
    hash_update(&udf_hash,(uchar*) udf,(uchar*) name,name_length);
  }
  DBUG_VOID_RETURN;
}


void free_udf(udf_func *udf)
{
  DBUG_ENTER("free_udf");
  
  if (!initialized)
    DBUG_VOID_RETURN;

  rw_wrlock(&THR_LOCK_udf);
  if (!--udf->usage_count)
  {
    /*
      We come here when someone has deleted the udf function
      while another thread still was using the udf
    */
    hash_delete(&udf_hash,(uchar*) udf);
    using_udf_functions=udf_hash.records != 0;
    if (!find_udf_dl(udf->dl))
      dlclose(udf->dlhandle);
  }
  rw_unlock(&THR_LOCK_udf);
  DBUG_VOID_RETURN;
}


/* This is only called if using_udf_functions != 0 */

udf_func *find_udf(const char *name,uint length,bool mark_used)
{
  udf_func *udf=0;
  DBUG_ENTER("find_udf");

  if (!initialized)
    DBUG_RETURN(NULL);

  /* TODO: This should be changed to reader locks someday! */
  if (mark_used)
    rw_wrlock(&THR_LOCK_udf);  /* Called during fix_fields */
  else
    rw_rdlock(&THR_LOCK_udf);  /* Called during parsing */

  if ((udf=(udf_func*) hash_search(&udf_hash,(uchar*) name,
				   length ? length : (uint) strlen(name))))
  {
    if (!udf->dlhandle)
      udf=0;					// Could not be opened
    else if (mark_used)
      udf->usage_count++;
  }
  rw_unlock(&THR_LOCK_udf);
  DBUG_RETURN(udf);
}


static void *find_udf_dl(const char *dl)
{
  DBUG_ENTER("find_udf_dl");

  /*
    Because only the function name is hashed, we have to search trough
    all rows to find the dl.
  */
  for (uint idx=0 ; idx < udf_hash.records ; idx++)
  {
    udf_func *udf=(udf_func*) hash_element(&udf_hash,idx);
    if (!strcmp(dl, udf->dl) && udf->dlhandle != NULL)
      DBUG_RETURN(udf->dlhandle);
  }
  DBUG_RETURN(0);
}


/* Assume that name && dl is already allocated */

static udf_func *add_udf(LEX_STRING *name, Item_result ret, char *dl,
			 Item_udftype type)
{
  if (!name || !dl || !(uint) type || (uint) type > (uint) UDFTYPE_AGGREGATE)
    return 0;
  udf_func *tmp= (udf_func*) alloc_root(&mem, sizeof(udf_func));
  if (!tmp)
    return 0;
  bzero((char*) tmp,sizeof(*tmp));
  tmp->name = *name; //dup !!
  tmp->dl = dl;
  tmp->returns = ret;
  tmp->type = type;
  tmp->usage_count=1;
  if (my_hash_insert(&udf_hash,(uchar*)  tmp))
    return 0;
  using_udf_functions=1;
  return tmp;
}


/**
  Create a user defined function. 

  @note Like implementations of other DDL/DML in MySQL, this function
  relies on the caller to close the thread tables. This is done in the
  end of dispatch_command().
*/

int mysql_create_function(THD *thd,udf_func *udf)
{
  int error;
  void *dl=0;
  bool new_dl=0;
  TABLE *table;
  TABLE_LIST tables;
  udf_func *u_d;
  bool save_binlog_row_based;
  DBUG_ENTER("mysql_create_function");

  if (!initialized)
  {
    if (opt_noacl)
      my_error(ER_CANT_INITIALIZE_UDF, MYF(0),
               udf->name.str,
               "UDFs are unavailable with the --skip-grant-tables option");
    else
      my_message(ER_OUT_OF_RESOURCES, ER(ER_OUT_OF_RESOURCES), MYF(0));
    DBUG_RETURN(1);
  }

  /*
    Ensure that the .dll doesn't have a path
    This is done to ensure that only approved dll from the system
    directories are used (to make this even remotely secure).

    On windows we must check both FN_LIBCHAR and '/'.
  */
  if (my_strchr(files_charset_info, udf->dl,
                udf->dl + strlen(udf->dl), FN_LIBCHAR) ||
      IF_WIN(my_strchr(files_charset_info, udf->dl,
                       udf->dl + strlen(udf->dl), '/'), 0))
  {
    my_message(ER_UDF_NO_PATHS, ER(ER_UDF_NO_PATHS), MYF(0));
    DBUG_RETURN(1);
  }
  if (check_string_char_length(&udf->name, "", NAME_CHAR_LEN,
                               system_charset_info, 1))
  {
    my_error(ER_TOO_LONG_IDENT, MYF(0), udf->name.str);
    DBUG_RETURN(1);
  }

  /* 
    Turn off row binlogging of this statement and use statement-based 
    so that all supporting tables are updated for CREATE FUNCTION command.
  */
  save_binlog_row_based= thd->current_stmt_binlog_row_based;
  thd->clear_current_stmt_binlog_row_based();

  rw_wrlock(&THR_LOCK_udf);
  if ((hash_search(&udf_hash,(uchar*) udf->name.str, udf->name.length)))
  {
    my_error(ER_UDF_EXISTS, MYF(0), udf->name.str);
    goto err;
  }
  if (!(dl = find_udf_dl(udf->dl)))
  {
    char dlpath[FN_REFLEN];
    strxnmov(dlpath, sizeof(dlpath) - 1, opt_plugin_dir, "/", udf->dl, NullS);
    if (!(dl = dlopen(dlpath, RTLD_NOW)))
    {
      DBUG_PRINT("error",("dlopen of %s failed, error: %d (%s)",
                          udf->dl, errno, dlerror()));
      my_error(ER_CANT_OPEN_LIBRARY, MYF(0),
               udf->dl, errno, dlerror());
      goto err;
    }
    new_dl=1;
  }
  udf->dlhandle=dl;
  {
    char buf[NAME_LEN+16], *missing;
    if ((missing= init_syms(udf, buf)))
    {
      my_error(ER_CANT_FIND_DL_ENTRY, MYF(0), missing);
      goto err;
    }
  }
  udf->name.str=strdup_root(&mem,udf->name.str);
  udf->dl=strdup_root(&mem,udf->dl);
  if (!(u_d=add_udf(&udf->name,udf->returns,udf->dl,udf->type)))
    goto err;
  u_d->dlhandle = dl;
  u_d->func=udf->func;
  u_d->func_init=udf->func_init;
  u_d->func_deinit=udf->func_deinit;
  u_d->func_clear=udf->func_clear;
  u_d->func_add=udf->func_add;

  /* create entry in mysql.func table */

  bzero((char*) &tables,sizeof(tables));
  tables.db= (char*) "mysql";
  tables.table_name= tables.alias= (char*) "func";
  /* Allow creation of functions even if we can't open func table */
  if (!(table = open_ltable(thd, &tables, TL_WRITE, 0)))
    goto err;
  table->use_all_columns();
  restore_record(table, s->default_values);	// Default values for fields
  table->field[0]->store(u_d->name.str, u_d->name.length, system_charset_info);
  table->field[1]->store((longlong) u_d->returns, TRUE);
  table->field[2]->store(u_d->dl,(uint) strlen(u_d->dl), system_charset_info);
  if (table->s->fields >= 4)			// If not old func format
    table->field[3]->store((longlong) u_d->type, TRUE);
  error = table->file->ha_write_row(table->record[0]);

  if (error)
  {
    my_error(ER_ERROR_ON_WRITE, MYF(0), "mysql.func", error);
    del_udf(u_d);
    goto err;
  }
  rw_unlock(&THR_LOCK_udf);

  /* Binlog the create function. */
<<<<<<< HEAD
  write_bin_log(thd, TRUE, thd->query(), thd->query_length());

  /* Restore the state of binlog format */
  thd->current_stmt_binlog_row_based= save_binlog_row_based;
=======
  if (write_bin_log(thd, TRUE, thd->query(), thd->query_length()))
    DBUG_RETURN(1);
>>>>>>> 935d0f3d
  DBUG_RETURN(0);

 err:
  if (new_dl)
    dlclose(dl);
  rw_unlock(&THR_LOCK_udf);
  /* Restore the state of binlog format */
  thd->current_stmt_binlog_row_based= save_binlog_row_based;
  DBUG_RETURN(1);
}


int mysql_drop_function(THD *thd,const LEX_STRING *udf_name)
{
  TABLE *table;
  TABLE_LIST tables;
  udf_func *udf;
  char *exact_name_str;
  uint exact_name_len;
  bool save_binlog_row_based;
  DBUG_ENTER("mysql_drop_function");

  if (!initialized)
  {
    if (opt_noacl)
      my_error(ER_FUNCTION_NOT_DEFINED, MYF(0), udf_name->str);
    else
      my_message(ER_OUT_OF_RESOURCES, ER(ER_OUT_OF_RESOURCES), MYF(0));
    DBUG_RETURN(1);
  }

  /* 
    Turn off row binlogging of this statement and use statement-based
    so that all supporting tables are updated for DROP FUNCTION command.
  */
  save_binlog_row_based= thd->current_stmt_binlog_row_based;
  thd->clear_current_stmt_binlog_row_based();

  rw_wrlock(&THR_LOCK_udf);  
  if (!(udf=(udf_func*) hash_search(&udf_hash,(uchar*) udf_name->str,
				    (uint) udf_name->length)))
  {
    my_error(ER_FUNCTION_NOT_DEFINED, MYF(0), udf_name->str);
    goto err;
  }
  exact_name_str= udf->name.str;
  exact_name_len= udf->name.length;
  del_udf(udf);
  /*
    Close the handle if this was function that was found during boot or
    CREATE FUNCTION and it's not in use by any other udf function
  */
  if (udf->dlhandle && !find_udf_dl(udf->dl))
    dlclose(udf->dlhandle);

  bzero((char*) &tables,sizeof(tables));
  tables.db=(char*) "mysql";
  tables.table_name= tables.alias= (char*) "func";
  if (!(table = open_ltable(thd, &tables, TL_WRITE, 0)))
    goto err;
  table->use_all_columns();
  table->field[0]->store(exact_name_str, exact_name_len, &my_charset_bin);
  if (!table->file->index_read_idx_map(table->record[0], 0,
                                       (uchar*) table->field[0]->ptr,
                                       HA_WHOLE_KEY,
                                       HA_READ_KEY_EXACT))
  {
    int error;
    if ((error = table->file->ha_delete_row(table->record[0])))
      table->file->print_error(error, MYF(0));
  }
  close_thread_tables(thd);

  rw_unlock(&THR_LOCK_udf);

  /* Binlog the drop function. */
<<<<<<< HEAD
  write_bin_log(thd, TRUE, thd->query(), thd->query_length());

  /* Restore the state of binlog format */
  thd->current_stmt_binlog_row_based= save_binlog_row_based;
=======
  if (write_bin_log(thd, TRUE, thd->query(), thd->query_length()))
    DBUG_RETURN(1);
>>>>>>> 935d0f3d
  DBUG_RETURN(0);
 err:
  rw_unlock(&THR_LOCK_udf);
  /* Restore the state of binlog format */
  thd->current_stmt_binlog_row_based= save_binlog_row_based;
  DBUG_RETURN(1);
}

#endif /* HAVE_DLOPEN */<|MERGE_RESOLUTION|>--- conflicted
+++ resolved
@@ -507,15 +507,14 @@
   rw_unlock(&THR_LOCK_udf);
 
   /* Binlog the create function. */
-<<<<<<< HEAD
-  write_bin_log(thd, TRUE, thd->query(), thd->query_length());
-
+  if (write_bin_log(thd, TRUE, thd->query(), thd->query_length()))
+  {
+    /* Restore the state of binlog format */
+    thd->current_stmt_binlog_row_based= save_binlog_row_based;
+    DBUG_RETURN(1);
+  }
   /* Restore the state of binlog format */
   thd->current_stmt_binlog_row_based= save_binlog_row_based;
-=======
-  if (write_bin_log(thd, TRUE, thd->query(), thd->query_length()))
-    DBUG_RETURN(1);
->>>>>>> 935d0f3d
   DBUG_RETURN(0);
 
  err:
@@ -592,15 +591,14 @@
   rw_unlock(&THR_LOCK_udf);
 
   /* Binlog the drop function. */
-<<<<<<< HEAD
-  write_bin_log(thd, TRUE, thd->query(), thd->query_length());
-
+  if (write_bin_log(thd, TRUE, thd->query(), thd->query_length()))
+  {
+    /* Restore the state of binlog format */
+    thd->current_stmt_binlog_row_based= save_binlog_row_based;
+    DBUG_RETURN(1);
+  }
   /* Restore the state of binlog format */
   thd->current_stmt_binlog_row_based= save_binlog_row_based;
-=======
-  if (write_bin_log(thd, TRUE, thd->query(), thd->query_length()))
-    DBUG_RETURN(1);
->>>>>>> 935d0f3d
   DBUG_RETURN(0);
  err:
   rw_unlock(&THR_LOCK_udf);
