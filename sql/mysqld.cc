--- conflicted
+++ resolved
@@ -5795,12 +5795,6 @@
       exit(0);
     }
   }
-
-<<<<<<< HEAD
-  start_handle_manager();
-=======
-  create_shutdown_event();
->>>>>>> fe3d07ca
 
   /* Copy default global rpl_filter to global_rpl_filter */
   copy_filter_setting(global_rpl_filter, get_or_create_rpl_filter("", 0));
