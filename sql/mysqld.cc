--- conflicted
+++ resolved
@@ -350,11 +350,7 @@
 my_bool opt_safe_user_create = 0, opt_no_mix_types = 0;
 my_bool opt_show_slave_auth_info, opt_sql_bin_update = 0;
 my_bool opt_log_slave_updates= 0;
-<<<<<<< HEAD
-my_bool	opt_innodb;
 bool slave_warning_issued = false; 
-=======
->>>>>>> 4c08ec4d
 
 /*
   Legacy global handlerton. These will be removed (please do not add more).
@@ -363,48 +359,6 @@
 handlerton *myisam_hton;
 handlerton *partition_hton;
 
-<<<<<<< HEAD
-#ifdef WITH_INNOBASE_STORAGE_ENGINE
-extern ulong innobase_fast_shutdown;
-extern ulong innobase_large_page_size;
-extern char *innobase_home, *innobase_tmpdir, *innobase_logdir;
-extern long innobase_lock_scan_time;
-extern long innobase_mirrored_log_groups, innobase_log_files_in_group;
-extern longlong innobase_log_file_size;
-extern long innobase_log_buffer_size;
-extern longlong innobase_buffer_pool_size;
-extern long innobase_additional_mem_pool_size;
-extern long innobase_file_io_threads, innobase_lock_wait_timeout;
-extern long innobase_force_recovery;
-extern long innobase_open_files;
-extern char *innobase_data_home_dir, *innobase_data_file_path;
-extern char *innobase_log_group_home_dir, *innobase_log_arch_dir;
-extern char *innobase_unix_file_flush_method;
-/* The following variables have to be my_bool for SHOW VARIABLES to work */
-extern my_bool innobase_log_archive,
-               innobase_use_doublewrite,
-               innobase_use_checksums,
-               innobase_use_large_pages,
-               innobase_use_native_aio,
-               innobase_file_per_table, innobase_locks_unsafe_for_binlog,
-               innobase_rollback_on_timeout,
-               innobase_stats_on_metadata,
-               innobase_create_status_file;
-extern "C" {
-extern ulong srv_max_buf_pool_modified_pct;
-extern ulong srv_max_purge_lag;
-extern ulong srv_auto_extend_increment;
-extern ulong srv_n_spin_wait_rounds;
-extern ulong srv_n_free_tickets_to_enter;
-extern ulong srv_thread_sleep_delay;
-extern ulong srv_thread_concurrency;
-extern ulong srv_commit_concurrency;
-extern ulong srv_flush_log_at_trx_commit;
-}
-#endif
-
-=======
->>>>>>> 4c08ec4d
 #ifdef WITH_NDBCLUSTER_STORAGE_ENGINE
 const char *opt_ndbcluster_connectstring= 0;
 const char *opt_ndb_connectstring= 0;
@@ -2350,7 +2304,7 @@
   sigaddset(&set,SIGTSTP);
 #endif
   if (thd_lib_detected != THD_LIB_LT)
-    sigaddset(&set,THR_SERVER_ALARM);
+  sigaddset(&set,THR_SERVER_ALARM);
   if (test_flags & TEST_SIGINT)
   {
     // May be SIGINT
@@ -2760,7 +2714,7 @@
     strmake(pidfile_name, STRING_WITH_LEN("mysql"));
   }
   else
-    strmake(pidfile_name, glob_hostname, sizeof(pidfile_name)-5);
+  strmake(pidfile_name, glob_hostname, sizeof(pidfile_name)-5);
   strmov(fn_ext(pidfile_name),".pid");		// Add proper extension
 
   /*
@@ -3302,13 +3256,13 @@
   }
   if (!opt_bin_log)
     if (opt_binlog_format_id != BINLOG_FORMAT_UNSPEC)
-    {
-      sql_print_error("You need to use --log-bin to make "
-		      "--binlog-format work.");
-      unireg_abort(1);
-    }
+  {
+    sql_print_error("You need to use --log-bin to make "
+                    "--binlog-format work.");
+    unireg_abort(1);
+  }
     else
-    {
+  {
       global_system_variables.binlog_format= BINLOG_FORMAT_UNSPEC;
     }
   else
@@ -3317,7 +3271,7 @@
     else
     { 
       DBUG_ASSERT(global_system_variables.binlog_format != BINLOG_FORMAT_UNSPEC);
-    }
+  }
 
   /* Check that we have not let the format to unspecified at this point */
   DBUG_ASSERT((uint)global_system_variables.binlog_format <=
@@ -4992,37 +4946,6 @@
   OPT_THREAD_CONCURRENCY, OPT_THREAD_CACHE_SIZE,
   OPT_TMP_TABLE_SIZE, OPT_THREAD_STACK,
   OPT_WAIT_TIMEOUT, OPT_MYISAM_REPAIR_THREADS,
-<<<<<<< HEAD
-  OPT_INNODB_MIRRORED_LOG_GROUPS,
-  OPT_INNODB_LOG_FILES_IN_GROUP,
-  OPT_INNODB_LOG_FILE_SIZE,
-  OPT_INNODB_LOG_BUFFER_SIZE,
-  OPT_INNODB_BUFFER_POOL_SIZE,
-  OPT_INNODB_BUFFER_POOL_AWE_MEM_MB,
-  OPT_INNODB_ADDITIONAL_MEM_POOL_SIZE,
-  OPT_INNODB_MAX_PURGE_LAG,
-  OPT_INNODB_FILE_IO_THREADS,
-  OPT_INNODB_LOCK_WAIT_TIMEOUT,
-  OPT_INNODB_THREAD_CONCURRENCY,
-  OPT_INNODB_COMMIT_CONCURRENCY,
-  OPT_INNODB_FORCE_RECOVERY,
-  OPT_INNODB_STATUS_FILE,
-  OPT_INNODB_MAX_DIRTY_PAGES_PCT,
-  OPT_INNODB_TABLE_LOCKS,
-  OPT_INNODB_SUPPORT_XA,
-  OPT_INNODB_OPEN_FILES,
-  OPT_INNODB_AUTOEXTEND_INCREMENT,
-  OPT_INNODB_SYNC_SPIN_LOOPS,
-  OPT_INNODB_CONCURRENCY_TICKETS,
-  OPT_INNODB_THREAD_SLEEP_DELAY,
-  OPT_INNODB_STATS_ON_METADATA,
-  OPT_BDB_CACHE_SIZE,
-  OPT_BDB_CACHE_PARTS,
-  OPT_BDB_LOG_BUFFER_SIZE,
-  OPT_BDB_MAX_LOCK,
-  OPT_BDB_REGION_SIZE,
-=======
->>>>>>> 4c08ec4d
   OPT_ERROR_LOG_FILE,
   OPT_DEFAULT_WEEK_FORMAT,
   OPT_RANGE_ALLOC_BLOCK_SIZE, OPT_ALLOW_SUSPICIOUS_UDFS,
@@ -5288,101 +5211,6 @@
   {"init-slave", OPT_INIT_SLAVE, "Command(s) that are executed when a slave connects to this master",
    (gptr*) &opt_init_slave, (gptr*) &opt_init_slave, 0, GET_STR_ALLOC,
    REQUIRED_ARG, 0, 0, 0, 0, 0, 0},
-<<<<<<< HEAD
-  {"innodb", OPT_INNODB, "Enable InnoDB (if this version of MySQL supports it). \
-Disable with --skip-innodb (will save memory).",
-   (gptr*) &opt_innodb, (gptr*) &opt_innodb, 0, GET_BOOL, NO_ARG, OPT_INNODB_DEFAULT, 0, 0,
-   0, 0, 0},
-#ifdef WITH_INNOBASE_STORAGE_ENGINE
-  {"innodb_checksums", OPT_INNODB_CHECKSUMS, "Enable InnoDB checksums validation (enabled by default). \
-Disable with --skip-innodb-checksums.", (gptr*) &innobase_use_checksums,
-   (gptr*) &innobase_use_checksums, 0, GET_BOOL, NO_ARG, 1, 0, 0, 0, 0, 0},
-#endif
-  {"innodb_data_file_path", OPT_INNODB_DATA_FILE_PATH,
-   "Path to individual files and their sizes.",
-   0, 0, 0, GET_STR, REQUIRED_ARG, 0, 0, 0, 0, 0, 0},
-#ifdef WITH_INNOBASE_STORAGE_ENGINE
-  {"innodb_data_home_dir", OPT_INNODB_DATA_HOME_DIR,
-   "The common part for InnoDB table spaces.", (gptr*) &innobase_data_home_dir,
-   (gptr*) &innobase_data_home_dir, 0, GET_STR, REQUIRED_ARG, 0, 0, 0, 0, 0,
-   0},
-  {"innodb_doublewrite", OPT_INNODB_DOUBLEWRITE, "Enable InnoDB doublewrite buffer (enabled by default). \
-Disable with --skip-innodb-doublewrite.", (gptr*) &innobase_use_doublewrite,
-   (gptr*) &innobase_use_doublewrite, 0, GET_BOOL, NO_ARG, 1, 0, 0, 0, 0, 0},
-  {"innodb_fast_shutdown", OPT_INNODB_FAST_SHUTDOWN,
-   "Speeds up the shutdown process of the InnoDB storage engine. Possible "
-   "values are 0, 1 (faster)"
-   /*
-     NetWare can't close unclosed files, can't automatically kill remaining
-     threads, etc, so on this OS we disable the crash-like InnoDB shutdown.
-   */
-#ifndef __NETWARE__
-   " or 2 (fastest - crash-like)"
-#endif
-   ".",
-   (gptr*) &innobase_fast_shutdown,
-   (gptr*) &innobase_fast_shutdown, 0, GET_ULONG, OPT_ARG, 1, 0,
-   IF_NETWARE(1,2), 0, 0, 0},
-  {"innodb_file_per_table", OPT_INNODB_FILE_PER_TABLE,
-   "Stores each InnoDB table to an .ibd file in the database dir.",
-   (gptr*) &innobase_file_per_table,
-   (gptr*) &innobase_file_per_table, 0, GET_BOOL, NO_ARG, 0, 0, 0, 0, 0, 0},
-  {"innodb_flush_log_at_trx_commit", OPT_INNODB_FLUSH_LOG_AT_TRX_COMMIT,
-   "Set to 0 (write and flush once per second), 1 (write and flush at each commit) or 2 (write at commit, flush once per second).",
-   (gptr*) &srv_flush_log_at_trx_commit,
-   (gptr*) &srv_flush_log_at_trx_commit,
-   0, GET_ULONG, OPT_ARG,  1, 0, 2, 0, 0, 0},
-  {"innodb_flush_method", OPT_INNODB_FLUSH_METHOD,
-   "With which method to flush data.", (gptr*) &innobase_unix_file_flush_method,
-   (gptr*) &innobase_unix_file_flush_method, 0, GET_STR, REQUIRED_ARG, 0, 0, 0,
-   0, 0, 0},
-  {"innodb_locks_unsafe_for_binlog", OPT_INNODB_LOCKS_UNSAFE_FOR_BINLOG,
-   "Force InnoDB to not use next-key locking, to use only row-level locking.",
-   (gptr*) &innobase_locks_unsafe_for_binlog,
-   (gptr*) &innobase_locks_unsafe_for_binlog, 0, GET_BOOL, NO_ARG, 0, 0, 0, 0, 0, 0},
-  {"innodb_log_arch_dir", OPT_INNODB_LOG_ARCH_DIR,
-   "Where full logs should be archived.", (gptr*) &innobase_log_arch_dir,
-   (gptr*) &innobase_log_arch_dir, 0, GET_STR, REQUIRED_ARG, 0, 0, 0, 0, 0, 0},
-  {"innodb_log_archive", OPT_INNODB_LOG_ARCHIVE,
-   "Set to 1 if you want to have logs archived.", 0, 0, 0, GET_LONG, OPT_ARG,
-   0, 0, 0, 0, 0, 0},
-  {"innodb_log_group_home_dir", OPT_INNODB_LOG_GROUP_HOME_DIR,
-   "Path to InnoDB log files.", (gptr*) &innobase_log_group_home_dir,
-   (gptr*) &innobase_log_group_home_dir, 0, GET_STR, REQUIRED_ARG, 0, 0, 0, 0,
-   0, 0},
-  {"innodb_max_dirty_pages_pct", OPT_INNODB_MAX_DIRTY_PAGES_PCT,
-   "Percentage of dirty pages allowed in bufferpool.", (gptr*) &srv_max_buf_pool_modified_pct,
-   (gptr*) &srv_max_buf_pool_modified_pct, 0, GET_ULONG, REQUIRED_ARG, 90, 0, 100, 0, 0, 0},
-  {"innodb_max_purge_lag", OPT_INNODB_MAX_PURGE_LAG,
-   "Desired maximum length of the purge queue (0 = no limit)",
-   (gptr*) &srv_max_purge_lag,
-   (gptr*) &srv_max_purge_lag, 0, GET_LONG, REQUIRED_ARG, 0, 0, ~0L,
-   0, 1L, 0},
-  {"innodb_rollback_on_timeout", OPT_INNODB_ROLLBACK_ON_TIMEOUT,
-   "Roll back the complete transaction on lock wait timeout, for 4.x compatibility (disabled by default)",
-   (gptr*) &innobase_rollback_on_timeout, (gptr*) &innobase_rollback_on_timeout,
-   0, GET_BOOL, OPT_ARG, 0, 0, 0, 0, 0, 0},
-  {"innodb_status_file", OPT_INNODB_STATUS_FILE,
-   "Enable SHOW INNODB STATUS output in the innodb_status.<pid> file",
-   (gptr*) &innobase_create_status_file, (gptr*) &innobase_create_status_file,
-   0, GET_BOOL, OPT_ARG, 0, 0, 0, 0, 0, 0},
-  {"innodb_stats_on_metadata", OPT_INNODB_STATS_ON_METADATA,
-   "Enable statistics gathering for metadata commands such as SHOW TABLE STATUS (on by default)",
-   (gptr*) &innobase_stats_on_metadata, (gptr*) &innobase_stats_on_metadata,
-   0, GET_BOOL, NO_ARG, 1, 0, 0, 0, 0, 0},
-  {"innodb_support_xa", OPT_INNODB_SUPPORT_XA,
-   "Enable InnoDB support for the XA two-phase commit",
-   (gptr*) &global_system_variables.innodb_support_xa,
-   (gptr*) &global_system_variables.innodb_support_xa,
-   0, GET_BOOL, OPT_ARG, 1, 0, 0, 0, 0, 0},
-  {"innodb_table_locks", OPT_INNODB_TABLE_LOCKS,
-   "Enable InnoDB locking in LOCK TABLES",
-   (gptr*) &global_system_variables.innodb_table_locks,
-   (gptr*) &global_system_variables.innodb_table_locks,
-   0, GET_BOOL, OPT_ARG, 1, 0, 0, 0, 0, 0},
-#endif /* End WITH_INNOBASE_STORAGE_ENGINE */
-=======
->>>>>>> 4c08ec4d
    {"language", 'L',
    "Client error messages in given language. May be given as a full path.",
    (gptr*) &language_ptr, (gptr*) &language_ptr, 0, GET_STR, REQUIRED_ARG,
@@ -7533,7 +7361,7 @@
 #endif
   case OPT_EVENT_SCHEDULER:
     if (Events::set_opt_event_scheduler(argument))
-      exit(1);
+	exit(1);
     break;
   case (int) OPT_SKIP_NEW:
     opt_specialflag|= SPECIAL_NO_NEW_FUNC;
@@ -8265,52 +8093,6 @@
   Instantiate variables for missing storage engines
   This section should go away soon
 *****************************************************************************/
-<<<<<<< HEAD
-#undef have_innodb
-#undef have_ndbcluster
-#undef have_csv_db
-
-SHOW_COMP_OPTION have_innodb= SHOW_OPTION_NO;
-SHOW_COMP_OPTION have_ndbcluster= SHOW_OPTION_NO;
-SHOW_COMP_OPTION have_csv_db= SHOW_OPTION_NO;
-SHOW_COMP_OPTION have_partition_db= SHOW_OPTION_NO;
-
-#ifndef WITH_INNOBASE_STORAGE_ENGINE
-uint innobase_flush_log_at_trx_commit;
-ulong innobase_fast_shutdown;
-long innobase_mirrored_log_groups, innobase_log_files_in_group;
-longlong innobase_log_file_size;
-long innobase_log_buffer_size;
-longlong innobase_buffer_pool_size;
-long innobase_additional_mem_pool_size;
-long innobase_file_io_threads, innobase_lock_wait_timeout;
-long innobase_force_recovery;
-long innobase_open_files;
-char *innobase_data_home_dir, *innobase_data_file_path;
-char *innobase_log_group_home_dir, *innobase_log_arch_dir;
-char *innobase_unix_file_flush_method;
-my_bool innobase_log_archive,
-        innobase_use_doublewrite,
-        innobase_use_checksums,
-        innobase_file_per_table,
-        innobase_locks_unsafe_for_binlog,
-        innobase_rollback_on_timeout,
-        innobase_stats_on_metadata;
-
-extern "C" {
-ulong srv_max_buf_pool_modified_pct;
-ulong srv_max_purge_lag;
-ulong srv_auto_extend_increment;
-ulong srv_n_spin_wait_rounds;
-ulong srv_n_free_tickets_to_enter;
-ulong srv_thread_sleep_delay;
-ulong srv_thread_concurrency;
-ulong srv_commit_concurrency;
-}
-
-#endif
-=======
->>>>>>> 4c08ec4d
 
 #ifndef WITH_NDBCLUSTER_STORAGE_ENGINE
 ulong ndb_cache_check_time;
