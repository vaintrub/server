/* Copyright (C) 2014 SkySQL Ab, MariaDB Corporation Ab

   This program is free software; you can redistribute it and/or modify
   it under the terms of the GNU General Public License as published by
   the Free Software Foundation; version 2 of the License.

   This program is distributed in the hope that it will be useful,
   but WITHOUT ANY WARRANTY; without even the implied warranty of
   MERCHANTABILITY or FITNESS FOR A PARTICULAR PURPOSE.  See the
   GNU General Public License for more details.

   You should have received a copy of the GNU General Public License
   along with this program; if not, write to the Free Software
   Foundation, Inc., 51 Franklin Street, Fifth Floor, Boston, MA 02110-1335 USA */

#ifndef JSON_WRITER_INCLUDED
#define JSON_WRITER_INCLUDED

#include "my_base.h"

<<<<<<< HEAD
#if !defined(NDEBUG) || defined(JSON_WRITER_UNIT_TEST) || defined ENABLED_JSON_WRITER_CONSISTENCY_CHECKS
=======
#if !defined(NDEBUG) || defined(JSON_WRITER_UNIT_TEST)
>>>>>>> b53ee760
#include <set>
#include <stack>
#include <string>
#include <vector>
#endif

#ifdef JSON_WRITER_UNIT_TEST
#include "sql_string.h"
// Also, mock objects are defined in my_json_writer-t.cc
#define VALIDITY_ASSERT(x) if (!(x)) this->invalid_json= true;
#else
#include "sql_select.h"
#define VALIDITY_ASSERT(x) DBUG_ASSERT(x)
#endif

#include <type_traits>

class Opt_trace_stmt;
class Opt_trace_context;
class Json_writer;
struct TABLE_LIST;


/*
  Single_line_formatting_helper is used by Json_writer to do better formatting
  of JSON documents. 

  The idea is to catch arrays that can be printed on one line:

    arrayName : [ "boo", 123, 456 ] 

  and actually print them on one line. Arrrays that occupy too much space on
  the line, or have nested members cannot be printed on one line.
  
  We hook into JSON printing functions and try to detect the pattern. While
  detecting the pattern, we will accumulate "boo", 123, 456 as strings.

  Then, 
   - either the pattern is broken, and we print the elements out, 
   - or the pattern lasts till the end of the array, and we print the 
     array on one line.
*/

class Single_line_formatting_helper
{
  enum enum_state
  {
    INACTIVE,
    ADD_MEMBER,
    IN_ARRAY,
    DISABLED
  };

  /*
    This works like a finite automaton. 

    state=DISABLED means the helper is disabled - all on_XXX functions will
    return false (which means "not handled") and do nothing.

                                      +->-+
                                      |   v
       INACTIVE ---> ADD_MEMBER ---> IN_ARRAY--->-+
          ^                                       |
          +------------------<--------------------+
                              
    For other states: 
    INACTIVE    - initial state, we have nothing.
    ADD_MEMBER  - add_member() was called, the buffer has "member_name\0".
    IN_ARRAY    - start_array() was called.


  */
  enum enum_state state;
  enum { MAX_LINE_LEN= 80 };
  char buffer[80];

  /* The data in the buffer is located between buffer[0] and buf_ptr */
  char *buf_ptr;
  uint line_len;

  Json_writer *owner;
public:
  Single_line_formatting_helper() : state(INACTIVE), buf_ptr(buffer) {}

  void init(Json_writer *owner_arg) { owner= owner_arg; }

  bool on_add_member(const char *name, size_t len);

  bool on_start_array();
  bool on_end_array();
  void on_start_object();
  // on_end_object() is not needed.

  bool on_add_str(const char *str, size_t num_bytes);

  /*
    Returns true if the helper is flushing its buffer and is probably
    making calls back to its Json_writer. (The Json_writer uses this
    function to avoid re-doing the processing that it has already done
    before making a call to fmt_helper)
  */
  bool is_making_writer_calls() const { return state == DISABLED; }

private:
  void flush_on_one_line();
  void disable_and_flush();
};


/*
  Something that looks like class String, but has an internal limit of
  how many bytes one can append to it.

  Bytes that were truncated due to the size limitation are counted.
*/

class String_with_limit
{
public:

  String_with_limit() : size_limit(SIZE_T_MAX), truncated_len(0)
  {
    str.length(0);
  }

  size_t get_truncated_bytes() const { return truncated_len; }
  size_t get_size_limit() { return size_limit; }

  void set_size_limit(size_t limit_arg)
  {
    // Setting size limit to be shorter than length will not have the desired
    // effect
    DBUG_ASSERT(str.length() < size_limit);
    size_limit= limit_arg;
  }

  void append(const char *s, size_t size)
  {
    if (str.length() + size <= size_limit)
    {
      // Whole string can be added, just do it
      str.append(s, size);
    }
    else
    {
      // We cannot add the whole string
      if (str.length() < size_limit)
      {
        // But we can still add something
        size_t bytes_to_add = size_limit - str.length();
        str.append(s, bytes_to_add);
        truncated_len += size - bytes_to_add;
      }
      else
        truncated_len += size;
    }
  }

  void append(const char *s)
  {
    append(s, strlen(s));
  }

  void append(char c)
  {
    if (str.length() + 1 > size_limit)
      truncated_len++;
    else
      str.append(c);
  }

  const String *get_string() { return &str; }
  size_t length() { return str.length(); }
private:
  String str;

  // str must not get longer than this many bytes.
  size_t size_limit;

  // How many bytes were truncated from the string
  size_t truncated_len;
};

/*
  A class to write well-formed JSON documents. The documents are also formatted
  for human readability.
*/

class Json_writer
{
#if !defined(NDEBUG) || defined(JSON_WRITER_UNIT_TEST)
  /*
    In debug mode, Json_writer will fail and assertion if one attempts to
    produce an invalid JSON document (e.g. JSON array having named elements).
  */
  std::vector<bool> named_items_expectation;

  bool named_item_expected() const;

  bool got_name;

#ifdef JSON_WRITER_UNIT_TEST
public:
  // When compiled for unit test, creating invalid JSON will set this to true
  // instead of an assertion.
  bool invalid_json= false;
#endif
#endif

public:
  /* Add a member. We must be in an object. */
  Json_writer& add_member(const char *name);
  Json_writer& add_member(const char *name, size_t len);
  
  /* Add atomic values */
  void add_str(const char* val);
  void add_str(const char* val, size_t num_bytes);
  void add_str(const String &str);
  void add_str(Item *item);
  void add_table_name(const JOIN_TAB *tab);
  void add_table_name(const TABLE* table);

  void add_ll(longlong val);
  void add_ull(ulonglong val);
  void add_size(longlong val);
  void add_double(double val);
  void add_bool(bool val);
  void add_null();

private:
  void add_unquoted_str(const char* val);
  void add_unquoted_str(const char* val, size_t len);

  bool on_add_str(const char *str, size_t num_bytes);
  void on_start_object();

public:
  /* Start a child object */
  void start_object();
  void start_array();

  void end_object();
  void end_array();
  
  /*
    One can set a limit of how large a JSON document should be.
    Writes beyond that size will be counted, but will not be collected.
  */
  void set_size_limit(size_t mem_size) { output.set_size_limit(mem_size); }

  size_t get_truncated_bytes() { return output.get_truncated_bytes(); }

  Json_writer() : 
#if !defined(NDEBUG) || defined(JSON_WRITER_UNIT_TEST)
    got_name(false),
#endif
    indent_level(0), document_start(true), element_started(false), 
    first_child(true)
  {
    fmt_helper.init(this);
  }
private:
  // TODO: a stack of (name, bool is_object_or_array) elements.
  int indent_level;
  enum { INDENT_SIZE = 2 };

  friend class Single_line_formatting_helper;
  friend class Json_writer_nesting_guard;
  bool document_start;
  bool element_started;
  bool first_child;

  Single_line_formatting_helper fmt_helper;

  void append_indent();
  void start_element();
  void start_sub_element();

public:
  String_with_limit output;
};

/* A class to add values to Json_writer_object and Json_writer_array */
class Json_value_helper
{
  Json_writer* writer;

public:
  void init(Json_writer *my_writer) { writer= my_writer; }
  void add_str(const char* val)
  {
      writer->add_str(val);
  }
  void add_str(const char* val, size_t length)
  {
      writer->add_str(val, length);
  }
  void add_str(const String &str)
  {
      writer->add_str(str.ptr(), str.length());
  }
  void add_str(const LEX_CSTRING &str)
  {
      writer->add_str(str.str, str.length);
  }
  void add_str(Item *item)
  {
      writer->add_str(item);
  }

  void add_ll(longlong val)
  {
      writer->add_ll(val);
  }
  void add_size(longlong val)
  {
      writer->add_size(val);
  }
  void add_double(double val)
  {
      writer->add_double(val);
  }
  void add_bool(bool val)
  {
      writer->add_bool(val);
  }
  void add_null()
  {
      writer->add_null();
  }
  void add_table_name(const JOIN_TAB *tab)
  {
      writer->add_table_name(tab);
  }
  void add_table_name(const TABLE* table)
  {
      writer->add_table_name(table);
  }
};

/* A common base for Json_writer_object and Json_writer_array */
class Json_writer_struct
{
  Json_writer_struct(const Json_writer_struct&)= delete;
  Json_writer_struct& operator=(const Json_writer_struct&)= delete;

#ifdef ENABLED_JSON_WRITER_CONSISTENCY_CHECKS
  static thread_local std::vector<bool> named_items_expectation;
#endif
protected:
  Json_writer* my_writer;
  Json_value_helper context;
  /*
    Tells when a json_writer_struct has been closed or not
  */
  bool closed;

<<<<<<< HEAD
public:
=======
>>>>>>> b53ee760
  explicit Json_writer_struct(Json_writer *writer)
  : my_writer(writer)
  {
    context.init(my_writer);
    closed= false;
#ifdef ENABLED_JSON_WRITER_CONSISTENCY_CHECKS
    named_items_expectation.push_back(expect_named_children);
#endif
  }
  explicit Json_writer_struct(THD *thd)
  : Json_writer_struct(thd->opt_trace.get_current_json())
  {
  }

public:

  virtual ~Json_writer_struct()
  {
<<<<<<< HEAD
#ifdef ENABLED_JSON_WRITER_CONSISTENCY_CHECKS
    named_items_expectation.pop_back();
#endif
=======
>>>>>>> b53ee760
  }

  bool trace_started() const
  {
    return my_writer != 0;
  }

#ifdef ENABLED_JSON_WRITER_CONSISTENCY_CHECKS
  bool named_item_expected() const
  {
    return named_items_expectation.size() > 1
        && *(named_items_expectation.rbegin() + 1);
  }
#endif
};


/*
  RAII-based class to start/end writing a JSON object into the JSON document

  There is "ignore mode": one can initialize Json_writer_object with a NULL
  Json_writer argument, and then all its calls will do nothing. This is used
  by optimizer trace which can be enabled or disabled.
*/

class Json_writer_object : public Json_writer_struct
{
private:
  void add_member(const char *name)
  {
    my_writer->add_member(name);
  }
public:
  explicit Json_writer_object(Json_writer* writer, const char *str= nullptr)
  : Json_writer_struct(writer)
  {
#ifdef ENABLED_JSON_WRITER_CONSISTENCY_CHECKS
    DBUG_ASSERT(named_item_expected());
#endif
    if (unlikely(my_writer))
    {
      if (str)
        my_writer->add_member(str);
      my_writer->start_object();
    }
  }

  explicit Json_writer_object(THD* thd, const char *str= nullptr)
  : Json_writer_object(thd->opt_trace.get_current_json(), str)
  {
  }

  ~Json_writer_object()
  {
    if (my_writer && !closed)
      my_writer->end_object();
    closed= TRUE;
  }

  Json_writer_object& add(const char *name, bool value)
  {
    DBUG_ASSERT(!closed);
    if (my_writer)
    {
      add_member(name);
      context.add_bool(value);
    }
    return *this;
  }

  Json_writer_object& add(const char *name, ulonglong value)
  {
    DBUG_ASSERT(!closed);
    if (my_writer)
    {
      add_member(name);
      my_writer->add_ull(value);
    }
    return *this;
  }

  template<class IntT,
    typename= typename ::std::enable_if<std::is_integral<IntT>::value>::type
  >
  Json_writer_object& add(const char *name, IntT value)
  {
    DBUG_ASSERT(!closed);
    if (my_writer)
    {
      add_member(name);
      context.add_ll(value);
    }
    return *this;
  }

  Json_writer_object& add(const char *name, double value)
  {
    DBUG_ASSERT(!closed);
    if (my_writer)
    {
      add_member(name);
      context.add_double(value);
    }
    return *this;
  }

  Json_writer_object& add(const char *name, const char *value)
  {
    DBUG_ASSERT(!closed);
    if (my_writer)
    {
      add_member(name);
      context.add_str(value);
    }
    return *this;
  }
  Json_writer_object& add(const char *name, const char *value, size_t num_bytes)
  {
    add_member(name);
    context.add_str(value, num_bytes);
    return *this;
  }
  Json_writer_object& add(const char *name, const LEX_CSTRING &value)
  {
    DBUG_ASSERT(!closed);
    if (my_writer)
    {
      add_member(name);
      context.add_str(value.str, value.length);
    }
    return *this;
  }
  Json_writer_object& add(const char *name, Item *value)
  {
    DBUG_ASSERT(!closed);
    if (my_writer)
    {
      add_member(name);
      context.add_str(value);
    }
    return *this;
  }
  Json_writer_object& add_null(const char*name)
  {
    DBUG_ASSERT(!closed);
    if (my_writer)
    {
      add_member(name);
      context.add_null();
    }
    return *this;
  }
  Json_writer_object& add_table_name(const JOIN_TAB *tab)
  {
    DBUG_ASSERT(!closed);
    if (my_writer)
    {
      add_member("table");
      context.add_table_name(tab);
    }
    return *this;
  }
  Json_writer_object& add_table_name(const TABLE *table)
  {
    DBUG_ASSERT(!closed);
    if (my_writer)
    {
      add_member("table");
      context.add_table_name(table);
    }
    return *this;
  }
  Json_writer_object& add_select_number(uint select_number)
  {
    DBUG_ASSERT(!closed);
    if (my_writer)
    {
      add_member("select_id");
      if (unlikely(select_number >= INT_MAX))
        context.add_str("fake");
      else
        context.add_ll(static_cast<longlong>(select_number));
    }
    return *this;
  }
  void end()
  {
    DBUG_ASSERT(!closed);
    if (unlikely(my_writer))
      my_writer->end_object();
    closed= TRUE;
  }
};


/*
  RAII-based class to start/end writing a JSON array into the JSON document

  There is "ignore mode": one can initialize Json_writer_array with a NULL
  Json_writer argument, and then all its calls will do nothing. This is used
  by optimizer trace which can be enabled or disabled.
*/

class Json_writer_array : public Json_writer_struct
{
public:
  explicit Json_writer_array(Json_writer *writer, const char *str= nullptr)
    : Json_writer_struct(writer)
  {
#ifdef ENABLED_JSON_WRITER_CONSISTENCY_CHECKS
    DBUG_ASSERT(!named_item_expected());
#endif
    if (unlikely(my_writer))
    {
      if (str)
        my_writer->add_member(str);
      my_writer->start_array();
    }
  }

  explicit Json_writer_array(THD *thd, const char *str= nullptr)
    : Json_writer_array(thd->opt_trace.get_current_json(), str)
  {
  }

  ~Json_writer_array()
  {
    if (unlikely(my_writer && !closed))
    {
      my_writer->end_array();
      closed= TRUE;
    }
  }

  void end()
  {
    DBUG_ASSERT(!closed);
    if (unlikely(my_writer))
      my_writer->end_array();
    closed= TRUE;
  }

  Json_writer_array& add(bool value)
  {
    DBUG_ASSERT(!closed);
    if (my_writer)
      context.add_bool(value);
    return *this;
  }
  Json_writer_array& add(ulonglong value)
  {
    DBUG_ASSERT(!closed);
    if (my_writer)
      context.add_ll(static_cast<longlong>(value));
    return *this;
  }
  Json_writer_array& add(longlong value)
  {
    DBUG_ASSERT(!closed);
    if (my_writer)
      context.add_ll(value);
    return *this;
  }
  Json_writer_array& add(double value)
  {
    DBUG_ASSERT(!closed);
    if (my_writer)
      context.add_double(value);
    return *this;
  }
  #ifndef _WIN64
  Json_writer_array& add(size_t value)
  {
    DBUG_ASSERT(!closed);
    if (my_writer)
      context.add_ll(static_cast<longlong>(value));
    return *this;
  }
  #endif
  Json_writer_array& add(const char *value)
  {
    DBUG_ASSERT(!closed);
    if (my_writer)
      context.add_str(value);
    return *this;
  }
  Json_writer_array& add(const char *value, size_t num_bytes)
  {
    DBUG_ASSERT(!closed);
    if (my_writer)
      context.add_str(value, num_bytes);
    return *this;
  }
  Json_writer_array& add(const LEX_CSTRING &value)
  {
    DBUG_ASSERT(!closed);
    if (my_writer)
      context.add_str(value.str, value.length);
    return *this;
  }
  Json_writer_array& add(Item *value)
  {
    DBUG_ASSERT(!closed);
    if (my_writer)
      context.add_str(value);
    return *this;
  }
  Json_writer_array& add_null()
  {
    DBUG_ASSERT(!closed);
    if (my_writer)
      context.add_null();
    return *this;
  }
  Json_writer_array& add_table_name(const JOIN_TAB *tab)
  {
    DBUG_ASSERT(!closed);
    if (my_writer)
      context.add_table_name(tab);
    return *this;
  }
  Json_writer_array& add_table_name(const TABLE *table)
  {
    DBUG_ASSERT(!closed);
    if (my_writer)
      context.add_table_name(table);
    return *this;
  }
};

/*
  RAII-based class to disable writing into the JSON document
  The tracing is disabled as soon as the object is created.
  The destuctor is called as soon as we exit the scope of the object
  and the tracing is enabled back.
*/

class Json_writer_temp_disable
{
public:
  Json_writer_temp_disable(THD *thd_arg);
  ~Json_writer_temp_disable();
  THD *thd;
};

/*
  RAII-based helper class to detect incorrect use of Json_writer.

  The idea is that a function typically must leave Json_writer at the same
  identation level as it was when it was invoked. Leaving it at a different 
  level typically means we forgot to close an object or an array

  So, here is a way to guard
  void foo(Json_writer *writer)
  {
    Json_writer_nesting_guard(writer);
    .. do something with writer

    // at the end of the function, ~Json_writer_nesting_guard() is called
    // and it makes sure that the nesting is the same as when the function was
    // entered.
  }
*/

class Json_writer_nesting_guard
{
#ifdef DBUG_OFF
public:
  Json_writer_nesting_guard(Json_writer *) {}
#else
  Json_writer* writer;
  int indent_level;
public:
  Json_writer_nesting_guard(Json_writer *writer_arg) : 
    writer(writer_arg),
    indent_level(writer->indent_level)
  {}

  ~Json_writer_nesting_guard()
  {
    DBUG_ASSERT(indent_level == writer->indent_level);
  }
#endif
};

#endif<|MERGE_RESOLUTION|>--- conflicted
+++ resolved
@@ -18,11 +18,7 @@
 
 #include "my_base.h"
 
-<<<<<<< HEAD
 #if !defined(NDEBUG) || defined(JSON_WRITER_UNIT_TEST) || defined ENABLED_JSON_WRITER_CONSISTENCY_CHECKS
-=======
-#if !defined(NDEBUG) || defined(JSON_WRITER_UNIT_TEST)
->>>>>>> b53ee760
 #include <set>
 #include <stack>
 #include <string>
@@ -380,10 +376,6 @@
   */
   bool closed;
 
-<<<<<<< HEAD
-public:
-=======
->>>>>>> b53ee760
   explicit Json_writer_struct(Json_writer *writer)
   : my_writer(writer)
   {
@@ -402,12 +394,9 @@
 
   virtual ~Json_writer_struct()
   {
-<<<<<<< HEAD
 #ifdef ENABLED_JSON_WRITER_CONSISTENCY_CHECKS
     named_items_expectation.pop_back();
 #endif
-=======
->>>>>>> b53ee760
   }
 
   bool trace_started() const
