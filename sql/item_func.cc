--- conflicted
+++ resolved
@@ -2533,15 +2533,6 @@
 
 #ifdef HAVE_DLOPEN
 
-<<<<<<< HEAD
-=======
-udf_handler::~udf_handler()
-{
-  /* Everything should be properly cleaned up by this moment. */
-  DBUG_ASSERT(not_original || !(initialized || buffers));
-}
-
-
 void udf_handler::cleanup()
 {
   if (!not_original)
@@ -2564,7 +2555,6 @@
 }
 
 
->>>>>>> 12621f34
 bool
 udf_handler::fix_fields(THD *thd, TABLE_LIST *tables, Item_result_field *func,
 			uint arg_count, Item **arguments)
@@ -2807,7 +2797,6 @@
 }
 
 
-<<<<<<< HEAD
 /*
   For the moment, UDF functions are returning DECIMAL values as strings
 */
@@ -2835,12 +2824,13 @@
   end= res+ res_length;
   str2my_decimal(E_DEC_FATAL_ERROR, res, dec_buf, &end);
   return dec_buf;
-=======
+}
+
+
 void Item_udf_func::cleanup()
 {
   udf.cleanup();
   Item_func::cleanup();
->>>>>>> 12621f34
 }
 
 
@@ -2969,21 +2959,8 @@
 
 udf_handler::~udf_handler()
 {
-  if (!not_original)
-  {
-    if (initialized)
-    {
-      if (u_d->func_deinit != NULL)
-      {
-        void (*deinit)(UDF_INIT *) = (void (*)(UDF_INIT*))
-        u_d->func_deinit;
-        (*deinit)(&initid);
-      }
-      free_udf(u_d);
-    }
-    if (buffers)				// Because of bug in ecc
-      delete [] buffers;
-  }
+  /* Everything should be properly cleaned up by this moment. */
+  DBUG_ASSERT(not_original || !(initialized || buffers));
 }
 
 #else
