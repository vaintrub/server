--- conflicted
+++ resolved
@@ -1507,14 +1507,6 @@
       {
         set(dt);
       }
-      else
-<<<<<<< HEAD
-      {
-        // Do nothing
-      }
-=======
-      {} // Do nothing
->>>>>>> e6e1f4ac
     }
     else if ((flags & MY_COLL_ALLOW_SUPERSET_CONV) &&
              left_is_superset(this, &dt))
