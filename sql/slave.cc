--- conflicted
+++ resolved
@@ -235,15 +235,10 @@
     TODO: re-write this to interate through the list of files
     for multi-master
   */
-<<<<<<< HEAD
   active_mi= new Master_info(relay_log_recovery);
-=======
 
   if (pthread_key_create(&RPL_MASTER_INFO, NULL))
     goto err;
-
-  active_mi= new Master_info;
->>>>>>> 22f0b9bd
 
   /*
     If --slave-skip-errors=... was not used, the string value for the
