/* Copyright (c) 2000, 2013, Oracle and/or its affiliates.
   Copyright (c) 2009, 2016, MariaDB

   This program is free software; you can redistribute it and/or modify
   it under the terms of the GNU General Public License as published by
   the Free Software Foundation; version 2 of the License.

   This program is distributed in the hope that it will be useful,
   but WITHOUT ANY WARRANTY; without even the implied warranty of
   MERCHANTABILITY or FITNESS FOR A PARTICULAR PURPOSE.  See the
   GNU General Public License for more details.

   You should have received a copy of the GNU General Public License
   along with this program; if not, write to the Free Software
   Foundation, Inc., 51 Franklin Street, Fifth Floor, Boston, MA  02110-1301, USA */


/**
  @file

  @brief
  This file defines all compare functions
*/

#ifdef USE_PRAGMA_IMPLEMENTATION
#pragma implementation				// gcc: Class implementation
#endif

#include <my_global.h>
#include "sql_priv.h"
#include <m_ctype.h>
#include "sql_select.h"
#include "sql_parse.h"                          // check_stack_overrun
#include "sql_time.h"                  // make_truncated_value_warning
#include "sql_base.h"                  // dynamic_column_error_message

static Item** cache_converted_constant(THD *thd, Item **value,
                Item **cache_item, Item_result type,enum_field_types f_type);

/**
  find an temporal type (item) that others will be converted to
  for the purpose of comparison.

  for IN/CASE conversion only happens if the first item defines the
  comparison context.

  this is the type that will be used in warnings like
  "Incorrect <<TYPE>> value".
*/
static Item *find_date_time_item(THD *thd, Item **args, uint nargs, uint col,
                                 bool in_case)
{
  Item *date_arg= 0, **arg, **arg_end;
  for (arg= args, arg_end= args + nargs; arg != arg_end ; arg++)
  {
    Item *item= arg[0]->element_index(col);
    if (item->cmp_type() != TIME_RESULT)
      continue;
    if (!date_arg)
      date_arg= item;
    if (item->field_type() == MYSQL_TYPE_DATETIME)
      break;
  }
  if (in_case ? date_arg == args[0]->element_index(col) : date_arg != NULL)
  {
    enum_field_types f_type= date_arg->field_type();
    for (arg= args, arg_end= args + nargs; arg != arg_end ; arg++)
    {
      Item *cache, **a= arg[0]->addr(col);
      if (!a)
        a= arg;
      if (cache_converted_constant(thd, a, &cache, TIME_RESULT, f_type) != a)
        thd->change_item_tree(a, cache);
    }
  }
  return date_arg;
}


/*
  Compare row signature of two expressions

  SYNOPSIS:
    cmp_row_type()
    item1          the first expression
    item2         the second expression

  DESCRIPTION
    The function checks that two expressions have compatible row signatures
    i.e. that the number of columns they return are the same and that if they
    are both row expressions then each component from the first expression has 
    a row signature compatible with the signature of the corresponding component
    of the second expression.

  RETURN VALUES
    1  type incompatibility has been detected
    0  otherwise
*/

static int cmp_row_type(Item* item1, Item* item2)
{
  uint n= item1->cols();
  if (item2->check_cols(n))
    return 1;
  for (uint i=0; i<n; i++)
  {
    if (item2->element_index(i)->check_cols(item1->element_index(i)->cols()) ||
        (item1->element_index(i)->result_type() == ROW_RESULT &&
         cmp_row_type(item1->element_index(i), item2->element_index(i))))
      return 1;
  }
  return 0;
}


/**
  Aggregates result types from the array of items.

  SYNOPSIS:
    agg_cmp_type()
    type   [out] the aggregated type
    items        array of items to aggregate the type from
    nitems       number of items in the array

  DESCRIPTION
    This function aggregates result types from the array of items. Found type
    supposed to be used later for comparison of values of these items.
    Aggregation itself is performed by the item_cmp_type() function.
  @param[out] type    the aggregated type
  @param      items        array of items to aggregate the type from
  @param      nitems       number of items in the array

  @retval
    1  type incompatibility has been detected
  @retval
    0  otherwise
*/

static int agg_cmp_type(Item_result *type,
                        Item **items,
                        uint nitems,
                        bool int_uint_as_dec)
{
  uint unsigned_count= items[0]->unsigned_flag;
  type[0]= items[0]->cmp_type();
  for (uint i= 1 ; i < nitems ; i++)
  {
    unsigned_count+= items[i]->unsigned_flag;
    type[0]= item_cmp_type(type[0], items[i]);
    /*
      When aggregating types of two row expressions we have to check
      that they have the same cardinality and that each component
      of the first row expression has a compatible row signature with
      the signature of the corresponding component of the second row
      expression.
    */ 
    if (type[0] == ROW_RESULT && cmp_row_type(items[0], items[i]))
      return 1;     // error found: invalid usage of rows
  }
  /**
    If all arguments are of INT type but have different unsigned_flag values,
    switch to DECIMAL_RESULT.
  */
  if (int_uint_as_dec &&
      type[0] == INT_RESULT &&
      unsigned_count != nitems && unsigned_count != 0)
    type[0]= DECIMAL_RESULT;
  return 0;
}


/**
  @brief Aggregates field types from the array of items.

  @param[in] items  array of items to aggregate the type from
  @paran[in] nitems number of items in the array
  @param[in] treat_bit_as_number - if BIT should be aggregated to a non-BIT
             counterpart as a LONGLONG number or as a VARBINARY string.

             Currently behaviour depends on the function:
             - LEAST/GREATEST treat BIT as VARBINARY when
               aggregating with a non-BIT counterpart.
               Note, UNION also works this way.

             - CASE, COALESCE, IF, IFNULL treat BIT as LONGLONG when
               aggregating with a non-BIT counterpart;

             This inconsistency may be changed in the future. See MDEV-8867.

             Note, independently from "treat_bit_as_number":
             - a single BIT argument gives BIT as a result
             - two BIT couterparts give BIT as a result

  @details This function aggregates field types from the array of items.
    Found type is supposed to be used later as the result field type
    of a multi-argument function.
    Aggregation itself is performed by the Field::field_type_merge()
    function.

  @note The term "aggregation" is used here in the sense of inferring the
    result type of a function from its argument types.

  @return aggregated field type.
*/

enum_field_types agg_field_type(Item **items, uint nitems,
                                bool treat_bit_as_number)
{
  uint i;
  if (!nitems || items[0]->result_type() == ROW_RESULT)
  {
    DBUG_ASSERT(0);
    return MYSQL_TYPE_NULL;
  }
  enum_field_types res= items[0]->field_type();
  uint unsigned_count= items[0]->unsigned_flag;
  for (i= 1 ; i < nitems ; i++)
  {
    enum_field_types cur= items[i]->field_type();
    if (treat_bit_as_number &&
        ((res == MYSQL_TYPE_BIT) ^ (cur == MYSQL_TYPE_BIT)))
    {
      if (res == MYSQL_TYPE_BIT)
        res= MYSQL_TYPE_LONGLONG; // BIT + non-BIT
      else
        cur= MYSQL_TYPE_LONGLONG; // non-BIT + BIT
    }
    res= Field::field_type_merge(res, cur);
    unsigned_count+= items[i]->unsigned_flag;
  }
  switch (res) {
  case MYSQL_TYPE_TINY:
  case MYSQL_TYPE_SHORT:
  case MYSQL_TYPE_LONG:
  case MYSQL_TYPE_LONGLONG:
  case MYSQL_TYPE_INT24:
  case MYSQL_TYPE_YEAR:
  case MYSQL_TYPE_BIT:
    if (unsigned_count != 0 && unsigned_count != nitems)
    {
      /*
        If all arguments are of INT-alike type but have different
        unsigned_flag, then convert to DECIMAL.
      */
      return MYSQL_TYPE_NEWDECIMAL;
    }
  default:
    break;
  }
  return res;
}

/*
  Collects different types for comparison of first item with each other items

  SYNOPSIS
    collect_cmp_types()
      items             Array of items to collect types from
      nitems            Number of items in the array
      skip_nulls        Don't collect types of NULL items if TRUE

  DESCRIPTION
    This function collects different result types for comparison of the first
    item in the list with each of the remaining items in the 'items' array.

  RETURN
    0 - if row type incompatibility has been detected (see cmp_row_type)
    Bitmap of collected types - otherwise
*/

static uint collect_cmp_types(Item **items, uint nitems, bool skip_nulls= FALSE)
{
  uint i;
  uint found_types;
  Item_result left_cmp_type= items[0]->cmp_type();
  DBUG_ASSERT(nitems > 1);
  found_types= 0;
  for (i= 1; i < nitems ; i++)
  {
    if (skip_nulls && items[i]->type() == Item::NULL_ITEM)
      continue; // Skip NULL constant items
    if ((left_cmp_type == ROW_RESULT ||
         items[i]->cmp_type() == ROW_RESULT) &&
        cmp_row_type(items[0], items[i]))
      return 0;
    found_types|= 1U << (uint) item_cmp_type(left_cmp_type, items[i]);
  }
  /*
   Even if all right-hand items are NULLs and we are skipping them all, we need
   at least one type bit in the found_type bitmask.
  */
  if (skip_nulls && !found_types)
    found_types= 1U << (uint) left_cmp_type;
  return found_types;
}


/*
  Test functions
  Most of these  returns 0LL if false and 1LL if true and
  NULL if some arg is NULL.
*/

longlong Item_func_not::val_int()
{
  DBUG_ASSERT(fixed == 1);
  bool value= args[0]->val_bool();
  null_value=args[0]->null_value;
  return ((!null_value && value == 0) ? 1 : 0);
}

void Item_func_not::print(String *str, enum_query_type query_type)
{
  str->append('!');
  args[0]->print_parenthesised(str, query_type, precedence());
}

/**
  special NOT for ALL subquery.
*/


longlong Item_func_not_all::val_int()
{
  DBUG_ASSERT(fixed == 1);
  bool value= args[0]->val_bool();

  /*
    return TRUE if there was records in underlying select in max/min
    optimization (ALL subquery)
  */
  if (empty_underlying_subquery())
    return 1;

  null_value= args[0]->null_value;
  return ((!null_value && value == 0) ? 1 : 0);
}


bool Item_func_not_all::empty_underlying_subquery()
{
  return ((test_sum_item && !test_sum_item->any_value()) ||
          (test_sub_item && !test_sub_item->any_value()));
}

void Item_func_not_all::print(String *str, enum_query_type query_type)
{
  if (show)
    Item_func::print(str, query_type);
  else
    args[0]->print(str, query_type);
}


/**
  Special NOP (No OPeration) for ALL subquery. It is like
  Item_func_not_all.

  @return
    (return TRUE if underlying subquery do not return rows) but if subquery
    returns some rows it return same value as argument (TRUE/FALSE).
*/

longlong Item_func_nop_all::val_int()
{
  DBUG_ASSERT(fixed == 1);
  longlong value= args[0]->val_int();

  /*
    return FALSE if there was records in underlying select in max/min
    optimization (SAME/ANY subquery)
  */
  if (empty_underlying_subquery())
    return 0;

  null_value= args[0]->null_value;
  return (null_value || value == 0) ? 0 : 1;
}


/**
  Convert a constant item to an int and replace the original item.

    The function converts a constant expression or string to an integer.
    On successful conversion the original item is substituted for the
    result of the item evaluation.
    This is done when comparing DATE/TIME of different formats and
    also when comparing bigint to strings (in which case strings
    are converted to bigints).

  @param  thd             thread handle
  @param  field           item will be converted using the type of this field
  @param[in,out] item     reference to the item to convert

  @note
    This function is called only at prepare stage.
    As all derived tables are filled only after all derived tables
    are prepared we do not evaluate items with subselects here because
    they can contain derived tables and thus we may attempt to use a
    table that has not been populated yet.

  @retval
    0  Can't convert item
  @retval
    1  Item was replaced with an integer version of the item
*/

static bool convert_const_to_int(THD *thd, Item_field *field_item,
                                  Item **item)
{
  Field *field= field_item->field;
  int result= 0;

  /*
    We don't need to convert an integer to an integer,
    pretend it's already converted.

    But we still convert it if it is compared with a Field_year,
    as YEAR(2) may change the value of an integer when converting it
    to an integer (say, 0 to 70).
  */
  if ((*item)->cmp_type() == INT_RESULT &&
      field_item->field_type() != MYSQL_TYPE_YEAR)
    return 1;

  if ((*item)->const_item() && !(*item)->is_expensive())
  {
    TABLE *table= field->table;
    sql_mode_t orig_sql_mode= thd->variables.sql_mode;
    enum_check_fields orig_count_cuted_fields= thd->count_cuted_fields;
    my_bitmap_map *old_maps[2];
    ulonglong UNINIT_VAR(orig_field_val); /* original field value if valid */

    LINT_INIT_STRUCT(old_maps);

    /* table->read_set may not be set if we come here from a CREATE TABLE */
    if (table && table->read_set)
      dbug_tmp_use_all_columns(table, old_maps, 
                               table->read_set, table->write_set);
    /* For comparison purposes allow invalid dates like 2000-01-32 */
    thd->variables.sql_mode= (orig_sql_mode & ~MODE_NO_ZERO_DATE) | 
                             MODE_INVALID_DATES;
    thd->count_cuted_fields= CHECK_FIELD_IGNORE;

    /*
      Store the value of the field/constant because the call to save_in_field
      below overrides that value. Don't save field value if no data has been
      read yet.
    */
    bool save_field_value= (field_item->const_item() ||
                            !(field->table->status & STATUS_NO_RECORD));
    if (save_field_value)
      orig_field_val= field->val_int();
    if (!(*item)->save_in_field(field, 1) && !field->is_null())
    {
      int field_cmp= 0;
      // If item is a decimal value, we must reject it if it was truncated.
      if (field->type() == MYSQL_TYPE_LONGLONG)
      {
        field_cmp= stored_field_cmp_to_item(thd, field, *item);
        DBUG_PRINT("info", ("convert_const_to_int %d", field_cmp));
      }

      if (0 == field_cmp)
      {
        Item *tmp= new (thd->mem_root) Item_int_with_ref(thd, field->val_int(), *item,
                                         MY_TEST(field->flags & UNSIGNED_FLAG));
        if (tmp)
          thd->change_item_tree(item, tmp);
        result= 1;					// Item was replaced
      }
    }
    /* Restore the original field value. */
    if (save_field_value)
    {
      result= field->store(orig_field_val, TRUE);
      /* orig_field_val must be a valid value that can be restored back. */
      DBUG_ASSERT(!result);
    }
    thd->variables.sql_mode= orig_sql_mode;
    thd->count_cuted_fields= orig_count_cuted_fields;
    if (table && table->read_set)
      dbug_tmp_restore_column_maps(table->read_set, table->write_set, old_maps);
  }
  return result;
}


/*
  Make a special case of compare with fields to get nicer comparisons
  of bigint numbers with constant string.
  This directly contradicts the manual (number and a string should
  be compared as doubles), but seems to provide more
  "intuitive" behavior in some cases (but less intuitive in others).
*/
void Item_func::convert_const_compared_to_int_field(THD *thd)
{
  DBUG_ASSERT(arg_count >= 2); // Item_func_nullif has arg_count == 3
  if (!thd->lex->is_ps_or_view_context_analysis())
  {
    int field;
    if (args[field= 0]->real_item()->type() == FIELD_ITEM ||
        args[field= 1]->real_item()->type() == FIELD_ITEM)
    {
      Item_field *field_item= (Item_field*) (args[field]->real_item());
      if ((field_item->field_type() ==  MYSQL_TYPE_LONGLONG ||
           field_item->field_type() ==  MYSQL_TYPE_YEAR))
        convert_const_to_int(thd, field_item, &args[!field]);
    }
  }
}


bool Item_func::setup_args_and_comparator(THD *thd, Arg_comparator *cmp)
{
  DBUG_ASSERT(arg_count >= 2); // Item_func_nullif has arg_count == 3

  if (args[0]->cmp_type() == STRING_RESULT &&
      args[1]->cmp_type() == STRING_RESULT)
  {
    DTCollation tmp;
    if (agg_arg_charsets_for_comparison(tmp, args, 2))
      return true;
    cmp->m_compare_collation= tmp.collation;
  }
  //  Convert constants when compared to int/year field
  DBUG_ASSERT(functype() != LIKE_FUNC);
  convert_const_compared_to_int_field(thd);

  return cmp->set_cmp_func(this, &args[0], &args[1], true);
}


bool Item_bool_rowready_func2::fix_length_and_dec()
{
  max_length= 1;				     // Function returns 0 or 1

  /*
    As some compare functions are generated after sql_yacc,
    we have to check for out of memory conditions here
  */
  if (!args[0] || !args[1])
    return FALSE;
  return setup_args_and_comparator(current_thd, &cmp);
}


int Arg_comparator::set_compare_func(Item_func_or_sum *item, Item_result type)
{
  owner= item;
  func= comparator_matrix[type][is_owner_equal_func()];

  switch (type) {
  case TIME_RESULT:
    m_compare_collation= &my_charset_numeric;
    break;
  case ROW_RESULT:
  {
    uint n= (*a)->cols();
    if (n != (*b)->cols())
    {
      my_error(ER_OPERAND_COLUMNS, MYF(0), n);
      comparators= 0;
      return 1;
    }
    if (!(comparators= new Arg_comparator[n]))
      return 1;
    for (uint i=0; i < n; i++)
    {
      if ((*a)->element_index(i)->cols() != (*b)->element_index(i)->cols())
      {
	my_error(ER_OPERAND_COLUMNS, MYF(0), (*a)->element_index(i)->cols());
	return 1;
      }
      if (comparators[i].set_cmp_func(owner, (*a)->addr(i),
                                             (*b)->addr(i), set_null))
        return 1;
    }
    break;
  }
  case INT_RESULT:
  {
    if (func == &Arg_comparator::compare_int_signed)
    {
      if ((*a)->unsigned_flag)
        func= (((*b)->unsigned_flag)?
               &Arg_comparator::compare_int_unsigned :
               &Arg_comparator::compare_int_unsigned_signed);
      else if ((*b)->unsigned_flag)
        func= &Arg_comparator::compare_int_signed_unsigned;
    }
    else if (func== &Arg_comparator::compare_e_int)
    {
      if ((*a)->unsigned_flag ^ (*b)->unsigned_flag)
        func= &Arg_comparator::compare_e_int_diff_signedness;
    }
    break;
  }
  case STRING_RESULT:
  case DECIMAL_RESULT:
    break;
  case REAL_RESULT:
  {
    if ((*a)->decimals < NOT_FIXED_DEC && (*b)->decimals < NOT_FIXED_DEC)
    {
      precision= 5 / log_10[MY_MAX((*a)->decimals, (*b)->decimals) + 1];
      if (func == &Arg_comparator::compare_real)
        func= &Arg_comparator::compare_real_fixed;
      else if (func == &Arg_comparator::compare_e_real)
        func= &Arg_comparator::compare_e_real_fixed;
    }
    break;
  }
  }
  return 0;
}


/**
  Prepare the comparator (set the comparison function) for comparing
  items *a1 and *a2 in the context of 'type'.

  @param[in]      owner_arg  Item, peforming the comparison (e.g. Item_func_eq)
  @param[in,out]  a1         first argument to compare
  @param[in,out]  a2         second argument to compare
  @param[in]      type       type context to compare in

  Both *a1 and *a2 can be replaced by this method - typically by constant
  items, holding the cached converted value of the original (constant) item.
*/

int Arg_comparator::set_cmp_func(Item_func_or_sum *owner_arg,
                                 Item **a1, Item **a2)
{
  THD *thd= current_thd;
  owner= owner_arg;
  set_null= set_null && owner_arg;
  a= a1;
  b= a2;
  m_compare_type= item_cmp_type(*a1, *a2);

  if (m_compare_type == STRING_RESULT &&
      (*a)->result_type() == STRING_RESULT &&
      (*b)->result_type() == STRING_RESULT)
  {
    /*
      We must set cmp_collation here as we may be called from for an automatic
      generated item, like in natural join
    */
    if (owner->agg_arg_charsets_for_comparison(&m_compare_collation, a, b))
      return 1;

    if ((*a)->type() == Item::FUNC_ITEM &&
        ((Item_func *) (*a))->functype() == Item_func::JSON_EXTRACT_FUNC)
    {
      func= is_owner_equal_func() ? &Arg_comparator::compare_e_json_str:
                                    &Arg_comparator::compare_json_str;
      return 0;
    }
    else if ((*b)->type() == Item::FUNC_ITEM &&
             ((Item_func *) (*b))->functype() == Item_func::JSON_EXTRACT_FUNC)
    {
      func= is_owner_equal_func() ? &Arg_comparator::compare_e_json_str:
                                    &Arg_comparator::compare_str_json;
      return 0;
    }
  }

  if (m_compare_type == TIME_RESULT)
  {
    enum_field_types f_type= a[0]->field_type_for_temporal_comparison(b[0]);
    if (f_type == MYSQL_TYPE_TIME)
    {
      func= is_owner_equal_func() ? &Arg_comparator::compare_e_time :
                                    &Arg_comparator::compare_time;
    }
    else
    {
      func= is_owner_equal_func() ? &Arg_comparator::compare_e_datetime :
                                    &Arg_comparator::compare_datetime;
    }
    a= cache_converted_constant(thd, a, &a_cache, m_compare_type, f_type);
    b= cache_converted_constant(thd, b, &b_cache, m_compare_type, f_type);
    return 0;
  }

  if (m_compare_type == REAL_RESULT &&
      (((*a)->result_type() == DECIMAL_RESULT && !(*a)->const_item() &&
        (*b)->result_type() == STRING_RESULT  &&  (*b)->const_item()) ||
       ((*b)->result_type() == DECIMAL_RESULT && !(*b)->const_item() &&
        (*a)->result_type() == STRING_RESULT  &&  (*a)->const_item())))
  {
    /*
     <non-const decimal expression> <cmp> <const string expression>
     or
     <const string expression> <cmp> <non-const decimal expression>

     Do comparison as decimal rather than float, in order not to lose precision.
    */
    m_compare_type= DECIMAL_RESULT;
  }

  if (m_compare_type == INT_RESULT &&
      (*a)->field_type() == MYSQL_TYPE_YEAR &&
      (*b)->field_type() == MYSQL_TYPE_YEAR)
  {
    m_compare_type= TIME_RESULT;
    func= is_owner_equal_func() ? &Arg_comparator::compare_e_datetime :
                                  &Arg_comparator::compare_datetime;
  }
  else
  {
    a= cache_converted_constant(thd, a, &a_cache, m_compare_type, (*a)->field_type());
    b= cache_converted_constant(thd, b, &b_cache, m_compare_type, (*b)->field_type());
  }
  return set_compare_func(owner_arg, m_compare_type);
}


/**
  Convert and cache a constant.

  @param value      [in]  An item to cache
  @param cache_item [out] Placeholder for the cache item
  @param type       [in]  Comparison type

  @details
    When given item is a constant and its type differs from comparison type
    then cache its value to avoid type conversion of this constant on each
    evaluation. In this case the value is cached and the reference to the cache
    is returned.
    Original value is returned otherwise.

  @return cache item or original value.
*/

static Item** cache_converted_constant(THD *thd, Item **value,
                Item **cache_item, Item_result type, enum_field_types f_type)
{
  /* Don't need cache if doing context analysis only.  */
  if (!thd->lex->is_ps_or_view_context_analysis() &&
      (*value)->const_item() && type != (*value)->result_type())
  {
    Item_cache *cache= Item_cache::get_cache(thd, *value, type, f_type);
    cache->setup(thd, *value);
    *cache_item= cache;
    return cache_item;
  }
  return value;
}


/*
  Compare items values as dates.

  SYNOPSIS
    Arg_comparator::compare_datetime()

  DESCRIPTION
    Compare items values as DATE/DATETIME for both EQUAL_FUNC and from other
    comparison functions.

  RETURN
      -1   a < b or at least one item is null
       0   a == b
       1   a > b
*/

int Arg_comparator::compare_temporal(enum_field_types type)
{
  longlong a_value, b_value;

  if (set_null)
    owner->null_value= 1;

  /* Get DATE/DATETIME/TIME value of the 'a' item. */
  a_value= (*a)->val_temporal_packed(type);
  if ((*a)->null_value)
    return -1;

  /* Get DATE/DATETIME/TIME value of the 'b' item. */
  b_value= (*b)->val_temporal_packed(type);
  if ((*b)->null_value)
    return -1;

  /* Here we have two not-NULL values. */
  if (set_null)
    owner->null_value= 0;

  /* Compare values. */
  return a_value < b_value ? -1 : a_value > b_value ? 1 : 0;
}

int Arg_comparator::compare_e_temporal(enum_field_types type)
{
  longlong a_value, b_value;

  /* Get DATE/DATETIME/TIME value of the 'a' item. */
  a_value= (*a)->val_temporal_packed(type);

  /* Get DATE/DATETIME/TIME value of the 'b' item. */
  b_value= (*b)->val_temporal_packed(type);
  return (*a)->null_value || (*b)->null_value ?
         (*a)->null_value == (*b)->null_value : a_value == b_value;
}

int Arg_comparator::compare_string()
{
  String *res1,*res2;
  if ((res1= (*a)->val_str(&value1)))
  {
    if ((res2= (*b)->val_str(&value2)))
    {
      if (set_null)
        owner->null_value= 0;
      return sortcmp(res1, res2, compare_collation());
    }
  }
  if (set_null)
    owner->null_value= 1;
  return -1;
}


/**
  Compare strings, but take into account that NULL == NULL.
*/


int Arg_comparator::compare_e_string()
{
  String *res1,*res2;
  res1= (*a)->val_str(&value1);
  res2= (*b)->val_str(&value2);
  if (!res1 || !res2)
    return MY_TEST(res1 == res2);
  return MY_TEST(sortcmp(res1, res2, compare_collation()) == 0);
}


int Arg_comparator::compare_real()
{
  /*
    Fix yet another manifestation of Bug#2338. 'Volatile' will instruct
    gcc to flush double values out of 80-bit Intel FPU registers before
    performing the comparison.
  */
  volatile double val1, val2;
  val1= (*a)->val_real();
  if (!(*a)->null_value)
  {
    val2= (*b)->val_real();
    if (!(*b)->null_value)
    {
      if (set_null)
        owner->null_value= 0;
      if (val1 < val2)	return -1;
      if (val1 == val2) return 0;
      return 1;
    }
  }
  if (set_null)
    owner->null_value= 1;
  return -1;
}

int Arg_comparator::compare_decimal()
{
  my_decimal decimal1;
  my_decimal *val1= (*a)->val_decimal(&decimal1);
  if (!(*a)->null_value)
  {
    my_decimal decimal2;
    my_decimal *val2= (*b)->val_decimal(&decimal2);
    if (!(*b)->null_value)
    {
      if (set_null)
        owner->null_value= 0;
      return my_decimal_cmp(val1, val2);
    }
  }
  if (set_null)
    owner->null_value= 1;
  return -1;
}

int Arg_comparator::compare_e_real()
{
  double val1= (*a)->val_real();
  double val2= (*b)->val_real();
  if ((*a)->null_value || (*b)->null_value)
    return MY_TEST((*a)->null_value && (*b)->null_value);
  return MY_TEST(val1 == val2);
}

int Arg_comparator::compare_e_decimal()
{
  my_decimal decimal1, decimal2;
  my_decimal *val1= (*a)->val_decimal(&decimal1);
  my_decimal *val2= (*b)->val_decimal(&decimal2);
  if ((*a)->null_value || (*b)->null_value)
    return MY_TEST((*a)->null_value && (*b)->null_value);
  return MY_TEST(my_decimal_cmp(val1, val2) == 0);
}


int Arg_comparator::compare_real_fixed()
{
  /*
    Fix yet another manifestation of Bug#2338. 'Volatile' will instruct
    gcc to flush double values out of 80-bit Intel FPU registers before
    performing the comparison.
  */
  volatile double val1, val2;
  val1= (*a)->val_real();
  if (!(*a)->null_value)
  {
    val2= (*b)->val_real();
    if (!(*b)->null_value)
    {
      if (set_null)
        owner->null_value= 0;
      if (val1 == val2 || fabs(val1 - val2) < precision)
        return 0;
      if (val1 < val2)
        return -1;
      return 1;
    }
  }
  if (set_null)
    owner->null_value= 1;
  return -1;
}


int Arg_comparator::compare_e_real_fixed()
{
  double val1= (*a)->val_real();
  double val2= (*b)->val_real();
  if ((*a)->null_value || (*b)->null_value)
    return MY_TEST((*a)->null_value && (*b)->null_value);
  return MY_TEST(val1 == val2 || fabs(val1 - val2) < precision);
}


int Arg_comparator::compare_int_signed()
{
  longlong val1= (*a)->val_int();
  if (!(*a)->null_value)
  {
    longlong val2= (*b)->val_int();
    if (!(*b)->null_value)
    {
      if (set_null)
        owner->null_value= 0;
      if (val1 < val2)	return -1;
      if (val1 == val2)   return 0;
      return 1;
    }
  }
  if (set_null)
    owner->null_value= 1;
  return -1;
}


/**
  Compare values as BIGINT UNSIGNED.
*/

int Arg_comparator::compare_int_unsigned()
{
  ulonglong val1= (*a)->val_int();
  if (!(*a)->null_value)
  {
    ulonglong val2= (*b)->val_int();
    if (!(*b)->null_value)
    {
      if (set_null)
        owner->null_value= 0;
      if (val1 < val2)	return -1;
      if (val1 == val2)   return 0;
      return 1;
    }
  }
  if (set_null)
    owner->null_value= 1;
  return -1;
}


/**
  Compare signed (*a) with unsigned (*B)
*/

int Arg_comparator::compare_int_signed_unsigned()
{
  longlong sval1= (*a)->val_int();
  if (!(*a)->null_value)
  {
    ulonglong uval2= (ulonglong)(*b)->val_int();
    if (!(*b)->null_value)
    {
      if (set_null)
        owner->null_value= 0;
      if (sval1 < 0 || (ulonglong)sval1 < uval2)
        return -1;
      if ((ulonglong)sval1 == uval2)
        return 0;
      return 1;
    }
  }
  if (set_null)
    owner->null_value= 1;
  return -1;
}


/**
  Compare unsigned (*a) with signed (*B)
*/

int Arg_comparator::compare_int_unsigned_signed()
{
  ulonglong uval1= (ulonglong)(*a)->val_int();
  if (!(*a)->null_value)
  {
    longlong sval2= (*b)->val_int();
    if (!(*b)->null_value)
    {
      if (set_null)
        owner->null_value= 0;
      if (sval2 < 0)
        return 1;
      if (uval1 < (ulonglong)sval2)
        return -1;
      if (uval1 == (ulonglong)sval2)
        return 0;
      return 1;
    }
  }
  if (set_null)
    owner->null_value= 1;
  return -1;
}


int Arg_comparator::compare_e_int()
{
  longlong val1= (*a)->val_int();
  longlong val2= (*b)->val_int();
  if ((*a)->null_value || (*b)->null_value)
    return MY_TEST((*a)->null_value && (*b)->null_value);
  return MY_TEST(val1 == val2);
}

/**
  Compare unsigned *a with signed *b or signed *a with unsigned *b.
*/
int Arg_comparator::compare_e_int_diff_signedness()
{
  longlong val1= (*a)->val_int();
  longlong val2= (*b)->val_int();
  if ((*a)->null_value || (*b)->null_value)
    return MY_TEST((*a)->null_value && (*b)->null_value);
  return (val1 >= 0) && MY_TEST(val1 == val2);
}

int Arg_comparator::compare_row()
{
  int res= 0;
  bool was_null= 0;
  (*a)->bring_value();
  (*b)->bring_value();

  if ((*a)->null_value || (*b)->null_value)
  {
    owner->null_value= 1;
    return -1;
  }

  uint n= (*a)->cols();
  for (uint i= 0; i<n; i++)
  {
    res= comparators[i].compare();
    /* Aggregate functions don't need special null handling. */
    if (owner->null_value && owner->type() == Item::FUNC_ITEM)
    {
      // NULL was compared
      switch (((Item_func*)owner)->functype()) {
      case Item_func::NE_FUNC:
        break; // NE never aborts on NULL even if abort_on_null is set
      case Item_func::LT_FUNC:
      case Item_func::LE_FUNC:
      case Item_func::GT_FUNC:
      case Item_func::GE_FUNC:
        return -1; // <, <=, > and >= always fail on NULL
      case Item_func::EQ_FUNC:
        if (((Item_func_eq*)owner)->abort_on_null)
          return -1; // We do not need correct NULL returning
        break;
      default:
        DBUG_ASSERT(0);
        break;
      }
      was_null= 1;
      owner->null_value= 0;
      res= 0;  // continue comparison (maybe we will meet explicit difference)
    }
    else if (res)
      return res;
  }
  if (was_null)
  {
    /*
      There was NULL(s) in comparison in some parts, but there was no
      explicit difference in other parts, so we have to return NULL.
    */
    owner->null_value= 1;
    return -1;
  }
  return 0;
}


int Arg_comparator::compare_e_row()
{
  (*a)->bring_value();
  (*b)->bring_value();
  uint n= (*a)->cols();
  for (uint i= 0; i<n; i++)
  {
    if (!comparators[i].compare())
      return 0;
  }
  return 1;
}


int Arg_comparator::compare_json_str()
{
  return compare_json_str_basic(*a, *b);
}


int Arg_comparator::compare_str_json()
{
  return -compare_json_str_basic(*b, *a);
}


int Arg_comparator::compare_e_json_str()
{
  return compare_e_json_str_basic(*a, *b);
}


int Arg_comparator::compare_e_str_json()
{
  return compare_e_json_str_basic(*b, *a);
}


bool Item_func_truth::fix_length_and_dec()
{
  maybe_null= 0;
  null_value= 0;
  decimals= 0;
  max_length= 1;
  return FALSE;
}


void Item_func_truth::print(String *str, enum_query_type query_type)
{
  args[0]->print_parenthesised(str, query_type, precedence());
  str->append(STRING_WITH_LEN(" is "));
  if (! affirmative)
    str->append(STRING_WITH_LEN("not "));
  if (value)
    str->append(STRING_WITH_LEN("true"));
  else
    str->append(STRING_WITH_LEN("false"));
}


bool Item_func_truth::val_bool()
{
  bool val= args[0]->val_bool();
  if (args[0]->null_value)
  {
    /*
      NULL val IS {TRUE, FALSE} --> FALSE
      NULL val IS NOT {TRUE, FALSE} --> TRUE
    */
    return (! affirmative);
  }

  if (affirmative)
  {
    /* {TRUE, FALSE} val IS {TRUE, FALSE} value */
    return (val == value);
  }

  /* {TRUE, FALSE} val IS NOT {TRUE, FALSE} value */
  return (val != value);
}


longlong Item_func_truth::val_int()
{
  return (val_bool() ? 1 : 0);
}


bool Item_in_optimizer::is_top_level_item()
{
  return ((Item_in_subselect *)args[1])->is_top_level_item();
}


void Item_in_optimizer::fix_after_pullout(st_select_lex *new_parent,
                                          Item **ref, bool merge)
{
  DBUG_ASSERT(fixed);
  /* This will re-calculate attributes of our Item_in_subselect: */
  Item_bool_func::fix_after_pullout(new_parent, ref, merge);

  /* Then, re-calculate not_null_tables_cache: */
  eval_not_null_tables(NULL);
}


bool Item_in_optimizer::eval_not_null_tables(void *opt_arg)
{
  not_null_tables_cache= 0;
  if (is_top_level_item())
  {
    /*
      It is possible to determine NULL-rejectedness of the left arguments
      of IN only if it is a top-level predicate.
    */
    not_null_tables_cache= args[0]->not_null_tables();
  }
  return FALSE;
}


void Item_in_optimizer::print(String *str, enum_query_type query_type)
{
   restore_first_argument();
   Item_func::print(str, query_type);
}


/**
  "Restore" first argument before fix_fields() call (after it is harmless).

  @Note: Main pointer to left part of IN/ALL/ANY subselect is subselect's
  lest_expr (see Item_in_optimizer::fix_left) so changes made during
  fix_fields will be rolled back there which can make
  Item_in_optimizer::args[0] unusable on second execution before fix_left()
  call. This call fix the pointer.
*/

void Item_in_optimizer::restore_first_argument()
{
  if (args[1]->type() == Item::SUBSELECT_ITEM &&
      ((Item_subselect *)args[1])->is_in_predicate())
  {
    args[0]= ((Item_in_subselect *)args[1])->left_expr;
  }
}


bool Item_in_optimizer::fix_left(THD *thd)
{
  DBUG_ENTER("Item_in_optimizer::fix_left");
  /*
    Here we will store pointer on place of main storage of left expression.
    For usual IN (ALL/ANY) it is subquery left_expr.
    For other cases (MAX/MIN optimization, non-transformed EXISTS (10.0))
    it is args[0].
  */
  Item **ref0= args;
  if (args[1]->type() == Item::SUBSELECT_ITEM &&
      ((Item_subselect *)args[1])->is_in_predicate())
  {
    /*
       left_expr->fix_fields() may cause left_expr to be substituted for
       another item. (e.g. an Item_field may be changed into Item_ref). This
       transformation is undone at the end of statement execution (e.g. the
       Item_ref is deleted). However, Item_in_optimizer::args[0] may keep
       the pointer to the post-transformation item. Because of that, on the
       next execution we need to copy args[1]->left_expr again.
    */
    ref0= &(((Item_in_subselect *)args[1])->left_expr);
    args[0]= ((Item_in_subselect *)args[1])->left_expr;
  }
  if ((!(*ref0)->fixed && (*ref0)->fix_fields(thd, ref0)) ||
      (!cache && !(cache= Item_cache::get_cache(thd, *ref0))))
    DBUG_RETURN(1);
  /*
    During fix_field() expression could be substituted.
    So we copy changes before use
  */
  if (args[0] != (*ref0))
    args[0]= (*ref0);
  DBUG_PRINT("info", ("actual fix fields"));

  cache->setup(thd, args[0]);
  if (cache->cols() == 1)
  {
    DBUG_ASSERT(args[0]->type() != ROW_ITEM);
    /* 
      Note: there can be cases when used_tables()==0 && !const_item(). See
      Item_sum::update_used_tables for details.
    */
    if ((used_tables_cache= args[0]->used_tables()) || !args[0]->const_item())
      cache->set_used_tables(OUTER_REF_TABLE_BIT);
    else
      cache->set_used_tables(0);
  }
  else
  {
    uint n= cache->cols();
    for (uint i= 0; i < n; i++)
    {
      /* Check that the expression (part of row) do not contain a subquery */
      if (args[0]->element_index(i)->walk(&Item::is_subquery_processor, 0, 0))
      {
        my_error(ER_NOT_SUPPORTED_YET, MYF(0),
                 "SUBQUERY in ROW in left expression of IN/ALL/ANY");
        DBUG_RETURN(1);
      }
      Item *element=args[0]->element_index(i);
      if (element->used_tables() || !element->const_item())
      {
	((Item_cache *)cache->element_index(i))->
          set_used_tables(OUTER_REF_TABLE_BIT);
        cache->set_used_tables(OUTER_REF_TABLE_BIT);
      }
      else
	((Item_cache *)cache->element_index(i))->set_used_tables(0);
    }
    used_tables_cache= args[0]->used_tables();
  }
  eval_not_null_tables(NULL);
  with_sum_func= args[0]->with_sum_func;
  with_param= args[0]->with_param || args[1]->with_param;
  with_field= args[0]->with_field;
  if ((const_item_cache= args[0]->const_item()))
  {
    cache->store(args[0]);
    cache->cache_value();
  }
  if (args[1]->fixed)
  {
    /* to avoid overriding is called to update left expression */
    used_tables_and_const_cache_join(args[1]);
    with_sum_func= with_sum_func || args[1]->with_sum_func;
  }
  DBUG_RETURN(0);
}


bool Item_in_optimizer::fix_fields(THD *thd, Item **ref)
{
  DBUG_ASSERT(fixed == 0);
  Item_subselect *sub= 0;
  uint col;

  /*
     MAX/MIN optimization can convert the subquery into
     expr + Item_singlerow_subselect
   */
  if (args[1]->type() == Item::SUBSELECT_ITEM)
    sub= (Item_subselect *)args[1];

  if (fix_left(thd))
    return TRUE;
  if (args[0]->maybe_null)
    maybe_null=1;

  if (!args[1]->fixed && args[1]->fix_fields(thd, args+1))
    return TRUE;
  if (!invisible_mode() &&
      ((sub && ((col= args[0]->cols()) != sub->engine->cols())) ||
       (!sub && (args[1]->cols() != (col= 1)))))
  {
    my_error(ER_OPERAND_COLUMNS, MYF(0), col);
    return TRUE;
  }
  if (args[1]->maybe_null)
    maybe_null=1;
  with_subselect= 1;
  with_sum_func= with_sum_func || args[1]->with_sum_func;
  with_field= with_field || args[1]->with_field;
  with_param= args[0]->with_param || args[1]->with_param; 
  used_tables_and_const_cache_join(args[1]);
  fixed= 1;
  return FALSE;
}

/**
  Check if Item_in_optimizer should work as a pass-through item for its 
  arguments.

  @note 
   Item_in_optimizer should work as pass-through for
    - subqueries that were processed by ALL/ANY->MIN/MAX rewrite
    - subqueries taht were originally EXISTS subqueries (and were coverted by
      the EXISTS->IN rewrite)

   When Item_in_optimizer is not not working as a pass-through, it
    - caches its "left argument", args[0].
    - makes adjustments to subquery item's return value for proper NULL
      value handling
*/

bool Item_in_optimizer::invisible_mode()
{
  /* MAX/MIN transformed or EXISTS->IN prepared => do nothing */
 return (args[1]->type() != Item::SUBSELECT_ITEM ||
         ((Item_subselect *)args[1])->substype() ==
         Item_subselect::EXISTS_SUBS);
}


/**
  Add an expression cache for this subquery if it is needed

  @param thd_arg         Thread handle

  @details
  The function checks whether an expression cache is needed for this item
  and if if so wraps the item into an item of the class
  Item_cache_wrapper with an appropriate expression cache set up there.

  @note
  used from Item::transform()

  @return
  new wrapper item if an expression cache is needed,
  this item - otherwise
*/

Item *Item_in_optimizer::expr_cache_insert_transformer(THD *thd, uchar *unused)
{
  DBUG_ENTER("Item_in_optimizer::expr_cache_insert_transformer");
  DBUG_ASSERT(fixed);

  if (invisible_mode())
    DBUG_RETURN(this);

  if (expr_cache)
    DBUG_RETURN(expr_cache);

  if (args[1]->expr_cache_is_needed(thd) &&
      (expr_cache= set_expr_cache(thd)))
    DBUG_RETURN(expr_cache);

  DBUG_RETURN(this);
}



/**
    Collect and add to the list cache parameters for this Item.

    @param parameters    The list where to add parameters
*/

void Item_in_optimizer::get_cache_parameters(List<Item> &parameters)
{
  DBUG_ASSERT(fixed);
  /* Add left expression to the list of the parameters of the subquery */
  if (!invisible_mode())
  {
    if (args[0]->cols() == 1)
      parameters.add_unique(args[0], &cmp_items);
    else
    {
      for (uint i= 0; i < args[0]->cols(); i++)
      {
        parameters.add_unique(args[0]->element_index(i), &cmp_items);
      }
    }
  }
  args[1]->get_cache_parameters(parameters);
}

/**
   The implementation of optimized \<outer expression\> [NOT] IN \<subquery\>
   predicates. The implementation works as follows.

   For the current value of the outer expression
   
   - If it contains only NULL values, the original (before rewrite by the
     Item_in_subselect rewrite methods) inner subquery is non-correlated and
     was previously executed, there is no need to re-execute it, and the
     previous return value is returned.

   - If it contains NULL values, check if there is a partial match for the
     inner query block by evaluating it. For clarity we repeat here the
     transformation previously performed on the sub-query. The expression

     <tt>
     ( oc_1, ..., oc_n ) 
     \<in predicate\>
     ( SELECT ic_1, ..., ic_n
       FROM \<table\>
       WHERE \<inner where\> 
     )
     </tt>

     was transformed into
     
     <tt>
     ( oc_1, ..., oc_n ) 
     \<in predicate\>
     ( SELECT ic_1, ..., ic_n 
       FROM \<table\> 
       WHERE \<inner where\> AND ... ( ic_k = oc_k OR ic_k IS NULL ) 
       HAVING ... NOT ic_k IS NULL
     )
     </tt>

     The evaluation will now proceed according to special rules set up
     elsewhere. These rules include:

     - The HAVING NOT \<inner column\> IS NULL conditions added by the
       aforementioned rewrite methods will detect whether they evaluated (and
       rejected) a NULL value and if so, will cause the subquery to evaluate
       to NULL. 

     - The added WHERE and HAVING conditions are present only for those inner
       columns that correspond to outer column that are not NULL at the moment.
     
     - If there is an eligible index for executing the subquery, the special
       access method "Full scan on NULL key" is employed which ensures that
       the inner query will detect if there are NULL values resulting from the
       inner query. This access method will quietly resort to table scan if it
       needs to find NULL values as well.

     - Under these conditions, the sub-query need only be evaluated in order to
       find out whether it produced any rows.
     
       - If it did, we know that there was a partial match since there are
         NULL values in the outer row expression.

       - If it did not, the result is FALSE or UNKNOWN. If at least one of the
         HAVING sub-predicates rejected a NULL value corresponding to an outer
         non-NULL, and hence the inner query block returns UNKNOWN upon
         evaluation, there was a partial match and the result is UNKNOWN.

   - If it contains no NULL values, the call is forwarded to the inner query
     block.

     @see Item_in_subselect::val_bool()
     @see Item_is_not_null_test::val_int()
*/

longlong Item_in_optimizer::val_int()
{
  bool tmp;
  DBUG_ASSERT(fixed == 1);
  cache->store(args[0]);
  cache->cache_value();
  DBUG_ENTER(" Item_in_optimizer::val_int");

  if (invisible_mode())
  {
    longlong res= args[1]->val_int();
    null_value= args[1]->null_value;
    DBUG_PRINT("info", ("pass trough"));
    DBUG_RETURN(res);
  }

  if (cache->null_value)
  {
     DBUG_PRINT("info", ("Left NULL..."));
    /*
      We're evaluating 
      "<outer_value_list> [NOT] IN (SELECT <inner_value_list>...)" 
      where one or more of the outer values is NULL. 
    */
    if (((Item_in_subselect*)args[1])->is_top_level_item())
    {
      /*
        We're evaluating a top level item, e.g. 
	"<outer_value_list> IN (SELECT <inner_value_list>...)",
	and in this case a NULL value in the outer_value_list means
        that the result shall be NULL/FALSE (makes no difference for
        top level items). The cached value is NULL, so just return
        NULL.
      */
      null_value= 1;
    }
    else
    {
      /*
	We're evaluating an item where a NULL value in either the
        outer or inner value list does not automatically mean that we
        can return NULL/FALSE. An example of such a query is
        "<outer_value_list> NOT IN (SELECT <inner_value_list>...)" 
        The result when there is at least one NULL value is: NULL if the
        SELECT evaluated over the non-NULL values produces at least
        one row, FALSE otherwise
      */
      Item_in_subselect *item_subs=(Item_in_subselect*)args[1]; 
      bool all_left_cols_null= true;
      const uint ncols= cache->cols();

      /*
        Turn off the predicates that are based on column compares for
        which the left part is currently NULL
      */
      for (uint i= 0; i < ncols; i++)
      {
        if (cache->element_index(i)->null_value)
          item_subs->set_cond_guard_var(i, FALSE);
        else 
          all_left_cols_null= false;
      }

      if (!item_subs->is_correlated && 
          all_left_cols_null && result_for_null_param != UNKNOWN)
      {
        /* 
           This is a non-correlated subquery, all values in the outer
           value list are NULL, and we have already evaluated the
           subquery for all NULL values: Return the same result we
           did last time without evaluating the subquery.
        */
        null_value= result_for_null_param;
      } 
      else 
      {
        /* The subquery has to be evaluated */
        (void) item_subs->val_bool_result();
        if (item_subs->engine->no_rows())
          null_value= item_subs->null_value;
        else
          null_value= TRUE;
        if (all_left_cols_null)
          result_for_null_param= null_value;
      }

      /* Turn all predicates back on */
      for (uint i= 0; i < ncols; i++)
        item_subs->set_cond_guard_var(i, TRUE);
    }
    DBUG_RETURN(0);
  }
  tmp= args[1]->val_bool_result();
  null_value= args[1]->null_value;
  DBUG_RETURN(tmp);
}


void Item_in_optimizer::keep_top_level_cache()
{
  cache->keep_array();
  save_cache= 1;
}


void Item_in_optimizer::cleanup()
{
  DBUG_ENTER("Item_in_optimizer::cleanup");
  Item_bool_func::cleanup();
  if (!save_cache)
    cache= 0;
  expr_cache= 0;
  DBUG_VOID_RETURN;
}


bool Item_in_optimizer::is_null()
{
  val_int();
  return null_value;
}


/**
  Transform an Item_in_optimizer and its arguments with a callback function.

  @param transformer the transformer callback function to be applied to the
         nodes of the tree of the object
  @param parameter to be passed to the transformer

  @detail
    Recursively transform the left and the right operand of this Item. The
    Right operand is an Item_in_subselect or its subclass. To avoid the
    creation of new Items, we use the fact the the left operand of the
    Item_in_subselect is the same as the one of 'this', so instead of
    transforming its operand, we just assign the left operand of the
    Item_in_subselect to be equal to the left operand of 'this'.
    The transformation is not applied further to the subquery operand
    if the IN predicate.

  @returns
    @retval pointer to the transformed item
    @retval NULL if an error occurred
*/

Item *Item_in_optimizer::transform(THD *thd, Item_transformer transformer,
                                   uchar *argument)
{
  Item *new_item;

  DBUG_ASSERT(fixed);
  DBUG_ASSERT(!thd->stmt_arena->is_stmt_prepare());
  DBUG_ASSERT(arg_count == 2);

  /* Transform the left IN operand. */
  new_item= (*args)->transform(thd, transformer, argument);
  if (!new_item)
    return 0;
  /*
    THD::change_item_tree() should be called only if the tree was
    really transformed, i.e. when a new item has been created.
    Otherwise we'll be allocating a lot of unnecessary memory for
    change records at each execution.
  */
  if ((*args) != new_item)
    thd->change_item_tree(args, new_item);

  if (invisible_mode())
  {
    /* MAX/MIN transformed => pass through */
    new_item= args[1]->transform(thd, transformer, argument);
    if (!new_item)
      return 0;
    if (args[1] != new_item)
      thd->change_item_tree(args + 1, new_item);
  }
  else
  {
    /*
      Transform the right IN operand which should be an Item_in_subselect or a
      subclass of it. The left operand of the IN must be the same as the left
      operand of this Item_in_optimizer, so in this case there is no further
      transformation, we only make both operands the same.
      TODO: is it the way it should be?
    */
    DBUG_ASSERT((args[1])->type() == Item::SUBSELECT_ITEM &&
                (((Item_subselect*)(args[1]))->substype() ==
                 Item_subselect::IN_SUBS ||
                 ((Item_subselect*)(args[1]))->substype() ==
                 Item_subselect::ALL_SUBS ||
                 ((Item_subselect*)(args[1]))->substype() ==
                 Item_subselect::ANY_SUBS));

    Item_in_subselect *in_arg= (Item_in_subselect*)args[1];
    thd->change_item_tree(&in_arg->left_expr, args[0]);
  }
  return (this->*transformer)(thd, argument);
}


bool Item_in_optimizer::is_expensive_processor(void *arg)
{
  DBUG_ASSERT(fixed);
  return args[0]->is_expensive_processor(arg) ||
         args[1]->is_expensive_processor(arg);
}


bool Item_in_optimizer::is_expensive()
{
  DBUG_ASSERT(fixed);
  return args[0]->is_expensive() || args[1]->is_expensive();
}


longlong Item_func_eq::val_int()
{
  DBUG_ASSERT(fixed == 1);
  int value= cmp.compare();
  return value == 0 ? 1 : 0;
}


/** Same as Item_func_eq, but NULL = NULL. */

bool Item_func_equal::fix_length_and_dec()
{
  bool rc= Item_bool_rowready_func2::fix_length_and_dec();
  maybe_null=null_value=0;
  return rc;
}

longlong Item_func_equal::val_int()
{
  DBUG_ASSERT(fixed == 1);
  return cmp.compare();
}

longlong Item_func_ne::val_int()
{
  DBUG_ASSERT(fixed == 1);
  int value= cmp.compare();
  return value != 0 && !null_value ? 1 : 0;
}


longlong Item_func_ge::val_int()
{
  DBUG_ASSERT(fixed == 1);
  int value= cmp.compare();
  return value >= 0 ? 1 : 0;
}


longlong Item_func_gt::val_int()
{
  DBUG_ASSERT(fixed == 1);
  int value= cmp.compare();
  return value > 0 ? 1 : 0;
}

longlong Item_func_le::val_int()
{
  DBUG_ASSERT(fixed == 1);
  int value= cmp.compare();
  return value <= 0 && !null_value ? 1 : 0;
}


longlong Item_func_lt::val_int()
{
  DBUG_ASSERT(fixed == 1);
  int value= cmp.compare();
  return value < 0 && !null_value ? 1 : 0;
}


longlong Item_func_strcmp::val_int()
{
  DBUG_ASSERT(fixed == 1);
  String *a= args[0]->val_str(&value1);
  String *b= args[1]->val_str(&value2);
  if (!a || !b)
  {
    null_value=1;
    return 0;
  }
  int value= cmp_collation.sortcmp(a, b);
  null_value=0;
  return !value ? 0 : (value < 0 ? (longlong) -1 : (longlong) 1);
}


bool Item_func_opt_neg::eq(const Item *item, bool binary_cmp) const
{
  /* Assume we don't have rtti */
  if (this == item)
    return 1;
  if (item->type() != FUNC_ITEM)
    return 0;
  Item_func *item_func=(Item_func*) item;
  if (arg_count != item_func->argument_count() ||
      functype() != item_func->functype())
    return 0;
  if (negated != ((Item_func_opt_neg *) item_func)->negated)
    return 0;
  for (uint i=0; i < arg_count ; i++)
    if (!args[i]->eq(item_func->arguments()[i], binary_cmp))
      return 0;
  return 1;
}


bool Item_func_interval::fix_fields(THD *thd, Item **ref)
{
  if (Item_int_func::fix_fields(thd, ref))
    return true;
  for (uint i= 0 ; i < row->cols(); i++)
  {
    if (row->element_index(i)->check_cols(1))
      return true;
  }
  return false;
}


bool Item_func_interval::fix_length_and_dec()
{
  uint rows= row->cols();
  
  use_decimal_comparison= ((row->element_index(0)->result_type() ==
                            DECIMAL_RESULT) ||
                           (row->element_index(0)->result_type() ==
                            INT_RESULT));
  if (rows > 8)
  {
    bool not_null_consts= TRUE;

    for (uint i= 1; not_null_consts && i < rows; i++)
    {
      Item *el= row->element_index(i);
      not_null_consts&= el->const_item() && !el->is_null();
    }

    if (not_null_consts)
    {
      intervals= (interval_range*) current_thd->alloc(sizeof(interval_range) *
                                                         (rows - 1));
      if (!intervals)
        return TRUE;

      if (use_decimal_comparison)
      {
        for (uint i= 1; i < rows; i++)
        {
          Item *el= row->element_index(i);
          interval_range *range= intervals + (i-1);
          if ((el->result_type() == DECIMAL_RESULT) ||
              (el->result_type() == INT_RESULT))
          {
            range->type= DECIMAL_RESULT;
            range->dec.init();
            my_decimal *dec= el->val_decimal(&range->dec);
            if (dec != &range->dec)
            {
              range->dec= *dec;
            }
          }
          else
          {
            range->type= REAL_RESULT;
            range->dbl= el->val_real();
          }
        }
      }
      else
      {
        for (uint i= 1; i < rows; i++)
        {
          intervals[i-1].dbl= row->element_index(i)->val_real();
        }
      }
    }
  }
  maybe_null= 0;
  max_length= 2;
  used_tables_and_const_cache_join(row);
  not_null_tables_cache= row->not_null_tables();
  with_sum_func= with_sum_func || row->with_sum_func;
  with_param= with_param || row->with_param;
  with_field= with_field || row->with_field;
  return FALSE;
}


/**
  Execute Item_func_interval().

  @note
    If we are doing a decimal comparison, we are evaluating the first
    item twice.

  @return
    - -1 if null value,
    - 0 if lower than lowest
    - 1 - arg_count-1 if between args[n] and args[n+1]
    - arg_count if higher than biggest argument
*/

longlong Item_func_interval::val_int()
{
  DBUG_ASSERT(fixed == 1);
  double value;
  my_decimal dec_buf, *dec= NULL;
  uint i;

  if (use_decimal_comparison)
  {
    dec= row->element_index(0)->val_decimal(&dec_buf);
    if (row->element_index(0)->null_value)
      return -1;
    my_decimal2double(E_DEC_FATAL_ERROR, dec, &value);
  }
  else
  {
    value= row->element_index(0)->val_real();
    if (row->element_index(0)->null_value)
      return -1;
  }

  if (intervals)
  {					// Use binary search to find interval
    uint start,end;
    start= 0;
    end=   row->cols()-2;
    while (start != end)
    {
      uint mid= (start + end + 1) / 2;
      interval_range *range= intervals + mid;
      my_bool cmp_result;
      /*
        The values in the range intervall may have different types,
        Only do a decimal comparision of the first argument is a decimal
        and we are comparing against a decimal
      */
      if (dec && range->type == DECIMAL_RESULT)
        cmp_result= my_decimal_cmp(&range->dec, dec) <= 0;
      else
        cmp_result= (range->dbl <= value);
      if (cmp_result)
	start= mid;
      else
	end= mid - 1;
    }
    interval_range *range= intervals+start;
    return ((dec && range->type == DECIMAL_RESULT) ?
            my_decimal_cmp(dec, &range->dec) < 0 :
            value < range->dbl) ? 0 : start + 1;
  }

  for (i=1 ; i < row->cols() ; i++)
  {
    Item *el= row->element_index(i);
    if (use_decimal_comparison &&
        ((el->result_type() == DECIMAL_RESULT) ||
         (el->result_type() == INT_RESULT)))
    {
      my_decimal e_dec_buf, *e_dec= el->val_decimal(&e_dec_buf);
      /* Skip NULL ranges. */
      if (el->null_value)
        continue;
      if (my_decimal_cmp(e_dec, dec) > 0)
        return i - 1;
    }
    else 
    {
      double val= el->val_real();
      /* Skip NULL ranges. */
      if (el->null_value)
        continue;
      if (val > value)
        return i - 1;
    }
  }
  return i-1;
}


/**
  Perform context analysis of a BETWEEN item tree.

    This function performs context analysis (name resolution) and calculates
    various attributes of the item tree with Item_func_between as its root.
    The function saves in ref the pointer to the item or to a newly created
    item that is considered as a replacement for the original one.

  @param thd     reference to the global context of the query thread
  @param ref     pointer to Item* variable where pointer to resulting "fixed"
                 item is to be assigned

  @note
    Let T0(e)/T1(e) be the value of not_null_tables(e) when e is used on
    a predicate/function level. Then it's easy to show that:
    @verbatim
      T0(e BETWEEN e1 AND e2)     = union(T1(e),T1(e1),T1(e2))
      T1(e BETWEEN e1 AND e2)     = union(T1(e),intersection(T1(e1),T1(e2)))
      T0(e NOT BETWEEN e1 AND e2) = union(T1(e),intersection(T1(e1),T1(e2)))
      T1(e NOT BETWEEN e1 AND e2) = union(T1(e),intersection(T1(e1),T1(e2)))
    @endverbatim

  @retval
    0   ok
  @retval
    1   got error
*/


bool Item_func_between::eval_not_null_tables(void *opt_arg)
{
  if (Item_func_opt_neg::eval_not_null_tables(NULL))
    return 1;

  /* not_null_tables_cache == union(T1(e),T1(e1),T1(e2)) */
  if (pred_level && !negated)
    return 0;

  /* not_null_tables_cache == union(T1(e), intersection(T1(e1),T1(e2))) */
  not_null_tables_cache= (args[0]->not_null_tables() |
                          (args[1]->not_null_tables() &
                           args[2]->not_null_tables()));
  return 0;
}  


bool Item_func_between::count_sargable_conds(void *arg)
{
  SELECT_LEX *sel= (SELECT_LEX *) arg;
  sel->cond_count++;
  sel->between_count++;
  return 0;
}


void Item_func_between::fix_after_pullout(st_select_lex *new_parent,
                                          Item **ref, bool merge)
{
  /* This will re-calculate attributes of the arguments */
  Item_func_opt_neg::fix_after_pullout(new_parent, ref, merge);
  /* Then, re-calculate not_null_tables_cache according to our special rules */
  eval_not_null_tables(NULL);
}

bool Item_func_between::fix_length_and_dec()
{
  THD *thd= current_thd;
  max_length= 1;
  compare_as_dates= 0;

  /*
    As some compare functions are generated after sql_yacc,
    we have to check for out of memory conditions here
  */
  if (!args[0] || !args[1] || !args[2])
<<<<<<< HEAD
    return TRUE;
  if (agg_cmp_type(&m_compare_type, args, 3))
    return TRUE;
=======
    return;
  if (agg_cmp_type(&m_compare_type, args, 3, false))
    return;
>>>>>>> a77f80b7

  if (m_compare_type == STRING_RESULT &&
      agg_arg_charsets_for_comparison(cmp_collation, args, 3))
   return TRUE;

  /*
    When comparing as date/time, we need to convert non-temporal values
    (e.g.  strings) to MYSQL_TIME.
    For this to work, we need to know what date/time type we compare
    strings as.
  */
  if (m_compare_type ==  TIME_RESULT)
    compare_as_dates= find_date_time_item(thd, args, 3, 0, false);

  /* See the comment for Item_func::convert_const_compared_to_int_field */
  if (args[0]->real_item()->type() == FIELD_ITEM &&
      !thd->lex->is_ps_or_view_context_analysis())
  {
    Item_field *field_item= (Item_field*) (args[0]->real_item());
    if (field_item->field_type() ==  MYSQL_TYPE_LONGLONG ||
        field_item->field_type() ==  MYSQL_TYPE_YEAR)
    {
      const bool cvt_arg1= convert_const_to_int(thd, field_item, &args[1]);
      const bool cvt_arg2= convert_const_to_int(thd, field_item, &args[2]);
      if (cvt_arg1 && cvt_arg2)
        m_compare_type= INT_RESULT;              // Works for all types.
    }
  }
  return FALSE;
}


longlong Item_func_between::val_int_cmp_string()
{
  String *value,*a,*b;
  value=args[0]->val_str(&value0);
  if ((null_value=args[0]->null_value))
    return 0;
  a= args[1]->val_str(&value1);
  b= args[2]->val_str(&value2);
  if (!args[1]->null_value && !args[2]->null_value)
    return (longlong) ((sortcmp(value,a,cmp_collation.collation) >= 0 &&
                        sortcmp(value,b,cmp_collation.collation) <= 0) !=
                       negated);
  if (args[1]->null_value && args[2]->null_value)
    null_value= true;
  else if (args[1]->null_value)
  {
    // Set to not null if false range.
    null_value= sortcmp(value,b,cmp_collation.collation) <= 0;
  }
  else
  {
    // Set to not null if false range.
    null_value= sortcmp(value,a,cmp_collation.collation) >= 0;
  }
  return (longlong) (!null_value && negated);
}


longlong Item_func_between::val_int_cmp_int()
{
  Longlong_hybrid value= args[0]->to_longlong_hybrid();
  if ((null_value= args[0]->null_value))
    return 0;					/* purecov: inspected */
  Longlong_hybrid a= args[1]->to_longlong_hybrid();
  Longlong_hybrid b= args[2]->to_longlong_hybrid();
  if (!args[1]->null_value && !args[2]->null_value)
    return (longlong) ((value.cmp(a) >= 0 && value.cmp(b) <= 0) != negated);
  if (args[1]->null_value && args[2]->null_value)
    null_value= true;
  else if (args[1]->null_value)
    null_value= value.cmp(b) <= 0;              // not null if false range.
  else
    null_value= value.cmp(a) >= 0;
  return (longlong) (!null_value && negated);
}


longlong Item_func_between::val_int_cmp_decimal()
{
  my_decimal dec_buf, *dec= args[0]->val_decimal(&dec_buf),
             a_buf, *a_dec, b_buf, *b_dec;
  if ((null_value=args[0]->null_value))
    return 0;					/* purecov: inspected */
  a_dec= args[1]->val_decimal(&a_buf);
  b_dec= args[2]->val_decimal(&b_buf);
  if (!args[1]->null_value && !args[2]->null_value)
    return (longlong) ((my_decimal_cmp(dec, a_dec) >= 0 &&
                        my_decimal_cmp(dec, b_dec) <= 0) != negated);
  if (args[1]->null_value && args[2]->null_value)
    null_value= true;
  else if (args[1]->null_value)
    null_value= (my_decimal_cmp(dec, b_dec) <= 0);
  else
    null_value= (my_decimal_cmp(dec, a_dec) >= 0);
  return (longlong) (!null_value && negated);
}


longlong Item_func_between::val_int_cmp_real()
{
  double value= args[0]->val_real(),a,b;
  if ((null_value=args[0]->null_value))
    return 0;					/* purecov: inspected */
  a= args[1]->val_real();
  b= args[2]->val_real();
  if (!args[1]->null_value && !args[2]->null_value)
    return (longlong) ((value >= a && value <= b) != negated);
  if (args[1]->null_value && args[2]->null_value)
    null_value= true;
  else if (args[1]->null_value)
  {
    null_value= value <= b;			// not null if false range.
  }
  else
  {
    null_value= value >= a;
  }
  return (longlong) (!null_value && negated);
}


longlong Item_func_between::val_int()
{
  DBUG_ASSERT(fixed == 1);

  switch (m_compare_type) {
  case TIME_RESULT:
  {
    longlong value, a, b;

    enum_field_types f_type= field_type_for_temporal_comparison(compare_as_dates);
    value= args[0]->val_temporal_packed(f_type);

    if ((null_value= args[0]->null_value))
      return 0;

    a= args[1]->val_temporal_packed(f_type);
    b= args[2]->val_temporal_packed(f_type);

    if (!args[1]->null_value && !args[2]->null_value)
      return (longlong) ((value >= a && value <= b) != negated);
    if (args[1]->null_value && args[2]->null_value)
      null_value=1;
    else if (args[1]->null_value)
      null_value= value <= b;                   // not null if false range.
    else
      null_value= value >= a;
    break;
  }
  case STRING_RESULT:
    return val_int_cmp_string();
  case INT_RESULT:
    return val_int_cmp_int();
  case DECIMAL_RESULT:
    return val_int_cmp_decimal();
  case REAL_RESULT:
    return val_int_cmp_real();
  case ROW_RESULT:
    DBUG_ASSERT(0);
    null_value= 1;
    return 0;
  }
  return (longlong) (!null_value && negated);
}


void Item_func_between::print(String *str, enum_query_type query_type)
{
  args[0]->print_parenthesised(str, query_type, precedence());
  if (negated)
    str->append(STRING_WITH_LEN(" not"));
  str->append(STRING_WITH_LEN(" between "));
  args[1]->print_parenthesised(str, query_type, precedence());
  str->append(STRING_WITH_LEN(" and "));
  args[2]->print_parenthesised(str, query_type, precedence());
}


uint Item_func_case_abbreviation2::decimal_precision2(Item **args) const
{
  int arg0_int_part= args[0]->decimal_int_part();
  int arg1_int_part= args[1]->decimal_int_part();
  int max_int_part= MY_MAX(arg0_int_part, arg1_int_part);
  int precision= max_int_part + decimals;
  return MY_MIN(precision, DECIMAL_MAX_PRECISION);
}


double
Item_func_ifnull::real_op()
{
  DBUG_ASSERT(fixed == 1);
  double value= args[0]->val_real();
  if (!args[0]->null_value)
  {
    null_value=0;
    return value;
  }
  value= args[1]->val_real();
  if ((null_value=args[1]->null_value))
    return 0.0;
  return value;
}

longlong
Item_func_ifnull::int_op()
{
  DBUG_ASSERT(fixed == 1);
  longlong value=args[0]->val_int();
  if (!args[0]->null_value)
  {
    null_value=0;
    return value;
  }
  value=args[1]->val_int();
  if ((null_value=args[1]->null_value))
    return 0;
  return value;
}


my_decimal *Item_func_ifnull::decimal_op(my_decimal *decimal_value)
{
  DBUG_ASSERT(fixed == 1);
  my_decimal *value= args[0]->val_decimal(decimal_value);
  if (!args[0]->null_value)
  {
    null_value= 0;
    return value;
  }
  value= args[1]->val_decimal(decimal_value);
  if ((null_value= args[1]->null_value))
    return 0;
  return value;
}


String *
Item_func_ifnull::str_op(String *str)
{
  DBUG_ASSERT(fixed == 1);
  String *res  =args[0]->val_str(str);
  if (!args[0]->null_value)
  {
    null_value=0;
    res->set_charset(collation.collation);
    return res;
  }
  res=args[1]->val_str(str);
  if ((null_value=args[1]->null_value))
    return 0;
  res->set_charset(collation.collation);
  return res;
}


bool Item_func_ifnull::date_op(MYSQL_TIME *ltime, uint fuzzydate)
{
  DBUG_ASSERT(fixed == 1);
  if (!args[0]->get_date_with_conversion(ltime, fuzzydate & ~TIME_FUZZY_DATES))
    return (null_value= false);
  return (null_value= args[1]->get_date_with_conversion(ltime, fuzzydate & ~TIME_FUZZY_DATES));
}


/**
  Perform context analysis of an IF item tree.

    This function performs context analysis (name resolution) and calculates
    various attributes of the item tree with Item_func_if as its root.
    The function saves in ref the pointer to the item or to a newly created
    item that is considered as a replacement for the original one.

  @param thd     reference to the global context of the query thread
  @param ref     pointer to Item* variable where pointer to resulting "fixed"
                 item is to be assigned

  @note
    Let T0(e)/T1(e) be the value of not_null_tables(e) when e is used on
    a predicate/function level. Then it's easy to show that:
    @verbatim
      T0(IF(e,e1,e2)  = T1(IF(e,e1,e2))
      T1(IF(e,e1,e2)) = intersection(T1(e1),T1(e2))
    @endverbatim

  @retval
    0   ok
  @retval
    1   got error
*/

bool
Item_func_if::fix_fields(THD *thd, Item **ref)
{
  DBUG_ASSERT(fixed == 0);
  args[0]->top_level_item();

  if (Item_func::fix_fields(thd, ref))
    return 1;

  return 0;
}


bool
Item_func_if::eval_not_null_tables(void *opt_arg)
{
  if (Item_func::eval_not_null_tables(NULL))
    return 1;

  not_null_tables_cache= (args[1]->not_null_tables() &
                          args[2]->not_null_tables());

  return 0;
}


void Item_func_if::fix_after_pullout(st_select_lex *new_parent,
                                     Item **ref, bool merge)
{
  /* This will re-calculate attributes of the arguments */
  Item_func::fix_after_pullout(new_parent, ref, merge);
  /* Then, re-calculate not_null_tables_cache according to our special rules */
  eval_not_null_tables(NULL);
}


void Item_func_if::cache_type_info(Item *source)
{
  Type_std_attributes::set(source);
  set_handler_by_field_type(source->field_type());
  maybe_null=         source->maybe_null;
}


bool
Item_func_if::fix_length_and_dec()
{
  // Let IF(cond, expr, NULL) and IF(cond, NULL, expr) inherit type from expr.
  if (args[1]->type() == NULL_ITEM)
  {
    cache_type_info(args[2]);
    maybe_null= true;
    // If both arguments are NULL, make resulting type BINARY(0).
    if (args[2]->type() == NULL_ITEM)
      set_handler_by_field_type(MYSQL_TYPE_STRING);
    return FALSE;
  }
  if (args[2]->type() == NULL_ITEM)
  {
    cache_type_info(args[1]);
    maybe_null= true;
    return FALSE;
  }
  return Item_func_case_abbreviation2::fix_length_and_dec2(args + 1);
}


double
Item_func_if::real_op()
{
  DBUG_ASSERT(fixed == 1);
  Item *arg= args[0]->val_bool() ? args[1] : args[2];
  double value= arg->val_real();
  null_value=arg->null_value;
  return value;
}

longlong
Item_func_if::int_op()
{
  DBUG_ASSERT(fixed == 1);
  Item *arg= args[0]->val_bool() ? args[1] : args[2];
  longlong value=arg->val_int();
  null_value=arg->null_value;
  return value;
}

String *
Item_func_if::str_op(String *str)
{
  DBUG_ASSERT(fixed == 1);
  Item *arg= args[0]->val_bool() ? args[1] : args[2];
  String *res=arg->val_str(str);
  if (res)
    res->set_charset(collation.collation);
  if ((null_value=arg->null_value))
    res= NULL;
  return res;
}


my_decimal *
Item_func_if::decimal_op(my_decimal *decimal_value)
{
  DBUG_ASSERT(fixed == 1);
  Item *arg= args[0]->val_bool() ? args[1] : args[2];
  my_decimal *value= arg->val_decimal(decimal_value);
  if ((null_value= arg->null_value))
    value= NULL;
  return value;
}


bool Item_func_if::date_op(MYSQL_TIME *ltime, uint fuzzydate)
{
  DBUG_ASSERT(fixed == 1);
  Item *arg= args[0]->val_bool() ? args[1] : args[2];
  return (null_value= arg->get_date_with_conversion(ltime, fuzzydate));
}


void Item_func_nullif::split_sum_func(THD *thd, Ref_ptr_array ref_pointer_array,
                                      List<Item> &fields, uint flags)
{
  if (m_cache)
  {
    flags|= SPLIT_SUM_SKIP_REGISTERED; // See Item_func::split_sum_func
    m_cache->split_sum_func2_example(thd, ref_pointer_array, fields, flags);
    args[1]->split_sum_func2(thd, ref_pointer_array, fields, &args[1], flags);
  }
  else
  {
    Item_func::split_sum_func(thd, ref_pointer_array, fields, flags);
  }
}


bool Item_func_nullif::walk(Item_processor processor,
                            bool walk_subquery, void *arg)
{
  /*
    No needs to iterate through args[2] when it's just a copy of args[0].
    See MDEV-9712 Performance degradation of nested NULLIF
  */
  uint tmp_count= arg_count == 2 || args[0] == args[2] ? 2 : 3;
  for (uint i= 0; i < tmp_count; i++)
  {
    if (args[i]->walk(processor, walk_subquery, arg))
      return true;
  }
  return (this->*processor)(arg);
}


void Item_func_nullif::update_used_tables()
{
  if (m_cache)
  {
    used_tables_and_const_cache_init();
    used_tables_and_const_cache_update_and_join(m_cache->get_example());
    used_tables_and_const_cache_update_and_join(arg_count, args);
  }
  else
  {
    /*
      MDEV-9712 Performance degradation of nested NULLIF
      No needs to iterate through args[2] when it's just a copy of args[0].
    */
    DBUG_ASSERT(arg_count == 3);
    used_tables_and_const_cache_init();
    used_tables_and_const_cache_update_and_join(args[0] == args[2] ? 2 : 3,
                                                args);
  }
}



bool
Item_func_nullif::fix_length_and_dec()
{
  /*
    If this is the first invocation of fix_length_and_dec(), create the
    third argument as a copy of the first. This cannot be done before
    fix_fields(), because fix_fields() might replace items,
    for exampe NOT x --> x==0, or (SELECT 1) --> 1.
    See also class Item_func_nullif declaration.
  */
  if (arg_count == 2)
    args[arg_count++]= m_arg0 ? m_arg0 : args[0];

  THD *thd= current_thd;
  /*
    At prepared statement EXECUTE time, args[0] can already
    point to a different Item, created during PREPARE time fix_length_and_dec().
    For example, if character set conversion was needed, arguments can look
    like this:

      args[0]= > Item_func_conv_charset \
                                         l_expr
      args[2]= >------------------------/

    Otherwise (during PREPARE or convensional execution),
    args[0] and args[2] should still point to the same original l_expr.
  */
  DBUG_ASSERT(args[0] == args[2] || thd->stmt_arena->is_stmt_execute());
  if (args[0]->type() == SUM_FUNC_ITEM &&
      !thd->lex->is_ps_or_view_context_analysis())
  {
    /*
      NULLIF(l_expr, r_expr)

        is calculated in the way to return a result equal to:

      CASE WHEN l_expr = r_expr THEN NULL ELSE r_expr END.

      There's nothing special with r_expr, because it's referenced
      only by args[1] and nothing else.

      l_expr needs a special treatment, as it's referenced by both
      args[0] and args[2] initially.

      args[2] is used to return the value. Afrer all transformations
      (e.g. in fix_length_and_dec(), equal field propagation, etc)
      args[2] points to a an Item which preserves the exact data type and
      attributes (e.g. collation) of the original l_expr.
      It can point:
      - to the original l_expr
      - to an Item_cache pointing to l_expr
      - to a constant of the same data type with l_expr.

      args[0] is used for comparison. It can be replaced:

      - to Item_func_conv_charset by character set aggregation routines
      - to a constant Item by equal field propagation routines
        (in case of Item_field)

      The data type and/or the attributes of args[0] can differ from
      the data type and the attributes of the original l_expr, to make
      it comparable to args[1] (which points to r_expr or its replacement).

      For aggregate functions we have to wrap the original args[0]/args[2]
      into Item_cache (see MDEV-9181). In this case the Item_cache
      instance becomes the subject to character set conversion instead of
      the original args[0]/args[2], while the original args[0]/args[2] get
      hidden inside the cache.

      Some examples of what NULLIF can end up with after argument
      substitution (we don't mention args[1] in some cases for simplicity):

      1. l_expr is not an aggragate function:

        a. No conversion happened.
           args[0] and args[2] were not replaced to something else
           (i.e. neither by character set conversion, nor by propagation):

          args[1] > r_expr
          args[0] \
                    l_expr
          args[2] /

        b. Conversion of args[0] happened:

           CREATE OR REPLACE TABLE t1 (
             a CHAR(10) CHARACTER SET latin1,
             b CHAR(10) CHARACTER SET utf8);
           SELECT * FROM t1 WHERE NULLIF(a,b);

           args[1] > r_expr                          (Item_field for t1.b)
           args[0] > Item_func_conv_charset\
                                            l_expr   (Item_field for t1.a)
           args[2] > ----------------------/

        c. Conversion of args[1] happened:

          CREATE OR REPLACE TABLE t1 (
            a CHAR(10) CHARACTER SET utf8,
            b CHAR(10) CHARACTER SET latin1);
          SELECT * FROM t1 WHERE NULLIF(a,b);

          args[1] > Item_func_conv_charset -> r_expr (Item_field for t1.b)
          args[0] \
                   l_expr                            (Item_field for t1.a)
          args[2] /

        d. Conversion of only args[0] happened (by equal field proparation):

           CREATE OR REPLACE TABLE t1 (
             a CHAR(10),
             b CHAR(10));
           SELECT * FROM t1 WHERE NULLIF(a,b) AND a='a';

           args[1] > r_expr            (Item_field for t1.b)
           args[0] > Item_string('a')  (constant replacement for t1.a)
           args[2] > l_expr            (Item_field for t1.a)

        e. Conversion of both args[0] and args[2] happened
           (by equal field propagation):

           CREATE OR REPLACE TABLE t1 (a INT,b INT);
           SELECT * FROM t1 WHERE NULLIF(a,b) AND a=5;

           args[1] > r_expr         (Item_field for "b")
           args[0] \
                    Item_int (5)    (constant replacement for "a")
           args[2] /

      2. In case if l_expr is an aggregate function:

        a. No conversion happened:

          args[0] \
                   Item_cache > l_expr
          args[2] /

        b. Conversion of args[0] happened:

          args[0] > Item_func_conv_charset \
                                            Item_cache > l_expr
          args[2] >------------------------/

        c. Conversion of both args[0] and args[2] happened.
           (e.g. by equal expression propagation)
           TODO: check if it's possible (and add an example query if so).
    */
    m_cache= args[0]->cmp_type() == STRING_RESULT ?
             new (thd->mem_root) Item_cache_str_for_nullif(thd, args[0]) :
             Item_cache::get_cache(thd, args[0]);
    if (!m_cache)
      return TRUE;
    m_cache->setup(thd, args[0]);
    m_cache->store(args[0]);
    m_cache->set_used_tables(args[0]->used_tables());
    thd->change_item_tree(&args[0], m_cache);
    thd->change_item_tree(&args[2], m_cache);
  }
  set_handler_by_field_type(args[2]->field_type());
  collation.set(args[2]->collation);
  decimals= args[2]->decimals;
  unsigned_flag= args[2]->unsigned_flag;
  fix_char_length(args[2]->max_char_length());
  maybe_null=1;
  m_arg0= args[0];
  if (setup_args_and_comparator(thd, &cmp))
    return TRUE;
  /*
    A special code for EXECUTE..PREPARE.

    If args[0] did not change, then we don't remember it, as it can point
    to a temporary Item object which will be destroyed between PREPARE
    and EXECUTE. EXECUTE time fix_length_and_dec() will correctly set args[2]
    from args[0] again.

    If args[0] changed, then it can be Item_func_conv_charset() for the
    original args[0], which was permanently installed during PREPARE time
    into the item tree as a wrapper for args[0], using change_item_tree(), i.e.

      NULLIF(latin1_field, 'a' COLLATE utf8_bin)

    was "rewritten" to:

      CASE WHEN CONVERT(latin1_field USING utf8) = 'a' COLLATE utf8_bin
        THEN NULL
        ELSE latin1_field

    - m_args0 points to Item_field corresponding to latin1_field
    - args[0] points to Item_func_conv_charset
    - args[0]->args[0] is equal to m_args0
    - args[1] points to Item_func_set_collation
    - args[2] points is eqial to m_args0

    In this case we remember and reuse m_arg0 during EXECUTE time as args[2].

    QQ: How to make sure that m_args0 does not point
    to something temporary which will be destoyed between PREPARE and EXECUTE.
    The condition below should probably be more strict and somehow check that:
    - change_item_tree() was called for the new args[0]
    - m_args0 is referenced from inside args[0], e.g. as a function argument,
      and therefore it is also something that won't be destroyed between
      PREPARE and EXECUTE.
    Any ideas?
  */
  if (args[0] == m_arg0)
    m_arg0= NULL;
  return FALSE;
}


void Item_func_nullif::print(String *str, enum_query_type query_type)
{
  /*
    NULLIF(a,b) is implemented according to the SQL standard as a short for
    CASE WHEN a=b THEN NULL ELSE a END

    The constructor of Item_func_nullif sets args[0] and args[2] to the
    same item "a", and sets args[1] to "b".

    If "this" is a part of a WHERE or ON condition, then:
    - the left "a" is a subject to equal field propagation with ANY_SUBST.
    - the right "a" is a subject to equal field propagation with IDENTITY_SUBST.
    Therefore, after equal field propagation args[0] and args[2] can point
    to different items.
  */
  if ((query_type & QT_ITEM_ORIGINAL_FUNC_NULLIF) ||
      (arg_count == 2) ||
      (args[0] == args[2]))
  {
    /*
      If QT_ITEM_ORIGINAL_FUNC_NULLIF is requested,
      that means we want the original NULLIF() representation,
      e.g. when we are in:
        SHOW CREATE {VIEW|FUNCTION|PROCEDURE}

      The original representation is possible only if
      args[0] and args[2] still point to the same Item.

      The caller must never pass call print() with QT_ITEM_ORIGINAL_FUNC_NULLIF
      if an expression has undergone some optimization
      (e.g. equal field propagation done in optimize_cond()) already and
      NULLIF() potentially has two different representations of "a":
      - one "a" for comparison
      - another "a" for the returned value!
    */
    DBUG_ASSERT(arg_count == 2 ||
                args[0] == args[2] || current_thd->lex->context_analysis_only);
    str->append(func_name());
    str->append('(');
    if (arg_count == 2)
      args[0]->print(str, query_type);
    else
      args[2]->print(str, query_type);
    str->append(',');
    args[1]->print(str, query_type);
    str->append(')');
  }
  else
  {
    /*
      args[0] and args[2] are different items.
      This is possible after WHERE optimization (equal fields propagation etc),
      e.g. in EXPLAIN EXTENDED or EXPLAIN FORMAT=JSON.
      As it's not possible to print as a function with 2 arguments any more,
      do it in the CASE style.
    */
    str->append(STRING_WITH_LEN("(case when "));
    args[0]->print(str, query_type);
    str->append(STRING_WITH_LEN(" = "));
    args[1]->print(str, query_type);
    str->append(STRING_WITH_LEN(" then NULL else "));
    args[2]->print(str, query_type);
    str->append(STRING_WITH_LEN(" end)"));
  }
}


int Item_func_nullif::compare()
{
  if (m_cache)
    m_cache->cache_value();
  return cmp.compare();
}

/**
  @note
  Note that we have to evaluate the first argument twice as the compare
  may have been done with a different type than return value
  @return
    NULL  if arguments are equal
  @return
    the first argument if not equal
*/

double
Item_func_nullif::real_op()
{
  DBUG_ASSERT(fixed == 1);
  double value;
  if (!compare())
  {
    null_value=1;
    return 0.0;
  }
  value= args[2]->val_real();
  null_value= args[2]->null_value;
  return value;
}

longlong
Item_func_nullif::int_op()
{
  DBUG_ASSERT(fixed == 1);
  longlong value;
  if (!compare())
  {
    null_value=1;
    return 0;
  }
  value= args[2]->val_int();
  null_value= args[2]->null_value;
  return value;
}

String *
Item_func_nullif::str_op(String *str)
{
  DBUG_ASSERT(fixed == 1);
  String *res;
  if (!compare())
  {
    null_value=1;
    return 0;
  }
  res= args[2]->val_str(str);
  null_value= args[2]->null_value;
  return res;
}


my_decimal *
Item_func_nullif::decimal_op(my_decimal * decimal_value)
{
  DBUG_ASSERT(fixed == 1);
  my_decimal *res;
  if (!compare())
  {
    null_value=1;
    return 0;
  }
  res= args[2]->val_decimal(decimal_value);
  null_value= args[2]->null_value;
  return res;
}


bool
Item_func_nullif::date_op(MYSQL_TIME *ltime, uint fuzzydate)
{
  DBUG_ASSERT(fixed == 1);
  if (!compare())
    return (null_value= true);
  return (null_value= args[2]->get_date(ltime, fuzzydate));
}


bool
Item_func_nullif::is_null()
{
  return (null_value= (!compare() ? 1 : args[2]->null_value));
}


Item_func_case::Item_func_case(THD *thd, List<Item> &list,
                               Item *first_expr_arg, Item *else_expr_arg):
  Item_func_hybrid_field_type(thd), first_expr_num(-1), else_expr_num(-1),
  left_cmp_type(INT_RESULT), case_item(0), m_found_types(0)
{
  DBUG_ASSERT(list.elements % 2 == 0);
  nwhens= list.elements / 2;
  if (first_expr_arg)
  {
    first_expr_num= 0;
    list.push_front(first_expr_arg, thd->mem_root);
  }
  if (else_expr_arg)
  {
    else_expr_num= list.elements;
    list.push_back(else_expr_arg, thd->mem_root);
  }
  set_arguments(thd, list);

  /*
    Reorder args, to have at first the optional CASE expression, then all WHEN
    expressions, then all THEN expressions.  And the optional ELSE expression
    at the end.
  */
  const size_t size= sizeof(Item*)*nwhens*2;
  Item **arg_buffer= (Item **)my_safe_alloca(size);
  memcpy(arg_buffer, args + first_expr_num + 1, size);
  for (uint i= 0; i < nwhens ; i++)
  {
    args[first_expr_num + 1 + i]= arg_buffer[i*2];
    args[first_expr_num + 1 + i + nwhens] = arg_buffer[i*2 + 1];
  }
  my_safe_afree(arg_buffer, size);

  bzero(&cmp_items, sizeof(cmp_items));
}

/**
    Find and return matching items for CASE or ELSE item if all compares
    are failed or NULL if ELSE item isn't defined.

  IMPLEMENTATION
    In order to do correct comparisons of the CASE expression (the expression
    between CASE and the first WHEN) with each WHEN expression several
    comparators are used. One for each result type. CASE expression can be
    evaluated up to # of different result types are used. To check whether
    the CASE expression already was evaluated for a particular result type
    a bit mapped variable value_added_map is used. Result types are mapped
    to it according to their int values i.e. STRING_RESULT is mapped to bit
    0, REAL_RESULT to bit 1, so on.

  @retval
    NULL  Nothing found and there is no ELSE expression defined
  @retval
    item  Found item or ELSE item if defined and all comparisons are
           failed
*/

Item *Item_func_case::find_item(String *str)
{
  uint value_added_map= 0;

  if (first_expr_num == -1)
  {
    for (uint i=0 ; i < nwhens ; i++)
    {
      // No expression between CASE and the first WHEN
      if (args[i]->val_bool())
	return args[i+nwhens];
    }
  }
  else
  {
    /* Compare every WHEN argument with it and return the first match */
    for (uint i=1 ; i <= nwhens; i++)
    {
      if (args[i]->real_item()->type() == NULL_ITEM)
        continue;
      cmp_type= item_cmp_type(left_cmp_type, args[i]);
      DBUG_ASSERT(cmp_type != ROW_RESULT);
      DBUG_ASSERT(cmp_items[(uint)cmp_type]);
      if (!(value_added_map & (1U << (uint)cmp_type)))
      {
        cmp_items[(uint)cmp_type]->store_value(args[0]);
        if ((null_value= args[0]->null_value))
          return else_expr_num != -1 ? args[else_expr_num] : 0;
        value_added_map|= 1U << (uint)cmp_type;
      }
      if (cmp_items[(uint)cmp_type]->cmp(args[i]) == FALSE)
        return args[i + nwhens];
    }
  }
  // No, WHEN clauses all missed, return ELSE expression
  return else_expr_num != -1 ? args[else_expr_num] : 0;
}


String *Item_func_case::str_op(String *str)
{
  DBUG_ASSERT(fixed == 1);
  String *res;
  Item *item=find_item(str);

  if (!item)
  {
    null_value=1;
    return 0;
  }
  null_value= 0;
  if (!(res=item->val_str(str)))
    null_value= 1;
  return res;
}


longlong Item_func_case::int_op()
{
  DBUG_ASSERT(fixed == 1);
  char buff[MAX_FIELD_WIDTH];
  String dummy_str(buff,sizeof(buff),default_charset());
  Item *item=find_item(&dummy_str);
  longlong res;

  if (!item)
  {
    null_value=1;
    return 0;
  }
  res=item->val_int();
  null_value=item->null_value;
  return res;
}

double Item_func_case::real_op()
{
  DBUG_ASSERT(fixed == 1);
  char buff[MAX_FIELD_WIDTH];
  String dummy_str(buff,sizeof(buff),default_charset());
  Item *item=find_item(&dummy_str);
  double res;

  if (!item)
  {
    null_value=1;
    return 0;
  }
  res= item->val_real();
  null_value=item->null_value;
  return res;
}


my_decimal *Item_func_case::decimal_op(my_decimal *decimal_value)
{
  DBUG_ASSERT(fixed == 1);
  char buff[MAX_FIELD_WIDTH];
  String dummy_str(buff, sizeof(buff), default_charset());
  Item *item= find_item(&dummy_str);
  my_decimal *res;

  if (!item)
  {
    null_value=1;
    return 0;
  }

  res= item->val_decimal(decimal_value);
  null_value= item->null_value;
  return res;
}


bool Item_func_case::date_op(MYSQL_TIME *ltime, uint fuzzydate)
{
  DBUG_ASSERT(fixed == 1);
  char buff[MAX_FIELD_WIDTH];
  String dummy_str(buff, sizeof(buff), default_charset());
  Item *item= find_item(&dummy_str);
  if (!item)
    return (null_value= true);
  return (null_value= item->get_date_with_conversion(ltime, fuzzydate));
}


bool Item_func_case::fix_fields(THD *thd, Item **ref)
{
  /*
    buff should match stack usage from
    Item_func_case::val_int() -> Item_func_case::find_item()
  */
  uchar buff[MAX_FIELD_WIDTH*2+sizeof(String)*2+sizeof(String*)*2+sizeof(double)*2+sizeof(longlong)*2];

  bool res= Item_func::fix_fields(thd, ref);
  /*
    Call check_stack_overrun after fix_fields to be sure that stack variable
    is not optimized away
  */
  if (check_stack_overrun(thd, STACK_MIN_SIZE, buff))
    return TRUE;				// Fatal error flag is set!
  return res;
}


/**
  Check if (*place) and new_value points to different Items and call
  THD::change_item_tree() if needed.
*/

static void change_item_tree_if_needed(THD *thd, Item **place, Item *new_value)
{
  if (new_value && *place != new_value)
    thd->change_item_tree(place, new_value);
}


bool Item_func_case::fix_length_and_dec()
{
  m_found_types= 0;
  if (else_expr_num == -1 || args[else_expr_num]->maybe_null)
    maybe_null= 1;

  /*
    Aggregate all THEN and ELSE expression types
    and collations when string result
  */
  Item **rets= args + first_expr_num + 1 + nwhens;
  uint nrets= nwhens + (else_expr_num != -1);
  set_handler_by_field_type(agg_field_type(rets, nrets, true));

  if (Item_func_case::result_type() == STRING_RESULT)
  {
    if (count_string_result_length(Item_func_case::field_type(), rets, nrets))
      return TRUE;
  }
  else
    fix_attributes(rets, nrets);
  
  /*
    Aggregate first expression and all WHEN expression types
    and collations when string comparison
  */
  if (first_expr_num != -1)
  {
    left_cmp_type= args[0]->cmp_type();

    if (!(m_found_types= collect_cmp_types(args, nwhens + 1)))
      return TRUE;

    Item *date_arg= 0;
    if (m_found_types & (1U << TIME_RESULT))
      date_arg= find_date_time_item(current_thd, args, nwhens + 1, 0, true);

    if (m_found_types & (1U << STRING_RESULT))
    {
      /*
        If we'll do string comparison, we also need to aggregate
        character set and collation for first/WHEN items and
        install converters for some of them to cmp_collation when necessary.
        This is done because cmp_item compatators cannot compare
        strings in two different character sets.
        Some examples when we install converters:

        1. Converter installed for the first expression:

           CASE         latin1_item              WHEN utf16_item THEN ... END

        is replaced to:

           CASE CONVERT(latin1_item USING utf16) WHEN utf16_item THEN ... END

        2. Converter installed for the left WHEN item:

          CASE utf16_item WHEN         latin1_item              THEN ... END

        is replaced to:

           CASE utf16_item WHEN CONVERT(latin1_item USING utf16) THEN ... END
      */
      if (agg_arg_charsets_for_comparison(cmp_collation, args, nwhens + 1))
        return TRUE;
    }

    for (uint i= 0; i <= (uint)TIME_RESULT; i++)
    {
      if (m_found_types & (1U << i) && !cmp_items[i])
      {
        DBUG_ASSERT((Item_result)i != ROW_RESULT);
        if (!(cmp_items[i]=
            cmp_item::get_comparator((Item_result)i, date_arg,
                                     cmp_collation.collation)))
          return TRUE;
      }
    }
  }
  return FALSE;
}


Item* Item_func_case::propagate_equal_fields(THD *thd, const Context &ctx, COND_EQUAL *cond)
{
  if (first_expr_num == -1)
  {
    // None of the arguments are in a comparison context
    Item_args::propagate_equal_fields(thd, Context_identity(), cond);
    return this;
  }

  /*
    First, replace CASE expression.
    We cannot replace the CASE (the switch) argument if
    there are multiple comparison types were found, or found a single
    comparison type that is not equal to args[0]->cmp_type().

    - Example: multiple comparison types, can't propagate:
        WHERE CASE str_column
              WHEN 'string' THEN TRUE
              WHEN 1 THEN TRUE
              ELSE FALSE END;

    - Example: a single incompatible comparison type, can't propagate:
        WHERE CASE str_column
              WHEN DATE'2001-01-01' THEN TRUE
              ELSE FALSE END;

    - Example: a single incompatible comparison type, can't propagate:
        WHERE CASE str_column
              WHEN 1 THEN TRUE
              ELSE FALSE END;

    - Example: a single compatible comparison type, ok to propagate:
        WHERE CASE str_column
              WHEN 'str1' THEN TRUE
              WHEN 'str2' THEN TRUE
              ELSE FALSE END;
  */
  if (m_found_types == (1UL << left_cmp_type))
    change_item_tree_if_needed(thd, args,
      args[0]->propagate_equal_fields(thd, Context(ANY_SUBST, left_cmp_type,
                                             cmp_collation.collation),
                                      cond));
  uint i= 1;
  for (; i <= nwhens ; i++) // WHEN expressions
  {
    /*
      These arguments are in comparison.
      Allow invariants of the same value during propagation.
      Note, as we pass ANY_SUBST, none of the WHEN arguments will be
      replaced to zero-filled constants (only IDENTITY_SUBST allows this).
      Such a change for WHEN arguments would require rebuilding cmp_items.
    */
    Item_result tmp_cmp_type= item_cmp_type(args[first_expr_num], args[i]);
    change_item_tree_if_needed(thd, args + i,
      args[i]->propagate_equal_fields(thd, Context(ANY_SUBST, tmp_cmp_type,
                                             cmp_collation.collation),
                                      cond));
  }
  for (; i < arg_count ; i++) // THEN expressions and optional ELSE expression
  {
    change_item_tree_if_needed(thd, args + i,
      args[i]->propagate_equal_fields(thd, Context_identity(), cond));
  }
  return this;
}


uint Item_func_case::decimal_precision() const
{
  int max_int_part=0;
  for (uint i=first_expr_num + 1 + nwhens ; i < arg_count; i++)
    set_if_bigger(max_int_part, args[i]->decimal_int_part());
  return MY_MIN(max_int_part + decimals, DECIMAL_MAX_PRECISION);
}


/**
  @todo
    Fix this so that it prints the whole CASE expression
*/

void Item_func_case::print(String *str, enum_query_type query_type)
{
  str->append(STRING_WITH_LEN("case "));
  if (first_expr_num != -1)
  {
    args[0]->print_parenthesised(str, query_type, precedence());
    str->append(' ');
  }
  for (uint i= first_expr_num + 1 ; i < nwhens + first_expr_num + 1; i++)
  {
    str->append(STRING_WITH_LEN("when "));
    args[i]->print_parenthesised(str, query_type, precedence());
    str->append(STRING_WITH_LEN(" then "));
    args[i+nwhens]->print_parenthesised(str, query_type, precedence());
    str->append(' ');
  }
  if (else_expr_num != -1)
  {
    str->append(STRING_WITH_LEN("else "));
    args[else_expr_num]->print_parenthesised(str, query_type, precedence());
    str->append(' ');
  }
  str->append(STRING_WITH_LEN("end"));
}


void Item_func_case::cleanup()
{
  uint i;
  DBUG_ENTER("Item_func_case::cleanup");
  Item_func::cleanup();
  for (i= 0; i <= (uint)TIME_RESULT; i++)
  {
    delete cmp_items[i];
    cmp_items[i]= 0;
  }
  DBUG_VOID_RETURN;
}


/**
  Coalesce - return first not NULL argument.
*/

String *Item_func_coalesce::str_op(String *str)
{
  DBUG_ASSERT(fixed == 1);
  null_value=0;
  for (uint i=0 ; i < arg_count ; i++)
  {
    String *res;
    if ((res=args[i]->val_str(str)))
      return res;
  }
  null_value=1;
  return 0;
}

longlong Item_func_coalesce::int_op()
{
  DBUG_ASSERT(fixed == 1);
  null_value=0;
  for (uint i=0 ; i < arg_count ; i++)
  {
    longlong res=args[i]->val_int();
    if (!args[i]->null_value)
      return res;
  }
  null_value=1;
  return 0;
}

double Item_func_coalesce::real_op()
{
  DBUG_ASSERT(fixed == 1);
  null_value=0;
  for (uint i=0 ; i < arg_count ; i++)
  {
    double res= args[i]->val_real();
    if (!args[i]->null_value)
      return res;
  }
  null_value=1;
  return 0;
}


bool Item_func_coalesce::date_op(MYSQL_TIME *ltime,uint fuzzydate)
{
  DBUG_ASSERT(fixed == 1);
  for (uint i= 0; i < arg_count; i++)
  {
    if (!args[i]->get_date_with_conversion(ltime, fuzzydate & ~TIME_FUZZY_DATES))
      return (null_value= false);
  }
  return (null_value= true);
}


my_decimal *Item_func_coalesce::decimal_op(my_decimal *decimal_value)
{
  DBUG_ASSERT(fixed == 1);
  null_value= 0;
  for (uint i= 0; i < arg_count; i++)
  {
    my_decimal *res= args[i]->val_decimal(decimal_value);
    if (!args[i]->null_value)
      return res;
  }
  null_value=1;
  return 0;
}


void Item_hybrid_func::fix_attributes(Item **items, uint nitems)
{
  switch (Item_hybrid_func::result_type()) {
  case STRING_RESULT:
    if (count_string_result_length(Item_hybrid_func::field_type(),
                                   items, nitems))
      return;          
    break;
  case DECIMAL_RESULT:
    collation.set_numeric();
    count_decimal_length(items, nitems);
    break;
  case REAL_RESULT:
    collation.set_numeric();
    count_real_length(items, nitems);
    break;
  case INT_RESULT:
    collation.set_numeric();
    count_only_length(items, nitems);
    decimals= 0;
    break;
  case ROW_RESULT:
  case TIME_RESULT:
    DBUG_ASSERT(0);
  }
}

/****************************************************************************
 Classes and function for the IN operator
****************************************************************************/

/*
  Determine which of the signed longlong arguments is bigger

  SYNOPSIS
    cmp_longs()
      a_val     left argument
      b_val     right argument

  DESCRIPTION
    This function will compare two signed longlong arguments
    and will return -1, 0, or 1 if left argument is smaller than,
    equal to or greater than the right argument.

  RETURN VALUE
    -1          left argument is smaller than the right argument.
    0           left argument is equal to the right argument.
    1           left argument is greater than the right argument.
*/
static inline int cmp_longs (longlong a_val, longlong b_val)
{
  return a_val < b_val ? -1 : a_val == b_val ? 0 : 1;
}


/*
  Determine which of the unsigned longlong arguments is bigger

  SYNOPSIS
    cmp_ulongs()
      a_val     left argument
      b_val     right argument

  DESCRIPTION
    This function will compare two unsigned longlong arguments
    and will return -1, 0, or 1 if left argument is smaller than,
    equal to or greater than the right argument.

  RETURN VALUE
    -1          left argument is smaller than the right argument.
    0           left argument is equal to the right argument.
    1           left argument is greater than the right argument.
*/
static inline int cmp_ulongs (ulonglong a_val, ulonglong b_val)
{
  return a_val < b_val ? -1 : a_val == b_val ? 0 : 1;
}


/*
  Compare two integers in IN value list format (packed_longlong) 

  SYNOPSIS
    cmp_longlong()
      cmp_arg   an argument passed to the calling function (my_qsort2)
      a         left argument
      b         right argument

  DESCRIPTION
    This function will compare two integer arguments in the IN value list
    format and will return -1, 0, or 1 if left argument is smaller than,
    equal to or greater than the right argument.
    It's used in sorting the IN values list and finding an element in it.
    Depending on the signedness of the arguments cmp_longlong() will
    compare them as either signed (using cmp_longs()) or unsigned (using
    cmp_ulongs()).

  RETURN VALUE
    -1          left argument is smaller than the right argument.
    0           left argument is equal to the right argument.
    1           left argument is greater than the right argument.
*/
int cmp_longlong(void *cmp_arg, 
                 in_longlong::packed_longlong *a,
                 in_longlong::packed_longlong *b)
{
  if (a->unsigned_flag != b->unsigned_flag)
  { 
    /* 
      One of the args is unsigned and is too big to fit into the 
      positive signed range. Report no match.
    */  
    if ((a->unsigned_flag && ((ulonglong) a->val) > (ulonglong) LONGLONG_MAX)
        ||
        (b->unsigned_flag && ((ulonglong) b->val) > (ulonglong) LONGLONG_MAX))
      return a->unsigned_flag ? 1 : -1;
    /*
      Although the signedness differs both args can fit into the signed 
      positive range. Make them signed and compare as usual.
    */  
    return cmp_longs(a->val, b->val);
  }
  if (a->unsigned_flag)
    return cmp_ulongs((ulonglong) a->val, (ulonglong) b->val);
  return cmp_longs(a->val, b->val);
}

static int cmp_double(void *cmp_arg, double *a,double *b)
{
  return *a < *b ? -1 : *a == *b ? 0 : 1;
}

static int cmp_row(void *cmp_arg, cmp_item_row *a, cmp_item_row *b)
{
  return a->compare(b);
}


static int cmp_decimal(void *cmp_arg, my_decimal *a, my_decimal *b)
{
  /*
    We need call of fixing buffer pointer, because fast sort just copy
    decimal buffers in memory and pointers left pointing on old buffer place
  */
  a->fix_buffer_pointer();
  b->fix_buffer_pointer();
  return my_decimal_cmp(a, b);
}


bool in_vector::find(Item *item)
{
  uchar *result=get_value(item);
  if (!result || !used_count)
    return false;				// Null value

  uint start,end;
  start=0; end=used_count-1;
  while (start != end)
  {
    uint mid=(start+end+1)/2;
    int res;
    if ((res=(*compare)(collation, base+mid*size, result)) == 0)
      return true;
    if (res < 0)
      start=mid;
    else
      end=mid-1;
  }
  return ((*compare)(collation, base+start*size, result) == 0);
}

in_string::in_string(THD *thd, uint elements, qsort2_cmp cmp_func,
                     CHARSET_INFO *cs)
  :in_vector(thd, elements, sizeof(String), cmp_func, cs),
   tmp(buff, sizeof(buff), &my_charset_bin)
{}

in_string::~in_string()
{
  if (base)
  {
    // base was allocated on THD::mem_root => following is OK
    for (uint i=0 ; i < count ; i++)
      ((String*) base)[i].free();
  }
}

void in_string::set(uint pos,Item *item)
{
  String *str=((String*) base)+pos;
  String *res=item->val_str(str);
  if (res && res != str)
  {
    if (res->uses_buffer_owned_by(str))
      res->copy();
    if (item->type() == Item::FUNC_ITEM)
      str->copy(*res);
    else
      *str= *res;
  }
  if (!str->charset())
  {
    CHARSET_INFO *cs;
    if (!(cs= item->collation.collation))
      cs= &my_charset_bin;		// Should never happen for STR items
    str->set_charset(cs);
  }
}


uchar *in_string::get_value(Item *item)
{
  return (uchar*) item->val_str(&tmp);
}

Item *in_string::create_item(THD *thd)
{
  return new (thd->mem_root) Item_string_for_in_vector(thd, collation);
}


in_row::in_row(THD *thd, uint elements, Item * item)
{
  base= (char*) new (thd->mem_root) cmp_item_row[count= elements];
  size= sizeof(cmp_item_row);
  compare= (qsort2_cmp) cmp_row;
  /*
    We need to reset these as otherwise we will call sort() with
    uninitialized (even if not used) elements
  */
  used_count= elements;
  collation= 0;
}

in_row::~in_row()
{
  if (base)
    delete [] (cmp_item_row*) base;
}

uchar *in_row::get_value(Item *item)
{
  tmp.store_value(item);
  if (item->is_null())
    return 0;
  return (uchar *)&tmp;
}

void in_row::set(uint pos, Item *item)
{
  DBUG_ENTER("in_row::set");
  DBUG_PRINT("enter", ("pos: %u  item: %p", pos,item));
  ((cmp_item_row*) base)[pos].store_value_by_template(current_thd, &tmp, item);
  DBUG_VOID_RETURN;
}

in_longlong::in_longlong(THD *thd, uint elements)
  :in_vector(thd, elements, sizeof(packed_longlong),
             (qsort2_cmp) cmp_longlong, 0)
{}

void in_longlong::set(uint pos,Item *item)
{
  struct packed_longlong *buff= &((packed_longlong*) base)[pos];
  
  buff->val= item->val_int();
  buff->unsigned_flag= item->unsigned_flag;
}

uchar *in_longlong::get_value(Item *item)
{
  tmp.val= item->val_int();
  if (item->null_value)
    return 0;
  tmp.unsigned_flag= item->unsigned_flag;
  return (uchar*) &tmp;
}

Item *in_longlong::create_item(THD *thd)
{ 
  /* 
     We're created a signed INT, this may not be correct in 
     general case (see BUG#19342).
  */
  return new (thd->mem_root) Item_int(thd, (longlong)0);
}


void in_datetime::set(uint pos,Item *item)
{
  struct packed_longlong *buff= &((packed_longlong*) base)[pos];

  buff->val= item->val_temporal_packed(warn_item);
  buff->unsigned_flag= 1L;
}

uchar *in_datetime::get_value(Item *item)
{
  enum_field_types f_type= item->field_type_for_temporal_comparison(warn_item);
  tmp.val= item->val_temporal_packed(f_type);
  if (item->null_value)
    return 0;
  tmp.unsigned_flag= 1L;
  return (uchar*) &tmp;
}

Item *in_datetime::create_item(THD *thd)
{ 
  return new (thd->mem_root) Item_datetime(thd);
}


in_double::in_double(THD *thd, uint elements)
  :in_vector(thd, elements, sizeof(double), (qsort2_cmp) cmp_double, 0)
{}

void in_double::set(uint pos,Item *item)
{
  ((double*) base)[pos]= item->val_real();
}

uchar *in_double::get_value(Item *item)
{
  tmp= item->val_real();
  if (item->null_value)
    return 0;					/* purecov: inspected */
  return (uchar*) &tmp;
}

Item *in_double::create_item(THD *thd)
{ 
  return new (thd->mem_root) Item_float(thd, 0.0, 0);
}


in_decimal::in_decimal(THD *thd, uint elements)
  :in_vector(thd, elements, sizeof(my_decimal), (qsort2_cmp) cmp_decimal, 0)
{}


void in_decimal::set(uint pos, Item *item)
{
  /* as far as 'item' is constant, we can store reference on my_decimal */
  my_decimal *dec= ((my_decimal *)base) + pos;
  dec->len= DECIMAL_BUFF_LENGTH;
  dec->fix_buffer_pointer();
  my_decimal *res= item->val_decimal(dec);
  /* if item->val_decimal() is evaluated to NULL then res == 0 */ 
  if (!item->null_value && res != dec)
    my_decimal2decimal(res, dec);
}


uchar *in_decimal::get_value(Item *item)
{
  my_decimal *result= item->val_decimal(&val);
  if (item->null_value)
    return 0;
  return (uchar *)result;
}

Item *in_decimal::create_item(THD *thd)
{ 
  return new (thd->mem_root) Item_decimal(thd, 0, FALSE);
}


cmp_item* cmp_item::get_comparator(Item_result type, Item *warn_item,
                                   CHARSET_INFO *cs)
{
  switch (type) {
  case STRING_RESULT:
    return new cmp_item_sort_string(cs);
  case INT_RESULT:
    return new cmp_item_int;
  case REAL_RESULT:
    return new cmp_item_real;
  case ROW_RESULT:
    return new cmp_item_row;
  case DECIMAL_RESULT:
    return new cmp_item_decimal;
  case TIME_RESULT:
    DBUG_ASSERT(warn_item);
    return new cmp_item_datetime(warn_item);
  }
  return 0; // to satisfy compiler :)
}


cmp_item* cmp_item_sort_string::make_same()
{
  return new cmp_item_sort_string_in_static(cmp_charset);
}

cmp_item* cmp_item_int::make_same()
{
  return new cmp_item_int();
}

cmp_item* cmp_item_real::make_same()
{
  return new cmp_item_real();
}

cmp_item* cmp_item_row::make_same()
{
  return new cmp_item_row();
}


cmp_item_row::~cmp_item_row()
{
  DBUG_ENTER("~cmp_item_row");
  DBUG_PRINT("enter",("this: %p", this));
  if (comparators)
  {
    for (uint i= 0; i < n; i++)
    {
      if (comparators[i])
	delete comparators[i];
    }
  }
  DBUG_VOID_RETURN;
}


void cmp_item_row::alloc_comparators()
{
  if (!comparators)
    comparators= (cmp_item **) current_thd->calloc(sizeof(cmp_item *)*n);
}


void cmp_item_row::store_value(Item *item)
{
  DBUG_ENTER("cmp_item_row::store_value");
  n= item->cols();
  alloc_comparators();
  if (comparators)
  {
    item->bring_value();
    item->null_value= 0;
    for (uint i=0; i < n; i++)
    {
      if (!comparators[i])
      {
        DBUG_ASSERT(item->element_index(i)->cmp_type() != TIME_RESULT);
        if (!(comparators[i]=
              cmp_item::get_comparator(item->element_index(i)->result_type(), 0,
                                       item->element_index(i)->collation.collation)))
	  break;					// new failed
      }
      comparators[i]->store_value(item->element_index(i));
      item->null_value|= item->element_index(i)->null_value;
    }
  }
  DBUG_VOID_RETURN;
}


void cmp_item_row::store_value_by_template(THD *thd, cmp_item *t, Item *item)
{
  cmp_item_row *tmpl= (cmp_item_row*) t;
  if (tmpl->n != item->cols())
  {
    my_error(ER_OPERAND_COLUMNS, MYF(0), tmpl->n);
    return;
  }
  n= tmpl->n;
  if ((comparators= (cmp_item **) thd->alloc(sizeof(cmp_item *)*n)))
  {
    item->bring_value();
    item->null_value= 0;
    for (uint i=0; i < n; i++)
    {
      if (!(comparators[i]= tmpl->comparators[i]->make_same()))
	break;					// new failed
      comparators[i]->store_value_by_template(thd, tmpl->comparators[i],
					      item->element_index(i));
      item->null_value|= item->element_index(i)->null_value;
    }
  }
}


int cmp_item_row::cmp(Item *arg)
{
  arg->null_value= 0;
  if (arg->cols() != n)
  {
    my_error(ER_OPERAND_COLUMNS, MYF(0), n);
    return 1;
  }
  bool was_null= 0;
  arg->bring_value();
  for (uint i=0; i < n; i++)
  {
    const int rc= comparators[i]->cmp(arg->element_index(i));
    switch (rc)
    {
    case UNKNOWN:
      was_null= true;
      break;
    case TRUE:
      return TRUE;
    case FALSE:
      break;                                    // elements #i are equal
    }
    arg->null_value|= arg->element_index(i)->null_value;
  }
  return was_null ? UNKNOWN : FALSE;
}


int cmp_item_row::compare(cmp_item *c)
{
  cmp_item_row *l_cmp= (cmp_item_row *) c;
  for (uint i=0; i < n; i++)
  {
    int res;
    if ((res= comparators[i]->compare(l_cmp->comparators[i])))
      return res;
  }
  return 0;
}


void cmp_item_decimal::store_value(Item *item)
{
  my_decimal *val= item->val_decimal(&value);
  /* val may be zero if item is nnull */
  if (val && val != &value)
    my_decimal2decimal(val, &value);
  m_null_value= item->null_value;
}


int cmp_item_decimal::cmp(Item *arg)
{
  my_decimal tmp_buf, *tmp= arg->val_decimal(&tmp_buf);
  return (m_null_value || arg->null_value) ?
    UNKNOWN : (my_decimal_cmp(&value, tmp) != 0);
}


int cmp_item_decimal::compare(cmp_item *arg)
{
  cmp_item_decimal *l_cmp= (cmp_item_decimal*) arg;
  return my_decimal_cmp(&value, &l_cmp->value);
}


cmp_item* cmp_item_decimal::make_same()
{
  return new cmp_item_decimal();
}


void cmp_item_datetime::store_value(Item *item)
{
  enum_field_types f_type= item->field_type_for_temporal_comparison(warn_item);
  value= item->val_temporal_packed(f_type);
  m_null_value= item->null_value;
}


int cmp_item_datetime::cmp(Item *arg)
{
  const bool rc= value != arg->val_temporal_packed(warn_item);
  return (m_null_value || arg->null_value) ? UNKNOWN : rc;
}


int cmp_item_datetime::compare(cmp_item *ci)
{
  cmp_item_datetime *l_cmp= (cmp_item_datetime *)ci;
  return (value < l_cmp->value) ? -1 : ((value == l_cmp->value) ? 0 : 1);
}


cmp_item *cmp_item_datetime::make_same()
{
  return new cmp_item_datetime(warn_item);
}


bool Item_func_in::count_sargable_conds(void *arg)
{
  ((SELECT_LEX*) arg)->cond_count++;
  return 0;
}


bool Item_func_in::list_contains_null()
{
  Item **arg,**arg_end;
  for (arg= args + 1, arg_end= args+arg_count; arg != arg_end ; arg++)
  {
    if ((*arg)->null_inside())
      return 1;
  }
  return 0;
}


/**
  Perform context analysis of an IN item tree.

    This function performs context analysis (name resolution) and calculates
    various attributes of the item tree with Item_func_in as its root.
    The function saves in ref the pointer to the item or to a newly created
    item that is considered as a replacement for the original one.

  @param thd     reference to the global context of the query thread
  @param ref     pointer to Item* variable where pointer to resulting "fixed"
                 item is to be assigned

  @note
    Let T0(e)/T1(e) be the value of not_null_tables(e) when e is used on
    a predicate/function level. Then it's easy to show that:
    @verbatim
      T0(e IN(e1,...,en))     = union(T1(e),intersection(T1(ei)))
      T1(e IN(e1,...,en))     = union(T1(e),intersection(T1(ei)))
      T0(e NOT IN(e1,...,en)) = union(T1(e),union(T1(ei)))
      T1(e NOT IN(e1,...,en)) = union(T1(e),intersection(T1(ei)))
    @endverbatim

  @retval
    0   ok
  @retval
    1   got error
*/

bool
Item_func_in::fix_fields(THD *thd, Item **ref)
{

  if (Item_func_opt_neg::fix_fields(thd, ref))
    return 1;

  return 0;
}


bool
Item_func_in::eval_not_null_tables(void *opt_arg)
{
  Item **arg, **arg_end;

  if (Item_func_opt_neg::eval_not_null_tables(NULL))
    return 1;

  /* not_null_tables_cache == union(T1(e),union(T1(ei))) */
  if (pred_level && negated)
    return 0;

  /* not_null_tables_cache = union(T1(e),intersection(T1(ei))) */
  not_null_tables_cache= ~(table_map) 0;
  for (arg= args + 1, arg_end= args + arg_count; arg != arg_end; arg++)
    not_null_tables_cache&= (*arg)->not_null_tables();
  not_null_tables_cache|= (*args)->not_null_tables();
  return 0;
}


void Item_func_in::fix_after_pullout(st_select_lex *new_parent, Item **ref,
                                     bool merge)
{
  /* This will re-calculate attributes of the arguments */
  Item_func_opt_neg::fix_after_pullout(new_parent, ref, merge);
  /* Then, re-calculate not_null_tables_cache according to our special rules */
  eval_not_null_tables(NULL);
}

static int srtcmp_in(CHARSET_INFO *cs, const String *x,const String *y)
{
  return cs->coll->strnncollsp(cs,
                               (uchar *) x->ptr(),x->length(),
                               (uchar *) y->ptr(),y->length());
}

/*
  Create 'array' for this IN predicate with the respect to its result type
  and put values from <in value list> in 'array'.
*/

bool Item_func_in::create_array(THD *thd)
{
  Item *date_arg= 0;

  switch (m_compare_type) {
  case STRING_RESULT:
    array=new (thd->mem_root) in_string(thd, arg_count - 1,
                                        (qsort2_cmp) srtcmp_in,
                                        cmp_collation.collation);
   break;
  case INT_RESULT:
    array= new (thd->mem_root) in_longlong(thd, arg_count - 1);
    break;
  case REAL_RESULT:
    array= new (thd->mem_root) in_double(thd, arg_count - 1);
    break;
  case ROW_RESULT:
    /*
      The row comparator was created at the beginning but only DATETIME
      items comparators were initialized. Call store_value() to setup
      others.
    */
    ((in_row*)array)->tmp.store_value(args[0]);
    break;
  case DECIMAL_RESULT:
    array= new (thd->mem_root) in_decimal(thd, arg_count - 1);
    break;
  case TIME_RESULT:
    date_arg= find_date_time_item(thd, args, arg_count, 0, true);
    array= new (thd->mem_root) in_datetime(thd, date_arg, arg_count - 1);
    break;
  }
  if (!array || thd->is_fatal_error)          // OOM
    return true;
  uint j=0;
  for (uint i=1 ; i < arg_count ; i++)
  {
    array->set(j,args[i]);
    if (!args[i]->null_value)
      j++; // include this cell in the array.
    else
    {
      /*
        We don't put NULL values in array to avoid erronous matches in
        bisection.
      */
      have_null= 1;
    }
  }
  if ((array->used_count= j))
    array->sort();
  return false;
}


bool Item_func_in::fix_length_and_dec()
{
  Item **arg, **arg_end;
  bool const_itm= 1;
  THD *thd= current_thd;
  /* TRUE <=> arguments values will be compared as DATETIMEs. */
  Item *date_arg= 0;
  uint found_types= 0;
  uint type_cnt= 0, i;
  m_compare_type= STRING_RESULT;
  left_cmp_type= args[0]->cmp_type();
  if (!(found_types= collect_cmp_types(args, arg_count, true)))
    return TRUE;
  
  for (arg= args + 1, arg_end= args + arg_count; arg != arg_end ; arg++)
  {
    if (!arg[0]->const_item())
    {
      const_itm= 0;
      break;
    }
  }
  for (i= 0; i <= (uint)TIME_RESULT; i++)
  {
    if (found_types & (1U << i))
    {
      (type_cnt)++;
      m_compare_type= (Item_result) i;
    }
  }

  /*
    First conditions for bisection to be possible:
     1. All types are similar, and
     2. All expressions in <in value list> are const
  */
  bool bisection_possible=
    type_cnt == 1 &&                                   // 1
    const_itm;                                         // 2
  if (bisection_possible)
  {
    /*
      In the presence of NULLs, the correct result of evaluating this item
      must be UNKNOWN or FALSE. To achieve that:
      - If type is scalar, we can use bisection and the "have_null" boolean.
      - If type is ROW, we will need to scan all of <in value list> when
        searching, so bisection is impossible. Unless:
        3. UNKNOWN and FALSE are equivalent results
        4. Neither left expression nor <in value list> contain any NULL value
      */

    if (m_compare_type == ROW_RESULT &&
        ((!is_top_level_item() || negated) &&              // 3
         (list_contains_null() || args[0]->maybe_null)))   // 4
      bisection_possible= false;
  }

  if (type_cnt == 1)
  {
    if (m_compare_type == STRING_RESULT &&
        agg_arg_charsets_for_comparison(cmp_collation, args, arg_count))
      return TRUE;
    arg_types_compatible= TRUE;

    if (m_compare_type == ROW_RESULT)
    {
      uint cols= args[0]->cols();
      cmp_item_row *cmp= 0;

      if (bisection_possible)
      {
        array= new (thd->mem_root) in_row(thd, arg_count-1, 0);
        if (!array)
          return TRUE;
        cmp= &((in_row*)array)->tmp;
      }
      else
      {
        if (!(cmp= new (thd->mem_root) cmp_item_row))
          return TRUE;
        cmp_items[ROW_RESULT]= cmp;
      }
      cmp->n= cols;
      cmp->alloc_comparators();

      for (uint col= 0; col < cols; col++)
      {
        date_arg= find_date_time_item(thd, args, arg_count, col, true);
        if (date_arg)
        {
          cmp_item **cmp= 0;
          if (array)
            cmp= ((in_row*)array)->tmp.comparators + col;
          else
            cmp= ((cmp_item_row*)cmp_items[ROW_RESULT])->comparators + col;
          *cmp= new (thd->mem_root) cmp_item_datetime(date_arg);
          if (!(*cmp))
            return TRUE;
        }
      }
    }
  }

  if (bisection_possible)
  {
    /*
      IN must compare INT columns and constants as int values (the same
      way as equality does).
      So we must check here if the column on the left and all the constant 
      values on the right can be compared as integers and adjust the 
      comparison type accordingly.

      And see the comment for Item_func::convert_const_compared_to_int_field
    */  
    if (args[0]->real_item()->type() == FIELD_ITEM &&
        !thd->lex->is_view_context_analysis() && m_compare_type != INT_RESULT)
    {
      Item_field *field_item= (Item_field*) (args[0]->real_item());
      if (field_item->field_type() ==  MYSQL_TYPE_LONGLONG ||
          field_item->field_type() ==  MYSQL_TYPE_YEAR)
      {
        bool all_converted= true;
        for (arg=args+1, arg_end=args+arg_count; arg != arg_end ; arg++)
        {
          /*
            Explicit NULLs should not affect data cmp_type resolution:
            - we ignore NULLs when calling collect_cmp_type()
            - we ignore NULLs here
            So this expression:
              year_column IN (DATE'2001-01-01', NULL)
            switches from TIME_RESULT to INT_RESULT.
          */
          if (arg[0]->type() != Item::NULL_ITEM &&
              !convert_const_to_int(thd, field_item, &arg[0]))
           all_converted= false;
        }
        if (all_converted)
          m_compare_type= INT_RESULT;
      }
    }
    if (create_array(thd))
      return TRUE;
  }
  else
  {
    if (found_types & (1U << TIME_RESULT))
      date_arg= find_date_time_item(thd, args, arg_count, 0, true);
    if (found_types & (1U << STRING_RESULT) &&
        agg_arg_charsets_for_comparison(cmp_collation, args, arg_count))
      return TRUE;
    for (i= 0; i <= (uint) TIME_RESULT; i++)
    {
      if (found_types & (1U << i) && !cmp_items[i])
      {
        if (!cmp_items[i] && !(cmp_items[i]=
            cmp_item::get_comparator((Item_result)i, date_arg,
                                     cmp_collation.collation)))
          return TRUE;
      }
    }
  }
  max_length= 1;
  return FALSE;
}


void Item_func_in::print(String *str, enum_query_type query_type)
{
  args[0]->print_parenthesised(str, query_type, precedence());
  if (negated)
    str->append(STRING_WITH_LEN(" not"));
  str->append(STRING_WITH_LEN(" in ("));
  print_args(str, 1, query_type);
  str->append(STRING_WITH_LEN(")"));
}


/*
  Evaluate the function and return its value.

  SYNOPSIS
    val_int()

  DESCRIPTION
    Evaluate the function and return its value.

  IMPLEMENTATION
    If the array object is defined then the value of the function is
    calculated by means of this array.
    Otherwise several cmp_item objects are used in order to do correct
    comparison of left expression and an expression from the values list.
    One cmp_item object correspond to one used comparison type. Left
    expression can be evaluated up to number of different used comparison
    types. A bit mapped variable value_added_map is used to check whether
    the left expression already was evaluated for a particular result type.
    Result types are mapped to it according to their integer values i.e.
    STRING_RESULT is mapped to bit 0, REAL_RESULT to bit 1, so on.

  RETURN
    Value of the function
*/

longlong Item_func_in::val_int()
{
  cmp_item *in_item;
  DBUG_ASSERT(fixed == 1);
  uint value_added_map= 0;
  if (array)
  {
    bool tmp=array->find(args[0]);
    /*
      NULL on left -> UNKNOWN.
      Found no match, and NULL on right -> UNKNOWN.
      NULL on right can never give a match, as it is not stored in
      array.
      See also the 'bisection_possible' variable in fix_length_and_dec().
    */
    null_value=args[0]->null_value || (!tmp && have_null);
    return (longlong) (!null_value && tmp != negated);
  }

  if ((null_value= args[0]->real_item()->type() == NULL_ITEM))
    return 0;

  have_null= 0;
  for (uint i= 1 ; i < arg_count ; i++)
  {
    if (args[i]->real_item()->type() == NULL_ITEM)
    {
      have_null= TRUE;
      continue;
    }
    Item_result cmp_type= item_cmp_type(left_cmp_type, args[i]);
    in_item= cmp_items[(uint)cmp_type];
    DBUG_ASSERT(in_item);
    if (!(value_added_map & (1U << (uint)cmp_type)))
    {
      in_item->store_value(args[0]);
      value_added_map|= 1U << (uint)cmp_type;
    }
    const int rc= in_item->cmp(args[i]);
    if (rc == FALSE)
      return (longlong) (!negated);
    have_null|= (rc == UNKNOWN);
  }

  null_value= have_null;
  return (longlong) (!null_value && negated);
}


Item *Item_func_in::build_clone(THD *thd, MEM_ROOT *mem_root)
{
  Item_func_in *clone= (Item_func_in *) Item_func::build_clone(thd, mem_root);
  if (clone)
  {
    bzero(&clone->cmp_items, sizeof(cmp_items));
    clone->fix_length_and_dec();
  }
  return clone;
}


longlong Item_func_bit_or::val_int()
{
  DBUG_ASSERT(fixed == 1);
  ulonglong arg1= (ulonglong) args[0]->val_int();
  if (args[0]->null_value)
  {
    null_value=1; /* purecov: inspected */
    return 0; /* purecov: inspected */
  }
  ulonglong arg2= (ulonglong) args[1]->val_int();
  if (args[1]->null_value)
  {
    null_value=1;
    return 0;
  }
  null_value=0;
  return (longlong) (arg1 | arg2);
}


longlong Item_func_bit_and::val_int()
{
  DBUG_ASSERT(fixed == 1);
  ulonglong arg1= (ulonglong) args[0]->val_int();
  if (args[0]->null_value)
  {
    null_value=1; /* purecov: inspected */
    return 0; /* purecov: inspected */
  }
  ulonglong arg2= (ulonglong) args[1]->val_int();
  if (args[1]->null_value)
  {
    null_value=1; /* purecov: inspected */
    return 0; /* purecov: inspected */
  }
  null_value=0;
  return (longlong) (arg1 & arg2);
}

Item_cond::Item_cond(THD *thd, Item_cond *item)
  :Item_bool_func(thd, item),
   abort_on_null(item->abort_on_null),
   and_tables_cache(item->and_tables_cache)
{
  /*
    item->list will be copied by copy_andor_arguments() call
  */
}


Item_cond::Item_cond(THD *thd, Item *i1, Item *i2):
  Item_bool_func(thd), abort_on_null(0)
{
  list.push_back(i1, thd->mem_root);
  list.push_back(i2, thd->mem_root);
}


Item *Item_cond_and::copy_andor_structure(THD *thd)
{
  Item_cond_and *item;
  if ((item= new (thd->mem_root) Item_cond_and(thd, this)))
    item->copy_andor_arguments(thd, this);
  return item;
}


void Item_cond::copy_andor_arguments(THD *thd, Item_cond *item)
{
  List_iterator_fast<Item> li(item->list);
  while (Item *it= li++)
    list.push_back(it->copy_andor_structure(thd), thd->mem_root);
}


bool
Item_cond::fix_fields(THD *thd, Item **ref)
{
  DBUG_ASSERT(fixed == 0);
  List_iterator<Item> li(list);
  Item *item;
  uchar buff[sizeof(char*)];			// Max local vars in function
  bool is_and_cond= functype() == Item_func::COND_AND_FUNC;
  not_null_tables_cache= 0;
  used_tables_and_const_cache_init();

  /*
    and_table_cache is the value that Item_cond_or() returns for
    not_null_tables()
  */
  and_tables_cache= ~(table_map) 0;

  if (check_stack_overrun(thd, STACK_MIN_SIZE, buff))
    return TRUE;				// Fatal error flag is set!
  /*
    The following optimization reduces the depth of an AND-OR tree.
    E.g. a WHERE clause like
      F1 AND (F2 AND (F2 AND F4))
    is parsed into a tree with the same nested structure as defined
    by braces. This optimization will transform such tree into
      AND (F1, F2, F3, F4).
    Trees of OR items are flattened as well:
      ((F1 OR F2) OR (F3 OR F4))   =>   OR (F1, F2, F3, F4)
    Items for removed AND/OR levels will dangle until the death of the
    entire statement.
    The optimization is currently prepared statements and stored procedures
    friendly as it doesn't allocate any memory and its effects are durable
    (i.e. do not depend on PS/SP arguments).
  */
  while ((item=li++))
  {
    while (item->type() == Item::COND_ITEM &&
	   ((Item_cond*) item)->functype() == functype() &&
           !((Item_cond*) item)->list.is_empty())
    {						// Identical function
      li.replace(((Item_cond*) item)->list);
      ((Item_cond*) item)->list.empty();
      item= *li.ref();				// new current item
    }
    if (abort_on_null)
      item->top_level_item();

    /*
      replace degraded condition:
        was:    <field>
        become: <field> = 1
    */
    Item::Type type= item->type();
    if (type == Item::FIELD_ITEM || type == Item::REF_ITEM)
    {
      Query_arena backup, *arena;
      Item *new_item;
      arena= thd->activate_stmt_arena_if_needed(&backup);
      if ((new_item= new (thd->mem_root) Item_func_ne(thd, item, new (thd->mem_root) Item_int(thd, 0, 1))))
        li.replace(item= new_item);
      if (arena)
        thd->restore_active_arena(arena, &backup);
    }

    // item can be substituted in fix_fields
    if ((!item->fixed &&
	 item->fix_fields(thd, li.ref())) ||
	(item= *li.ref())->check_cols(1))
      return TRUE; /* purecov: inspected */
    used_tables_cache|=     item->used_tables();
    if (item->const_item() && !item->with_param &&
        !item->is_expensive() && !cond_has_datetime_is_null(item))
    {
      if (item->val_int() == is_and_cond && top_level())
      {
        /* 
          a. This is "... AND true_cond AND ..."
          In this case, true_cond  has no effect on cond_and->not_null_tables()
          b. This is "... OR false_cond/null cond OR ..." 
          In this case, false_cond has no effect on cond_or->not_null_tables()
        */
      }
      else
      {
        /* 
          a. This is "... AND false_cond/null_cond AND ..."
          The whole condition is FALSE/UNKNOWN.
          b. This is  "... OR const_cond OR ..."
          In this case, cond_or->not_null_tables()=0, because the condition
          const_cond might evaluate to true (regardless of whether some tables
          were NULL-complemented).
        */
        not_null_tables_cache= (table_map) 0;
        and_tables_cache= (table_map) 0;
      }
      if (thd->is_error())
        return TRUE;
    }
    else
    {
      table_map tmp_table_map= item->not_null_tables();
      not_null_tables_cache|= tmp_table_map;
      and_tables_cache&= tmp_table_map;

      const_item_cache= FALSE;
    } 
  
    with_sum_func|=    item->with_sum_func;
    with_param|=       item->with_param;
    with_field|=       item->with_field;
    with_subselect|=   item->has_subquery();
    with_window_func|= item->with_window_func;
    maybe_null|=       item->maybe_null;
  }
  if (fix_length_and_dec())
    return TRUE;
  fixed= 1;
  return FALSE;
}


bool
Item_cond::eval_not_null_tables(void *opt_arg)
{
  Item *item;
  bool is_and_cond= functype() == Item_func::COND_AND_FUNC;
  List_iterator<Item> li(list);
  not_null_tables_cache= (table_map) 0;
  and_tables_cache= ~(table_map) 0;
  while ((item=li++))
  {
    table_map tmp_table_map;
    if (item->const_item() && !item->with_param &&
        !item->is_expensive() && !cond_has_datetime_is_null(item))
    {
      if (item->val_int() == is_and_cond && top_level())
      {
        /* 
          a. This is "... AND true_cond AND ..."
          In this case, true_cond  has no effect on cond_and->not_null_tables()
          b. This is "... OR false_cond/null cond OR ..." 
          In this case, false_cond has no effect on cond_or->not_null_tables()
        */
      }
      else
      {
        /* 
          a. This is "... AND false_cond/null_cond AND ..."
          The whole condition is FALSE/UNKNOWN.
          b. This is  "... OR const_cond OR ..."
          In this case, cond_or->not_null_tables()=0, because the condition
          const_cond might evaluate to true (regardless of whether some tables
          were NULL-complemented).
        */
        not_null_tables_cache= (table_map) 0;
        and_tables_cache= (table_map) 0;
      }
    }
    else
    {
      tmp_table_map= item->not_null_tables();
      not_null_tables_cache|= tmp_table_map;
      and_tables_cache&= tmp_table_map;
    }
  }
  return 0;
}


void Item_cond::fix_after_pullout(st_select_lex *new_parent, Item **ref,
                                  bool merge)
{
  List_iterator<Item> li(list);
  Item *item;

  used_tables_and_const_cache_init();

  and_tables_cache= ~(table_map) 0; // Here and below we do as fix_fields does
  not_null_tables_cache= 0;

  while ((item=li++))
  {
    table_map tmp_table_map;
    item->fix_after_pullout(new_parent, li.ref(), merge);
    item= *li.ref();
    used_tables_and_const_cache_join(item);

    if (item->const_item())
      and_tables_cache= (table_map) 0;
    else
    {
      tmp_table_map= item->not_null_tables();
      not_null_tables_cache|= tmp_table_map;
      and_tables_cache&= tmp_table_map;
      const_item_cache= FALSE;
    }  
  }
}


bool Item_cond::walk(Item_processor processor, bool walk_subquery, void *arg)
{
  List_iterator_fast<Item> li(list);
  Item *item;
  while ((item= li++))
    if (item->walk(processor, walk_subquery, arg))
      return 1;
  return Item_func::walk(processor, walk_subquery, arg);
}

/**
  Transform an Item_cond object with a transformer callback function.
  
    The function recursively applies the transform method to each
     member item of the condition list.
    If the call of the method for a member item returns a new item
    the old item is substituted for a new one.
    After this the transformer is applied to the root node
    of the Item_cond object. 
     
  @param transformer   the transformer callback function to be applied to
                       the nodes of the tree of the object
  @param arg           parameter to be passed to the transformer

  @return
    Item returned as the result of transformation of the root node 
*/

Item *Item_cond::transform(THD *thd, Item_transformer transformer, uchar *arg)
{
  DBUG_ASSERT(!thd->stmt_arena->is_stmt_prepare());

  List_iterator<Item> li(list);
  Item *item;
  while ((item= li++))
  {
    Item *new_item= item->transform(thd, transformer, arg);
    if (!new_item)
      return 0;

    /*
      THD::change_item_tree() should be called only if the tree was
      really transformed, i.e. when a new item has been created.
      Otherwise we'll be allocating a lot of unnecessary memory for
      change records at each execution.
    */
    if (new_item != item)
      thd->change_item_tree(li.ref(), new_item);
  }
  return Item_func::transform(thd, transformer, arg);
}


/**
  Compile Item_cond object with a processor and a transformer
  callback functions.
  
    First the function applies the analyzer to the root node of
    the Item_func object. Then if the analyzer succeeeds (returns TRUE)
    the function recursively applies the compile method to member
    item of the condition list.
    If the call of the method for a member item returns a new item
    the old item is substituted for a new one.
    After this the transformer is applied to the root node
    of the Item_cond object. 
     
  @param analyzer      the analyzer callback function to be applied to the
                       nodes of the tree of the object
  @param[in,out] arg_p parameter to be passed to the analyzer
  @param transformer   the transformer callback function to be applied to the
                       nodes of the tree of the object
  @param arg_t         parameter to be passed to the transformer

  @return
    Item returned as the result of transformation of the root node 
*/

Item *Item_cond::compile(THD *thd, Item_analyzer analyzer, uchar **arg_p,
                         Item_transformer transformer, uchar *arg_t)
{
  if (!(this->*analyzer)(arg_p))
    return 0;
  
  List_iterator<Item> li(list);
  Item *item;
  while ((item= li++))
  {
    /* 
      The same parameter value of arg_p must be passed
      to analyze any argument of the condition formula.
    */   
    uchar *arg_v= *arg_p;
    Item *new_item= item->compile(thd, analyzer, &arg_v, transformer, arg_t);
    if (new_item && new_item != item)
      thd->change_item_tree(li.ref(), new_item);
  }
  return Item_func::transform(thd, transformer, arg_t);
}


Item *Item_cond::propagate_equal_fields(THD *thd,
                                        const Context &ctx,
                                        COND_EQUAL *cond)
{
  DBUG_ASSERT(!thd->stmt_arena->is_stmt_prepare());
  DBUG_ASSERT(arg_count == 0);
  List_iterator<Item> li(list);
  Item *item;
  while ((item= li++))
  {
    /*
      The exact value of the second parameter to propagate_equal_fields()
      is not important at this point. Item_func derivants will create and
      pass their own context to the arguments.
    */
    Item *new_item= item->propagate_equal_fields(thd, Context_boolean(), cond);
    if (new_item && new_item != item)
      thd->change_item_tree(li.ref(), new_item);
  }
  return this;
}

void Item_cond::traverse_cond(Cond_traverser traverser,
                              void *arg, traverse_order order)
{
  List_iterator<Item> li(list);
  Item *item;

  switch(order) {
  case(PREFIX):
    (*traverser)(this, arg);
    while ((item= li++))
    {
      item->traverse_cond(traverser, arg, order);
    }
    (*traverser)(NULL, arg);
    break;
  case(POSTFIX):
    while ((item= li++))
    {
      item->traverse_cond(traverser, arg, order);
    }
    (*traverser)(this, arg);
  }
}

/**
  Move SUM items out from item tree and replace with reference.

  The split is done to get an unique item for each SUM function
  so that we can easily find and calculate them.
  (Calculation done by update_sum_func() and copy_sum_funcs() in
  sql_select.cc)

  @param thd			Thread handler
  @param ref_pointer_array	Pointer to array of reference fields
  @param fields		All fields in select

  @note
    This function is run on all expression (SELECT list, WHERE, HAVING etc)
    that have or refer (HAVING) to a SUM expression.
*/

void Item_cond::split_sum_func(THD *thd, Ref_ptr_array ref_pointer_array,
                               List<Item> &fields, uint flags)
{
  List_iterator<Item> li(list);
  Item *item;
  while ((item= li++))
    item->split_sum_func2(thd, ref_pointer_array, fields, li.ref(),
                          flags | SPLIT_SUM_SKIP_REGISTERED);
}


table_map
Item_cond::used_tables() const
{						// This caches used_tables
  return used_tables_cache;
}


void Item_cond::print(String *str, enum_query_type query_type)
{
  List_iterator_fast<Item> li(list);
  Item *item;
  if ((item=li++))
    item->print_parenthesised(str, query_type, precedence());
  while ((item=li++))
  {
    str->append(' ');
    str->append(func_name());
    str->append(' ');
    item->print_parenthesised(str, query_type, precedence());
  }
}


void Item_cond::neg_arguments(THD *thd)
{
  List_iterator<Item> li(list);
  Item *item;
  while ((item= li++))		/* Apply not transformation to the arguments */
  {
    Item *new_item= item->neg_transformer(thd);
    if (!new_item)
    {
      if (!(new_item= new (thd->mem_root) Item_func_not(thd, item)))
	return;					// Fatal OEM error
    }
    (void) li.replace(new_item);
  }
}


/**
  @brief
    Building clone for Item_cond
    
  @param thd        thread handle
  @param mem_root   part of the memory for the clone   

  @details
    This method gets copy of the current item and also 
    build clones for its elements. For this elements 
    build_copy is called again.
      
   @retval
     clone of the item
     0 if an error occured
*/ 

Item *Item_cond::build_clone(THD *thd, MEM_ROOT *mem_root)
{
  List_iterator_fast<Item> li(list);
  Item *item;
  Item_cond *copy= (Item_cond *) get_copy(thd, mem_root);
  if (!copy)
    return 0;
  copy->list.empty();
  while ((item= li++))
  {
    Item *arg_clone= item->build_clone(thd, mem_root);
    if (!arg_clone)
      return 0;
    if (copy->list.push_back(arg_clone, mem_root))
      return 0;
  }
  return copy;
}


bool Item_cond::excl_dep_on_grouping_fields(st_select_lex *sel)
{
  List_iterator_fast<Item> li(list);
  Item *item;
  while ((item= li++))
  {
    if (!item->excl_dep_on_grouping_fields(sel))
      return false;
  }
  return true;
}


void Item_cond_and::mark_as_condition_AND_part(TABLE_LIST *embedding)
{
  List_iterator<Item> li(list);
  Item *item;
  while ((item=li++))
  {
    item->mark_as_condition_AND_part(embedding);
  }
}

/**
  Evaluation of AND(expr, expr, expr ...).

  @note
    abort_if_null is set for AND expressions for which we don't care if the
    result is NULL or 0. This is set for:
    - WHERE clause
    - HAVING clause
    - IF(expression)

  @retval
    1  If all expressions are true
  @retval
    0  If all expressions are false or if we find a NULL expression and
       'abort_on_null' is set.
  @retval
    NULL if all expression are either 1 or NULL
*/


longlong Item_cond_and::val_int()
{
  DBUG_ASSERT(fixed == 1);
  List_iterator_fast<Item> li(list);
  Item *item;
  null_value= 0;
  while ((item=li++))
  {
    if (!item->val_bool())
    {
      if (abort_on_null || !(null_value= item->null_value))
	return 0;				// return FALSE
    }
  }
  return null_value ? 0 : 1;
}


longlong Item_cond_or::val_int()
{
  DBUG_ASSERT(fixed == 1);
  List_iterator_fast<Item> li(list);
  Item *item;
  null_value=0;
  while ((item=li++))
  {
    if (item->val_bool())
    {
      null_value=0;
      return 1;
    }
    if (item->null_value)
      null_value=1;
  }
  return 0;
}

Item *Item_cond_or::copy_andor_structure(THD *thd)
{
  Item_cond_or *item;
  if ((item= new (thd->mem_root) Item_cond_or(thd, this)))
    item->copy_andor_arguments(thd, this);
  return item;
}


/**
  Create an AND expression from two expressions.

  @param a	expression or NULL
  @param b    	expression.
  @param org_item	Don't modify a if a == *org_item.
                        If a == NULL, org_item is set to point at b,
                        to ensure that future calls will not modify b.

  @note
    This will not modify item pointed to by org_item or b
    The idea is that one can call this in a loop and create and
    'and' over all items without modifying any of the original items.

  @retval
    NULL	Error
  @retval
    Item
*/

Item *and_expressions(THD *thd, Item *a, Item *b, Item **org_item)
{
  if (!a)
    return (*org_item= (Item*) b);
  if (a == *org_item)
  {
    Item_cond *res;
    if ((res= new (thd->mem_root) Item_cond_and(thd, a, (Item*) b)))
    {
      res->used_tables_cache= a->used_tables() | b->used_tables();
      res->not_null_tables_cache= a->not_null_tables() | b->not_null_tables();
    }
    return res;
  }
  if (((Item_cond_and*) a)->add((Item*) b, thd->mem_root))
    return 0;
  ((Item_cond_and*) a)->used_tables_cache|= b->used_tables();
  ((Item_cond_and*) a)->not_null_tables_cache|= b->not_null_tables();
  return a;
}


bool Item_func_null_predicate::count_sargable_conds(void *arg)
{
  ((SELECT_LEX*) arg)->cond_count++;
  return 0;
}


longlong Item_func_isnull::val_int()
{
  DBUG_ASSERT(fixed == 1);
  if (const_item() && !args[0]->maybe_null)
    return 0;
  return args[0]->is_null() ? 1: 0;
}


void Item_func_isnull::print(String *str, enum_query_type query_type)
{
  if (const_item() && !args[0]->maybe_null &&
      !(query_type & (QT_NO_DATA_EXPANSION | QT_VIEW_INTERNAL)))
    str->append("/*always not null*/ 1");
  else
    args[0]->print_parenthesised(str, query_type, precedence());
  str->append(STRING_WITH_LEN(" is null"));
}


longlong Item_is_not_null_test::val_int()
{
  DBUG_ASSERT(fixed == 1);
  DBUG_ENTER("Item_is_not_null_test::val_int");
  if (const_item() && !args[0]->maybe_null)
    DBUG_RETURN(1);
  if (args[0]->is_null())
  {
    DBUG_PRINT("info", ("null"));
    owner->was_null|= 1;
    DBUG_RETURN(0);
  }
  else
    DBUG_RETURN(1);
}

/**
  Optimize case of not_null_column IS NULL.
*/
void Item_is_not_null_test::update_used_tables()
{
  if (!args[0]->maybe_null)
    used_tables_cache= 0;			/* is always true */
  else
    args[0]->update_used_tables();
}


longlong Item_func_isnotnull::val_int()
{
  DBUG_ASSERT(fixed == 1);
  return args[0]->is_null() ? 0 : 1;
}


void Item_func_isnotnull::print(String *str, enum_query_type query_type)
{
  args[0]->print_parenthesised(str, query_type, precedence());
  str->append(STRING_WITH_LEN(" is not null"));
}


bool Item_bool_func2::count_sargable_conds(void *arg)
{
  ((SELECT_LEX*) arg)->cond_count++;
  return 0;
}

void Item_func_like::print(String *str, enum_query_type query_type)
{
  args[0]->print_parenthesised(str, query_type, precedence());
  str->append(' ');
  if (negated)
    str->append(STRING_WITH_LEN(" not "));
  str->append(func_name());
  str->append(' ');
  args[1]->print_parenthesised(str, query_type, precedence());
  if (escape_used_in_parsing)
  {
    str->append(STRING_WITH_LEN(" escape "));
    escape_item->print(str, query_type);
  }
}


longlong Item_func_like::val_int()
{
  DBUG_ASSERT(fixed == 1);
  String* res= args[0]->val_str(&cmp_value1);
  if (args[0]->null_value)
  {
    null_value=1;
    return 0;
  }
  String* res2= args[1]->val_str(&cmp_value2);
  if (args[1]->null_value)
  {
    null_value=1;
    return 0;
  }
  null_value=0;
  if (canDoTurboBM)
    return turboBM_matches(res->ptr(), res->length()) ? !negated : negated;
  return my_wildcmp(cmp_collation.collation,
		    res->ptr(),res->ptr()+res->length(),
		    res2->ptr(),res2->ptr()+res2->length(),
		    escape,wild_one,wild_many) ? negated : !negated;
}


/**
  We can optimize a where if first character isn't a wildcard
*/

bool Item_func_like::with_sargable_pattern() const
{
  if (negated)
    return false;

  if (!args[1]->const_item() || args[1]->is_expensive())
    return false;

  String* res2= args[1]->val_str((String *) &cmp_value2);
  if (!res2)
    return false;

  if (!res2->length()) // Can optimize empty wildcard: column LIKE ''
    return true;

  DBUG_ASSERT(res2->ptr());
  char first= res2->ptr()[0];
  return first != wild_many && first != wild_one;
}


SEL_TREE *Item_func_like::get_mm_tree(RANGE_OPT_PARAM *param, Item **cond_ptr)
{
  MEM_ROOT *tmp_root= param->mem_root;
  param->thd->mem_root= param->old_root;
  bool sargable_pattern= with_sargable_pattern();
  param->thd->mem_root= tmp_root;
  return sargable_pattern ?
    Item_bool_func2::get_mm_tree(param, cond_ptr) :
    Item_func::get_mm_tree(param, cond_ptr);
}


bool fix_escape_item(THD *thd, Item *escape_item, String *tmp_str,
                     bool escape_used_in_parsing, CHARSET_INFO *cmp_cs,
                     int *escape)
{
  if (!escape_item->const_during_execution())
  {
    my_error(ER_WRONG_ARGUMENTS,MYF(0),"ESCAPE");
    return TRUE;
  }
  
  if (escape_item->const_item())
  {
    /* If we are on execution stage */
    String *escape_str= escape_item->val_str(tmp_str);
    if (escape_str)
    {
      const char *escape_str_ptr= escape_str->ptr();
      if (escape_used_in_parsing && (
             (((thd->variables.sql_mode & MODE_NO_BACKSLASH_ESCAPES) &&
                escape_str->numchars() != 1) ||
               escape_str->numchars() > 1)))
      {
        my_error(ER_WRONG_ARGUMENTS,MYF(0),"ESCAPE");
        return TRUE;
      }

      if (use_mb(cmp_cs))
      {
        CHARSET_INFO *cs= escape_str->charset();
        my_wc_t wc;
        int rc= cs->cset->mb_wc(cs, &wc,
                                (const uchar*) escape_str_ptr,
                                (const uchar*) escape_str_ptr +
                                escape_str->length());
        *escape= (int) (rc > 0 ? wc : '\\');
      }
      else
      {
        /*
          In the case of 8bit character set, we pass native
          code instead of Unicode code as "escape" argument.
          Convert to "cs" if charset of escape differs.
        */
        uint32 unused;
        if (escape_str->needs_conversion(escape_str->length(),
                                         escape_str->charset(),cmp_cs,&unused))
        {
          char ch;
          uint errors;
          uint32 cnvlen= copy_and_convert(&ch, 1, cmp_cs, escape_str_ptr,
                                          escape_str->length(),
                                          escape_str->charset(), &errors);
          *escape= cnvlen ? ch : '\\';
        }
        else
          *escape= escape_str_ptr ? *escape_str_ptr : '\\';
      }
    }
    else
      *escape= '\\';
  }

  return FALSE;
}


bool Item_func_like::fix_fields(THD *thd, Item **ref)
{
  DBUG_ASSERT(fixed == 0);
  if (Item_bool_func2::fix_fields(thd, ref) ||
      escape_item->fix_fields(thd, &escape_item) ||
      fix_escape_item(thd, escape_item, &cmp_value1, escape_used_in_parsing,
                      cmp_collation.collation, &escape))
    return TRUE;

  if (escape_item->const_item())
  {
    /*
      We could also do boyer-more for non-const items, but as we would have to
      recompute the tables for each row it's not worth it.
    */
    if (args[1]->const_item() && !use_strnxfrm(collation.collation) &&
        !args[1]->is_expensive())
    {
      String* res2= args[1]->val_str(&cmp_value2);
      if (!res2)
        return FALSE;				// Null argument
      
      const size_t len   = res2->length();
      const char*  first = res2->ptr();
      const char*  last  = first + len - 1;
      /*
        len must be > 2 ('%pattern%')
        heuristic: only do TurboBM for pattern_len > 2
      */
      
      if (len > MIN_TURBOBM_PATTERN_LEN + 2 &&
          *first == wild_many &&
          *last  == wild_many)
      {
        const char* tmp = first + 1;
        for (; *tmp != wild_many && *tmp != wild_one && *tmp != escape; tmp++) ;
        canDoTurboBM = (tmp == last) && !use_mb(args[0]->collation.collation);
      }
      if (canDoTurboBM)
      {
        pattern_len = (int) len - 2;
        pattern     = thd->strmake(first + 1, pattern_len);
        DBUG_PRINT("info", ("Initializing pattern: '%s'", first));
        int *suff = (int*) thd->alloc((int) (sizeof(int)*
                                      ((pattern_len + 1)*2+
                                      alphabet_size)));
        bmGs      = suff + pattern_len + 1;
        bmBc      = bmGs + pattern_len + 1;
        turboBM_compute_good_suffix_shifts(suff);
        turboBM_compute_bad_character_shifts();
        DBUG_PRINT("info",("done"));
      }
      use_sampling= (len > 2 && (*first == wild_many || *first == wild_one));
    }
  }
  return FALSE;
}


void Item_func_like::cleanup()
{
  canDoTurboBM= FALSE;
  Item_bool_func2::cleanup();
}


bool Item_func_like::find_selective_predicates_list_processor(void *arg)
{
  find_selective_predicates_list_processor_data *data=
    (find_selective_predicates_list_processor_data *) arg;
  if (use_sampling && used_tables() == data->table->map)
  {
    THD *thd= data->table->in_use;
    COND_STATISTIC *stat;
    Item *arg0;
    if (!(stat= (COND_STATISTIC *) thd->alloc(sizeof(COND_STATISTIC))))
      return TRUE;
    stat->cond= this;
    arg0= args[0]->real_item();
    if (args[1]->const_item() && arg0->type() == FIELD_ITEM)
      stat->field_arg= ((Item_field *)arg0)->field;
    else
      stat->field_arg= NULL;
    data->list.push_back(stat, thd->mem_root);
  }
  return FALSE;
}


int Regexp_processor_pcre::default_regex_flags()
{
  return default_regex_flags_pcre(current_thd);
}

void Regexp_processor_pcre::set_recursion_limit(THD *thd)
{
  long stack_used;
  DBUG_ASSERT(thd == current_thd);
  stack_used= available_stack_size(thd->thread_stack, &stack_used);
  m_pcre_extra.match_limit_recursion=
    (ulong)((my_thread_stack_size - STACK_MIN_SIZE - stack_used)/my_pcre_frame_size);
}


/**
  Convert string to lib_charset, if needed.
*/
String *Regexp_processor_pcre::convert_if_needed(String *str, String *converter)
{
  if (m_conversion_is_needed)
  {
    uint dummy_errors;
    if (converter->copy(str->ptr(), str->length(), str->charset(),
                        m_library_charset, &dummy_errors))
      return NULL;
    str= converter;
  }
  return str;
}


/**
  @brief Compile regular expression.

  @param[in]    pattern        the pattern to compile from.
  @param[in]    send_error     send error message if any.

  @details Make necessary character set conversion then 
  compile regular expression passed in the args[1].

  @retval    false  success.
  @retval    true   error occurred.
 */

bool Regexp_processor_pcre::compile(String *pattern, bool send_error)
{
  const char *pcreErrorStr;
  int pcreErrorOffset;

  if (is_compiled())
  {
    if (!stringcmp(pattern, &m_prev_pattern))
      return false;
    cleanup();
    m_prev_pattern.copy(*pattern);
  }

  if (!(pattern= convert_if_needed(pattern, &pattern_converter)))
    return true;

  m_pcre= pcre_compile(pattern->c_ptr_safe(), m_library_flags,
                       &pcreErrorStr, &pcreErrorOffset, NULL);

  if (m_pcre == NULL)
  {
    if (send_error)
    {
      char buff[MAX_FIELD_WIDTH];
      my_snprintf(buff, sizeof(buff), "%s at offset %d", pcreErrorStr, pcreErrorOffset);
      my_error(ER_REGEXP_ERROR, MYF(0), buff);
    }
    return true;
  }
  return false;
}


bool Regexp_processor_pcre::compile(Item *item, bool send_error)
{
  char buff[MAX_FIELD_WIDTH];
  String tmp(buff, sizeof(buff), &my_charset_bin);
  String *pattern= item->val_str(&tmp);
  if (item->null_value || compile(pattern, send_error))
    return true;
  return false;
}


/**
  Send a warning explaining an error code returned by pcre_exec().
*/
void Regexp_processor_pcre::pcre_exec_warn(int rc) const
{
  char buf[64];
  const char *errmsg= NULL;
  THD *thd= current_thd;

  /*
    Make a descriptive message only for those pcre_exec() error codes
    that can actually happen in MariaDB.
  */
  switch (rc)
  {
  case PCRE_ERROR_NULL:
    errmsg= "pcre_exec: null argument passed";
    break;
  case PCRE_ERROR_BADOPTION:
    errmsg= "pcre_exec: bad option";
    break;
  case PCRE_ERROR_BADMAGIC:
    errmsg= "pcre_exec: bad magic - not a compiled regex";
    break;
  case PCRE_ERROR_UNKNOWN_OPCODE:
    errmsg= "pcre_exec: error in compiled regex";
    break;
  case PCRE_ERROR_NOMEMORY:
    errmsg= "pcre_exec: Out of memory";
    break;
  case PCRE_ERROR_NOSUBSTRING:
    errmsg= "pcre_exec: no substring";
    break;
  case PCRE_ERROR_MATCHLIMIT:
    errmsg= "pcre_exec: match limit exceeded";
    break;
  case PCRE_ERROR_CALLOUT:
    errmsg= "pcre_exec: callout error";
    break;
  case PCRE_ERROR_BADUTF8:
    errmsg= "pcre_exec: Invalid utf8 byte sequence in the subject string";
    break;
  case PCRE_ERROR_BADUTF8_OFFSET:
    errmsg= "pcre_exec: Started at invalid location within utf8 byte sequence";
    break;
  case PCRE_ERROR_PARTIAL:
    errmsg= "pcre_exec: partial match";
    break;
  case PCRE_ERROR_INTERNAL:
    errmsg= "pcre_exec: internal error";
    break;
  case PCRE_ERROR_BADCOUNT:
    errmsg= "pcre_exec: ovesize is negative";
    break;
  case PCRE_ERROR_RECURSIONLIMIT:
    my_snprintf(buf, sizeof(buf), "pcre_exec: recursion limit of %ld exceeded",
                m_pcre_extra.match_limit_recursion);
    errmsg= buf;
    break;
  case PCRE_ERROR_BADNEWLINE:
    errmsg= "pcre_exec: bad newline options";
    break;
  case PCRE_ERROR_BADOFFSET:
    errmsg= "pcre_exec: start offset negative or greater than string length";
    break;
  case PCRE_ERROR_SHORTUTF8:
    errmsg= "pcre_exec: ended in middle of utf8 sequence";
    break;
  case PCRE_ERROR_JIT_STACKLIMIT:
    errmsg= "pcre_exec: insufficient stack memory for JIT compile";
    break;
  case PCRE_ERROR_RECURSELOOP:
    errmsg= "pcre_exec: Recursion loop detected";
    break;
  case PCRE_ERROR_BADMODE:
    errmsg= "pcre_exec: compiled pattern passed to wrong bit library function";
    break;
  case PCRE_ERROR_BADENDIANNESS:
    errmsg= "pcre_exec: compiled pattern passed to wrong endianness processor";
    break;
  case PCRE_ERROR_JIT_BADOPTION:
    errmsg= "pcre_exec: bad jit option";
    break;
  case PCRE_ERROR_BADLENGTH:
    errmsg= "pcre_exec: negative length";
    break;
  default:
    /*
      As other error codes should normally not happen,
      we just report the error code without textual description
      of the code.
    */
    my_snprintf(buf, sizeof(buf), "pcre_exec: Internal error (%d)", rc);
    errmsg= buf;
  }
  push_warning_printf(thd, Sql_condition::WARN_LEVEL_WARN,
                      ER_REGEXP_ERROR, ER_THD(thd, ER_REGEXP_ERROR), errmsg);
}


/**
  Call pcre_exec() and send a warning if pcre_exec() returned with an error.
*/
int Regexp_processor_pcre::pcre_exec_with_warn(const pcre *code,
                                               const pcre_extra *extra,
                                               const char *subject,
                                               int length, int startoffset,
                                               int options, int *ovector,
                                               int ovecsize)
{
  int rc= pcre_exec(code, extra, subject, length,
                    startoffset, options, ovector, ovecsize);
  DBUG_EXECUTE_IF("pcre_exec_error_123", rc= -123;);
  if (rc < PCRE_ERROR_NOMATCH)
    pcre_exec_warn(rc);
  return rc;
}


bool Regexp_processor_pcre::exec(const char *str, int length, int offset)
{
  m_pcre_exec_rc= pcre_exec_with_warn(m_pcre, &m_pcre_extra, str, length, offset, 0,
                                      m_SubStrVec, array_elements(m_SubStrVec));
  return false;
}


bool Regexp_processor_pcre::exec(String *str, int offset,
                                  uint n_result_offsets_to_convert)
{
  if (!(str= convert_if_needed(str, &subject_converter)))
    return true;
  m_pcre_exec_rc= pcre_exec_with_warn(m_pcre, &m_pcre_extra,
                                      str->c_ptr_safe(), str->length(),
                                      offset, 0,
                                      m_SubStrVec, array_elements(m_SubStrVec));
  if (m_pcre_exec_rc > 0)
  {
    uint i;
    for (i= 0; i < n_result_offsets_to_convert; i++)
    {
      /*
        Convert byte offset into character offset.
      */
      m_SubStrVec[i]= (int) str->charset()->cset->numchars(str->charset(),
                                                           str->ptr(),
                                                           str->ptr() +
                                                           m_SubStrVec[i]);
    }
  }
  return false;
}


bool Regexp_processor_pcre::exec(Item *item, int offset,
                                uint n_result_offsets_to_convert)
{
  char buff[MAX_FIELD_WIDTH];
  String tmp(buff,sizeof(buff),&my_charset_bin);
  String *res= item->val_str(&tmp);
  if (item->null_value)
    return true;
  return exec(res, offset, n_result_offsets_to_convert);
}


void Regexp_processor_pcre::fix_owner(Item_func *owner,
                                      Item *subject_arg,
                                      Item *pattern_arg)
{
  if (!is_compiled() && pattern_arg->const_item())
  {
    if (compile(pattern_arg, true))
    {
      owner->maybe_null= 1; // Will always return NULL
      return;
    }
    set_const(true);
    owner->maybe_null= subject_arg->maybe_null;
  }
  else
    owner->maybe_null= 1;
}


bool Item_func_regex::fix_fields(THD *thd, Item **ref)
{
  re.set_recursion_limit(thd);
  return Item_bool_func::fix_fields(thd, ref);
}

bool
Item_func_regex::fix_length_and_dec()
{
  if (Item_bool_func::fix_length_and_dec() ||
      agg_arg_charsets_for_comparison(cmp_collation, args, 2))
    return TRUE;

  re.init(cmp_collation.collation, 0);
  re.fix_owner(this, args[0], args[1]);
  return FALSE;
}


longlong Item_func_regex::val_int()
{
  DBUG_ASSERT(fixed == 1);
  if ((null_value= re.recompile(args[1])))
    return 0;

  if ((null_value= re.exec(args[0], 0, 0)))
    return 0;

  return re.match();
}


bool Item_func_regexp_instr::fix_fields(THD *thd, Item **ref)
{
  re.set_recursion_limit(thd);
  return Item_int_func::fix_fields(thd, ref);
}


bool
Item_func_regexp_instr::fix_length_and_dec()
{
  if (agg_arg_charsets_for_comparison(cmp_collation, args, 2))
    return TRUE;

  re.init(cmp_collation.collation, 0);
  re.fix_owner(this, args[0], args[1]);
  return FALSE;
}


longlong Item_func_regexp_instr::val_int()
{
  DBUG_ASSERT(fixed == 1);
  if ((null_value= re.recompile(args[1])))
    return 0;

  if ((null_value= re.exec(args[0], 0, 1)))
    return 0;

  return re.match() ? re.subpattern_start(0) + 1 : 0;
}


#ifdef LIKE_CMP_TOUPPER
#define likeconv(cs,A) (uchar) (cs)->toupper(A)
#else
#define likeconv(cs,A) (uchar) (cs)->sort_order[(uchar) (A)]
#endif


/**
  Precomputation dependent only on pattern_len.
*/

void Item_func_like::turboBM_compute_suffixes(int *suff)
{
  const int   plm1 = pattern_len - 1;
  int            f = 0;
  int            g = plm1;
  int *const splm1 = suff + plm1;
  CHARSET_INFO	*cs= cmp_collation.collation;

  *splm1 = pattern_len;

  if (!cs->sort_order)
  {
    int i;
    for (i = pattern_len - 2; i >= 0; i--)
    {
      int tmp = *(splm1 + i - f);
      if (g < i && tmp < i - g)
	suff[i] = tmp;
      else
      {
	if (i < g)
	  g = i; // g = MY_MIN(i, g)
	f = i;
	while (g >= 0 && pattern[g] == pattern[g + plm1 - f])
	  g--;
	suff[i] = f - g;
      }
    }
  }
  else
  {
    int i;
    for (i = pattern_len - 2; 0 <= i; --i)
    {
      int tmp = *(splm1 + i - f);
      if (g < i && tmp < i - g)
	suff[i] = tmp;
      else
      {
	if (i < g)
	  g = i; // g = MY_MIN(i, g)
	f = i;
	while (g >= 0 &&
	       likeconv(cs, pattern[g]) == likeconv(cs, pattern[g + plm1 - f]))
	  g--;
	suff[i] = f - g;
      }
    }
  }
}


/**
  Precomputation dependent only on pattern_len.
*/

void Item_func_like::turboBM_compute_good_suffix_shifts(int *suff)
{
  turboBM_compute_suffixes(suff);

  int *end = bmGs + pattern_len;
  int *k;
  for (k = bmGs; k < end; k++)
    *k = pattern_len;

  int tmp;
  int i;
  int j          = 0;
  const int plm1 = pattern_len - 1;
  for (i = plm1; i > -1; i--)
  {
    if (suff[i] == i + 1)
    {
      for (tmp = plm1 - i; j < tmp; j++)
      {
	int *tmp2 = bmGs + j;
	if (*tmp2 == pattern_len)
	  *tmp2 = tmp;
      }
    }
  }

  int *tmp2;
  for (tmp = plm1 - i; j < tmp; j++)
  {
    tmp2 = bmGs + j;
    if (*tmp2 == pattern_len)
      *tmp2 = tmp;
  }

  tmp2 = bmGs + plm1;
  for (i = 0; i <= pattern_len - 2; i++)
    *(tmp2 - suff[i]) = plm1 - i;
}


/**
   Precomputation dependent on pattern_len.
*/

void Item_func_like::turboBM_compute_bad_character_shifts()
{
  int *i;
  int *end = bmBc + alphabet_size;
  int j;
  const int plm1 = pattern_len - 1;
  CHARSET_INFO	*cs= cmp_collation.collation;

  for (i = bmBc; i < end; i++)
    *i = pattern_len;

  if (!cs->sort_order)
  {
    for (j = 0; j < plm1; j++)
      bmBc[(uint) (uchar) pattern[j]] = plm1 - j;
  }
  else
  {
    for (j = 0; j < plm1; j++)
      bmBc[(uint) likeconv(cs,pattern[j])] = plm1 - j;
  }
}


/**
  Search for pattern in text.

  @return
    returns true/false for match/no match
*/

bool Item_func_like::turboBM_matches(const char* text, int text_len) const
{
  int bcShift;
  int turboShift;
  int shift = pattern_len;
  int j     = 0;
  int u     = 0;
  CHARSET_INFO	*cs= cmp_collation.collation;

  const int plm1=  pattern_len - 1;
  const int tlmpl= text_len - pattern_len;

  /* Searching */
  if (!cs->sort_order)
  {
    while (j <= tlmpl)
    {
      int i= plm1;
      while (i >= 0 && pattern[i] == text[i + j])
      {
	i--;
	if (i == plm1 - shift)
	  i-= u;
      }
      if (i < 0)
	return 1;

      const int v= plm1 - i;
      turboShift = u - v;
      bcShift    = bmBc[(uint) (uchar) text[i + j]] - plm1 + i;
      shift      = MY_MAX(turboShift, bcShift);
      shift      = MY_MAX(shift, bmGs[i]);
      if (shift == bmGs[i])
	u = MY_MIN(pattern_len - shift, v);
      else
      {
	if (turboShift < bcShift)
	  shift = MY_MAX(shift, u + 1);
	u = 0;
      }
      j+= shift;
    }
    return 0;
  }
  else
  {
    while (j <= tlmpl)
    {
      int i= plm1;
      while (i >= 0 && likeconv(cs,pattern[i]) == likeconv(cs,text[i + j]))
      {
	i--;
	if (i == plm1 - shift)
	  i-= u;
      }
      if (i < 0)
	return 1;

      const int v= plm1 - i;
      turboShift = u - v;
      bcShift    = bmBc[(uint) likeconv(cs, text[i + j])] - plm1 + i;
      shift      = MY_MAX(turboShift, bcShift);
      shift      = MY_MAX(shift, bmGs[i]);
      if (shift == bmGs[i])
	u = MY_MIN(pattern_len - shift, v);
      else
      {
	if (turboShift < bcShift)
	  shift = MY_MAX(shift, u + 1);
	u = 0;
      }
      j+= shift;
    }
    return 0;
  }
}


/**
  Make a logical XOR of the arguments.

  If either operator is NULL, return NULL.

  @todo
    (low priority) Change this to be optimized as: @n
    A XOR B   ->  (A) == 1 AND (B) <> 1) OR (A <> 1 AND (B) == 1) @n
    To be able to do this, we would however first have to extend the MySQL
    range optimizer to handle OR better.

  @note
    As we don't do any index optimization on XOR this is not going to be
    very fast to use.
*/

longlong Item_func_xor::val_int()
{
  DBUG_ASSERT(fixed == 1);
  int result= 0;
  null_value= false;
  for (uint i= 0; i < arg_count; i++)
  {
    result^= (args[i]->val_int() != 0);
    if (args[i]->null_value)
    {
      null_value= true;
      return 0;
    }
  }
  return result;
}

/**
  Apply NOT transformation to the item and return a new one.


    Transform the item using next rules:
    @verbatim
       a AND b AND ...    -> NOT(a) OR NOT(b) OR ...
       a OR b OR ...      -> NOT(a) AND NOT(b) AND ...
       NOT(a)             -> a
       a = b              -> a != b
       a != b             -> a = b
       a < b              -> a >= b
       a >= b             -> a < b
       a > b              -> a <= b
       a <= b             -> a > b
       IS NULL(a)         -> IS NOT NULL(a)
       IS NOT NULL(a)     -> IS NULL(a)
    @endverbatim

  @param thd		thread handler

  @return
    New item or
    NULL if we cannot apply NOT transformation (see Item::neg_transformer()).
*/

Item *Item_func_not::neg_transformer(THD *thd)	/* NOT(x)  ->  x */
{
  return args[0];
}


bool Item_func_not::fix_fields(THD *thd, Item **ref)
{
  args[0]->under_not(this);
  if (args[0]->type() == FIELD_ITEM)
  {
    /* replace  "NOT <field>" with "<field> == 0" */
    Query_arena backup, *arena;
    Item *new_item;
    bool rc= TRUE;
    arena= thd->activate_stmt_arena_if_needed(&backup);
    if ((new_item= new (thd->mem_root) Item_func_eq(thd, args[0], new (thd->mem_root) Item_int(thd, 0, 1))))
    {
      new_item->name= name;
      rc= (*ref= new_item)->fix_fields(thd, ref);
    }
    if (arena)
      thd->restore_active_arena(arena, &backup);
    return rc;
  }
  return Item_func::fix_fields(thd, ref);
}


Item *Item_bool_rowready_func2::neg_transformer(THD *thd)
{
  Item *item= negated_item(thd);
  return item;
}

/**
  XOR can be negated by negating one of the operands:

  NOT (a XOR b)  => (NOT a) XOR b
                 => a       XOR (NOT b)

  @param thd     Thread handle
  @return        New negated item
*/
Item *Item_func_xor::neg_transformer(THD *thd)
{
  Item *neg_operand;
  Item_func_xor *new_item;
  if ((neg_operand= args[0]->neg_transformer(thd)))
    // args[0] has neg_tranformer
    new_item= new(thd->mem_root) Item_func_xor(thd, neg_operand, args[1]);
  else if ((neg_operand= args[1]->neg_transformer(thd)))
    // args[1] has neg_tranformer
    new_item= new(thd->mem_root) Item_func_xor(thd, args[0], neg_operand);
  else
  {
    neg_operand= new(thd->mem_root) Item_func_not(thd, args[0]);
    new_item= new(thd->mem_root) Item_func_xor(thd, neg_operand, args[1]);
  }
  return new_item;
}


/**
  a IS NULL  ->  a IS NOT NULL.
*/
Item *Item_func_isnull::neg_transformer(THD *thd)
{
  Item *item= new (thd->mem_root) Item_func_isnotnull(thd, args[0]);
  return item;
}


/**
  a IS NOT NULL  ->  a IS NULL.
*/
Item *Item_func_isnotnull::neg_transformer(THD *thd)
{
  Item *item= new (thd->mem_root) Item_func_isnull(thd, args[0]);
  return item;
}


Item *Item_cond_and::neg_transformer(THD *thd)	/* NOT(a AND b AND ...)  -> */
					/* NOT a OR NOT b OR ... */
{
  neg_arguments(thd);
  Item *item= new (thd->mem_root) Item_cond_or(thd, list);
  return item;
}


Item *Item_cond_or::neg_transformer(THD *thd)	/* NOT(a OR b OR ...)  -> */
					/* NOT a AND NOT b AND ... */
{
  neg_arguments(thd);
  Item *item= new (thd->mem_root) Item_cond_and(thd, list);
  return item;
}


Item *Item_func_nop_all::neg_transformer(THD *thd)
{
  /* "NOT (e $cmp$ ANY (SELECT ...)) -> e $rev_cmp$" ALL (SELECT ...) */
  Item_func_not_all *new_item= new (thd->mem_root) Item_func_not_all(thd, args[0]);
  Item_allany_subselect *allany= (Item_allany_subselect*)args[0];
  allany->create_comp_func(FALSE);
  allany->all= !allany->all;
  allany->upper_item= new_item;
  return new_item;
}

Item *Item_func_not_all::neg_transformer(THD *thd)
{
  /* "NOT (e $cmp$ ALL (SELECT ...)) -> e $rev_cmp$" ANY (SELECT ...) */
  Item_func_nop_all *new_item= new (thd->mem_root) Item_func_nop_all(thd, args[0]);
  Item_allany_subselect *allany= (Item_allany_subselect*)args[0];
  allany->all= !allany->all;
  allany->create_comp_func(TRUE);
  allany->upper_item= new_item;
  return new_item;
}

Item *Item_func_eq::negated_item(THD *thd) /* a = b  ->  a != b */
{
  return new (thd->mem_root) Item_func_ne(thd, args[0], args[1]);
}


Item *Item_func_ne::negated_item(THD *thd) /* a != b  ->  a = b */
{
  return new (thd->mem_root) Item_func_eq(thd, args[0], args[1]);
}


Item *Item_func_lt::negated_item(THD *thd) /* a < b  ->  a >= b */
{
  return new (thd->mem_root) Item_func_ge(thd, args[0], args[1]);
}


Item *Item_func_ge::negated_item(THD *thd) /* a >= b  ->  a < b */
{
  return new (thd->mem_root) Item_func_lt(thd, args[0], args[1]);
}


Item *Item_func_gt::negated_item(THD *thd) /* a > b  ->  a <= b */
{
  return new (thd->mem_root) Item_func_le(thd, args[0], args[1]);
}


Item *Item_func_le::negated_item(THD *thd) /* a <= b  ->  a > b */
{
  return new (thd->mem_root) Item_func_gt(thd, args[0], args[1]);
}

/**
  just fake method, should never be called.
*/
Item *Item_bool_rowready_func2::negated_item(THD *thd)
{
  DBUG_ASSERT(0);
  return 0;
}


/**
  Construct a minimal multiple equality item

  @param f1               the first equal item
  @param f2               the second equal item
  @param with_const_item  TRUE if the first item is constant

  @details
  The constructor builds a new item equal object for the equality f1=f2.
  One of the equal items can be constant. If this is the case it is passed
  always as the first parameter and the parameter with_const_item serves
  as an indicator of this case.
  Currently any non-constant parameter items must point to an item of the
  of the type Item_field or Item_direct_view_ref(Item_field). 
*/

Item_equal::Item_equal(THD *thd, Item *f1, Item *f2, bool with_const_item):
  Item_bool_func(thd), eval_item(0), cond_false(0), cond_true(0),
  context_field(NULL), link_equal_fields(FALSE),
  m_compare_type(item_cmp_type(f1, f2)),
  m_compare_collation(f2->collation.collation)
{
  const_item_cache= 0;
  with_const= with_const_item;
  equal_items.push_back(f1, thd->mem_root);
  equal_items.push_back(f2, thd->mem_root);
  upper_levels= NULL;
}


/**
  Copy constructor for a multiple equality
  
  @param item_equal   source item for the constructor

  @details
  The function creates a copy of an Item_equal object.
  This constructor is used when an item belongs to a multiple equality
  of an upper level (an upper AND/OR level or an upper level of a nested
  outer join).
*/

Item_equal::Item_equal(THD *thd, Item_equal *item_equal):
  Item_bool_func(thd), eval_item(0), cond_false(0), cond_true(0),
  context_field(NULL), link_equal_fields(FALSE),
  m_compare_type(item_equal->m_compare_type),
  m_compare_collation(item_equal->m_compare_collation)
{
  const_item_cache= 0;
  List_iterator_fast<Item> li(item_equal->equal_items);
  Item *item;
  while ((item= li++))
  {
    equal_items.push_back(item, thd->mem_root);
  }
  with_const= item_equal->with_const;
  cond_false= item_equal->cond_false;
  upper_levels= item_equal->upper_levels;
}


/**
  @brief
  Add a constant item to the Item_equal object

  @param[in]  c  the constant to add
  @param[in]  f  item from the list equal_items the item c is equal to
                 (this parameter is optional)

  @details
  The method adds the constant item c to the equal_items list. If the list
  doesn't have any constant item yet the item c is just put in the front
  the list. Otherwise the value of c is compared with the value of the
  constant item from equal_items. If they are not equal cond_false is set
  to TRUE. This serves as an indicator that this Item_equal is always FALSE.
*/

void Item_equal::add_const(THD *thd, Item *c)
{
  if (cond_false)
    return;
  if (!with_const)
  {
    with_const= TRUE;
    equal_items.push_front(c, thd->mem_root);
    return;
  }
  Item *const_item= get_const();
  switch (Item_equal::compare_type()) {
  case TIME_RESULT:
    {
      enum_field_types f_type= context_field->field_type();
      longlong value0= c->val_temporal_packed(f_type);
      longlong value1= const_item->val_temporal_packed(f_type);
      cond_false= c->null_value || const_item->null_value || value0 != value1;
      break;
    }
  case STRING_RESULT:
    {
      String *str1, *str2;
      /*
        Suppose we have an expression (with a string type field) like this:
          WHERE field=const1 AND field=const2 ...

        For all pairs field=constXXX we know that:

        - Item_func_eq::fix_length_and_dec() performed collation and character
        set aggregation and added character set converters when needed.
        Note, the case like:
          WHERE field=const1 COLLATE latin1_bin AND field=const2
        is not handled here, because the field would be replaced to
        Item_func_set_collation, which cannot get into Item_equal.
        So all constXXX that are handled by Item_equal
        already have compatible character sets with "field".

        - Also, Field_str::test_if_equality_guarantees_uniqueness() guarantees
        that the comparison collation of all equalities handled by Item_equal
        match the the collation of the field.

        Therefore, at Item_equal::add_const() time all constants constXXX
        should be directly comparable to each other without an additional
        character set conversion.
        It's safe to do val_str() for "const_item" and "c" and compare
        them according to the collation of the *field*.

        So in a script like this:
          CREATE TABLE t1 (a VARCHAR(10) COLLATE xxx);
          INSERT INTO t1 VALUES ('a'),('A');
          SELECT * FROM t1 WHERE a='a' AND a='A';
        Item_equal::add_const() effectively rewrites the condition to:
          SELECT * FROM t1 WHERE a='a' AND 'a' COLLATE xxx='A';
        and then to:
          SELECT * FROM t1 WHERE a='a'; // if the two constants were equal
                                        // e.g. in case of latin1_swedish_ci
        or to:
          SELECT * FROM t1 WHERE FALSE; // if the two constants were not equal
                                        // e.g. in case of latin1_bin

        Note, both "const_item" and "c" can return NULL, e.g.:
          SELECT * FROM t1 WHERE a=NULL    AND a='const';
          SELECT * FROM t1 WHERE a='const' AND a=NULL;
          SELECT * FROM t1 WHERE a='const' AND a=(SELECT MAX(a) FROM t2)
      */
      cond_false= !(str1= const_item->val_str(&cmp_value1)) ||
                  !(str2= c->val_str(&cmp_value2)) ||
                  !str1->eq(str2, compare_collation());
      break;
    }
  default:
    {
      Item_func_eq *func= new (thd->mem_root) Item_func_eq(thd, c, const_item);
      if (func->set_cmp_func())
        return;
      func->quick_fix_field();
      cond_false= !func->val_int();
    }
  }
  if (with_const && equal_items.elements == 1)
    cond_true= TRUE;
  if (cond_false || cond_true)
    const_item_cache= 1;
}


/**
  @brief
  Check whether a field is referred to in the multiple equality

  @param field   field whose occurrence is to be checked

  @details
  The function checks whether field is referred to by one of the
  items from the equal_items list.

  @retval
    1       if multiple equality contains a reference to field
  @retval
    0       otherwise    
*/

bool Item_equal::contains(Field *field)
{
  Item_equal_fields_iterator it(*this);
  while (it++)
  {
    if (field->eq(it.get_curr_field()))
        return 1;
  }
  return 0;
}


/**
  @brief
  Join members of another Item_equal object
  
  @param item    multiple equality whose members are to be joined

  @details
  The function actually merges two multiple equalities. After this operation
  the Item_equal object additionally contains the field items of another item of
  the type Item_equal.
  If the optional constant items are not equal the cond_false flag is set to TRUE.

  @notes
  The function is called for any equality f1=f2 such that f1 and f2 are items
  of the type Item_field or Item_direct_view_ref(Item_field), and, f1->field is
  referred to in the list this->equal_items, while the list item->equal_items
  contains a reference to f2->field.  
*/

void Item_equal::merge(THD *thd, Item_equal *item)
{
  Item *c= item->get_const();
  if (c)
    item->equal_items.pop();
  equal_items.append(&item->equal_items);
  if (c)
  {
    /* 
      The flag cond_false will be set to TRUE after this if 
      the multiple equality already contains a constant and its 
      value is not equal to the value of c.
    */
    add_const(thd, c);
  }
  cond_false|= item->cond_false;
} 


/**
  @brief
  Merge members of another Item_equal object into this one
  
  @param item         multiple equality whose members are to be merged
  @param save_merged  keep the list of equalities in 'item' intact
                      (e.g. for other merges)

  @details
  If the Item_equal 'item' happens to have some elements of the list
  of equal items belonging to 'this' object then the function merges
  the equal items from 'item' into this list.
  If both lists contains constants and they are different then
  the value of the cond_false flag is set to TRUE.

  @retval
    1    the lists of equal items in 'item' and 'this' contain common elements 
  @retval
    0    otherwise 

  @notes
  The method 'merge' just joins the list of equal items belonging to 'item'
  to the list of equal items belonging to this object assuming that the lists
  are disjoint. It would be more correct to call the method 'join'.
  The method 'merge_into_with_check' really merges two lists of equal items if
  they have common members.  
*/
  
bool Item_equal::merge_with_check(THD *thd, Item_equal *item, bool save_merged)
{
  bool intersected= FALSE;
  Item_equal_fields_iterator_slow fi(*item);
  
  while (fi++)
  {
    if (contains(fi.get_curr_field()))
    {
      intersected= TRUE;
      if (!save_merged)
        fi.remove();
    }
  }
  if (intersected)
  {
    if (!save_merged)
      merge(thd, item);
    else
    {
      Item *c= item->get_const();
      if (c)
        add_const(thd, c);
      if (!cond_false)
      {
        Item *item;
        fi.rewind();
        while ((item= fi++))
	{
          if (!contains(fi.get_curr_field()))
            add(item, thd->mem_root);
        }
      }
    }         
  }
  return intersected;
}


/**
  @brief
  Merge this object into a list of Item_equal objects 
  
  @param list                 the list of Item_equal objects to merge into
  @param save_merged          keep the list of equalities in 'this' intact
                              (e.g. for other merges)
  @param only_intersected     do not merge if there are no common members
                              in any of Item_equal objects from the list
                              and this Item_equal

  @details
  If the list of equal items from 'this' object contains common members
  with the lists of equal items belonging to Item_equal objects from 'list'
  then all involved Item_equal objects e1,...,ek are merged into one 
  Item equal that replaces e1,...,ek in the 'list'. Otherwise, in the case
  when the value of the parameter only_if_intersected is false, this
  Item_equal is joined to the 'list'.
*/

void Item_equal::merge_into_list(THD *thd, List<Item_equal> *list,
                                 bool save_merged,
                                 bool only_intersected)
{
  Item_equal *item;
  List_iterator<Item_equal> it(*list);
  Item_equal *merge_into= NULL;
  while((item= it++))
  {
    if (!merge_into)
    {
      if (item->merge_with_check(thd, this, save_merged))
        merge_into= item;
    }
    else
    {
      if (merge_into->merge_with_check(thd, item, false))
        it.remove();
    }
  }
  if (!only_intersected && !merge_into)
    list->push_back(this, thd->mem_root);
}


/**
  @brief
  Order equal items of the  multiple equality according to a sorting criteria

  @param compare      function to compare items from the equal_items list
  @param arg          context extra parameter for the cmp function

  @details
  The function performs ordering of the items from the equal_items list
  according to the criteria determined by the cmp callback parameter.
  If cmp(item1,item2,arg)<0 than item1 must be placed after item2.

  @notes
  The function sorts equal items by the bubble sort algorithm.
  The list of field items is looked through and whenever two neighboring
  members follow in a wrong order they are swapped. This is performed
  again and again until we get all members in a right order.
*/

void Item_equal::sort(Item_field_cmpfunc compare, void *arg)
{
  bubble_sort<Item>(&equal_items, compare, arg);
}


/**
  @brief
  Check appearance of new constant items in the multiple equality object

  @details
  The function checks appearance of new constant items among the members
  of the equal_items list. Each new constant item is compared with
  the constant item from the list if there is any. If there is none the first
  new constant item is placed at the very beginning of the list and
  with_const is set to TRUE. If it happens that the compared constant items
  are unequal then the flag cond_false is set to TRUE.

  @notes 
  Currently this function is called only after substitution of constant tables.
*/

void Item_equal::update_const(THD *thd)
{
  List_iterator<Item> it(equal_items);
  if (with_const)
    it++;
  Item *item;
  while ((item= it++))
  {
    if (item->const_item() && !item->is_expensive() &&
        /*
          Don't propagate constant status of outer-joined column.
          Such a constant status here is a result of:
            a) empty outer-joined table: in this case such a column has a
               value of NULL; but at the same time other arguments of
               Item_equal don't have to be NULLs and the value of the whole
               multiple equivalence expression doesn't have to be NULL or FALSE
               because of the outer join nature;
          or
            b) outer-joined table contains only 1 row: the result of
               this column is equal to a row field value *or* NULL.
          Both values are inacceptable as Item_equal constants.
        */
        !item->is_outer_field())
    {
      if (item == equal_items.head())
        with_const= TRUE;
      else
      {
        it.remove();
        add_const(thd, item);
      }
    } 
  }
}


/**
  @brief
  Fix fields in a completely built multiple equality

  @param  thd     currently not used thread handle 
  @param  ref     not used

  @details
  This function is called once the multiple equality has been built out of 
  the WHERE/ON condition and no new members are expected to be added to the
  equal_items list anymore.
  As any implementation of the virtual fix_fields method the function
  calculates the cached values of not_null_tables_cache, used_tables_cache,
  const_item_cache and calls fix_length_and_dec().
  Additionally the function sets a reference to the Item_equal object in
  the non-constant items of the equal_items list unless such a reference has
  been already set.

  @notes 
  Currently this function is called only in the function
  build_equal_items_for_cond.
  
  @retval
  FALSE   always
*/

bool Item_equal::fix_fields(THD *thd, Item **ref)
{ 
  DBUG_ASSERT(fixed == 0);
  Item_equal_fields_iterator it(*this);
  Item *item;
  Field *first_equal_field= NULL;
  Field *last_equal_field= NULL;
  Field *prev_equal_field= NULL;
  not_null_tables_cache= used_tables_cache= 0;
  const_item_cache= 0;
  while ((item= it++))
  {
    table_map tmp_table_map;
    used_tables_cache|= item->used_tables();
    tmp_table_map= item->not_null_tables();
    not_null_tables_cache|= tmp_table_map;
    DBUG_ASSERT(!item->with_sum_func && !item->with_subselect);
    if (item->maybe_null)
      maybe_null= 1;
    if (!item->get_item_equal())
      item->set_item_equal(this);
    if (link_equal_fields && item->real_item()->type() == FIELD_ITEM)
    {
      last_equal_field= ((Item_field *) (item->real_item()))->field;
      if (!prev_equal_field)
        first_equal_field= last_equal_field;
      else
        prev_equal_field->next_equal_field= last_equal_field;
      prev_equal_field= last_equal_field;         
    }
  }
  if (prev_equal_field && last_equal_field != first_equal_field)
    last_equal_field->next_equal_field= first_equal_field;
  if (fix_length_and_dec())
    return TRUE;
  fixed= 1;
  return FALSE;
}


/**
  Update the value of the used table attribute and other attributes
 */

void Item_equal::update_used_tables()
{
  not_null_tables_cache= used_tables_cache= 0;
  if ((const_item_cache= cond_false || cond_true))
    return;
  Item_equal_fields_iterator it(*this);
  Item *item;
  const_item_cache= 1;
  while ((item= it++))
  {
    item->update_used_tables();
    used_tables_cache|= item->used_tables();
    /* see commentary at Item_equal::update_const() */
    const_item_cache&= item->const_item() && !item->is_outer_field();
  }
}


bool Item_equal::count_sargable_conds(void *arg)
{
  SELECT_LEX *sel= (SELECT_LEX *) arg;
  uint m= equal_items.elements;
  sel->cond_count+= m*(m-1);
  return 0;
}


/**
  @brief
  Evaluate multiple equality

  @details
  The function evaluate multiple equality to a boolean value.
  The function ignores non-constant items from the equal_items list.
  The function returns 1 if all constant items from the list are equal. 
  It returns 0 if there are unequal constant items in the list or 
  one of the constant items is evaluated to NULL. 
  
  @notes 
  Currently this function can be called only at the optimization
  stage after the constant table substitution, since all Item_equals
  are eliminated before the execution stage.
  
  @retval
     0     multiple equality is always FALSE or NULL
     1     otherwise
*/

longlong Item_equal::val_int()
{
  if (cond_false)
    return 0;
  if (cond_true)
    return 1;
  Item *item= get_const();
  Item_equal_fields_iterator it(*this);
  if (!item)
    item= it++;
  eval_item->store_value(item);
  if ((null_value= item->null_value))
    return 0;
  while ((item= it++))
  {
    Field *field= it.get_curr_field();
    /* Skip fields of tables that has not been read yet */
    if (!field->table->status || (field->table->status & STATUS_NULL_ROW))
    {
      const int rc= eval_item->cmp(item);
      if ((rc == TRUE) || (null_value= (rc == UNKNOWN)))
        return 0;
    }
  }
  return 1;
}


bool Item_equal::fix_length_and_dec()
{
  Item *item= get_first(NO_PARTICULAR_TAB, NULL);
  eval_item= cmp_item::get_comparator(item->cmp_type(), item,
                                      item->collation.collation);
  return FALSE;
}


bool Item_equal::walk(Item_processor processor, bool walk_subquery, void *arg)
{
  Item *item;
  Item_equal_fields_iterator it(*this);
  while ((item= it++))
  {
    if (item->walk(processor, walk_subquery, arg))
      return 1;
  }
  return Item_func::walk(processor, walk_subquery, arg);
}


Item *Item_equal::transform(THD *thd, Item_transformer transformer, uchar *arg)
{
  DBUG_ASSERT(!thd->stmt_arena->is_stmt_prepare());

  Item *item;
  Item_equal_fields_iterator it(*this);
  while ((item= it++))
  {
    Item *new_item= item->transform(thd, transformer, arg);
    if (!new_item)
      return 0;

    /*
      THD::change_item_tree() should be called only if the tree was
      really transformed, i.e. when a new item has been created.
      Otherwise we'll be allocating a lot of unnecessary memory for
      change records at each execution.
    */
    if (new_item != item)
      thd->change_item_tree((Item **) it.ref(), new_item);
  }
  return Item_func::transform(thd, transformer, arg);
}


void Item_equal::print(String *str, enum_query_type query_type)
{
  if (cond_false)
  {
    str->append('0');
    return;
  }
  str->append(func_name());
  str->append('(');
  List_iterator_fast<Item> it(equal_items);
  Item *item;
  item= it++;
  item->print(str, query_type);
  while ((item= it++))
  {
    str->append(',');
    str->append(' ');
    item->print(str, query_type);
  }
  str->append(')');
}


/*
  @brief Get the first equal field of multiple equality.
  @param[in] field   the field to get equal field to

  @details Get the first field of multiple equality that is equal to the
  given field. In order to make semi-join materialization strategy work
  correctly we can't propagate equal fields from upper select to a
  materialized semi-join.
  Thus the fields is returned according to following rules:

  1) If the given field belongs to a semi-join then the first field in
     multiple equality which belong to the same semi-join is returned.
     Otherwise NULL is returned.
  2) If the given field doesn't belong to a semi-join then
     the first field in the multiple equality that doesn't belong to any
     semi-join is returned.
     If all fields in the equality are belong to semi-join(s) then NULL
     is returned.
  3) If no field is given then the first field in the multiple equality
     is returned without regarding whether it belongs to a semi-join or not.

  @retval Found first field in the multiple equality.
  @retval 0 if no field found.
*/

Item* Item_equal::get_first(JOIN_TAB *context, Item *field_item)
{
  Item_equal_fields_iterator it(*this);
  Item *item;
  if (!field_item)
    return (it++);
  Field *field= ((Item_field *) (field_item->real_item()))->field;

  /*
    Of all equal fields, return the first one we can use. Normally, this is the
    field which belongs to the table that is the first in the join order.

    There is one exception to this: When semi-join materialization strategy is
    used, and the given field belongs to a table within the semi-join nest, we
    must pick the first field in the semi-join nest.

    Example: suppose we have a join order:

       ot1 ot2  SJ-Mat(it1  it2  it3)  ot3

    and equality ot2.col = it1.col = it2.col
    If we're looking for best substitute for 'it2.col', we should pick it1.col
    and not ot2.col.
    
    eliminate_item_equal() also has code that deals with equality substitution
    in presense of SJM nests.
  */

  TABLE_LIST *emb_nest;
  if (context != NO_PARTICULAR_TAB)
    emb_nest= context->emb_sj_nest;
  else
    emb_nest= field->table->pos_in_table_list->embedding;

  if (emb_nest && emb_nest->sj_mat_info && emb_nest->sj_mat_info->is_used)
  {
    /*
      It's a field from an materialized semi-join. We can substitute it for
       - a constant item 
       - a field from the same semi-join
       Find the first of such items:
    */
    while ((item= it++))
    {
      if (item->const_item() || 
          it.get_curr_field()->table->pos_in_table_list->embedding == emb_nest)
      {
        /*
          If we found given field then return NULL to avoid unnecessary
          substitution.
        */
        return (item != field_item) ? item : NULL;
      }
    }
  }
  else
  {
    /*
      The field is not in SJ-Materialization nest. We must return the first
      field in the join order. The field may be inside a semi-join nest, i.e 
      a join order may look like this:

          SJ-Mat(it1  it2)  ot1  ot2

      where we're looking what to substitute ot2.col for. In this case we must 
      still return it1.col, here's a proof why:

      First let's note that either it1.col or it2.col participates in 
      subquery's IN-equality. It can't be otherwise, because materialization is
      only applicable to uncorrelated subqueries, so the only way we could
      infer "it1.col=ot1.col" is from the IN-equality. Ok, so IN-eqality has 
      it1.col or it2.col on its inner side. it1.col is first such item in the
      join order, so it's not possible for SJ-Mat to be
      SJ-Materialization-lookup, it is SJ-Materialization-Scan. The scan part
      of this strategy will unpack value of it1.col=it2.col into it1.col
      (that's the first equal item inside the subquery), and we'll be able to
      get it from there. qed.
    */

    return equal_items.head();
  }
  // Shouldn't get here.
  DBUG_ASSERT(0);
  return NULL;
}


longlong Item_func_dyncol_check::val_int()
{
  char buff[STRING_BUFFER_USUAL_SIZE];
  String tmp(buff, sizeof(buff), &my_charset_bin);
  DYNAMIC_COLUMN col;
  String *str;
  enum enum_dyncol_func_result rc;

  str= args[0]->val_str(&tmp);
  if (args[0]->null_value)
    goto null;
  col.length= str->length();
  /* We do not change the string, so could do this trick */
  col.str= (char *)str->ptr();
  rc= mariadb_dyncol_check(&col);
  if (rc < 0 && rc != ER_DYNCOL_FORMAT)
  {
    dynamic_column_error_message(rc);
    goto null;
  }
  null_value= FALSE;
  return rc == ER_DYNCOL_OK;

null:
  null_value= TRUE;
  return 0;
}

longlong Item_func_dyncol_exists::val_int()
{
  char buff[STRING_BUFFER_USUAL_SIZE], nmstrbuf[11];
  String tmp(buff, sizeof(buff), &my_charset_bin),
         nmbuf(nmstrbuf, sizeof(nmstrbuf), system_charset_info);
  DYNAMIC_COLUMN col;
  String *str;
  LEX_STRING buf, *name= NULL;
  ulonglong num= 0;
  enum enum_dyncol_func_result rc;

  if (args[1]->result_type() == INT_RESULT)
    num= args[1]->val_int();
  else
  {
    String *nm= args[1]->val_str(&nmbuf);
    if (!nm || args[1]->null_value)
    {
      null_value= 1;
      return 1;
    }
    if (my_charset_same(nm->charset(), DYNCOL_UTF))
    {
      buf.str= (char *) nm->ptr();
      buf.length= nm->length();
    }
    else
    {
      uint strlen= nm->length() * DYNCOL_UTF->mbmaxlen + 1;
      uint dummy_errors;
      buf.str= (char *) current_thd->alloc(strlen);
      if (buf.str)
      {
        buf.length=
          copy_and_convert(buf.str, strlen, DYNCOL_UTF,
                           nm->ptr(), nm->length(), nm->charset(),
                           &dummy_errors);
      }
      else
        buf.length= 0;
    }
    name= &buf;
  }
  str= args[0]->val_str(&tmp);
  if (args[0]->null_value || args[1]->null_value || num > UINT_MAX16)
    goto null;
  col.length= str->length();
  /* We do not change the string, so could do this trick */
  col.str= (char *)str->ptr();
  rc= ((name == NULL) ?
       mariadb_dyncol_exists_num(&col, (uint) num) :
       mariadb_dyncol_exists_named(&col, name));
  if (rc < 0)
  {
    dynamic_column_error_message(rc);
    goto null;
  }
  null_value= FALSE;
  return rc == ER_DYNCOL_YES;

null:
  null_value= TRUE;
  return 0;
}


Item_bool_rowready_func2 *Eq_creator::create(THD *thd, Item *a, Item *b) const
{
  return new(thd->mem_root) Item_func_eq(thd, a, b);
}


Item_bool_rowready_func2* Eq_creator::create_swap(THD *thd, Item *a, Item *b) const
{
  return new(thd->mem_root) Item_func_eq(thd, b, a);
}


Item_bool_rowready_func2* Ne_creator::create(THD *thd, Item *a, Item *b) const
{
  return new(thd->mem_root) Item_func_ne(thd, a, b);
}


Item_bool_rowready_func2* Ne_creator::create_swap(THD *thd, Item *a, Item *b) const
{
  return new(thd->mem_root) Item_func_ne(thd, b, a);
}


Item_bool_rowready_func2* Gt_creator::create(THD *thd, Item *a, Item *b) const
{
  return new(thd->mem_root) Item_func_gt(thd, a, b);
}


Item_bool_rowready_func2* Gt_creator::create_swap(THD *thd, Item *a, Item *b) const
{
  return new(thd->mem_root) Item_func_lt(thd, b, a);
}


Item_bool_rowready_func2* Lt_creator::create(THD *thd, Item *a, Item *b) const
{
  return new(thd->mem_root) Item_func_lt(thd, a, b);
}


Item_bool_rowready_func2* Lt_creator::create_swap(THD *thd, Item *a, Item *b) const
{
  return new(thd->mem_root) Item_func_gt(thd, b, a);
}


Item_bool_rowready_func2* Ge_creator::create(THD *thd, Item *a, Item *b) const
{
  return new(thd->mem_root) Item_func_ge(thd, a, b);
}


Item_bool_rowready_func2* Ge_creator::create_swap(THD *thd, Item *a, Item *b) const
{
  return new(thd->mem_root) Item_func_le(thd, b, a);
}


Item_bool_rowready_func2* Le_creator::create(THD *thd, Item *a, Item *b) const
{
  return new(thd->mem_root) Item_func_le(thd, a, b);
}


Item_bool_rowready_func2* Le_creator::create_swap(THD *thd, Item *a, Item *b) const
{
  return new(thd->mem_root) Item_func_ge(thd, b, a);
}<|MERGE_RESOLUTION|>--- conflicted
+++ resolved
@@ -2124,15 +2124,9 @@
     we have to check for out of memory conditions here
   */
   if (!args[0] || !args[1] || !args[2])
-<<<<<<< HEAD
     return TRUE;
-  if (agg_cmp_type(&m_compare_type, args, 3))
+  if (agg_cmp_type(&m_compare_type, args, 3, false))
     return TRUE;
-=======
-    return;
-  if (agg_cmp_type(&m_compare_type, args, 3, false))
-    return;
->>>>>>> a77f80b7
 
   if (m_compare_type == STRING_RESULT &&
       agg_arg_charsets_for_comparison(cmp_collation, args, 3))
