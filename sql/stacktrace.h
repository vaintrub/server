--- conflicted
+++ resolved
@@ -19,24 +19,16 @@
 #endif
 
 #ifdef TARGET_OS_LINUX
-<<<<<<< HEAD
-#if defined(HAVE_STACKTRACE) || (defined (__i386__) || (defined(__alpha__) && defined(__GNUC__))) /* Force conflict to avoid bk automerge */
-=======
-#if defined(HAVE_STACKTRACE) || (defined (__x86_64__) || defined (__i386__) || (defined(__alpha__) && defined(__GNUC__)))
->>>>>>> e56afda4
+#if defined(HAVE_STACKTRACE) || (defined (__i386__) || (defined(__alpha__) && defined(__GNUC__)))
 #undef HAVE_STACKTRACE
 #define HAVE_STACKTRACE
 
 extern char* __bss_start;
 extern char* heap_start;
 
-#define init_stacktrace() do {                                 \
-                            heap_start = (char*) &__bss_start; \
-                            check_thread_lib();                \
-                          } while(0);
+#define init_stacktrace() { heap_start = (char*) &__bss_start; }
 void print_stacktrace(gptr stack_bottom, ulong thread_stack);
 void safe_print_str(const char* name, const char* val, int max_len);
-void check_thread_lib(void);  
 #endif /* (defined (__i386__) || (defined(__alpha__) && defined(__GNUC__))) */
 #endif /* TARGET_OS_LINUX */
 
