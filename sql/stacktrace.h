/* Copyright (C) 2000 MySQL AB

   This program is free software; you can redistribute it and/or modify
   it under the terms of the GNU General Public License as published by
   the Free Software Foundation; version 2 of the License.

   This program is distributed in the hope that it will be useful,
   but WITHOUT ANY WARRANTY; without even the implied warranty of
   MERCHANTABILITY or FITNESS FOR A PARTICULAR PURPOSE.  See the
   GNU General Public License for more details.

   You should have received a copy of the GNU General Public License
   along with this program; if not, write to the Free Software
   Foundation, Inc., 59 Temple Place, Suite 330, Boston, MA  02111-1307  USA */

#ifdef	__cplusplus
extern "C" {
#endif

#ifdef TARGET_OS_LINUX
#if defined(HAVE_STACKTRACE) || (defined (__x86_64__) || defined (__i386__) || (defined(__alpha__) && defined(__GNUC__)))
#undef HAVE_STACKTRACE
#define HAVE_STACKTRACE

extern char* __bss_start;
extern char* heap_start;

#define init_stacktrace() do {                                 \
                            heap_start = (char*) &__bss_start; \
                          } while(0);
<<<<<<< HEAD
void print_stacktrace(uchar* stack_bottom, ulong thread_stack);
void safe_print_str(const char* name, const char* val, int max_len);
#endif /* (defined (__i386__) || (defined(__alpha__) && defined(__GNUC__))) */
#endif /* TARGET_OS_LINUX */

=======
void check_thread_lib(void);
#endif /* defined (__i386__) || (defined(__alpha__) && defined(__GNUC__))) */
#elif defined (__WIN__)
#define HAVE_STACKTRACE
extern void set_exception_pointers(EXCEPTION_POINTERS *ep);
#define init_stacktrace() {}
#endif

#ifdef HAVE_STACKTRACE
void print_stacktrace(gptr stack_bottom, ulong thread_stack);
void safe_print_str(const char* name, const char* val, int max_len);
#else
>>>>>>> f5932c0d
/* Define empty prototypes for functions that are not implemented */
#define init_stacktrace() {}
#define print_stacktrace(A,B) {}
#define safe_print_str(A,B,C) {}
#endif /* HAVE_STACKTRACE */


#if !defined(__NETWARE__)
#define HAVE_WRITE_CORE
#endif

#ifdef HAVE_WRITE_CORE
void write_core(int sig);
#endif


#ifdef	__cplusplus
}
#endif<|MERGE_RESOLUTION|>--- conflicted
+++ resolved
@@ -28,13 +28,6 @@
 #define init_stacktrace() do {                                 \
                             heap_start = (char*) &__bss_start; \
                           } while(0);
-<<<<<<< HEAD
-void print_stacktrace(uchar* stack_bottom, ulong thread_stack);
-void safe_print_str(const char* name, const char* val, int max_len);
-#endif /* (defined (__i386__) || (defined(__alpha__) && defined(__GNUC__))) */
-#endif /* TARGET_OS_LINUX */
-
-=======
 void check_thread_lib(void);
 #endif /* defined (__i386__) || (defined(__alpha__) && defined(__GNUC__))) */
 #elif defined (__WIN__)
@@ -44,10 +37,9 @@
 #endif
 
 #ifdef HAVE_STACKTRACE
-void print_stacktrace(gptr stack_bottom, ulong thread_stack);
+void print_stacktrace(uchar* stack_bottom, ulong thread_stack);
 void safe_print_str(const char* name, const char* val, int max_len);
 #else
->>>>>>> f5932c0d
 /* Define empty prototypes for functions that are not implemented */
 #define init_stacktrace() {}
 #define print_stacktrace(A,B) {}
