--- conflicted
+++ resolved
@@ -1,12 +1,8 @@
 #ifndef SQL_SELECT_INCLUDED
 #define SQL_SELECT_INCLUDED
 
-<<<<<<< HEAD
-/* Copyright (c) 2000, 2011, Oracle and/or its affiliates.
-   Copyright (c) 2008-2011 Monty Program Ab
-=======
-/* Copyright (c) 2000, 2013, Oracle and/or its affiliates. All rights reserved.
->>>>>>> 31c06437
+/* Copyright (c) 2000, 2013, Oracle and/or its affiliates.
+   Copyright (c) 2008, 2013, Monty Program Ab.
 
    This program is free software; you can redistribute it and/or modify
    it under the terms of the GNU General Public License as published by
@@ -206,20 +202,6 @@
   KEY           *hj_key;       /**< descriptor of the used best hash join key
 				    not supported by any index                 */
   SQL_SELECT	*select;
-  /**
-    When doing filesort, the select object is used for building the
-    sort index. After the sort index is built, the pointer to the
-    select object is set to NULL to avoid that it is used when reading
-    the result records (@see create_sort_index()). For subqueries that
-    do filesort and that are executed multiple times, the pointer to
-    the select object must be restored before the next execution both
-    to ensure that the select object is used and to be able to cleanup
-    the select object after the final execution of the subquery. In
-    order to be able to restore the pointer to the select object, it
-    is saved in saved_select in create_sort_index() and restored in
-    JOIN::exec() after the main select is done.
-  */
-  SQL_SELECT    *saved_select;
   COND		*select_cond;
   COND          *on_precond;    /**< part of on condition to check before
 				     accessing the first inner table           */  
