/* Copyright (C) 2012 Monty Program Ab

   This program is free software; you can redistribute it and/or modify
   it under the terms of the GNU General Public License as published by
   the Free Software Foundation; version 2 of the License.

   This program is distributed in the hope that it will be useful,
   but WITHOUT ANY WARRANTY; without even the implied warranty of
   MERCHANTABILITY or FITNESS FOR A PARTICULAR PURPOSE.  See the
   GNU General Public License for more details.

   You should have received a copy of the GNU General Public License
   along with this program; if not, write to the Free Software
   Foundation, Inc., 51 Franklin Street, Fifth Floor, Boston, MA 02110-1335 USA */

#if (defined HAVE_POOL_OF_THREADS) && !defined(EMBEDDED_LIBRARY)

#include "threadpool_generic.h"
#include "mariadb.h"
#include <violite.h>
#include <sql_priv.h>
#include <sql_class.h>
#include <my_pthread.h>
#include <scheduler.h>
#include <sql_connect.h>
#include <mysqld.h>
#include <debug_sync.h>
#include <time.h>
#include <sql_plist.h>
#include <threadpool.h>
#include <algorithm>
#ifdef _WIN32
#include "threadpool_winsockets.h"
#define OPTIONAL_IO_POLL_READ_PARAM this
#else 
#define OPTIONAL_IO_POLL_READ_PARAM 0
#endif

static void io_poll_close(TP_file_handle fd)
{
#ifdef _WIN32
  CloseHandle(fd);
#else
  close(fd);
#endif
}

/** Maximum number of native events a listener can read in one go */
#define MAX_EVENTS 1024

/** Indicates that threadpool was initialized*/
static bool threadpool_started= false; 

/* 
  Define PSI Keys for performance schema. 
  We have a mutex per group, worker threads, condition per worker thread, 
  and timer thread  with its own mutex and condition.
*/
 
 
#ifdef HAVE_PSI_INTERFACE
static PSI_mutex_key key_group_mutex;
static PSI_mutex_key key_timer_mutex;
static PSI_mutex_info mutex_list[]=
{
  { &key_group_mutex, "group_mutex", 0},
  { &key_timer_mutex, "timer_mutex", PSI_FLAG_GLOBAL}
};

static PSI_cond_key key_worker_cond;
static PSI_cond_key key_timer_cond;
static PSI_cond_info cond_list[]=
{
  { &key_worker_cond, "worker_cond", 0},
  { &key_timer_cond, "timer_cond", PSI_FLAG_GLOBAL}
};

static PSI_thread_key key_worker_thread;
static PSI_thread_key key_timer_thread;
static PSI_thread_info	thread_list[] =
{
 {&key_worker_thread, "worker_thread", 0},
 {&key_timer_thread, "timer_thread", PSI_FLAG_GLOBAL}
};

/* Macro to simplify performance schema registration */
#define PSI_register(X) \
 if(PSI_server) PSI_server->register_ ## X("threadpool", X ## _list, array_elements(X ## _list))
#else
#define PSI_register(X) /* no-op */
#endif

thread_group_t *all_groups;
static uint group_count;
static Atomic_counter<uint32_t> shutdown_group_count;

/**
 Used for printing "pool blocked" message, see
 print_pool_blocked_message();
*/
static ulonglong pool_block_start;

/* Global timer for all groups  */
struct pool_timer_t
{
  mysql_mutex_t mutex;
  mysql_cond_t cond;
  volatile uint64 current_microtime;
  std::atomic<uint64_t> next_timeout_check;
  int  tick_interval;
  bool shutdown;
  pthread_t timer_thread_id;
};

static pool_timer_t pool_timer;

static void queue_put(thread_group_t *thread_group, TP_connection_generic *connection);
static void queue_put(thread_group_t *thread_group, native_event *ev, int cnt);
static int  wake_thread(thread_group_t *thread_group,bool due_to_stall);
static int  wake_or_create_thread(thread_group_t *thread_group, bool due_to_stall=false);
static int  create_worker(thread_group_t *thread_group, bool due_to_stall);
static void *worker_main(void *param);
static void check_stall(thread_group_t *thread_group);
static void set_next_timeout_check(ulonglong abstime);
static void print_pool_blocked_message(bool);

/**
 Asynchronous network IO.

 We use native edge-triggered network IO multiplexing facility.
 This maps to different APIs on different Unixes.

 Supported are currently Linux with epoll, Solaris with event ports,
 OSX and BSD with kevent, Windows with IOCP. All those API's are used with one-shot flags
 (the event is signalled once client has written something into the socket,
 then socket is removed from the "poll-set" until the  command is finished,
 and we need to re-arm/re-register socket)

 No implementation for poll/select is currently provided.

 The API closely resembles all of the above mentioned platform APIs
 and consists of following functions.

 - io_poll_create()
 Creates an io_poll descriptor
 On Linux: epoll_create()

 - io_poll_associate_fd(int poll_fd, TP_file_handle fd, void *data, void *opt)
 Associate file descriptor with io poll descriptor
 On Linux : epoll_ctl(..EPOLL_CTL_ADD))

 - io_poll_disassociate_fd(TP_file_handle pollfd, TP_file_handle fd)
  Associate file descriptor with io poll descriptor
  On Linux: epoll_ctl(..EPOLL_CTL_DEL)


 - io_poll_start_read(int poll_fd,int fd, void *data, void *opt)
 The same as io_poll_associate_fd(), but cannot be used before
 io_poll_associate_fd() was called.
 On Linux : epoll_ctl(..EPOLL_CTL_MOD)

 - io_poll_wait (TP_file_handle pollfd, native_event *native_events, int maxevents,
   int timeout_ms)

 wait until one or more descriptors added with io_poll_associate_fd()
 or io_poll_start_read() becomes readable. Data associated with
 descriptors can be retrieved from native_events array, using
 native_event_get_userdata() function.

 On Linux: epoll_wait()
*/

#if defined (__linux__)
#ifndef EPOLLRDHUP
/* Early 2.6 kernel did not have EPOLLRDHUP */
#define EPOLLRDHUP 0
#endif
static TP_file_handle io_poll_create()
{
  return epoll_create(1);
}


int io_poll_associate_fd(TP_file_handle pollfd, TP_file_handle fd, void *data, void*)
{
  struct epoll_event ev;
  ev.data.u64= 0; /* Keep valgrind happy */
  ev.data.ptr= data;
  ev.events=  EPOLLIN|EPOLLET|EPOLLERR|EPOLLRDHUP|EPOLLONESHOT;
  return epoll_ctl(pollfd, EPOLL_CTL_ADD,  fd, &ev);
}



int io_poll_start_read(TP_file_handle pollfd, TP_file_handle fd, void *data, void *)
{
  struct epoll_event ev;
  ev.data.u64= 0; /* Keep valgrind happy */
  ev.data.ptr= data;
  ev.events=  EPOLLIN|EPOLLET|EPOLLERR|EPOLLRDHUP|EPOLLONESHOT;
  return epoll_ctl(pollfd, EPOLL_CTL_MOD, fd, &ev);
}

int io_poll_disassociate_fd(TP_file_handle pollfd, TP_file_handle fd)
{
  struct epoll_event ev;
  return epoll_ctl(pollfd, EPOLL_CTL_DEL,  fd, &ev);
}


/*
 Wrapper around epoll_wait.
 NOTE - in case of EINTR, it restarts with original timeout. Since we use
 either infinite or 0 timeouts, this is not critical
*/
int io_poll_wait(TP_file_handle pollfd, native_event *native_events, int maxevents,
              int timeout_ms)
{
  int ret;
  do
  {
    ret = epoll_wait(pollfd, native_events, maxevents, timeout_ms);
  }
  while(ret == -1 && errno == EINTR);
  return ret;
}


static void *native_event_get_userdata(native_event *event)
{
  return event->data.ptr;
}

#elif defined(HAVE_KQUEUE)

/*
  NetBSD is incompatible with other BSDs , last parameter in EV_SET macro
  (udata, user data) needs to be intptr_t, whereas it needs to be void*
  everywhere else.
*/

#ifdef __NetBSD__
#define MY_EV_SET(a, b, c, d, e, f, g) EV_SET(a, b, c, d, e, f, (intptr_t)g)
#else
#define MY_EV_SET(a, b, c, d, e, f, g) EV_SET(a, b, c, d, e, f, g)
#endif


TP_file_handle io_poll_create()
{
  return kqueue();
}

int io_poll_start_read(TP_file_handle pollfd, TP_file_handle fd, void *data,void *)
{
  struct kevent ke;
  MY_EV_SET(&ke, fd, EVFILT_READ, EV_ADD|EV_ONESHOT,
         0, 0, data);
  return kevent(pollfd, &ke, 1, 0, 0, 0);
}


int io_poll_associate_fd(TP_file_handle pollfd, TP_file_handle fd, void *data,void *)
{
  struct kevent ke;
  MY_EV_SET(&ke, fd, EVFILT_READ, EV_ADD|EV_ONESHOT,
         0, 0, data);
  return io_poll_start_read(pollfd,fd, data, 0);
}


int io_poll_disassociate_fd(TP_file_handle pollfd, TP_file_handle fd)
{
  struct kevent ke;
  MY_EV_SET(&ke,fd, EVFILT_READ, EV_DELETE, 0, 0, 0);
  return kevent(pollfd, &ke, 1, 0, 0, 0);
}


int io_poll_wait(TP_file_handle pollfd, struct kevent *events, int maxevents, int timeout_ms)
{
  struct timespec ts;
  int ret;
  if (timeout_ms >= 0)
  {
    ts.tv_sec= timeout_ms/1000;
    ts.tv_nsec= (timeout_ms%1000)*1000000;
  }
  do
  {
    ret= kevent(pollfd, 0, 0, events, maxevents,
               (timeout_ms >= 0)?&ts:NULL);
  }
  while (ret == -1 && errno == EINTR);
  return ret;
}

static void* native_event_get_userdata(native_event *event)
{
  return (void *)event->udata;
}

#elif defined (__sun)

static TP_file_handle io_poll_create()
{
  return port_create();
}

int io_poll_start_read(TP_file_handle pollfd, TP_file_handle fd, void *data, void *)
{
  return port_associate(pollfd, PORT_SOURCE_FD, fd, POLLIN, data);
}

static int io_poll_associate_fd(TP_file_handle pollfd, TP_file_handle fd, void *data, void *)
{
  return io_poll_start_read(pollfd, fd, data, 0);
}

int io_poll_disassociate_fd(TP_file_handle pollfd, TP_file_handle fd)
{
  return port_dissociate(pollfd, PORT_SOURCE_FD, fd);
}

int io_poll_wait(TP_file_handle pollfd, native_event *events, int maxevents, int timeout_ms)
{
  struct timespec ts;
  int ret;
  uint_t nget= 1;
  if (timeout_ms >= 0)
  {
    ts.tv_sec= timeout_ms/1000;
    ts.tv_nsec= (timeout_ms%1000)*1000000;
  }
  do
  {
    ret= port_getn(pollfd, events, maxevents, &nget,
            (timeout_ms >= 0)?&ts:NULL);
  }
  while (ret == -1 && errno == EINTR);
  DBUG_ASSERT(nget < INT_MAX);
  return (int)nget;
}

static void* native_event_get_userdata(native_event *event)
{
  return event->portev_user;
}

#elif defined(_WIN32)


static TP_file_handle io_poll_create()
{
  return CreateIoCompletionPort(INVALID_HANDLE_VALUE, 0, 0, 0);
}


int io_poll_start_read(TP_file_handle pollfd, TP_file_handle fd, void *, void *opt)
{
  auto c= (TP_connection_generic *) opt;
  return (int) c->win_sock.begin_read();
}


static int io_poll_associate_fd(TP_file_handle pollfd, TP_file_handle fd, void *data, void *opt)
{
  HANDLE h= CreateIoCompletionPort(fd, pollfd, (ULONG_PTR)data, 0);
  if (!h)
    return -1;
  return io_poll_start_read(pollfd,fd, 0, opt);
}


typedef LONG NTSTATUS;

typedef struct _IO_STATUS_BLOCK {
  union {
    NTSTATUS Status;
    PVOID Pointer;
  };
  ULONG_PTR Information;
} IO_STATUS_BLOCK, * PIO_STATUS_BLOCK;

struct FILE_COMPLETION_INFORMATION {
  HANDLE Port;
  PVOID Key;
};

enum FILE_INFORMATION_CLASS {
  FileReplaceCompletionInformation = 0x3D
};


typedef NTSTATUS(WINAPI* pNtSetInformationFile)(HANDLE, PIO_STATUS_BLOCK, PVOID, ULONG, FILE_INFORMATION_CLASS);

int io_poll_disassociate_fd(TP_file_handle pollfd, TP_file_handle fd)
{
  static pNtSetInformationFile my_NtSetInformationFile = (pNtSetInformationFile)
    GetProcAddress(GetModuleHandle("ntdll"), "NtSetInformationFile");
  if (!my_NtSetInformationFile)
    return -1; /* unexpected, we only support Windows 8.1+*/
  IO_STATUS_BLOCK iosb{};
  FILE_COMPLETION_INFORMATION fci{};
  if (my_NtSetInformationFile(fd,&iosb,&fci,sizeof(fci),FileReplaceCompletionInformation))
    return -1;
  return 0;
}


static void *native_event_get_userdata(native_event *event)
{
<<<<<<< HEAD
  return (void *) event->lpCompletionKey;
=======
  ULONG n;
  BOOL ok = GetQueuedCompletionStatusEx(pollfd, events,
     maxevents, &n, timeout_ms, FALSE);

  return ok ? (int)n : -1;
>>>>>>> 7a4afad9
}

int io_poll_wait(TP_file_handle pollfd, native_event *events, int maxevents,
                 int timeout_ms)
{
  ULONG n;
  if (!GetQueuedCompletionStatusEx(pollfd, events, maxevents, &n, timeout_ms, FALSE))
    return -1;

  /* Update win_sock with number of bytes read.*/
  for (ULONG i= 0; i < n; i++)
  {
    auto ev= &events[i];
    auto c= (TP_connection_generic *) native_event_get_userdata(ev);
    /* null userdata zero means shutdown (see PostQueuedCompletionStatus() usage*/
    if (c)
    {
      c->win_sock.end_read(ev->dwNumberOfBytesTransferred, 0);
    }
  }

  return (int) n;
}

#endif


/* Dequeue element from a workqueue */

static TP_connection_generic *queue_get(thread_group_t *thread_group)
{
  DBUG_ENTER("queue_get");
  thread_group->queue_event_count++;
  TP_connection_generic *c;
  for (int i=0; i < NQUEUES;i++)
  {
    c= thread_group->queues[i].pop_front();
    if (c)
      DBUG_RETURN(c);
  }
  DBUG_RETURN(0);
}

static TP_connection_generic* queue_get(thread_group_t* group, operation_origin origin)
{
  auto ret = queue_get(group);
  if (ret)
  {
    TP_INCREMENT_GROUP_COUNTER(group, dequeues[(int)origin]);
  }
  return ret;
}

static bool is_queue_empty(thread_group_t *thread_group)
{
  for (int i=0; i < NQUEUES; i++)
  {
    if (!thread_group->queues[i].is_empty())
      return false;
  }
  return true;
}


static void queue_init(thread_group_t *thread_group)
{
  for (int i=0; i < NQUEUES; i++)
  {
    thread_group->queues[i].empty();
  }
}

static void queue_put(thread_group_t *thread_group, native_event *ev, int cnt)
{
  ulonglong now= threadpool_exact_stats?microsecond_interval_timer():pool_timer.current_microtime;
  for(int i=0; i < cnt; i++)
  {
    TP_connection_generic *c = (TP_connection_generic *)native_event_get_userdata(&ev[i]);
    c->enqueue_time= now;
    thread_group->queues[c->priority].push_back(c);
  }
}

/*
  Handle wait timeout :
  Find connections that have been idle for too long and kill them.
  Also, recalculate time when next timeout check should run.
*/

static my_bool timeout_check(THD *thd, pool_timer_t *timer)
{
  DBUG_ENTER("timeout_check");
  if (thd->net.reading_or_writing == 1)
  {
    /*
      Check if connection does not have scheduler data. This happens for example
      if THD belongs to a different scheduler, that is listening to extra_port.
    */
    if (auto connection= (TP_connection_generic *) thd->event_scheduler.data)
    {
      if (connection->abs_wait_timeout < timer->current_microtime)
        tp_timeout_handler(connection);
      else
        set_next_timeout_check(connection->abs_wait_timeout);
    }
  }
  DBUG_RETURN(0);
}


/*
 Timer thread.

  Periodically, check if one of the thread groups is stalled. Stalls happen if
  events are not being dequeued from the queue, or from the network, Primary
  reason for stall can be a lengthy executing non-blocking request. It could
  also happen that thread is waiting but wait_begin/wait_end is forgotten by
  storage engine. Timer thread will create a new thread in group in case of
  a stall.

  Besides checking for stalls, timer thread is also responsible for terminating
  clients that have been idle for longer than wait_timeout seconds.

  TODO: Let the timer sleep for long time if there is no work to be done.
  Currently it wakes up rather often on and idle server.
*/

static void* timer_thread(void *param)
{
  uint i;
  pool_timer_t* timer=(pool_timer_t *)param;

  my_thread_init();
  DBUG_ENTER("timer_thread");
  timer->next_timeout_check.store(std::numeric_limits<uint64_t>::max(),
                                  std::memory_order_relaxed);
  timer->current_microtime= microsecond_interval_timer();

  for(;;)
  {
    struct timespec ts;
    int err;

    set_timespec_nsec(ts,timer->tick_interval*1000000);
    mysql_mutex_lock(&timer->mutex);
    err= mysql_cond_timedwait(&timer->cond, &timer->mutex, &ts);
    if (timer->shutdown)
    {
      mysql_mutex_unlock(&timer->mutex);
      break;
    }
    if (err == ETIMEDOUT)
    {
      timer->current_microtime= microsecond_interval_timer();

      /* Check stalls in thread groups */
      for (i= 0; i < threadpool_max_size; i++)
      {
        if(all_groups[i].connection_count)
           check_stall(&all_groups[i]);
      }

      /* Check if any client exceeded wait_timeout */
      if (timer->next_timeout_check.load(std::memory_order_relaxed) <=
          timer->current_microtime)
      {
        /* Reset next timeout check, it will be recalculated below */
        timer->next_timeout_check.store(std::numeric_limits<uint64_t>::max(),
                                        std::memory_order_relaxed);
        server_threads.iterate(timeout_check, timer);
      }
    }
    mysql_mutex_unlock(&timer->mutex);
  }

  mysql_mutex_destroy(&timer->mutex);
  my_thread_end();
  return NULL;
}



void check_stall(thread_group_t *thread_group)
{
  mysql_mutex_lock(&thread_group->mutex);

  /*
   Bump priority for the low priority connections that spent too much
   time in low prio queue.
  */
  TP_connection_generic *c;
  for (;;)
  {
    c= thread_group->queues[TP_PRIORITY_LOW].front();
    if (c && pool_timer.current_microtime - c->enqueue_time > 1000ULL * threadpool_prio_kickup_timer)
    {
      thread_group->queues[TP_PRIORITY_LOW].remove(c);
      thread_group->queues[TP_PRIORITY_HIGH].push_back(c);
    }
    else
      break;
  }

  /*
    Check if listener is present. If not,  check whether any IO
    events were dequeued since last time. If not, this means
    listener is either in tight loop or thd_wait_begin()
    was forgotten. Create a new worker(it will make itself listener).
  */
  if (!thread_group->listener && !thread_group->io_event_count)
  {
    wake_or_create_thread(thread_group, true);
    mysql_mutex_unlock(&thread_group->mutex);
    return;
  }

  /*  Reset io event count */
  thread_group->io_event_count= 0;

  /*
    Check whether requests from the workqueue are being dequeued.

    The stall detection and resolution works as follows:

    1. There is a counter thread_group->queue_event_count for the number of
       events removed from the queue. Timer resets the counter to 0 on each run.
    2. Timer determines stall if this counter remains 0 since last check
       and the queue is not empty.
    3. Once timer determined a stall it sets thread_group->stalled flag and
       wakes and idle worker (or creates a new one, subject to throttling).
    4. The stalled flag is reset, when an event is dequeued.

    Q : Will this handling lead to an unbound growth of threads, if queue
    stalls permanently?
    A : No. If queue stalls permanently, it is an indication for many very long
    simultaneous queries. The maximum number of simultanoues queries is
    max_connections, further we have threadpool_max_threads limit, upon which no
    worker threads are created. So in case there is a flood of very long
    queries, threadpool would slowly approach thread-per-connection behavior.
    NOTE:
    If long queries never wait, creation of the new threads is done by timer,
    so it is slower than in real thread-per-connection. However if long queries
    do wait and indicate that via thd_wait_begin/end callbacks, thread creation
    will be faster.
  */
  if (!is_queue_empty(thread_group) && !thread_group->queue_event_count)
  {
    thread_group->stalled= true;
    TP_INCREMENT_GROUP_COUNTER(thread_group,stalls);
    wake_or_create_thread(thread_group,true);
  }

  /* Reset queue event count */
  thread_group->queue_event_count= 0;

  mysql_mutex_unlock(&thread_group->mutex);
}


static void start_timer(pool_timer_t* timer)
{
  DBUG_ENTER("start_timer");
  mysql_mutex_init(key_timer_mutex,&timer->mutex, NULL);
  mysql_cond_init(key_timer_cond, &timer->cond, NULL);
  timer->shutdown = false;
  mysql_thread_create(key_timer_thread, &timer->timer_thread_id, NULL,
                      timer_thread, timer);
  DBUG_VOID_RETURN;
}


static void stop_timer(pool_timer_t *timer)
{
  DBUG_ENTER("stop_timer");
  mysql_mutex_lock(&timer->mutex);
  timer->shutdown = true;
  mysql_cond_signal(&timer->cond);
  mysql_mutex_unlock(&timer->mutex);
  pthread_join(timer->timer_thread_id, NULL);
  DBUG_VOID_RETURN;
}


/**
  Poll for socket events and distribute them to worker threads
  In many case current thread will handle single event itself.

  @return a ready connection, or NULL on shutdown
*/
static TP_connection_generic * listener(worker_thread_t *current_thread,
                               thread_group_t *thread_group)
{
  DBUG_ENTER("listener");
  TP_connection_generic *retval= NULL;

  for(;;)
  {
    native_event ev[MAX_EVENTS];
    int cnt;

    if (thread_group->shutdown)
      break;

    cnt = io_poll_wait(thread_group->pollfd, ev, MAX_EVENTS, -1);
    TP_INCREMENT_GROUP_COUNTER(thread_group, polls[(int)operation_origin::LISTENER]);
    if (cnt <=0)
    {
      DBUG_ASSERT(thread_group->shutdown);
      break;
    }

    mysql_mutex_lock(&thread_group->mutex);

    if (thread_group->shutdown)
    {
      mysql_mutex_unlock(&thread_group->mutex);
      break;
    }

    thread_group->io_event_count += cnt;

    /*
     We got some network events and need to make decisions : whether
     listener  hould handle events and whether or not any wake worker
     threads so they can handle events.

     Q1 : Should listener handle an event itself, or put all events into
     queue  and let workers handle the events?

     Solution :
     Generally, listener that handles events itself is preferable. We do not
     want listener thread to change its state from waiting  to running too
     often, Since listener has just woken from poll, it better uses its time
     slice and does some work. Besides, not handling events means they go to
     the  queue, and often to wake another worker must wake up to handle the
     event. This is not good, as we want to avoid wakeups.

     The downside of listener that also handles queries is that we can
     potentially leave thread group  for long time not picking the new
     network events. It is not  a major problem, because this stall will be
     detected  sooner or later by  the timer thread. Still, relying on timer
     is not always good, because it may "tick" too slow (large timer_interval)

     We use following strategy to solve this problem - if queue was not empty
     we suspect flood of network events and listener stays, Otherwise, it
     handles a query.

     Q2: If queue is not empty, how many workers to wake?

     Solution:
     We generally try to keep one thread per group active (threads handling
     queries are considered active, unless they stuck in inside some "wait")
     Thus, we will wake only one worker, and only if there is not active
     threads currently,and listener is not going to handle a query. When we
     don't wake, we hope that  currently active  threads will finish fast and
     handle the queue. If this does  not happen, timer thread will detect stall
     and wake a worker.

     NOTE: Currently nothing is done to detect or prevent long queuing times.
     A solution for the future would be to give up "one active thread per
     group" principle, if events stay  in the queue for too long, and just wake
     more workers.
    */

    bool listener_picks_event=is_queue_empty(thread_group) && !threadpool_dedicated_listener;
    queue_put(thread_group, ev, cnt);
    if (listener_picks_event)
    {
      /* Handle the first event. */
      retval= queue_get(thread_group, operation_origin::LISTENER);
      mysql_mutex_unlock(&thread_group->mutex);
      break;
    }

    if(thread_group->active_thread_count==0)
    {
      /* We added some work items to queue, now wake a worker. */
      if(wake_thread(thread_group, false))
      {
        /*
          Wake failed, hence groups has no idle threads. Now check if there are
          any threads in the group except listener.
        */
        if(thread_group->thread_count == 1)
        {
           /*
             Currently there is no worker thread in the group, as indicated by
             thread_count == 1 (this means listener is the only one thread in
             the group).
             The queue is not empty, and listener is not going to handle
             events. In order to drain the queue,  we create a worker here.
             Alternatively, we could just rely on timer to detect stall, and
             create thread, but waiting for timer would be an inefficient and
             pointless delay.
           */
           create_worker(thread_group, false);
        }
      }
    }
    mysql_mutex_unlock(&thread_group->mutex);
  }

  DBUG_RETURN(retval);
}

/**
  Adjust thread counters in group or global
  whenever thread is created or is about to exit

  @param thread_group
  @param count -  1, when new thread is created
                 -1, when thread is about to exit
*/

static void add_thread_count(thread_group_t *thread_group, int32 count)
{
  thread_group->thread_count += count;
  /* worker starts out and end in "active" state */
  thread_group->active_thread_count += count;
  tp_stats.num_worker_threads+= count;
}


/**
  Creates a new worker thread.
  thread_mutex must be held when calling this function

  NOTE: in rare cases, the number of threads can exceed
  threadpool_max_threads, because we need at least 2 threads
  per group to prevent deadlocks (one listener + one worker)
*/

static int create_worker(thread_group_t *thread_group, bool due_to_stall)
{
  pthread_t thread_id;
  bool max_threads_reached= false;
  int err;

  DBUG_ENTER("create_worker");
  if (tp_stats.num_worker_threads >= threadpool_max_threads
     && thread_group->thread_count >= 2)
  {
    err= 1;
    max_threads_reached= true;
    goto end;
  }

  err= mysql_thread_create(key_worker_thread, &thread_id,
         thread_group->pthread_attr, worker_main, thread_group);
  if (!err)
  {
    thread_group->last_thread_creation_time=microsecond_interval_timer();
    statistic_increment(thread_created,&LOCK_status);
    add_thread_count(thread_group, 1);
    TP_INCREMENT_GROUP_COUNTER(thread_group,thread_creations);
    if(due_to_stall)
    {
      TP_INCREMENT_GROUP_COUNTER(thread_group, thread_creations_due_to_stall);
    }
  }
  else
  {
    my_errno= errno;
  }

end:
  if (err)
    print_pool_blocked_message(max_threads_reached);
  else
    pool_block_start= 0; /* Reset pool blocked timer, if it was set */

  DBUG_RETURN(err);
}


/**
 Calculate microseconds throttling delay for thread creation.

 The value depends on how many threads are already in the group:
 small number of threads means no delay, the more threads the larger
 the delay.

 The actual values were not calculated using any scientific methods.
 They just look right, and behave well in practice.
*/

#define THROTTLING_FACTOR (threadpool_stall_limit/std::max(DEFAULT_THREADPOOL_STALL_LIMIT,threadpool_stall_limit))

static ulonglong microsecond_throttling_interval(thread_group_t *thread_group)
{
  int count= thread_group->thread_count;

  if (count < 1+ (int)threadpool_oversubscribe)
    return 0;

  if (count < 8)
    return 50*1000*THROTTLING_FACTOR;

  if(count < 16)
    return 100*1000*THROTTLING_FACTOR;

  return 200*100*THROTTLING_FACTOR;
}


/**
  Wakes a worker thread, or creates a new one.

  Worker creation is throttled, so we avoid too many threads
  to be created during the short time.
*/
static int wake_or_create_thread(thread_group_t *thread_group, bool due_to_stall)
{
  DBUG_ENTER("wake_or_create_thread");

  if (thread_group->shutdown)
   DBUG_RETURN(0);

  if (wake_thread(thread_group, due_to_stall) == 0)
  {
    DBUG_RETURN(0);
  }

  if (thread_group->thread_count > thread_group->connection_count)
    DBUG_RETURN(-1);


  if (thread_group->active_thread_count == 0)
  {
    /*
     We're better off creating a new thread here  with no delay, either there
     are no workers at all, or they all are all blocking and there was no
     idle  thread to wakeup. Smells like a potential deadlock or very slowly
     executing requests, e.g sleeps or user locks.
    */
    DBUG_RETURN(create_worker(thread_group, due_to_stall));
  }

  ulonglong now = microsecond_interval_timer();
  ulonglong time_since_last_thread_created =
    (now - thread_group->last_thread_creation_time);

  /* Throttle thread creation. */
  if (time_since_last_thread_created >
       microsecond_throttling_interval(thread_group))
  {
    DBUG_RETURN(create_worker(thread_group, due_to_stall));
  }

  TP_INCREMENT_GROUP_COUNTER(thread_group,throttles);
  DBUG_RETURN(-1);
}



int thread_group_init(thread_group_t *thread_group, pthread_attr_t* thread_attr)
{
  DBUG_ENTER("thread_group_init");
  thread_group->pthread_attr = thread_attr;
  mysql_mutex_init(key_group_mutex, &thread_group->mutex, NULL);
  thread_group->pollfd= INVALID_HANDLE_VALUE;
  thread_group->shutdown_pipe[0]= -1;
  thread_group->shutdown_pipe[1]= -1;
  queue_init(thread_group);
  DBUG_RETURN(0);
}


void thread_group_destroy(thread_group_t *thread_group)
{
  mysql_mutex_destroy(&thread_group->mutex);
  if (thread_group->pollfd != INVALID_HANDLE_VALUE)
  {
    io_poll_close(thread_group->pollfd);
    thread_group->pollfd= INVALID_HANDLE_VALUE;
  }
#ifndef _WIN32
  for(int i=0; i < 2; i++)
  {
    if(thread_group->shutdown_pipe[i] != -1)
    {
      close(thread_group->shutdown_pipe[i]);
      thread_group->shutdown_pipe[i]= -1;
    }
  }
#endif

  if (!--shutdown_group_count)
    my_free(all_groups);
}

/**
  Wake sleeping thread from waiting list
*/

static int wake_thread(thread_group_t *thread_group,bool due_to_stall)
{
  DBUG_ENTER("wake_thread");
  worker_thread_t *thread = thread_group->waiting_threads.front();
  if(thread)
  {
    thread->woken= true;
    thread_group->waiting_threads.remove(thread);
    mysql_cond_signal(&thread->cond);
    TP_INCREMENT_GROUP_COUNTER(thread_group, wakes);
    if (due_to_stall)
    {
      TP_INCREMENT_GROUP_COUNTER(thread_group, wakes_due_to_stall);
    }
    DBUG_RETURN(0);
  }
  DBUG_RETURN(1); /* no thread in waiter list => missed wakeup */
}

/*
   Wake listener thread (during shutdown)
   Self-pipe trick is used in most cases,except IOCP.
*/
static int wake_listener(thread_group_t *thread_group)
{
#ifndef _WIN32
  if (pipe(thread_group->shutdown_pipe))
  {
    return -1;
  }

  /* Wake listener */
  if (io_poll_associate_fd(thread_group->pollfd,
    thread_group->shutdown_pipe[0], NULL, NULL))
  {
    return -1;
  }
  char c= 0;
  if (write(thread_group->shutdown_pipe[1], &c, 1) < 0)
    return -1;
#else
  PostQueuedCompletionStatus(thread_group->pollfd, 0, 0, 0);
#endif
  return 0;
}
/**
  Initiate shutdown for thread group.

  The shutdown is asynchronous, we only care to  wake all threads in here, so
  they can finish. We do not wait here until threads terminate. Final cleanup
  of the group (thread_group_destroy) will be done by the last exiting threads.
*/

static void thread_group_close(thread_group_t *thread_group)
{
  DBUG_ENTER("thread_group_close");

  mysql_mutex_lock(&thread_group->mutex);
  if (thread_group->thread_count == 0)
  {
    mysql_mutex_unlock(&thread_group->mutex);
    thread_group_destroy(thread_group);
    DBUG_VOID_RETURN;
  }

  thread_group->shutdown= true;
  thread_group->listener= NULL;

  wake_listener(thread_group);

  /* Wake all workers. */
  while(wake_thread(thread_group, false) == 0)
  {
  }

  mysql_mutex_unlock(&thread_group->mutex);

  DBUG_VOID_RETURN;
}


/*
  Add work to the queue. Maybe wake a worker if they all sleep.

  Currently, this function is only used when new connections need to
  perform login (this is done in worker threads).

*/

static void queue_put(thread_group_t *thread_group, TP_connection_generic *connection)
{
  DBUG_ENTER("queue_put");

  connection->enqueue_time= threadpool_exact_stats?microsecond_interval_timer():pool_timer.current_microtime;
  thread_group->queues[connection->priority].push_back(connection);

  if (thread_group->active_thread_count == 0)
    wake_or_create_thread(thread_group);

  DBUG_VOID_RETURN;
}


/*
  Prevent too many threads executing at the same time,if the workload is
  not CPU bound.
*/

static bool too_many_threads(thread_group_t *thread_group)
{
  return (thread_group->active_thread_count >= 1+(int)threadpool_oversubscribe
   && !thread_group->stalled);
}


/**
  Retrieve a connection with pending event.

  Pending event in our case means that there is either a pending login request
  (if connection is not yet logged in), or there are unread bytes on the socket.

  If there are no pending events currently, thread will wait.
  If timeout specified in abstime parameter passes, the function returns NULL.

  @param current_thread - current worker thread
  @param thread_group - current thread group
  @param abstime - absolute wait timeout

  @return
  connection with pending event.
  NULL is returned if timeout has expired,or on shutdown.
*/

TP_connection_generic *get_event(worker_thread_t *current_thread,
  thread_group_t *thread_group,  struct timespec *abstime)
{
  DBUG_ENTER("get_event");
  TP_connection_generic *connection = NULL;


  mysql_mutex_lock(&thread_group->mutex);
  DBUG_ASSERT(thread_group->active_thread_count >= 0);

  for(;;)
  {
    int err=0;
    bool oversubscribed = too_many_threads(thread_group);
    if (thread_group->shutdown)
     break;

    /* Check if queue is not empty */
    if (!oversubscribed)
    {
      connection = queue_get(thread_group, operation_origin::WORKER);
      if(connection)
      {
        break;
      }
    }

    /* If there is  currently no listener in the group, become one. */
    if(!thread_group->listener)
    {
      thread_group->listener= current_thread;
      thread_group->active_thread_count--;
      mysql_mutex_unlock(&thread_group->mutex);

      connection = listener(current_thread, thread_group);

      mysql_mutex_lock(&thread_group->mutex);
      thread_group->active_thread_count++;
      /* There is no listener anymore, it just returned. */
      thread_group->listener= NULL;
      break;
    }


    /*
      Last thing we try before going to sleep is to
      non-blocking event poll, i.e with timeout = 0.
      If this returns events, pick one
    */
    if (!oversubscribed)
    {
      native_event ev[MAX_EVENTS];
      int cnt = io_poll_wait(thread_group->pollfd, ev, MAX_EVENTS, 0);
      TP_INCREMENT_GROUP_COUNTER(thread_group, polls[(int)operation_origin::WORKER]);
      if (cnt > 0)
      {
        queue_put(thread_group, ev, cnt);
        connection= queue_get(thread_group,operation_origin::WORKER);
        break;
      }
    }


    /* And now, finally sleep */
    current_thread->woken = false; /* wake() sets this to true */

    /*
      Add current thread to the head of the waiting list  and wait.
      It is important to add thread to the head rather than tail
      as it ensures LIFO wakeup order (hot caches, working inactivity timeout)
    */
    thread_group->waiting_threads.push_front(current_thread);

    thread_group->active_thread_count--;
    if (abstime)
    {
      err = mysql_cond_timedwait(&current_thread->cond, &thread_group->mutex,
                                 abstime);
    }
    else
    {
      err = mysql_cond_wait(&current_thread->cond, &thread_group->mutex);
    }
    thread_group->active_thread_count++;

    if (!current_thread->woken)
    {
      /*
        Thread was not signalled by wake(), it might be a spurious wakeup or
        a timeout. Anyhow, we need to remove ourselves from the list now.
        If thread was explicitly woken, than caller removed us from the list.
      */
      thread_group->waiting_threads.remove(current_thread);
    }

    if (err)
      break;
  }

  thread_group->stalled= false;

  mysql_mutex_unlock(&thread_group->mutex);

  DBUG_RETURN(connection);
}



/**
  Tells the pool that worker starts waiting  on IO, lock, condition,
  sleep() or similar.
*/

void wait_begin(thread_group_t *thread_group)
{
  DBUG_ENTER("wait_begin");
  mysql_mutex_lock(&thread_group->mutex);
  thread_group->active_thread_count--;

  DBUG_ASSERT(thread_group->active_thread_count >=0);
  DBUG_ASSERT(thread_group->connection_count > 0);

  if ((thread_group->active_thread_count == 0) &&
     (!is_queue_empty(thread_group) || !thread_group->listener))
  {
    /*
      Group might stall while this thread waits, thus wake
      or create a worker to prevent stall.
    */
    wake_or_create_thread(thread_group);
  }

  mysql_mutex_unlock(&thread_group->mutex);
  DBUG_VOID_RETURN;
}

/**
  Tells the pool has finished waiting.
*/

void wait_end(thread_group_t *thread_group)
{
  DBUG_ENTER("wait_end");
  mysql_mutex_lock(&thread_group->mutex);
  thread_group->active_thread_count++;
  mysql_mutex_unlock(&thread_group->mutex);
  DBUG_VOID_RETURN;
}


TP_connection * TP_pool_generic::new_connection(CONNECT *c)
{
  return new (std::nothrow) TP_connection_generic(c);
}

/**
  Add a new connection to thread pool
*/

void TP_pool_generic::add(TP_connection *c)
{
  DBUG_ENTER("tp_add_connection");

  TP_connection_generic *connection=(TP_connection_generic *)c;
  thread_group_t *thread_group= connection->thread_group;
  /*
    Add connection to the work queue.Actual logon
    will be done by a worker thread.
  */
  mysql_mutex_lock(&thread_group->mutex);
  queue_put(thread_group, connection);
  mysql_mutex_unlock(&thread_group->mutex);
  DBUG_VOID_RETURN;
}



/**
  MySQL scheduler callback: wait begin
*/

void TP_connection_generic::wait_begin(int type)
{
  DBUG_ENTER("wait_begin");

  DBUG_ASSERT(!waiting);
  waiting++;
  if (waiting == 1)
    ::wait_begin(thread_group);
  DBUG_VOID_RETURN;
}


/**
  MySQL scheduler callback: wait end
*/

void TP_connection_generic::wait_end()
{
  DBUG_ENTER("wait_end");
  DBUG_ASSERT(waiting);
  waiting--;
  if (waiting == 0)
    ::wait_end(thread_group);
  DBUG_VOID_RETURN;
}


static void set_next_timeout_check(ulonglong abstime)
{
  auto old= pool_timer.next_timeout_check.load(std::memory_order_relaxed);
  DBUG_ENTER("set_next_timeout_check");
  while (abstime < old)
  {
    if (pool_timer.next_timeout_check.
                   compare_exchange_weak(old, abstime,
                                         std::memory_order_relaxed,
                                         std::memory_order_relaxed))
     break;
  }
  DBUG_VOID_RETURN;
}

static size_t get_group_id(my_thread_id tid)
{
  return size_t(tid % group_count);
}


TP_connection_generic::TP_connection_generic(CONNECT *c):
  TP_connection(c),
  thread_group(0),
  next_in_queue(0),
  prev_in_queue(0),
  abs_wait_timeout(ULONGLONG_MAX),
  bound_to_poll_descriptor(false),
<<<<<<< HEAD
  waiting(false)
=======
  waiting(false),
  fix_group(false)
#ifdef HAVE_IOCP
, overlapped()
#endif
#ifdef _WIN32
, vio_type(c->vio_type)
#endif
>>>>>>> 7a4afad9
{
  DBUG_ASSERT(c->vio_type != VIO_CLOSED);

#ifdef _WIN32
  fd= (c->vio_type == VIO_TYPE_NAMEDPIPE) ?
    c->pipe: (TP_file_handle) mysql_socket_getfd(c->sock);
#else
  fd= mysql_socket_getfd(c->sock);
#endif

  /* Assign connection to a group. */
  thread_group_t *group=
    &all_groups[get_group_id(c->thread_id)];
  thread_group=group;

  mysql_mutex_lock(&group->mutex);
  group->connection_count++;
  mysql_mutex_unlock(&group->mutex);
}

TP_connection_generic::~TP_connection_generic()
{
  mysql_mutex_lock(&thread_group->mutex);
  thread_group->connection_count--;
  mysql_mutex_unlock(&thread_group->mutex);
}

/**
  Set wait timeout for connection.
*/

void TP_connection_generic::set_io_timeout(int timeout_sec)
{
  DBUG_ENTER("set_wait_timeout");
  /*
    Calculate wait deadline for this connection.
    Instead of using microsecond_interval_timer() which has a syscall
    overhead, use pool_timer.current_microtime and take
    into account that its value could be off by at most
    one tick interval.
  */

  abs_wait_timeout= pool_timer.current_microtime +
    1000LL*pool_timer.tick_interval +
    1000000LL*timeout_sec;

  set_next_timeout_check(abs_wait_timeout);
  DBUG_VOID_RETURN;
}


/**
  Handle a (rare) special case,where connection needs to
  migrate to a different group because group_count has changed
  after thread_pool_size setting.
*/

static int change_group(TP_connection_generic *c,
 thread_group_t *old_group,
 thread_group_t *new_group)
{
  int ret= 0;

  DBUG_ASSERT(c->thread_group == old_group);

  /* Remove connection from the old group. */
  mysql_mutex_lock(&old_group->mutex);
  if (c->bound_to_poll_descriptor)
  {
    io_poll_disassociate_fd(old_group->pollfd,c->fd);
    c->bound_to_poll_descriptor= false;
  }
  c->thread_group->connection_count--;
  mysql_mutex_unlock(&old_group->mutex);

  /* Add connection to the new group. */
  mysql_mutex_lock(&new_group->mutex);
  c->thread_group= new_group;
  new_group->connection_count++;
  /* Ensure that there is a listener in the new group. */
  if (!new_group->thread_count)
    ret= create_worker(new_group, false);
  mysql_mutex_unlock(&new_group->mutex);
  return ret;
}


int TP_connection_generic::start_io()
{
  /*
    Usually, connection will stay in the same group for the entire
    connection's life. However, we do allow group_count to
    change at runtime, which means in rare cases when it changes is 
    connection should need to migrate  to another group, this ensures
    to ensure equal load between groups.

    So we recalculate in which group the connection should be, based
    on thread_id and current group count, and migrate if necessary.
  */
  if (fix_group)
  {
    fix_group = false;
    thread_group_t *new_group= &all_groups[get_group_id(thd->thread_id)];

    if (new_group != thread_group)
    {
      if (change_group(this, thread_group, new_group))
        return -1;
    }
  }

  /*
    Bind to poll descriptor if not yet done.
  */
  if (!bound_to_poll_descriptor)
  {
    bound_to_poll_descriptor= true;
    return io_poll_associate_fd(thread_group->pollfd, fd, this, OPTIONAL_IO_POLL_READ_PARAM);
  }

  return io_poll_start_read(thread_group->pollfd, fd, this, OPTIONAL_IO_POLL_READ_PARAM);
}



/**
  Worker thread's main
*/

static void *worker_main(void *param)
{

  worker_thread_t this_thread;
  pthread_detach_this_thread();
  my_thread_init();

  DBUG_ENTER("worker_main");

  thread_group_t *thread_group = (thread_group_t *)param;

  /* Init per-thread structure */
  mysql_cond_init(key_worker_cond, &this_thread.cond, NULL);
  this_thread.thread_group= thread_group;
  this_thread.event_count=0;

  /* Run event loop */
  for(;;)
  {
    TP_connection_generic *connection;
    struct timespec ts;
    set_timespec(ts,threadpool_idle_timeout);
    connection = get_event(&this_thread, thread_group, &ts);
    if (!connection)
      break;
    this_thread.event_count++;
    tp_callback(connection);
  }

  /* Thread shutdown: cleanup per-worker-thread structure. */
  mysql_cond_destroy(&this_thread.cond);

  bool last_thread;                    /* last thread in group exits */
  mysql_mutex_lock(&thread_group->mutex);
  add_thread_count(thread_group, -1);
  last_thread= ((thread_group->thread_count == 0) && thread_group->shutdown);
  mysql_mutex_unlock(&thread_group->mutex);

  /* Last thread in group exits and pool is terminating, destroy group.*/
  if (last_thread)
    thread_group_destroy(thread_group);

  my_thread_end();
  return NULL;
}


TP_pool_generic::TP_pool_generic()
{}

int TP_pool_generic::init()
{
  DBUG_ENTER("TP_pool_generic::TP_pool_generic");
  threadpool_max_size= MY_MAX(threadpool_size, 128);
  all_groups= (thread_group_t *)
    my_malloc(PSI_INSTRUMENT_ME,
              sizeof(thread_group_t) * threadpool_max_size, MYF(MY_WME|MY_ZEROFILL));
  if (!all_groups)
  {
    threadpool_max_size= 0;
    sql_print_error("Allocation failed");
    DBUG_RETURN(-1);
  }
  scheduler_init();
  threadpool_started= true;
  for (uint i= 0; i < threadpool_max_size; i++)
  {
    thread_group_init(&all_groups[i], get_connection_attrib());
  }
  set_pool_size(threadpool_size);
  if(group_count == 0)
  {
    /* Something went wrong */
    sql_print_error("Can't set threadpool size to %d",threadpool_size);
    DBUG_RETURN(-1);
  }
  PSI_register(mutex);
  PSI_register(cond);
  PSI_register(thread);

  pool_timer.tick_interval= threadpool_stall_limit;
  start_timer(&pool_timer);
  DBUG_RETURN(0);
}

TP_pool_generic::~TP_pool_generic()
{
  DBUG_ENTER("tp_end");

  if (!threadpool_started)
    DBUG_VOID_RETURN;

  stop_timer(&pool_timer);
  shutdown_group_count= threadpool_max_size;
  for (uint i= 0; i < threadpool_max_size; i++)
  {
    thread_group_close(&all_groups[i]);
  }
  threadpool_started= false;
  DBUG_VOID_RETURN;
}


static my_bool thd_reset_group(THD* thd, void*)
{
  auto c= (TP_connection_generic*)thd->event_scheduler.data;
  if(c)
    c->fix_group= true;
  return FALSE;
}

/** Ensure that poll descriptors are created when threadpool_size changes */
int TP_pool_generic::set_pool_size(uint size)
{
  bool success= true;

  for(uint i=0; i< size; i++)
  {
    thread_group_t *group= &all_groups[i];
    mysql_mutex_lock(&group->mutex);
    if (group->pollfd == INVALID_HANDLE_VALUE)
    {
      group->pollfd= io_poll_create();
      success= (group->pollfd != INVALID_HANDLE_VALUE);
      if(!success)
      {
        sql_print_error("io_poll_create() failed, errno=%d", errno);
      }
    }
    mysql_mutex_unlock(&group->mutex);
    if (!success)
    {
      group_count= i;
      return -1;
    }
  }
  group_count= size;
  server_threads.iterate(thd_reset_group);
  return 0;
}

int TP_pool_generic::set_stall_limit(uint limit)
{
  mysql_mutex_lock(&(pool_timer.mutex));
  pool_timer.tick_interval= limit;
  mysql_mutex_unlock(&(pool_timer.mutex));
  mysql_cond_signal(&(pool_timer.cond));
  return 0;
}


/**
 Calculate number of idle/waiting threads in the pool.

 Sum idle threads over all groups.
 Don't do any locking, it is not required for stats.
*/

int TP_pool_generic::get_idle_thread_count()
{
  int sum=0;
  for (uint i= 0; i < threadpool_max_size && all_groups[i].pollfd != INVALID_HANDLE_VALUE; i++)
  {
    sum+= (all_groups[i].thread_count - all_groups[i].active_thread_count);
  }
  return sum;
}


/* Report threadpool problems */

/**
   Delay in microseconds, after which "pool blocked" message is printed.
   (30 sec == 30 Mio usec)
*/
#define BLOCK_MSG_DELAY (30*1000000)

#define MAX_THREADS_REACHED_MSG \
"Threadpool could not create additional thread to handle queries, because the \
number of allowed threads was reached. Increasing 'thread_pool_max_threads' \
parameter can help in this situation.\n \
If 'extra_port' parameter is set, you can still connect to the database with \
superuser account (it must be TCP connection using extra_port as TCP port) \
and troubleshoot the situation. \
A likely cause of pool blocks are clients that lock resources for long time. \
'show processlist' or 'show engine innodb status' can give additional hints."

#define CREATE_THREAD_ERROR_MSG "Can't create threads in threadpool (errno=%d)."

/**
 Write a message when blocking situation in threadpool occurs.
 The message is written only when pool blocks for BLOCK_MSG_DELAY (30) seconds.
 It will be just a single message for each blocking situation (to prevent
 log flood).
*/

static void print_pool_blocked_message(bool max_threads_reached)
{
  ulonglong now;
  static bool msg_written;

  now= microsecond_interval_timer();
  if (pool_block_start == 0)
  {
    pool_block_start= now;
    msg_written = false;
    return;
  }

  if (now > pool_block_start + BLOCK_MSG_DELAY && !msg_written)
  {
    if (max_threads_reached)
      sql_print_error(MAX_THREADS_REACHED_MSG);
    else
      sql_print_error(CREATE_THREAD_ERROR_MSG, my_errno);

    sql_print_information("Threadpool has been blocked for %u seconds\n",
      (uint)((now- pool_block_start)/1000000));
    /* avoid reperated messages for the same blocking situation */
    msg_written= true;
  }
}

#endif /* HAVE_POOL_OF_THREADS */<|MERGE_RESOLUTION|>--- conflicted
+++ resolved
@@ -410,15 +410,7 @@
 
 static void *native_event_get_userdata(native_event *event)
 {
-<<<<<<< HEAD
   return (void *) event->lpCompletionKey;
-=======
-  ULONG n;
-  BOOL ok = GetQueuedCompletionStatusEx(pollfd, events,
-     maxevents, &n, timeout_ms, FALSE);
-
-  return ok ? (int)n : -1;
->>>>>>> 7a4afad9
 }
 
 int io_poll_wait(TP_file_handle pollfd, native_event *events, int maxevents,
@@ -1383,18 +1375,8 @@
   prev_in_queue(0),
   abs_wait_timeout(ULONGLONG_MAX),
   bound_to_poll_descriptor(false),
-<<<<<<< HEAD
-  waiting(false)
-=======
   waiting(false),
   fix_group(false)
-#ifdef HAVE_IOCP
-, overlapped()
-#endif
-#ifdef _WIN32
-, vio_type(c->vio_type)
-#endif
->>>>>>> 7a4afad9
 {
   DBUG_ASSERT(c->vio_type != VIO_CLOSED);
 
