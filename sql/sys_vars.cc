/* Copyright (c) 2002, 2015, Oracle and/or its affiliates.
   Copyright (c) 2012, 2018, MariaDB Corporation.

   This program is free software; you can redistribute it and/or modify
   it under the terms of the GNU General Public License as published by
   the Free Software Foundation; version 2 of the License.

   This program is distributed in the hope that it will be useful,
   but WITHOUT ANY WARRANTY; without even the implied warranty of
   MERCHANTABILITY or FITNESS FOR A PARTICULAR PURPOSE.  See the
   GNU General Public License for more details.

   You should have received a copy of the GNU General Public License
   along with this program; if not, write to the Free Software
   Foundation, Inc., 51 Franklin St, Fifth Floor, Boston, MA 02110-1335  USA */

/**
  @file
  Definitions of all server's session or global variables.

  How to add new variables:

  1. copy one of the existing variables, and edit the declaration.
  2. if you need special behavior on assignment or additional checks
     use ON_CHECK and ON_UPDATE callbacks.
  3. *Don't* add new Sys_var classes or uncle Occam will come
     with his razor to haunt you at nights

  Note - all storage engine variables (for example myisam_whatever)
  should go into the corresponding storage engine sources
  (for example in storage/myisam/ha_myisam.cc) !
*/

#include "sql_plugin.h"
#include "sql_priv.h"
#include "sql_class.h"                          // set_var.h: THD
<<<<<<< HEAD
#include "sys_vars.ic"
#include "my_sys.h"
=======
#include "sys_vars.inl"
>>>>>>> e2b50213

#include "events.h"
#include <thr_alarm.h>
#include "slave.h"
#include "rpl_mi.h"
#include "transaction.h"
#include "mysqld.h"
#include "lock.h"
#include "sql_time.h"                       // known_date_time_formats
#include "sql_acl.h" // SUPER_ACL,
                     // mysql_user_table_is_in_short_password_format
#include "derror.h"  // read_texts
#include "sql_base.h"                           // close_cached_tables
#include "hostname.h"                           // host_cache_size
#include <myisam.h>
#include "debug_sync.h"                         // DEBUG_SYNC
#include "sql_show.h"

#include "log_event.h"
#ifdef WITH_PERFSCHEMA_STORAGE_ENGINE
#include "../storage/perfschema/pfs_server.h"
#endif /* WITH_PERFSCHEMA_STORAGE_ENGINE */
#include "threadpool.h"
#include "sql_repl.h"
#include "opt_range.h"
#include "rpl_parallel.h"
#include "semisync_master.h"
#include "semisync_slave.h"
#include <ssl_compat.h>

/*
  The rule for this file: everything should be 'static'. When a sys_var
  variable or a function from this file is - in very rare cases - needed
  elsewhere it should be explicitly declared 'export' here to show that it's
  not a mistakenly forgotten 'static' keyword.
*/
#define export /* not static */

#ifdef WITH_PERFSCHEMA_STORAGE_ENGINE

static Sys_var_mybool Sys_pfs_enabled(
       "performance_schema",
       "Enable the performance schema.",
       PARSED_EARLY READ_ONLY GLOBAL_VAR(pfs_param.m_enabled),
       CMD_LINE(OPT_ARG), DEFAULT(FALSE));

static Sys_var_long Sys_pfs_events_waits_history_long_size(
       "performance_schema_events_waits_history_long_size",
       "Number of rows in EVENTS_WAITS_HISTORY_LONG."
       " Use 0 to disable, -1 for automated sizing.",
       PARSED_EARLY READ_ONLY
       GLOBAL_VAR(pfs_param.m_events_waits_history_long_sizing),
       CMD_LINE(REQUIRED_ARG), VALID_RANGE(-1, 1024*1024),
       DEFAULT(-1), BLOCK_SIZE(1));

static Sys_var_long Sys_pfs_events_waits_history_size(
       "performance_schema_events_waits_history_size",
       "Number of rows per thread in EVENTS_WAITS_HISTORY."
       " Use 0 to disable, -1 for automated sizing.",
       PARSED_EARLY READ_ONLY GLOBAL_VAR(pfs_param.m_events_waits_history_sizing),
       CMD_LINE(REQUIRED_ARG), VALID_RANGE(-1, 1024),
       DEFAULT(-1), BLOCK_SIZE(1));

static Sys_var_ulong Sys_pfs_max_cond_classes(
       "performance_schema_max_cond_classes",
       "Maximum number of condition instruments.",
       PARSED_EARLY READ_ONLY GLOBAL_VAR(pfs_param.m_cond_class_sizing),
       CMD_LINE(REQUIRED_ARG), VALID_RANGE(0, 256),
       DEFAULT(PFS_MAX_COND_CLASS), BLOCK_SIZE(1));

static Sys_var_long Sys_pfs_max_cond_instances(
       "performance_schema_max_cond_instances",
       "Maximum number of instrumented condition objects."
       " Use 0 to disable, -1 for automated sizing.",
       PARSED_EARLY READ_ONLY GLOBAL_VAR(pfs_param.m_cond_sizing),
       CMD_LINE(REQUIRED_ARG), VALID_RANGE(-1, 1024*1024),
       DEFAULT(-1), BLOCK_SIZE(1));

static Sys_var_ulong Sys_pfs_max_file_classes(
       "performance_schema_max_file_classes",
       "Maximum number of file instruments.",
       PARSED_EARLY READ_ONLY GLOBAL_VAR(pfs_param.m_file_class_sizing),
       CMD_LINE(REQUIRED_ARG), VALID_RANGE(0, 256),
       DEFAULT(PFS_MAX_FILE_CLASS), BLOCK_SIZE(1));

static Sys_var_ulong Sys_pfs_max_file_handles(
       "performance_schema_max_file_handles",
       "Maximum number of opened instrumented files.",
       PARSED_EARLY READ_ONLY GLOBAL_VAR(pfs_param.m_file_handle_sizing),
       CMD_LINE(REQUIRED_ARG), VALID_RANGE(0, 1024*1024),
       DEFAULT(PFS_MAX_FILE_HANDLE), BLOCK_SIZE(1));

static Sys_var_long Sys_pfs_max_file_instances(
       "performance_schema_max_file_instances",
       "Maximum number of instrumented files."
       " Use 0 to disable, -1 for automated sizing.",
       PARSED_EARLY READ_ONLY GLOBAL_VAR(pfs_param.m_file_sizing),
       CMD_LINE(REQUIRED_ARG), VALID_RANGE(-1, 1024*1024),
       DEFAULT(-1), BLOCK_SIZE(1));

static Sys_var_long Sys_pfs_max_sockets(
       "performance_schema_max_socket_instances",
       "Maximum number of opened instrumented sockets."
       " Use 0 to disable, -1 for automated sizing.",
       PARSED_EARLY READ_ONLY GLOBAL_VAR(pfs_param.m_socket_sizing),
       CMD_LINE(REQUIRED_ARG), VALID_RANGE(-1, 1024*1024),
       DEFAULT(-1),
       BLOCK_SIZE(1));

static Sys_var_ulong Sys_pfs_max_socket_classes(
       "performance_schema_max_socket_classes",
       "Maximum number of socket instruments.",
       PARSED_EARLY READ_ONLY GLOBAL_VAR(pfs_param.m_socket_class_sizing),
       CMD_LINE(REQUIRED_ARG), VALID_RANGE(0, 256),
       DEFAULT(PFS_MAX_SOCKET_CLASS),
       BLOCK_SIZE(1));

static Sys_var_ulong Sys_pfs_max_mutex_classes(
       "performance_schema_max_mutex_classes",
       "Maximum number of mutex instruments.",
       PARSED_EARLY READ_ONLY GLOBAL_VAR(pfs_param.m_mutex_class_sizing),
       CMD_LINE(REQUIRED_ARG), VALID_RANGE(0, 256),
       DEFAULT(PFS_MAX_MUTEX_CLASS), BLOCK_SIZE(1));

static Sys_var_long Sys_pfs_max_mutex_instances(
       "performance_schema_max_mutex_instances",
       "Maximum number of instrumented MUTEX objects."
       " Use 0 to disable, -1 for automated sizing.",
       PARSED_EARLY READ_ONLY GLOBAL_VAR(pfs_param.m_mutex_sizing),
       CMD_LINE(REQUIRED_ARG), VALID_RANGE(-1, 100*1024*1024),
       DEFAULT(-1), BLOCK_SIZE(1));

static Sys_var_ulong Sys_pfs_max_rwlock_classes(
       "performance_schema_max_rwlock_classes",
       "Maximum number of rwlock instruments.",
       PARSED_EARLY READ_ONLY GLOBAL_VAR(pfs_param.m_rwlock_class_sizing),
       CMD_LINE(REQUIRED_ARG), VALID_RANGE(0, 256),
       DEFAULT(PFS_MAX_RWLOCK_CLASS), BLOCK_SIZE(1));

static Sys_var_long Sys_pfs_max_rwlock_instances(
       "performance_schema_max_rwlock_instances",
       "Maximum number of instrumented RWLOCK objects."
       " Use 0 to disable, -1 for automated sizing.",
       PARSED_EARLY READ_ONLY GLOBAL_VAR(pfs_param.m_rwlock_sizing),
       CMD_LINE(REQUIRED_ARG), VALID_RANGE(-1, 100*1024*1024),
       DEFAULT(-1), BLOCK_SIZE(1));

static Sys_var_long Sys_pfs_max_table_handles(
       "performance_schema_max_table_handles",
       "Maximum number of opened instrumented tables."
       " Use 0 to disable, -1 for automated sizing.",
       PARSED_EARLY READ_ONLY GLOBAL_VAR(pfs_param.m_table_sizing),
       CMD_LINE(REQUIRED_ARG), VALID_RANGE(-1, 1024*1024),
       DEFAULT(-1), BLOCK_SIZE(1));

static Sys_var_long Sys_pfs_max_table_instances(
       "performance_schema_max_table_instances",
       "Maximum number of instrumented tables."
       " Use 0 to disable, -1 for automated sizing.",
       PARSED_EARLY READ_ONLY GLOBAL_VAR(pfs_param.m_table_share_sizing),
       CMD_LINE(REQUIRED_ARG), VALID_RANGE(-1, 1024*1024),
       DEFAULT(-1), BLOCK_SIZE(1));

static Sys_var_ulong Sys_pfs_max_thread_classes(
       "performance_schema_max_thread_classes",
       "Maximum number of thread instruments.",
       PARSED_EARLY READ_ONLY GLOBAL_VAR(pfs_param.m_thread_class_sizing),
       CMD_LINE(REQUIRED_ARG), VALID_RANGE(0, 256),
       DEFAULT(PFS_MAX_THREAD_CLASS), BLOCK_SIZE(1));

static Sys_var_long Sys_pfs_max_thread_instances(
       "performance_schema_max_thread_instances",
       "Maximum number of instrumented threads."
       " Use 0 to disable, -1 for automated sizing.",
       PARSED_EARLY READ_ONLY GLOBAL_VAR(pfs_param.m_thread_sizing),
       CMD_LINE(REQUIRED_ARG), VALID_RANGE(-1, 1024*1024),
       DEFAULT(-1), BLOCK_SIZE(1));

static Sys_var_ulong Sys_pfs_setup_actors_size(
       "performance_schema_setup_actors_size",
       "Maximum number of rows in SETUP_ACTORS.",
       PARSED_EARLY READ_ONLY GLOBAL_VAR(pfs_param.m_setup_actor_sizing),
       CMD_LINE(REQUIRED_ARG), VALID_RANGE(0, 1024),
       DEFAULT(PFS_MAX_SETUP_ACTOR),
       BLOCK_SIZE(1));

static Sys_var_ulong Sys_pfs_setup_objects_size(
       "performance_schema_setup_objects_size",
       "Maximum number of rows in SETUP_OBJECTS.",
       PARSED_EARLY READ_ONLY GLOBAL_VAR(pfs_param.m_setup_object_sizing),
       CMD_LINE(REQUIRED_ARG), VALID_RANGE(0, 1024*1024),
       DEFAULT(PFS_MAX_SETUP_OBJECT),
       BLOCK_SIZE(1));

static Sys_var_long Sys_pfs_accounts_size(
       "performance_schema_accounts_size",
       "Maximum number of instrumented user@host accounts."
       " Use 0 to disable, -1 for automated sizing.",
       PARSED_EARLY READ_ONLY GLOBAL_VAR(pfs_param.m_account_sizing),
       CMD_LINE(REQUIRED_ARG), VALID_RANGE(-1, 1024*1024),
       DEFAULT(-1),
       BLOCK_SIZE(1));

static Sys_var_long Sys_pfs_hosts_size(
       "performance_schema_hosts_size",
       "Maximum number of instrumented hosts."
       " Use 0 to disable, -1 for automated sizing.",
       PARSED_EARLY READ_ONLY GLOBAL_VAR(pfs_param.m_host_sizing),
       CMD_LINE(REQUIRED_ARG), VALID_RANGE(-1, 1024*1024),
       DEFAULT(-1),
       BLOCK_SIZE(1));

static Sys_var_long Sys_pfs_users_size(
       "performance_schema_users_size",
       "Maximum number of instrumented users."
       " Use 0 to disable, -1 for automated sizing.",
       PARSED_EARLY READ_ONLY GLOBAL_VAR(pfs_param.m_user_sizing),
       CMD_LINE(REQUIRED_ARG), VALID_RANGE(-1, 1024*1024),
       DEFAULT(-1),
       BLOCK_SIZE(1));

static Sys_var_ulong Sys_pfs_max_stage_classes(
       "performance_schema_max_stage_classes",
       "Maximum number of stage instruments.",
       PARSED_EARLY READ_ONLY GLOBAL_VAR(pfs_param.m_stage_class_sizing),
       CMD_LINE(REQUIRED_ARG), VALID_RANGE(0, 256),
       DEFAULT(PFS_MAX_STAGE_CLASS),
       BLOCK_SIZE(1));

static Sys_var_long Sys_pfs_events_stages_history_long_size(
       "performance_schema_events_stages_history_long_size",
       "Number of rows in EVENTS_STAGES_HISTORY_LONG."
       " Use 0 to disable, -1 for automated sizing.",
       PARSED_EARLY READ_ONLY GLOBAL_VAR(pfs_param.m_events_stages_history_long_sizing),
       CMD_LINE(REQUIRED_ARG), VALID_RANGE(-1, 1024*1024),
       DEFAULT(-1),
       BLOCK_SIZE(1));

static Sys_var_long Sys_pfs_events_stages_history_size(
       "performance_schema_events_stages_history_size",
       "Number of rows per thread in EVENTS_STAGES_HISTORY."
       " Use 0 to disable, -1 for automated sizing.",
       PARSED_EARLY READ_ONLY GLOBAL_VAR(pfs_param.m_events_stages_history_sizing),
       CMD_LINE(REQUIRED_ARG), VALID_RANGE(-1, 1024),
       DEFAULT(-1),
       BLOCK_SIZE(1));

/**
  Variable performance_schema_max_statement_classes.
  The default number of statement classes is the sum of:
  - (COM_END - mariadb gap) for all regular "statement/com/...",
  - 1 for "statement/com/new_packet", for unknown enum_server_command
  - 1 for "statement/com/Error", for invalid enum_server_command
  - SQLCOM_END for all regular "statement/sql/...",
  - 1 for "statement/sql/error", for invalid enum_sql_command
  - 1 for "statement/rpl/relay_log", for replicated statements.
*/
static Sys_var_ulong Sys_pfs_max_statement_classes(
       "performance_schema_max_statement_classes",
       "Maximum number of statement instruments.",
       PARSED_EARLY READ_ONLY GLOBAL_VAR(pfs_param.m_statement_class_sizing),
       CMD_LINE(REQUIRED_ARG), VALID_RANGE(0, 256),
       DEFAULT((ulong) SQLCOM_END +
               (ulong) (COM_END -(COM_MDB_GAP_END - COM_MDB_GAP_BEG + 1)) + 4),
       BLOCK_SIZE(1));

static Sys_var_long Sys_pfs_events_statements_history_long_size(
       "performance_schema_events_statements_history_long_size",
       "Number of rows in EVENTS_STATEMENTS_HISTORY_LONG."
       " Use 0 to disable, -1 for automated sizing.",
       PARSED_EARLY READ_ONLY GLOBAL_VAR(pfs_param.m_events_statements_history_long_sizing),
       CMD_LINE(REQUIRED_ARG), VALID_RANGE(-1, 1024*1024),
       DEFAULT(-1),
       BLOCK_SIZE(1));

static Sys_var_long Sys_pfs_events_statements_history_size(
       "performance_schema_events_statements_history_size",
       "Number of rows per thread in EVENTS_STATEMENTS_HISTORY."
       " Use 0 to disable, -1 for automated sizing.",
       PARSED_EARLY READ_ONLY GLOBAL_VAR(pfs_param.m_events_statements_history_sizing),
       CMD_LINE(REQUIRED_ARG), VALID_RANGE(-1, 1024),
       DEFAULT(-1),
       BLOCK_SIZE(1));

static Sys_var_long Sys_pfs_digest_size(
       "performance_schema_digests_size",
       "Size of the statement digest."
       " Use 0 to disable, -1 for automated sizing.",
       PARSED_EARLY READ_ONLY GLOBAL_VAR(pfs_param.m_digest_sizing),
       CMD_LINE(REQUIRED_ARG), VALID_RANGE(-1, 1024 * 1024),
       DEFAULT(-1),
       BLOCK_SIZE(1));

static Sys_var_long Sys_pfs_max_digest_length(
       "performance_schema_max_digest_length",
       "Maximum length considered for digest text, when stored in performance_schema tables.",
       PARSED_EARLY READ_ONLY GLOBAL_VAR(pfs_param.m_max_digest_length),
       CMD_LINE(REQUIRED_ARG), VALID_RANGE(0, 1024 * 1024),
       DEFAULT(1024),
       BLOCK_SIZE(1));

static Sys_var_long Sys_pfs_connect_attrs_size(
       "performance_schema_session_connect_attrs_size",
       "Size of session attribute string buffer per thread."
         " Use 0 to disable, -1 for automated sizing.",
       PARSED_EARLY READ_ONLY
       GLOBAL_VAR(pfs_param.m_session_connect_attrs_sizing),
       CMD_LINE(REQUIRED_ARG), VALID_RANGE(-1, 1024 * 1024),
       DEFAULT(-1),
       BLOCK_SIZE(1));

#endif /* WITH_PERFSCHEMA_STORAGE_ENGINE */

#ifdef WITH_WSREP

/*
  We need to keep the original values set by the user, as they will
  be lost if wsrep_auto_increment_control set to 'ON':
*/
static bool update_auto_increment_increment (sys_var *self, THD *thd, enum_var_type type)
{
  if (type == OPT_GLOBAL)
    global_system_variables.saved_auto_increment_increment=
      global_system_variables.auto_increment_increment;
  else
    thd->variables.saved_auto_increment_increment=
      thd->variables.auto_increment_increment;
  return false;
}

#endif /* WITH_WSREP */

static Sys_var_ulong Sys_auto_increment_increment(
       "auto_increment_increment",
       "Auto-increment columns are incremented by this",
       SESSION_VAR(auto_increment_increment),
       CMD_LINE(OPT_ARG),
       VALID_RANGE(1, 65535), DEFAULT(1), BLOCK_SIZE(1),
#ifdef WITH_WSREP
       NO_MUTEX_GUARD, IN_BINLOG, ON_CHECK(0),
       ON_UPDATE(update_auto_increment_increment));
#else
       NO_MUTEX_GUARD, IN_BINLOG);
#endif /* WITH_WSREP */

#ifdef WITH_WSREP

/*
  We need to keep the original values set by the user, as they will
  be lost if wsrep_auto_increment_control set to 'ON':
*/
static bool update_auto_increment_offset (sys_var *self, THD *thd, enum_var_type type)
{
  if (type == OPT_GLOBAL)
    global_system_variables.saved_auto_increment_offset=
      global_system_variables.auto_increment_offset;
  else
    thd->variables.saved_auto_increment_offset=
      thd->variables.auto_increment_offset;
  return false;
}

#endif /* WITH_WSREP */

static Sys_var_ulong Sys_auto_increment_offset(
       "auto_increment_offset",
       "Offset added to Auto-increment columns. Used when "
       "auto-increment-increment != 1",
       SESSION_VAR(auto_increment_offset),
       CMD_LINE(OPT_ARG),
       VALID_RANGE(1, 65535), DEFAULT(1), BLOCK_SIZE(1),
#ifdef WITH_WSREP
       NO_MUTEX_GUARD, IN_BINLOG, ON_CHECK(0),
       ON_UPDATE(update_auto_increment_offset));
#else
       NO_MUTEX_GUARD, IN_BINLOG);
#endif /* WITH_WSREP */

static Sys_var_mybool Sys_automatic_sp_privileges(
       "automatic_sp_privileges",
       "Creating and dropping stored procedures alters ACLs",
       GLOBAL_VAR(sp_automatic_privileges),
       CMD_LINE(OPT_ARG), DEFAULT(TRUE));

static Sys_var_ulong Sys_back_log(
       "back_log", "The number of outstanding connection requests "
       "MariaDB can have. This comes into play when the main MariaDB thread "
       "gets very many connection requests in a very short time",
       AUTO_SET READ_ONLY GLOBAL_VAR(back_log), CMD_LINE(REQUIRED_ARG),
       VALID_RANGE(0, 65535), DEFAULT(150), BLOCK_SIZE(1));

static Sys_var_charptr Sys_basedir(
       "basedir", "Path to installation directory. All paths are "
       "usually resolved relative to this",
       READ_ONLY GLOBAL_VAR(mysql_home_ptr), CMD_LINE(REQUIRED_ARG, 'b'),
       IN_FS_CHARSET, DEFAULT(0));

static Sys_var_charptr Sys_my_bind_addr(
       "bind_address", "IP address to bind to.",
       READ_ONLY GLOBAL_VAR(my_bind_addr_str), CMD_LINE(REQUIRED_ARG),
       IN_FS_CHARSET, DEFAULT(0));

static Sys_var_vers_asof Sys_vers_asof_timestamp(
       "system_versioning_asof", "Default value for the FOR SYSTEM_TIME AS OF clause",
       SESSION_VAR(vers_asof_timestamp.type), NO_CMD_LINE,
       DEFAULT(SYSTEM_TIME_UNSPECIFIED));

static const char *vers_alter_history_keywords[]= {"ERROR", "KEEP", NullS};
static Sys_var_enum Sys_vers_alter_history(
       "system_versioning_alter_history", "Versioning ALTER TABLE mode. "
       "ERROR: Fail ALTER with error; " /* TODO: fail only when history non-empty */
       "KEEP: Keep historical system rows and subject them to ALTER",
       SESSION_VAR(vers_alter_history), CMD_LINE(REQUIRED_ARG),
       vers_alter_history_keywords, DEFAULT(VERS_ALTER_HISTORY_ERROR));

static Sys_var_ulonglong Sys_binlog_cache_size(
       "binlog_cache_size", "The size of the transactional cache for "
       "updates to transactional engines for the binary log. "
       "If you often use transactions containing many statements, "
       "you can increase this to get more performance",
       GLOBAL_VAR(binlog_cache_size),
       CMD_LINE(REQUIRED_ARG),
       VALID_RANGE(IO_SIZE, SIZE_T_MAX), DEFAULT(32768), BLOCK_SIZE(IO_SIZE));

static Sys_var_ulonglong  Sys_binlog_file_cache_size(
       "binlog_file_cache_size", 
       "The size of file cache for the binary log", 
       GLOBAL_VAR(binlog_file_cache_size),
       CMD_LINE(REQUIRED_ARG),
       VALID_RANGE(IO_SIZE*2, SIZE_T_MAX), DEFAULT(IO_SIZE*4), BLOCK_SIZE(IO_SIZE));

static Sys_var_ulonglong Sys_binlog_stmt_cache_size(
       "binlog_stmt_cache_size", "The size of the statement cache for "
       "updates to non-transactional engines for the binary log. "
       "If you often use statements updating a great number of rows, "
       "you can increase this to get more performance.",
       GLOBAL_VAR(binlog_stmt_cache_size),
       CMD_LINE(REQUIRED_ARG),
       VALID_RANGE(IO_SIZE, SIZE_T_MAX), DEFAULT(32768), BLOCK_SIZE(IO_SIZE));

/*
  Some variables like @sql_log_bin and @binlog_format change how/if binlogging
  is done. We must not change them inside a running transaction or statement,
  otherwise the event group eventually written to the binlog may become
  incomplete or otherwise garbled.

  This function does the appropriate check.

  It returns true if an error is caused by incorrect usage, false if ok.
*/
static bool
error_if_in_trans_or_substatement(THD *thd, int in_substatement_error,
                                  int in_transaction_error)
{
  if (unlikely(thd->in_sub_stmt))
  {
    my_error(in_substatement_error, MYF(0));
    return true;
  }

  if (unlikely(thd->in_active_multi_stmt_transaction()))
  {
    my_error(in_transaction_error, MYF(0));
    return true;
  }

  return false;
}

bool check_has_super(sys_var *self, THD *thd, set_var *var)
{
  DBUG_ASSERT(self->scope() != sys_var::GLOBAL);// don't abuse check_has_super()
#ifndef NO_EMBEDDED_ACCESS_CHECKS
  if (!(thd->security_ctx->master_access & SUPER_ACL))
  {
    my_error(ER_SPECIFIC_ACCESS_DENIED_ERROR, MYF(0), "SUPER");
    return true;
  }
#endif
  return false;
}

static Sys_var_bit Sys_core_file("core_file", "write a core-file on crashes",
          READ_ONLY GLOBAL_VAR(test_flags), NO_CMD_LINE,
          TEST_CORE_ON_SIGNAL, DEFAULT(FALSE), NO_MUTEX_GUARD, NOT_IN_BINLOG,
          0,0,0);

static bool binlog_format_check(sys_var *self, THD *thd, set_var *var)
{
  if (check_has_super(self, thd, var))
    return true;

  /*
    MariaDB Galera does not support STATEMENT or MIXED binlog format currently.
  */
  if ((WSREP(thd) || opt_support_flashback) &&
      var->save_result.ulonglong_value != BINLOG_FORMAT_ROW)
  {
    // Push a warning to the error log.
    push_warning_printf(thd, Sql_condition::WARN_LEVEL_WARN, ER_UNKNOWN_ERROR,
                        "MariaDB Galera and flashback do not support binlog format: %s",
                        binlog_format_names[var->save_result.ulonglong_value]);
    /*
      We allow setting up binlog_format other then ROW for session scope when
      wsrep/flasback is enabled.This is done because of 2 reasons
      1. User might want to run pt-table-checksum.
      2. SuperUser knows what is doing :-)

      For refrence:- MDEV-7322
    */
    if (var->type == OPT_GLOBAL)
    {
      if (WSREP(thd))
        WSREP_ERROR("MariaDB Galera does not support binlog format: %s",
                    binlog_format_names[var->save_result.ulonglong_value]);
      else
        my_error(ER_FLASHBACK_NOT_SUPPORTED,MYF(0),"binlog_format",
                 binlog_format_names[var->save_result.ulonglong_value]);
      return true;
    }
  }

  if (var->type == OPT_GLOBAL)
    return false;

  /*
     If RBR and open temporary tables, their CREATE TABLE may not be in the
     binlog, so we can't toggle to SBR in this connection.

     If binlog_format=MIXED, there are open temporary tables, and an unsafe
     statement is executed, then subsequent statements are logged in row
     format and hence changes to temporary tables may be lost. So we forbid
     switching @@SESSION.binlog_format from MIXED to STATEMENT when there are
     open temp tables and we are logging in row format.
  */
  if (thd->has_thd_temporary_tables() &&
      var->type == OPT_SESSION &&
      var->save_result.ulonglong_value == BINLOG_FORMAT_STMT &&
      ((thd->variables.binlog_format == BINLOG_FORMAT_MIXED &&
        thd->is_current_stmt_binlog_format_row()) ||
       thd->variables.binlog_format == BINLOG_FORMAT_ROW))
  {
    my_error(ER_TEMP_TABLE_PREVENTS_SWITCH_OUT_OF_RBR, MYF(0));
    return true;
  }

  if (unlikely(error_if_in_trans_or_substatement(thd,
                                                 ER_STORED_FUNCTION_PREVENTS_SWITCH_BINLOG_FORMAT,
                                                 ER_INSIDE_TRANSACTION_PREVENTS_SWITCH_BINLOG_FORMAT)))
    return true;

  return false;
}

static bool fix_binlog_format_after_update(sys_var *self, THD *thd,
                                           enum_var_type type)
{
  if (type == OPT_SESSION)
    thd->reset_current_stmt_binlog_format_row();
  return false;
}

static Sys_var_enum Sys_binlog_format(
       "binlog_format", "What form of binary logging the master will "
       "use: either ROW for row-based binary logging, STATEMENT "
       "for statement-based binary logging, or MIXED. MIXED is statement-"
       "based binary logging except for those statements where only row-"
       "based is correct: those which involve user-defined functions (i.e. "
       "UDFs) or the UUID() function; for those, row-based binary logging is "
       "automatically used.",
       SESSION_VAR(binlog_format), CMD_LINE(REQUIRED_ARG, OPT_BINLOG_FORMAT),
       binlog_format_names, DEFAULT(BINLOG_FORMAT_MIXED),
       NO_MUTEX_GUARD, NOT_IN_BINLOG, ON_CHECK(binlog_format_check),
       ON_UPDATE(fix_binlog_format_after_update));

static bool binlog_direct_check(sys_var *self, THD *thd, set_var *var)
{
  if (check_has_super(self, thd, var))
    return true;

  if (var->type == OPT_GLOBAL)
    return false;

  if (unlikely(error_if_in_trans_or_substatement(thd,
                                                 ER_STORED_FUNCTION_PREVENTS_SWITCH_BINLOG_DIRECT,
                                                 ER_INSIDE_TRANSACTION_PREVENTS_SWITCH_BINLOG_DIRECT)))
     return true;

  return false;
}

static Sys_var_mybool Sys_binlog_direct(
       "binlog_direct_non_transactional_updates",
       "Causes updates to non-transactional engines using statement format to "
       "be written directly to binary log. Before using this option make sure "
       "that there are no dependencies between transactional and "
       "non-transactional tables such as in the statement INSERT INTO t_myisam "
       "SELECT * FROM t_innodb; otherwise, slaves may diverge from the master.",
       SESSION_VAR(binlog_direct_non_trans_update),
       CMD_LINE(OPT_ARG), DEFAULT(FALSE),
       NO_MUTEX_GUARD, NOT_IN_BINLOG, ON_CHECK(binlog_direct_check));


static Sys_var_mybool Sys_explicit_defaults_for_timestamp(
       "explicit_defaults_for_timestamp",
       "This option causes CREATE TABLE to create all TIMESTAMP columns "
       "as NULL with DEFAULT NULL attribute, Without this option, "
       "TIMESTAMP columns are NOT NULL and have implicit DEFAULT clauses.",
       READ_ONLY GLOBAL_VAR(opt_explicit_defaults_for_timestamp),
       CMD_LINE(OPT_ARG), DEFAULT(FALSE), NO_MUTEX_GUARD, NOT_IN_BINLOG);


static Sys_var_ulonglong Sys_bulk_insert_buff_size(
       "bulk_insert_buffer_size", "Size of tree cache used in bulk "
       "insert optimisation. Note that this is a limit per thread!",
       SESSION_VAR(bulk_insert_buff_size), CMD_LINE(REQUIRED_ARG),
       VALID_RANGE(0, SIZE_T_MAX), DEFAULT(8192*1024), BLOCK_SIZE(1));

static Sys_var_charptr Sys_character_sets_dir(
       "character_sets_dir", "Directory where character sets are",
       READ_ONLY GLOBAL_VAR(charsets_dir), CMD_LINE(REQUIRED_ARG),
       IN_FS_CHARSET, DEFAULT(0));

static bool check_not_null(sys_var *self, THD *thd, set_var *var)
{
  return var->value && var->value->is_null();
}
static bool check_charset(sys_var *self, THD *thd, set_var *var)
{
  if (!var->value)
    return false;

  char buff[STRING_BUFFER_USUAL_SIZE];
  if (var->value->result_type() == STRING_RESULT)
  {
    String str(buff, sizeof(buff), system_charset_info), *res;
    if (!(res= var->value->val_str(&str)))
      var->save_result.ptr= NULL;
    else
    {
      ErrConvString err(res); /* Get utf8 '\0' terminated string */
      if (!(var->save_result.ptr= get_charset_by_csname(err.ptr(),
                                                         MY_CS_PRIMARY,
                                                         MYF(0))) &&
          !(var->save_result.ptr= get_old_charset_by_name(err.ptr())))
      {
        my_error(ER_UNKNOWN_CHARACTER_SET, MYF(0), err.ptr());
        return true;
      }
    }
  }
  else // INT_RESULT
  {
    int csno= (int)var->value->val_int();
    if (!(var->save_result.ptr= get_charset(csno, MYF(0))))
    {
      my_error(ER_UNKNOWN_CHARACTER_SET, MYF(0), llstr(csno, buff));
      return true;
    }
  }
  return false;
}
static bool check_charset_not_null(sys_var *self, THD *thd, set_var *var)
{
  return check_charset(self, thd, var) || check_not_null(self, thd, var);
}
static Sys_var_struct Sys_character_set_system(
       "character_set_system", "The character set used by the server "
       "for storing identifiers",
       READ_ONLY GLOBAL_VAR(system_charset_info), NO_CMD_LINE,
       offsetof(CHARSET_INFO, csname), DEFAULT(0));

static Sys_var_struct Sys_character_set_server(
       "character_set_server", "The default character set",
       SESSION_VAR(collation_server), NO_CMD_LINE,
       offsetof(CHARSET_INFO, csname), DEFAULT(&default_charset_info),
       NO_MUTEX_GUARD, IN_BINLOG, ON_CHECK(check_charset_not_null));

static bool check_charset_db(sys_var *self, THD *thd, set_var *var)
{
  if (check_charset_not_null(self, thd, var))
    return true;
  if (!var->value) // = DEFAULT
    var->save_result.ptr= thd->db_charset;
  return false;
}
static Sys_var_struct Sys_character_set_database(
       "character_set_database",
       "The character set used by the default database",
       SESSION_VAR(collation_database), NO_CMD_LINE,
       offsetof(CHARSET_INFO, csname), DEFAULT(&default_charset_info),
       NO_MUTEX_GUARD, IN_BINLOG, ON_CHECK(check_charset_db));

static bool check_cs_client(sys_var *self, THD *thd, set_var *var)
{
  if (check_charset_not_null(self, thd, var))
    return true;

  // Currently, UCS-2 cannot be used as a client character set
  if (!is_supported_parser_charset((CHARSET_INFO *)(var->save_result.ptr)))
    return true;

  return false;
}
static bool fix_thd_charset(sys_var *self, THD *thd, enum_var_type type)
{
  if (type == OPT_SESSION)
    thd->update_charset();
  return false;
}
static Sys_var_struct Sys_character_set_client(
       "character_set_client", "The character set for statements "
       "that arrive from the client",
       NO_SET_STMT SESSION_VAR(character_set_client), NO_CMD_LINE,
       offsetof(CHARSET_INFO, csname), DEFAULT(&default_charset_info),
       NO_MUTEX_GUARD, IN_BINLOG, ON_CHECK(check_cs_client),
       ON_UPDATE(fix_thd_charset));
// for check changing
export sys_var *Sys_character_set_client_ptr= &Sys_character_set_client;

static Sys_var_struct Sys_character_set_connection(
       "character_set_connection", "The character set used for "
       "literals that do not have a character set introducer and for "
       "number-to-string conversion",
       NO_SET_STMT SESSION_VAR(collation_connection), NO_CMD_LINE,
       offsetof(CHARSET_INFO, csname), DEFAULT(&default_charset_info),
       NO_MUTEX_GUARD, IN_BINLOG, ON_CHECK(check_charset_not_null),
       ON_UPDATE(fix_thd_charset));
// for check changing
export sys_var *Sys_character_set_connection_ptr= &Sys_character_set_connection;

static Sys_var_struct Sys_character_set_results(
       "character_set_results", "The character set used for returning "
       "query results to the client",
       SESSION_VAR(character_set_results), NO_CMD_LINE,
       offsetof(CHARSET_INFO, csname), DEFAULT(&default_charset_info),
       NO_MUTEX_GUARD, NOT_IN_BINLOG, ON_CHECK(check_charset));
// for check changing
export sys_var *Sys_character_set_results_ptr= &Sys_character_set_results;

static Sys_var_struct Sys_character_set_filesystem(
       "character_set_filesystem", "The filesystem character set",
       NO_SET_STMT SESSION_VAR(character_set_filesystem), NO_CMD_LINE,
       offsetof(CHARSET_INFO, csname), DEFAULT(&character_set_filesystem),
       NO_MUTEX_GUARD, NOT_IN_BINLOG, ON_CHECK(check_charset_not_null),
       ON_UPDATE(fix_thd_charset));

static const char *completion_type_names[]= {"NO_CHAIN", "CHAIN", "RELEASE", 0};
static Sys_var_enum Sys_completion_type(
       "completion_type", "The transaction completion type",
       SESSION_VAR(completion_type), CMD_LINE(REQUIRED_ARG),
       completion_type_names, DEFAULT(0));

static bool check_collation_not_null(sys_var *self, THD *thd, set_var *var)
{
  if (!var->value)
    return false;

  char buff[STRING_BUFFER_USUAL_SIZE];
  if (var->value->result_type() == STRING_RESULT)
  {
    String str(buff, sizeof(buff), system_charset_info), *res;
    if (!(res= var->value->val_str(&str)))
      var->save_result.ptr= NULL;
    else
    {
      ErrConvString err(res); /* Get utf8 '\0'-terminated string */
      if (!(var->save_result.ptr= get_charset_by_name(err.ptr(), MYF(0))))
      {
        my_error(ER_UNKNOWN_COLLATION, MYF(0), err.ptr());
        return true;
      }
    }
  }
  else // INT_RESULT
  {
    int csno= (int)var->value->val_int();
    if (!(var->save_result.ptr= get_charset(csno, MYF(0))))
    {
      my_error(ER_UNKNOWN_COLLATION, MYF(0), llstr(csno, buff));
      return true;
    }
  }
  return check_not_null(self, thd, var);
}
static Sys_var_struct Sys_collation_connection(
       "collation_connection", "The collation of the connection "
       "character set",
       NO_SET_STMT SESSION_VAR(collation_connection), NO_CMD_LINE,
       offsetof(CHARSET_INFO, name), DEFAULT(&default_charset_info),
       NO_MUTEX_GUARD, IN_BINLOG, ON_CHECK(check_collation_not_null),
       ON_UPDATE(fix_thd_charset));

static bool check_collation_db(sys_var *self, THD *thd, set_var *var)
{
  if (check_collation_not_null(self, thd, var))
    return true;
  if (!var->value) // = DEFAULT
    var->save_result.ptr= thd->db_charset;
  return false;
}
static Sys_var_struct Sys_collation_database(
       "collation_database", "The collation of the database "
       "character set",
       SESSION_VAR(collation_database), NO_CMD_LINE,
       offsetof(CHARSET_INFO, name), DEFAULT(&default_charset_info),
       NO_MUTEX_GUARD, IN_BINLOG, ON_CHECK(check_collation_db));

static Sys_var_struct Sys_collation_server(
       "collation_server", "The server default collation",
       SESSION_VAR(collation_server), NO_CMD_LINE,
       offsetof(CHARSET_INFO, name), DEFAULT(&default_charset_info),
       NO_MUTEX_GUARD, IN_BINLOG, ON_CHECK(check_collation_not_null));

static Sys_var_uint Sys_column_compression_threshold(
       "column_compression_threshold",
       "Minimum column data length eligible for compression",
       SESSION_VAR(column_compression_threshold), CMD_LINE(REQUIRED_ARG),
       VALID_RANGE(0, UINT_MAX), DEFAULT(100), BLOCK_SIZE(1));

static Sys_var_uint Sys_column_compression_zlib_level(
       "column_compression_zlib_level",
       "zlib compression level (1 gives best speed, 9 gives best compression)",
       SESSION_VAR(column_compression_zlib_level), CMD_LINE(REQUIRED_ARG),
       VALID_RANGE(0, 9), DEFAULT(6), BLOCK_SIZE(1));

/*
  Note that names must correspond to zlib strategy definition. So that we can
  pass column_compression_zlib_strategy directly to deflateInit2().
*/
static const char *column_compression_zlib_strategy_names[]=
{ "DEFAULT_STRATEGY", "FILTERED", "HUFFMAN_ONLY", "RLE", "FIXED", 0 };

static Sys_var_enum Sys_column_compression_zlib_strategy(
       "column_compression_zlib_strategy",
       "The strategy parameter is used to tune the compression algorithm. Use "
       "the value DEFAULT_STRATEGY for normal data, FILTERED for data produced "
       "by a filter (or predictor), HUFFMAN_ONLY to force Huffman encoding "
       "only (no string match), or RLE to limit match distances to one "
       "(run-length encoding). Filtered data consists mostly of small values "
       "with a somewhat random distribution. In this case, the compression "
       "algorithm is tuned to compress them better. The effect of FILTERED is "
       "to force more Huffman coding and less string matching; it is somewhat "
       "intermediate between DEFAULT_STRATEGY and HUFFMAN_ONLY. RLE is "
       "designed to be almost as fast as HUFFMAN_ONLY, but give better "
       "compression for PNG image data. The strategy parameter only affects "
       "the compression ratio but not the correctness of the compressed output "
       "even if it is not set appropriately. FIXED prevents the use of dynamic "
       "Huffman codes, allowing for a simpler decoder for special "
       "applications.",
       SESSION_VAR(column_compression_zlib_strategy), CMD_LINE(REQUIRED_ARG),
       column_compression_zlib_strategy_names, DEFAULT(0));

static Sys_var_mybool Sys_column_compression_zlib_wrap(
       "column_compression_zlib_wrap",
       "Generate zlib header and trailer and compute adler32 check value. "
       "It can be used with storage engines that don't provide data integrity "
       "verification to detect data corruption.",
       SESSION_VAR(column_compression_zlib_wrap), CMD_LINE(OPT_ARG),
       DEFAULT(FALSE));

static const char *concurrent_insert_names[]= {"NEVER", "AUTO", "ALWAYS", 0};
static Sys_var_enum Sys_concurrent_insert(
       "concurrent_insert", "Use concurrent insert with MyISAM",
       GLOBAL_VAR(myisam_concurrent_insert), CMD_LINE(OPT_ARG),
       concurrent_insert_names, DEFAULT(1));

static Sys_var_ulong Sys_connect_timeout(
       "connect_timeout",
       "The number of seconds the mysqld server is waiting for a connect "
       "packet before responding with 'Bad handshake'",
       GLOBAL_VAR(connect_timeout), CMD_LINE(REQUIRED_ARG),
       VALID_RANGE(2, LONG_TIMEOUT), DEFAULT(CONNECT_TIMEOUT), BLOCK_SIZE(1));

static Sys_var_charptr Sys_datadir(
       "datadir", "Path to the database root directory",
       READ_ONLY GLOBAL_VAR(mysql_real_data_home_ptr),
       CMD_LINE(REQUIRED_ARG, 'h'), IN_FS_CHARSET, DEFAULT(mysql_real_data_home));

#ifndef DBUG_OFF
static Sys_var_dbug Sys_dbug(
       "debug", "Built-in DBUG debugger", sys_var::SESSION,
       CMD_LINE(OPT_ARG, '#'), DEFAULT(""), NO_MUTEX_GUARD, NOT_IN_BINLOG,
       ON_CHECK(check_has_super), ON_UPDATE(0),
       DEPRECATED("'@@debug_dbug'"));

static Sys_var_dbug Sys_debug_dbug(
       "debug_dbug", "Built-in DBUG debugger", sys_var::SESSION,
       CMD_LINE(OPT_ARG, '#'), DEFAULT(""), NO_MUTEX_GUARD, NOT_IN_BINLOG,
       ON_CHECK(check_has_super));
#endif

/**
  @todo
    When updating myisam_delay_key_write, we should do a 'flush tables'
    of all MyISAM tables to ensure that they are reopen with the
    new attribute.
*/
export bool fix_delay_key_write(sys_var *self, THD *thd, enum_var_type type)
{
  switch (delay_key_write_options) {
  case DELAY_KEY_WRITE_NONE:
    myisam_delay_key_write=0;
    ha_open_options&= ~HA_OPEN_DELAY_KEY_WRITE;
    break;
  case DELAY_KEY_WRITE_ON:
    myisam_delay_key_write=1;
    ha_open_options&= ~HA_OPEN_DELAY_KEY_WRITE;
    break;
  case DELAY_KEY_WRITE_ALL:
    myisam_delay_key_write=1;
    ha_open_options|= HA_OPEN_DELAY_KEY_WRITE;
    break;
  }
#ifdef WITH_ARIA_STORAGE_ENGINE
  maria_delay_key_write= myisam_delay_key_write;
#endif
  return false;
}
static const char *delay_key_write_names[]= { "OFF", "ON", "ALL", NullS };
static Sys_var_enum Sys_delay_key_write(
       "delay_key_write", "Specifies how MyISAM tables handles CREATE "
       "TABLE DELAY_KEY_WRITE. If set to ON, the default, any DELAY KEY "
       "WRITEs are honored. The key buffer is then flushed only when the "
       "table closes, speeding up writes. MyISAM tables should be "
       "automatically checked upon startup in this case, and "
       "--external locking should not be used, as it can lead to index "
       "corruption. If set to OFF, DELAY KEY WRITEs are ignored, while if "
       "set to ALL, all new opened tables are treated as if created with "
       "DELAY KEY WRITEs enabled.",
       GLOBAL_VAR(delay_key_write_options), CMD_LINE(OPT_ARG),
       delay_key_write_names, DEFAULT(DELAY_KEY_WRITE_ON),
       NO_MUTEX_GUARD, NOT_IN_BINLOG, ON_CHECK(0),
       ON_UPDATE(fix_delay_key_write));

static Sys_var_ulong Sys_delayed_insert_limit(
       "delayed_insert_limit",
       "After inserting delayed_insert_limit rows, the INSERT DELAYED "
       "handler will check if there are any SELECT statements pending. "
       "If so, it allows these to execute before continuing.",
       GLOBAL_VAR(delayed_insert_limit), CMD_LINE(REQUIRED_ARG),
       VALID_RANGE(1, UINT_MAX), DEFAULT(DELAYED_LIMIT), BLOCK_SIZE(1));

static Sys_var_ulong Sys_delayed_insert_timeout(
       "delayed_insert_timeout",
       "How long a INSERT DELAYED thread should wait for INSERT statements "
       "before terminating",
       GLOBAL_VAR(delayed_insert_timeout), CMD_LINE(REQUIRED_ARG),
       VALID_RANGE(1, LONG_TIMEOUT), DEFAULT(DELAYED_WAIT_TIMEOUT),
       BLOCK_SIZE(1));

static Sys_var_ulong Sys_delayed_queue_size(
       "delayed_queue_size",
       "What size queue (in rows) should be allocated for handling INSERT "
       "DELAYED. If the queue becomes full, any client that does INSERT "
       "DELAYED will wait until there is room in the queue again",
       GLOBAL_VAR(delayed_queue_size), CMD_LINE(REQUIRED_ARG),
       VALID_RANGE(1, UINT_MAX), DEFAULT(DELAYED_QUEUE_SIZE), BLOCK_SIZE(1));

#ifdef HAVE_EVENT_SCHEDULER
static const char *event_scheduler_names[]= { "OFF", "ON", "DISABLED",
                                              "ORIGINAL", NullS };
static bool event_scheduler_check(sys_var *self, THD *thd, set_var *var)
{
  if (Events::opt_event_scheduler == Events::EVENTS_DISABLED)
  {
    my_error(ER_OPTION_PREVENTS_STATEMENT, MYF(0),
             "--event-scheduler=DISABLED or --skip-grant-tables");
    return true;
  }
  /* DISABLED is only accepted on the command line */
  if (var->save_result.ulonglong_value == Events::EVENTS_DISABLED)
    return true;
  return false;
}

static bool event_scheduler_update(sys_var *self, THD *thd, enum_var_type type)
{
  int err_no= 0;
  bool ret;
  uint opt_event_scheduler_value= Events::opt_event_scheduler;
  mysql_mutex_unlock(&LOCK_global_system_variables);
  /*
    Events::start() is heavyweight. In particular it creates a new THD,
    which takes LOCK_global_system_variables internally.
    Thus we have to release it here.
    We need to re-take it before returning, though.

    Note that since we release LOCK_global_system_variables before calling
    start/stop, there is a possibility that the server variable
    can become out of sync with the real event scheduler state.

    This can happen with two concurrent statments if the first gets
    interrupted after start/stop but before retaking
    LOCK_global_system_variables. However, this problem should be quite
    rare and it's difficult to avoid it without opening up possibilities
    for deadlocks. See bug#51160.
  */

  /* EVENTS_ORIGINAL means we should revert back to the startup state */
  if (opt_event_scheduler_value == Events::EVENTS_ORIGINAL)
  {
    opt_event_scheduler_value= Events::opt_event_scheduler=
      Events::startup_state;
  }
 
  /*
    If the scheduler was not properly inited (because of wrong system tables),
    try to init it again. This is needed for mysql_upgrade to work properly if
    the event tables where upgraded.
  */
  if (!Events::inited && (Events::init(thd, 0) || !Events::inited))
    ret= 1;
  else
    ret= opt_event_scheduler_value == Events::EVENTS_ON ?
      Events::start(&err_no) :
      Events::stop();
  mysql_mutex_lock(&LOCK_global_system_variables);
  if (ret)
  {
    Events::opt_event_scheduler= Events::EVENTS_OFF;
    my_error(ER_EVENT_SET_VAR_ERROR, MYF(0), err_no);
  }
  return ret;
}

static Sys_var_enum Sys_event_scheduler(
       "event_scheduler", "Enable the event scheduler. Possible values are "
       "ON, OFF, and DISABLED (keep the event scheduler completely "
       "deactivated, it cannot be activated run-time)",
       GLOBAL_VAR(Events::opt_event_scheduler), CMD_LINE(OPT_ARG),
       event_scheduler_names, DEFAULT(Events::EVENTS_OFF),
       NO_MUTEX_GUARD, NOT_IN_BINLOG,
       ON_CHECK(event_scheduler_check), ON_UPDATE(event_scheduler_update));
#endif

static Sys_var_ulong Sys_expire_logs_days(
       "expire_logs_days",
       "If non-zero, binary logs will be purged after expire_logs_days "
       "days; possible purges happen at startup and at binary log rotation",
       GLOBAL_VAR(expire_logs_days),
       CMD_LINE(REQUIRED_ARG), VALID_RANGE(0, 99), DEFAULT(0), BLOCK_SIZE(1));

static Sys_var_mybool Sys_flush(
       "flush", "Flush MyISAM tables to disk between SQL commands",
       GLOBAL_VAR(myisam_flush),
       CMD_LINE(OPT_ARG), DEFAULT(FALSE));

static Sys_var_ulong Sys_flush_time(
       "flush_time",
       "A dedicated thread is created to flush all tables at the "
       "given interval",
       GLOBAL_VAR(flush_time),
       CMD_LINE(REQUIRED_ARG), VALID_RANGE(0, LONG_TIMEOUT),
       DEFAULT(0), BLOCK_SIZE(1));

static bool check_ftb_syntax(sys_var *self, THD *thd, set_var *var)
{
  return ft_boolean_check_syntax_string((uchar*)
                      (var->save_result.string_value.str),
                      var->save_result.string_value.length,
                      self->charset(thd));
}
static bool query_cache_flush(sys_var *self, THD *thd, enum_var_type type)
{
#ifdef HAVE_QUERY_CACHE
  query_cache.flush();
#endif /* HAVE_QUERY_CACHE */
  return false;
}
/// @todo make SESSION_VAR (usability enhancement and a fix for a race condition)
static Sys_var_charptr Sys_ft_boolean_syntax(
       "ft_boolean_syntax", "List of operators for "
       "MATCH ... AGAINST ( ... IN BOOLEAN MODE)",
       GLOBAL_VAR(ft_boolean_syntax),
       CMD_LINE(REQUIRED_ARG), IN_SYSTEM_CHARSET,
       DEFAULT(DEFAULT_FTB_SYNTAX), NO_MUTEX_GUARD,
       NOT_IN_BINLOG, ON_CHECK(check_ftb_syntax), ON_UPDATE(query_cache_flush));

static Sys_var_ulong Sys_ft_max_word_len(
       "ft_max_word_len",
       "The maximum length of the word to be included in a FULLTEXT index. "
       "Note: FULLTEXT indexes must be rebuilt after changing this variable",
       READ_ONLY GLOBAL_VAR(ft_max_word_len), CMD_LINE(REQUIRED_ARG),
       VALID_RANGE(10, HA_FT_MAXCHARLEN), DEFAULT(HA_FT_MAXCHARLEN),
       BLOCK_SIZE(1));

static Sys_var_ulong Sys_ft_min_word_len(
       "ft_min_word_len",
       "The minimum length of the word to be included in a FULLTEXT index. "
       "Note: FULLTEXT indexes must be rebuilt after changing this variable",
       READ_ONLY GLOBAL_VAR(ft_min_word_len), CMD_LINE(REQUIRED_ARG),
       VALID_RANGE(1, HA_FT_MAXCHARLEN), DEFAULT(4), BLOCK_SIZE(1));

/// @todo make it an updatable SESSION_VAR
static Sys_var_ulong Sys_ft_query_expansion_limit(
       "ft_query_expansion_limit",
       "Number of best matches to use for query expansion",
       READ_ONLY GLOBAL_VAR(ft_query_expansion_limit),
       CMD_LINE(REQUIRED_ARG),
       VALID_RANGE(0, 1000), DEFAULT(20), BLOCK_SIZE(1));

static Sys_var_charptr Sys_ft_stopword_file(
       "ft_stopword_file",
       "Use stopwords from this file instead of built-in list",
       READ_ONLY GLOBAL_VAR(ft_stopword_file), CMD_LINE(REQUIRED_ARG),
       IN_FS_CHARSET, DEFAULT(0));

static Sys_var_mybool Sys_ignore_builtin_innodb(
       "ignore_builtin_innodb",
       "Disable initialization of builtin InnoDB plugin",
       READ_ONLY GLOBAL_VAR(opt_ignore_builtin_innodb),
       CMD_LINE(OPT_ARG), DEFAULT(FALSE));

static bool check_init_string(sys_var *self, THD *thd, set_var *var)
{
  if (var->save_result.string_value.str == 0)
  {
    var->save_result.string_value.str= const_cast<char*>("");
    var->save_result.string_value.length= 0;
  }
  return false;
}
static PolyLock_rwlock PLock_sys_init_connect(&LOCK_sys_init_connect);
static Sys_var_lexstring Sys_init_connect(
       "init_connect", "Command(s) that are executed for each "
       "new connection (unless the user has SUPER privilege)",
       GLOBAL_VAR(opt_init_connect), CMD_LINE(REQUIRED_ARG), IN_SYSTEM_CHARSET,
       DEFAULT(""), &PLock_sys_init_connect, NOT_IN_BINLOG,
       ON_CHECK(check_init_string));

#ifdef HAVE_REPLICATION
static bool check_master_connection(sys_var *self, THD *thd, set_var *var)
{
  LEX_CSTRING tmp;
  tmp.str= var->save_result.string_value.str;
  tmp.length= var->save_result.string_value.length;
  if (!tmp.str || check_master_connection_name(&tmp))
    return true;

  return false;
}

static Sys_var_session_lexstring Sys_default_master_connection(
       "default_master_connection",
       "Master connection to use for all slave variables and slave commands",
       SESSION_ONLY(default_master_connection),
       NO_CMD_LINE, IN_SYSTEM_CHARSET,
       DEFAULT(""), MAX_CONNECTION_NAME, ON_CHECK(check_master_connection));
#endif

static Sys_var_charptr Sys_init_file(
       "init_file", "Read SQL commands from this file at startup",
       READ_ONLY GLOBAL_VAR(opt_init_file),
#ifdef DISABLE_GRANT_OPTIONS
       NO_CMD_LINE,
#else
       CMD_LINE(REQUIRED_ARG),
#endif
       IN_FS_CHARSET, DEFAULT(0));

static PolyLock_rwlock PLock_sys_init_slave(&LOCK_sys_init_slave);
static Sys_var_lexstring Sys_init_slave(
       "init_slave", "Command(s) that are executed by a slave server "
       "each time the SQL thread starts", GLOBAL_VAR(opt_init_slave),
       CMD_LINE(REQUIRED_ARG), IN_SYSTEM_CHARSET,
       DEFAULT(""), &PLock_sys_init_slave,
       NOT_IN_BINLOG, ON_CHECK(check_init_string));

static Sys_var_ulong Sys_interactive_timeout(
       "interactive_timeout",
       "The number of seconds the server waits for activity on an interactive "
       "connection before closing it",
       NO_SET_STMT SESSION_VAR(net_interactive_timeout),
       CMD_LINE(REQUIRED_ARG),
       VALID_RANGE(1, LONG_TIMEOUT), DEFAULT(NET_WAIT_TIMEOUT), BLOCK_SIZE(1));

static Sys_var_ulonglong Sys_join_buffer_size(
       "join_buffer_size",
       "The size of the buffer that is used for joins",
       SESSION_VAR(join_buff_size), CMD_LINE(REQUIRED_ARG),
       VALID_RANGE(128, SIZE_T_MAX), DEFAULT(256*1024), BLOCK_SIZE(128));

static Sys_var_keycache Sys_key_buffer_size(
       "key_buffer_size", "The size of the buffer used for "
       "index blocks for MyISAM tables. Increase this to get better index "
       "handling (for all reads and multiple writes) to as much as you can "
       "afford",
       KEYCACHE_VAR(param_buff_size),
       CMD_LINE(REQUIRED_ARG, OPT_KEY_BUFFER_SIZE),
       VALID_RANGE(0, SIZE_T_MAX), DEFAULT(KEY_CACHE_SIZE),
       BLOCK_SIZE(IO_SIZE), NO_MUTEX_GUARD, NOT_IN_BINLOG, ON_CHECK(0),
       ON_UPDATE(update_buffer_size));

static Sys_var_keycache Sys_key_cache_block_size(
       "key_cache_block_size", "The default size of key cache blocks",
       KEYCACHE_VAR(param_block_size),
       CMD_LINE(REQUIRED_ARG, OPT_KEY_CACHE_BLOCK_SIZE),
       VALID_RANGE(512, 1024*16), DEFAULT(KEY_CACHE_BLOCK_SIZE),
       BLOCK_SIZE(512), NO_MUTEX_GUARD, NOT_IN_BINLOG, ON_CHECK(0),
       ON_UPDATE(resize_keycache));

static Sys_var_keycache Sys_key_cache_division_limit(
       "key_cache_division_limit",
       "The minimum percentage of warm blocks in key cache",
       KEYCACHE_VAR(param_division_limit),
       CMD_LINE(REQUIRED_ARG, OPT_KEY_CACHE_DIVISION_LIMIT),
       VALID_RANGE(1, 100), DEFAULT(100),
       BLOCK_SIZE(1), NO_MUTEX_GUARD, NOT_IN_BINLOG, ON_CHECK(0),
       ON_UPDATE(change_keycache_param));

static Sys_var_keycache Sys_key_cache_age_threshold(
       "key_cache_age_threshold", "This characterizes the number of "
       "hits a hot block has to be untouched until it is considered aged "
       "enough to be downgraded to a warm block. This specifies the "
       "percentage ratio of that number of hits to the total number of "
       "blocks in key cache",
       KEYCACHE_VAR(param_age_threshold),
       CMD_LINE(REQUIRED_ARG, OPT_KEY_CACHE_AGE_THRESHOLD),
       VALID_RANGE(100, UINT_MAX), DEFAULT(300),
       BLOCK_SIZE(100), NO_MUTEX_GUARD, NOT_IN_BINLOG, ON_CHECK(0),
       ON_UPDATE(change_keycache_param));

static Sys_var_keycache Sys_key_cache_file_hash_size(
       "key_cache_file_hash_size",
       "Number of hash buckets for open and changed files.  If you have a lot of MyISAM "
       "files open you should increase this for faster flush of changes. A good "
       "value is probably 1/10 of number of possible open MyISAM files.",
       KEYCACHE_VAR(changed_blocks_hash_size),
       CMD_LINE(REQUIRED_ARG, OPT_KEY_CACHE_CHANGED_BLOCKS_HASH_SIZE),
       VALID_RANGE(128, 16384), DEFAULT(512),
       BLOCK_SIZE(1), NO_MUTEX_GUARD, NOT_IN_BINLOG, ON_CHECK(0),
       ON_UPDATE(resize_keycache));

static Sys_var_mybool Sys_large_files_support(
       "large_files_support",
       "Whether mysqld was compiled with options for large file support",
       READ_ONLY GLOBAL_VAR(opt_large_files),
       CMD_LINE_HELP_ONLY, DEFAULT(sizeof(my_off_t) > 4));

static Sys_var_uint Sys_large_page_size(
       "large_page_size",
       "If large page support is enabled, this shows the size of memory pages",
       READ_ONLY GLOBAL_VAR(opt_large_page_size), NO_CMD_LINE,
       VALID_RANGE(0, UINT_MAX), DEFAULT(0), BLOCK_SIZE(1));

static Sys_var_mybool Sys_large_pages(
       "large_pages", "Enable support for large pages",
       READ_ONLY GLOBAL_VAR(opt_large_pages),
       IF_WIN(NO_CMD_LINE, CMD_LINE(OPT_ARG)), DEFAULT(FALSE));

static Sys_var_charptr Sys_language(
       "lc_messages_dir", "Directory where error messages are",
       READ_ONLY GLOBAL_VAR(lc_messages_dir_ptr), CMD_LINE(REQUIRED_ARG, 'L'),
       IN_FS_CHARSET, DEFAULT(0));

static Sys_var_mybool Sys_local_infile(
       "local_infile", "Enable LOAD DATA LOCAL INFILE",
       GLOBAL_VAR(opt_local_infile), CMD_LINE(OPT_ARG), DEFAULT(TRUE));

static Sys_var_ulong Sys_lock_wait_timeout(
       "lock_wait_timeout",
       "Timeout in seconds to wait for a lock before returning an error.",
       SESSION_VAR(lock_wait_timeout), CMD_LINE(REQUIRED_ARG),
       VALID_RANGE(0, LONG_TIMEOUT), DEFAULT(24 * 60 * 60), BLOCK_SIZE(1));

#ifdef HAVE_MLOCKALL
static Sys_var_mybool Sys_locked_in_memory(
       "locked_in_memory",
       "Whether mysqld was locked in memory with --memlock",
       READ_ONLY GLOBAL_VAR(locked_in_memory), NO_CMD_LINE, DEFAULT(FALSE));
#endif

/* this says NO_CMD_LINE, as command-line option takes a string, not a bool */
static Sys_var_mybool Sys_log_bin(
       "log_bin", "Whether the binary log is enabled",
       READ_ONLY GLOBAL_VAR(opt_bin_log), NO_CMD_LINE, DEFAULT(FALSE));

static Sys_var_mybool Sys_log_bin_compress(
  "log_bin_compress", "Whether the binary log can be compressed",
  GLOBAL_VAR(opt_bin_log_compress), CMD_LINE(OPT_ARG), DEFAULT(FALSE));

/* the min length is 10, means that Begin/Commit/Rollback would never be compressed!   */
static Sys_var_uint Sys_log_bin_compress_min_len(
  "log_bin_compress_min_len",
  "Minimum length of sql statement(in statement mode) or record(in row mode)"
  "that can be compressed.",
  GLOBAL_VAR(opt_bin_log_compress_min_len),
  CMD_LINE(OPT_ARG), VALID_RANGE(10, 1024), DEFAULT(256), BLOCK_SIZE(1));

static Sys_var_mybool Sys_trust_function_creators(
       "log_bin_trust_function_creators",
       "If set to FALSE (the default), then when --log-bin is used, creation "
       "of a stored function (or trigger) is allowed only to users having the "
       "SUPER privilege and only if this stored function (trigger) may not "
       "break binary logging. Note that if ALL connections to this server "
       "ALWAYS use row-based binary logging, the security issues do not "
       "exist and the binary logging cannot break, so you can safely set "
       "this to TRUE",
       GLOBAL_VAR(trust_function_creators),
       CMD_LINE(OPT_ARG), DEFAULT(FALSE));

static Sys_var_charptr Sys_log_error(
       "log_error",
       "Log errors to file (instead of stdout).  If file name is not specified "
       "then 'datadir'/'log-basename'.err or the 'pid-file' path with extension "
       ".err is used",
       READ_ONLY GLOBAL_VAR(log_error_file_ptr),
       CMD_LINE(OPT_ARG, OPT_LOG_ERROR),
       IN_FS_CHARSET, DEFAULT(disabled_my_option));

static Sys_var_bit Sys_log_queries_not_using_indexes(
       "log_queries_not_using_indexes",
       "Log queries that are executed without benefit of any index to the "
       "slow log if it is open. Same as log_slow_filter='not_using_index'",
       SESSION_VAR(log_slow_filter), CMD_LINE(OPT_ARG), QPLAN_NOT_USING_INDEX,
       DEFAULT(FALSE));

static Sys_var_bit Sys_log_slow_admin_statements(
       "log_slow_admin_statements",
       "Log slow OPTIMIZE, ANALYZE, ALTER and other administrative statements "
       "to the slow log if it is open.  Resets or sets the option 'admin' in "
       "log_slow_disabled_statements",
       SESSION_VAR(log_slow_disabled_statements),
       CMD_LINE(OPT_ARG), REVERSE(LOG_SLOW_DISABLE_ADMIN), DEFAULT(TRUE));

static Sys_var_bit Sys_log_slow_slave_statements(
       "log_slow_slave_statements",
       "Log slow statements executed by slave thread to the slow log if it is "
       "open. Resets or sets the option 'slave' in "
       "log_slow_disabled_statements",
       SESSION_VAR(log_slow_disabled_statements),
       CMD_LINE(OPT_ARG), REVERSE(LOG_SLOW_DISABLE_SLAVE), DEFAULT(TRUE));

static Sys_var_ulong Sys_log_warnings(
       "log_warnings",
       "Log some not critical warnings to the general log file."
       "Value can be between 0 and 11. Higher values mean more verbosity",
       SESSION_VAR(log_warnings),
       CMD_LINE(OPT_ARG, 'W'),
       VALID_RANGE(0, UINT_MAX), DEFAULT(2), BLOCK_SIZE(1));

static bool update_cached_long_query_time(sys_var *self, THD *thd,
                                          enum_var_type type)
{
  if (type == OPT_SESSION)
    thd->variables.long_query_time=
      double2ulonglong(thd->variables.long_query_time_double * 1e6);
  else
    global_system_variables.long_query_time=
      double2ulonglong(global_system_variables.long_query_time_double * 1e6);
  return false;
}

static Sys_var_double Sys_long_query_time(
       "long_query_time",
       "Log all queries that have taken more than long_query_time seconds "
       "to execute to the slow query log file. The argument will be treated "
       "as a decimal value with microsecond precision",
       SESSION_VAR(long_query_time_double),
       CMD_LINE(REQUIRED_ARG), VALID_RANGE(0, LONG_TIMEOUT), DEFAULT(10),
       NO_MUTEX_GUARD, NOT_IN_BINLOG, ON_CHECK(0),
       ON_UPDATE(update_cached_long_query_time));


static bool update_cached_max_statement_time(sys_var *self, THD *thd,
                                         enum_var_type type)
{
  if (type == OPT_SESSION)
    thd->variables.max_statement_time=
      double2ulonglong(thd->variables.max_statement_time_double * 1e6);
  else
    global_system_variables.max_statement_time=
      double2ulonglong(global_system_variables.max_statement_time_double * 1e6);
  return false;
}

static Sys_var_double Sys_max_statement_time(
       "max_statement_time",
       "A query that has taken more than max_statement_time seconds "
       "will be aborted. The argument will be treated as a decimal value "
       "with microsecond precision. A value of 0 (default) means no timeout",
       SESSION_VAR(max_statement_time_double),
       CMD_LINE(REQUIRED_ARG), VALID_RANGE(0, LONG_TIMEOUT), DEFAULT(0),
       NO_MUTEX_GUARD, NOT_IN_BINLOG, ON_CHECK(0),
       ON_UPDATE(update_cached_max_statement_time));

static bool fix_low_prio_updates(sys_var *self, THD *thd, enum_var_type type)
{
  if (type == OPT_SESSION)
    thd->update_lock_default= (thd->variables.low_priority_updates ?
                               TL_WRITE_LOW_PRIORITY : TL_WRITE);
  else
    thr_upgraded_concurrent_insert_lock=
      (global_system_variables.low_priority_updates ?
       TL_WRITE_LOW_PRIORITY : TL_WRITE);
  return false;
}
static Sys_var_mybool Sys_low_priority_updates(
       "low_priority_updates",
       "INSERT/DELETE/UPDATE has lower priority than selects",
       SESSION_VAR(low_priority_updates),
       CMD_LINE(OPT_ARG),
       DEFAULT(FALSE), NO_MUTEX_GUARD, NOT_IN_BINLOG, ON_CHECK(0),
       ON_UPDATE(fix_low_prio_updates));

static Sys_var_mybool Sys_lower_case_file_system(
       "lower_case_file_system",
       "Case sensitivity of file names on the file system where the "
       "data directory is located",
       READ_ONLY GLOBAL_VAR(lower_case_file_system),
       CMD_LINE_HELP_ONLY,
       DEFAULT(FALSE));

static Sys_var_uint Sys_lower_case_table_names(
       "lower_case_table_names",
       "If set to 1 table names are stored in lowercase on disk and table "
       "names will be case-insensitive.  Should be set to 2 if you are using "
       "a case insensitive file system",
       READ_ONLY GLOBAL_VAR(lower_case_table_names),
       CMD_LINE(OPT_ARG, OPT_LOWER_CASE_TABLE_NAMES),
       VALID_RANGE(0, 2),
#ifdef FN_NO_CASE_SENSE
    DEFAULT(1),
#else
    DEFAULT(0),
#endif
       BLOCK_SIZE(1));

static bool session_readonly(sys_var *self, THD *thd, set_var *var)
{
  if (var->type == OPT_GLOBAL)
    return false;
  my_error(ER_VARIABLE_IS_READONLY, MYF(0), "SESSION",
           self->name.str, "GLOBAL");
  return true;
}

static bool check_max_allowed_packet(sys_var *self, THD *thd,  set_var *var)
{
  longlong val;
  if (session_readonly(self, thd, var))
    return true;

  val= var->save_result.ulonglong_value;
  if (val < (longlong) global_system_variables.net_buffer_length)
  {
    push_warning_printf(thd, Sql_condition::WARN_LEVEL_WARN,
                        WARN_OPTION_BELOW_LIMIT,
                        ER_THD(thd, WARN_OPTION_BELOW_LIMIT),
                        "max_allowed_packet", "net_buffer_length");
  }
  return false;
}


static Sys_var_ulong Sys_max_allowed_packet(
       "max_allowed_packet",
       "Max packet length to send to or receive from the server",
       SESSION_VAR(max_allowed_packet), CMD_LINE(REQUIRED_ARG),
       VALID_RANGE(1024, 1024*1024*1024), DEFAULT(16*1024*1024),
       BLOCK_SIZE(1024), NO_MUTEX_GUARD, NOT_IN_BINLOG,
       ON_CHECK(check_max_allowed_packet));

static Sys_var_ulong Sys_slave_max_allowed_packet(
       "slave_max_allowed_packet",
       "The maximum packet length to sent successfully from the master to slave.",
       GLOBAL_VAR(slave_max_allowed_packet), CMD_LINE(REQUIRED_ARG),
       VALID_RANGE(1024, MAX_MAX_ALLOWED_PACKET),
       DEFAULT(MAX_MAX_ALLOWED_PACKET),
       BLOCK_SIZE(1024));

static Sys_var_ulonglong Sys_max_binlog_cache_size(
       "max_binlog_cache_size",
       "Sets the total size of the transactional cache",
       GLOBAL_VAR(max_binlog_cache_size), CMD_LINE(REQUIRED_ARG),
       VALID_RANGE(IO_SIZE, SIZE_T_MAX),
       DEFAULT((SIZE_T_MAX/IO_SIZE)*IO_SIZE),
       BLOCK_SIZE(IO_SIZE));

static Sys_var_ulonglong Sys_max_binlog_stmt_cache_size(
       "max_binlog_stmt_cache_size",
       "Sets the total size of the statement cache",
       GLOBAL_VAR(max_binlog_stmt_cache_size), CMD_LINE(REQUIRED_ARG),
       VALID_RANGE(IO_SIZE, SIZE_T_MAX),
       DEFAULT((SIZE_T_MAX/IO_SIZE)*IO_SIZE),
       BLOCK_SIZE(IO_SIZE));

static bool fix_max_binlog_size(sys_var *self, THD *thd, enum_var_type type)
{
  mysql_bin_log.set_max_size(max_binlog_size);
  return false;
}
static Sys_var_ulong Sys_max_binlog_size(
       "max_binlog_size",
       "Binary log will be rotated automatically when the size exceeds this "
       "value.",
       GLOBAL_VAR(max_binlog_size), CMD_LINE(REQUIRED_ARG),
       VALID_RANGE(IO_SIZE, 1024*1024L*1024L), DEFAULT(1024*1024L*1024L),
       BLOCK_SIZE(IO_SIZE), NO_MUTEX_GUARD, NOT_IN_BINLOG, ON_CHECK(0),
       ON_UPDATE(fix_max_binlog_size));

static bool fix_max_connections(sys_var *self, THD *thd, enum_var_type type)
{
#ifndef EMBEDDED_LIBRARY
  resize_thr_alarm(max_connections + extra_max_connections +
                   global_system_variables.max_insert_delayed_threads + 10);
#endif
  return false;
}

// Default max_connections of 151 is larger than Apache's default max
// children, to avoid "too many connections" error in a common setup
static Sys_var_ulong Sys_max_connections(
       "max_connections", "The number of simultaneous clients allowed",
       PARSED_EARLY GLOBAL_VAR(max_connections), CMD_LINE(REQUIRED_ARG),
       VALID_RANGE(10, 100000),
       DEFAULT(MAX_CONNECTIONS_DEFAULT), BLOCK_SIZE(1), NO_MUTEX_GUARD,
       NOT_IN_BINLOG, ON_CHECK(0), ON_UPDATE(fix_max_connections));

static Sys_var_ulong Sys_max_connect_errors(
       "max_connect_errors",
       "If there is more than this number of interrupted connections from "
       "a host this host will be blocked from further connections",
       GLOBAL_VAR(max_connect_errors), CMD_LINE(REQUIRED_ARG),
       VALID_RANGE(1, UINT_MAX), DEFAULT(MAX_CONNECT_ERRORS),
       BLOCK_SIZE(1));

static Sys_var_uint Sys_max_digest_length(
       "max_digest_length", "Maximum length considered for digest text.",
       READ_ONLY GLOBAL_VAR(max_digest_length),
       CMD_LINE(REQUIRED_ARG),
       VALID_RANGE(0, 1024 * 1024), DEFAULT(1024), BLOCK_SIZE(1));

static bool check_max_delayed_threads(sys_var *self, THD *thd, set_var *var)
{
  return var->type != OPT_GLOBAL &&
         var->save_result.ulonglong_value != 0 &&
         var->save_result.ulonglong_value !=
                           global_system_variables.max_insert_delayed_threads;
}

// Alias for max_delayed_threads
static Sys_var_ulong Sys_max_insert_delayed_threads(
       "max_insert_delayed_threads",
       "Don't start more than this number of threads to handle INSERT "
       "DELAYED statements. If set to zero INSERT DELAYED will be not used",
       SESSION_VAR(max_insert_delayed_threads),
       NO_CMD_LINE, VALID_RANGE(0, 16384), DEFAULT(20),
       BLOCK_SIZE(1), NO_MUTEX_GUARD, NOT_IN_BINLOG,
       ON_CHECK(check_max_delayed_threads), ON_UPDATE(fix_max_connections));

static Sys_var_ulong Sys_max_delayed_threads(
       "max_delayed_threads",
       "Don't start more than this number of threads to handle INSERT "
       "DELAYED statements. If set to zero INSERT DELAYED will be not used",
       SESSION_VAR(max_insert_delayed_threads),
       CMD_LINE(REQUIRED_ARG), VALID_RANGE(0, 16384), DEFAULT(20),
       BLOCK_SIZE(1), NO_MUTEX_GUARD, NOT_IN_BINLOG,
       ON_CHECK(check_max_delayed_threads), ON_UPDATE(fix_max_connections));

static Sys_var_ulong Sys_max_error_count(
       "max_error_count",
       "Max number of errors/warnings to store for a statement",
       SESSION_VAR(max_error_count), CMD_LINE(REQUIRED_ARG),
       VALID_RANGE(0, 65535), DEFAULT(DEFAULT_ERROR_COUNT), BLOCK_SIZE(1));

static Sys_var_ulonglong Sys_max_heap_table_size(
       "max_heap_table_size",
       "Don't allow creation of heap tables bigger than this",
       SESSION_VAR(max_heap_table_size), CMD_LINE(REQUIRED_ARG),
       VALID_RANGE(16384, SIZE_T_MAX), DEFAULT(16*1024*1024),
       BLOCK_SIZE(1024));

static ulong mdl_locks_cache_size;
static Sys_var_ulong Sys_metadata_locks_cache_size(
       "metadata_locks_cache_size", "Unused",
       READ_ONLY GLOBAL_VAR(mdl_locks_cache_size), CMD_LINE(REQUIRED_ARG),
       VALID_RANGE(1, 1024*1024), DEFAULT(1024),
       BLOCK_SIZE(1));

static ulong mdl_locks_hash_partitions;
static Sys_var_ulong Sys_metadata_locks_hash_instances(
       "metadata_locks_hash_instances", "Unused",
       READ_ONLY GLOBAL_VAR(mdl_locks_hash_partitions), CMD_LINE(REQUIRED_ARG),
       VALID_RANGE(1, 1024), DEFAULT(8),
       BLOCK_SIZE(1));

static Sys_var_ulonglong Sys_pseudo_thread_id(
       "pseudo_thread_id",
       "This variable is for internal server use",
       SESSION_ONLY(pseudo_thread_id),
       NO_CMD_LINE, VALID_RANGE(0, ULONGLONG_MAX), DEFAULT(0),
       BLOCK_SIZE(1), NO_MUTEX_GUARD, IN_BINLOG,
       ON_CHECK(check_has_super));

static bool
check_gtid_domain_id(sys_var *self, THD *thd, set_var *var)
{
  if (check_has_super(self, thd, var))
    return true;
  if (var->type != OPT_GLOBAL &&
      error_if_in_trans_or_substatement(thd,
          ER_STORED_FUNCTION_PREVENTS_SWITCH_GTID_DOMAIN_ID_SEQ_NO,
          ER_INSIDE_TRANSACTION_PREVENTS_SWITCH_GTID_DOMAIN_ID_SEQ_NO))
    return true;

  return false;
}


static Sys_var_uint Sys_gtid_domain_id(
       "gtid_domain_id",
       "Used with global transaction ID to identify logically independent "
       "replication streams. When events can propagate through multiple "
       "parallel paths (for example multiple masters), each independent "
       "source server must use a distinct domain_id. For simple tree-shaped "
       "replication topologies, it can be left at its default, 0.",
       SESSION_VAR(gtid_domain_id),
       CMD_LINE(REQUIRED_ARG), VALID_RANGE(0, UINT_MAX32), DEFAULT(0),
       BLOCK_SIZE(1), NO_MUTEX_GUARD, NOT_IN_BINLOG,
       ON_CHECK(check_gtid_domain_id));


static bool check_gtid_seq_no(sys_var *self, THD *thd, set_var *var)
{
  uint32 domain_id, server_id;
  uint64 seq_no;

  if (check_has_super(self, thd, var))
    return true;
  if (unlikely(error_if_in_trans_or_substatement(thd,
                                                 ER_STORED_FUNCTION_PREVENTS_SWITCH_GTID_DOMAIN_ID_SEQ_NO,
                                                 ER_INSIDE_TRANSACTION_PREVENTS_SWITCH_GTID_DOMAIN_ID_SEQ_NO)))
    return true;

  domain_id= thd->variables.gtid_domain_id;
  server_id= thd->variables.server_id;
  seq_no= (uint64)var->value->val_uint();
  DBUG_EXECUTE_IF("ignore_set_gtid_seq_no_check", return 0;);
  if (opt_gtid_strict_mode && opt_bin_log &&
      mysql_bin_log.check_strict_gtid_sequence(domain_id, server_id, seq_no))
    return true;

  return false;
}


static Sys_var_ulonglong Sys_gtid_seq_no(
       "gtid_seq_no",
       "Internal server usage, for replication with global transaction id. "
       "When set, next event group logged to the binary log will use this "
       "sequence number, not generate a new one, thus allowing to preserve "
       "master's GTID in slave's binlog.",
       SESSION_ONLY(gtid_seq_no),
       NO_CMD_LINE, VALID_RANGE(0, ULONGLONG_MAX), DEFAULT(0),
       BLOCK_SIZE(1), NO_MUTEX_GUARD, NOT_IN_BINLOG,
       ON_CHECK(check_gtid_seq_no));


#ifdef HAVE_REPLICATION
static unsigned char opt_gtid_binlog_pos_dummy;
static Sys_var_gtid_binlog_pos Sys_gtid_binlog_pos(
       "gtid_binlog_pos", "Last GTID logged to the binary log, per replication"
       "domain",
       READ_ONLY GLOBAL_VAR(opt_gtid_binlog_pos_dummy), NO_CMD_LINE);


const uchar *
Sys_var_gtid_binlog_pos::global_value_ptr(THD *thd,
                                          const LEX_CSTRING *base) const
{
  char buf[128];
  String str(buf, sizeof(buf), system_charset_info);
  char *p;

  str.length(0);
  if ((opt_bin_log && mysql_bin_log.append_state_pos(&str)) ||
      !(p= thd->strmake(str.ptr(), str.length())))
  {
    my_error(ER_OUT_OF_RESOURCES, MYF(0));
    return NULL;
  }

  return (uchar *)p;
}


static unsigned char opt_gtid_current_pos_dummy;
static Sys_var_gtid_current_pos Sys_gtid_current_pos(
       "gtid_current_pos", "Current GTID position of the server. Per "
       "replication domain, this is either the last GTID replicated by a "
       "slave thread, or the GTID logged to the binary log, whichever is "
       "most recent.",
       READ_ONLY GLOBAL_VAR(opt_gtid_current_pos_dummy), NO_CMD_LINE);


const uchar *
Sys_var_gtid_current_pos::global_value_ptr(THD *thd,
                                           const LEX_CSTRING *base) const
{
  String str;
  char *p;

  str.length(0);
  if (rpl_append_gtid_state(&str, true) ||
      !(p= thd->strmake(str.ptr(), str.length())))
  {
    my_error(ER_OUT_OF_RESOURCES, MYF(0));
    return NULL;
  }

  return (uchar *)p;
}


bool
Sys_var_gtid_slave_pos::do_check(THD *thd, set_var *var)
{
  String str, *res;

  DBUG_ASSERT(var->type == OPT_GLOBAL);

  if (rpl_load_gtid_slave_state(thd))
  {
    my_error(ER_CANNOT_LOAD_SLAVE_GTID_STATE, MYF(0), "mysql",
             rpl_gtid_slave_state_table_name.str);
    return true;
  }

  if (give_error_if_slave_running(0))
    return true;
  if (!(res= var->value->val_str(&str)))
    return true;
  if (thd->in_active_multi_stmt_transaction())
  {
    my_error(ER_CANT_DO_THIS_DURING_AN_TRANSACTION, MYF(0));
    return true;
  }
  if (rpl_gtid_pos_check(thd, &((*res)[0]), res->length()))
    return true;

  if (!(var->save_result.string_value.str=
        thd->strmake(res->ptr(), res->length())))
  {
    my_error(ER_OUT_OF_RESOURCES, MYF(0));
    return true;
  }
  var->save_result.string_value.length= res->length();
  return false;
}


bool
Sys_var_gtid_slave_pos::global_update(THD *thd, set_var *var)
{
  bool err;

  DBUG_ASSERT(var->type == OPT_GLOBAL);

  if (!var->value)
  {
    my_error(ER_NO_DEFAULT, MYF(0), var->var->name.str);
    return true;
  }

  mysql_mutex_unlock(&LOCK_global_system_variables);
  mysql_mutex_lock(&LOCK_active_mi);
  if (give_error_if_slave_running(1))
    err= true;
  else
    err= rpl_gtid_pos_update(thd, var->save_result.string_value.str,
                             var->save_result.string_value.length);
  mysql_mutex_unlock(&LOCK_active_mi);
  mysql_mutex_lock(&LOCK_global_system_variables);
  return err;
}


const uchar *
Sys_var_gtid_slave_pos::global_value_ptr(THD *thd,
                                         const LEX_CSTRING *base) const
{
  String str;
  char *p;

  str.length(0);
  /*
    If the mysql.rpl_slave_pos table could not be loaded, then we cannot
    easily automatically try to reload it here - we may be inside a statement
    that already has tables locked and so opening more tables is problematic.

    But if the table is not loaded (eg. missing mysql_upgrade_db or some such),
    then the slave state must be empty anyway.
  */
  if ((rpl_global_gtid_slave_state->loaded &&
       rpl_append_gtid_state(&str, false)) ||
      !(p= thd->strmake(str.ptr(), str.length())))
  {
    my_error(ER_OUT_OF_RESOURCES, MYF(0));
    return NULL;
  }

  return (uchar *)p;
}


static unsigned char opt_gtid_slave_pos_dummy;
static Sys_var_gtid_slave_pos Sys_gtid_slave_pos(
       "gtid_slave_pos",
       "The list of global transaction IDs that were last replicated on the "
       "server, one for each replication domain.",
       GLOBAL_VAR(opt_gtid_slave_pos_dummy), NO_CMD_LINE);


static Sys_var_mybool Sys_gtid_strict_mode(
       "gtid_strict_mode",
       "Enforce strict seq_no ordering of events in the binary log. Slave "
       "stops with an error if it encounters an event that would cause it to "
       "generate an out-of-order binlog if executed.",
       GLOBAL_VAR(opt_gtid_strict_mode),
       CMD_LINE(OPT_ARG), DEFAULT(FALSE));


struct gtid_binlog_state_data { rpl_gtid *list; uint32 list_len; };

bool
Sys_var_gtid_binlog_state::do_check(THD *thd, set_var *var)
{
  String str, *res;
  struct gtid_binlog_state_data *data;
  rpl_gtid *list;
  uint32 list_len;

  DBUG_ASSERT(var->type == OPT_GLOBAL);

  if (!(res= var->value->val_str(&str)))
    return true;
  if (thd->in_active_multi_stmt_transaction())
  {
    my_error(ER_CANT_DO_THIS_DURING_AN_TRANSACTION, MYF(0));
    return true;
  }
  if (!mysql_bin_log.is_open())
  {
    my_error(ER_FLUSH_MASTER_BINLOG_CLOSED, MYF(0));
    return true;
  }
  if (!mysql_bin_log.is_empty_state())
  {
    my_error(ER_BINLOG_MUST_BE_EMPTY, MYF(0));
    return true;
  }
  if (res->length() == 0)
  {
    list= NULL;
    list_len= 0;
  }
  else if (!(list= gtid_parse_string_to_list(res->ptr(), res->length(),
                                             &list_len)))
  {
    my_error(ER_INCORRECT_GTID_STATE, MYF(0));
    return true;
  }
  if (!(data= (gtid_binlog_state_data *)my_malloc(sizeof(*data), MYF(0))))
  {
    my_free(list);
    my_error(ER_OUT_OF_RESOURCES, MYF(0));
    return true;
  }
  data->list= list;
  data->list_len= list_len;
  var->save_result.ptr= data;
  return false;
}


bool
Sys_var_gtid_binlog_state::global_update(THD *thd, set_var *var)
{
  bool res;

  DBUG_ASSERT(var->type == OPT_GLOBAL);

  if (!var->value)
  {
    my_error(ER_NO_DEFAULT, MYF(0), var->var->name.str);
    return true;
  }

  struct gtid_binlog_state_data *data=
    (struct gtid_binlog_state_data *)var->save_result.ptr;
  mysql_mutex_unlock(&LOCK_global_system_variables);
  res= (reset_master(thd, data->list, data->list_len, 0) != 0);
  mysql_mutex_lock(&LOCK_global_system_variables);
  my_free(data->list);
  my_free(data);
  return res;
}


const uchar *
Sys_var_gtid_binlog_state::global_value_ptr(THD *thd,
                                            const LEX_CSTRING *base) const
{
  char buf[512];
  String str(buf, sizeof(buf), system_charset_info);
  char *p;

  str.length(0);
  if ((opt_bin_log && mysql_bin_log.append_state(&str)) ||
      !(p= thd->strmake(str.ptr(), str.length())))
  {
    my_error(ER_OUT_OF_RESOURCES, MYF(0));
    return NULL;
  }

  return (uchar *)p;
}


static unsigned char opt_gtid_binlog_state_dummy;
static Sys_var_gtid_binlog_state Sys_gtid_binlog_state(
       "gtid_binlog_state",
       "The internal GTID state of the binlog, used to keep track of all "
       "GTIDs ever logged to the binlog.",
       GLOBAL_VAR(opt_gtid_binlog_state_dummy), NO_CMD_LINE);


static Sys_var_last_gtid Sys_last_gtid(
       "last_gtid", "The GTID of the last commit (if binlogging was enabled), "
       "or the empty string if none.",
       READ_ONLY sys_var::ONLY_SESSION, NO_CMD_LINE);

export sys_var *Sys_last_gtid_ptr= &Sys_last_gtid; // for check changing


const uchar *
Sys_var_last_gtid::session_value_ptr(THD *thd, const LEX_CSTRING *base) const
{
  char buf[10+1+10+1+20+1];
  String str(buf, sizeof(buf), system_charset_info);
  char *p;
  bool first= true;

  str.length(0);
  rpl_gtid gtid= thd->get_last_commit_gtid();
  if ((gtid.seq_no > 0 &&
       rpl_slave_state_tostring_helper(&str, &gtid, &first)) ||
      !(p= thd->strmake(str.ptr(), str.length())))
  {
    my_error(ER_OUT_OF_RESOURCES, MYF(0));
    return NULL;
  }

  return (uchar *)p;
}


static bool
check_slave_parallel_threads(sys_var *self, THD *thd, set_var *var)
{
  return give_error_if_slave_running(0);
}

static bool
fix_slave_parallel_threads(sys_var *self, THD *thd, enum_var_type type)
{
  bool err;

  mysql_mutex_unlock(&LOCK_global_system_variables);
  err= give_error_if_slave_running(0);
  mysql_mutex_lock(&LOCK_global_system_variables);

  return err;
}


static Sys_var_ulong Sys_slave_parallel_threads(
       "slave_parallel_threads",
       "If non-zero, number of threads to spawn to apply in parallel events "
       "on the slave that were group-committed on the master or were logged "
       "with GTID in different replication domains. Note that these threads "
       "are in addition to the IO and SQL threads, which are always created "
       "by a replication slave",
       GLOBAL_VAR(opt_slave_parallel_threads), CMD_LINE(REQUIRED_ARG),
       VALID_RANGE(0,16383), DEFAULT(0), BLOCK_SIZE(1), NO_MUTEX_GUARD,
       NOT_IN_BINLOG, ON_CHECK(check_slave_parallel_threads),
       ON_UPDATE(fix_slave_parallel_threads));

/* Alias for @@slave_parallel_threads to match what MySQL 5.7 uses. */
static Sys_var_ulong Sys_slave_parallel_workers(
       "slave_parallel_workers",
       "Alias for slave_parallel_threads",
       GLOBAL_VAR(opt_slave_parallel_threads), CMD_LINE(REQUIRED_ARG),
       VALID_RANGE(0,16383), DEFAULT(0), BLOCK_SIZE(1), NO_MUTEX_GUARD,
       NOT_IN_BINLOG, ON_CHECK(check_slave_parallel_threads),
       ON_UPDATE(fix_slave_parallel_threads));


static bool
check_slave_domain_parallel_threads(sys_var *self, THD *thd, set_var *var)
{
  return give_error_if_slave_running(0);
}

static bool
fix_slave_domain_parallel_threads(sys_var *self, THD *thd, enum_var_type type)
{
  bool running;

  mysql_mutex_unlock(&LOCK_global_system_variables);
  running= give_error_if_slave_running(0);
  mysql_mutex_lock(&LOCK_global_system_variables);

  return running;
}


static Sys_var_ulong Sys_slave_domain_parallel_threads(
       "slave_domain_parallel_threads",
       "Maximum number of parallel threads to use on slave for events in a "
       "single replication domain. When using multiple domains, this can be "
       "used to limit a single domain from grabbing all threads and thus "
       "stalling other domains. The default of 0 means to allow a domain to "
       "grab as many threads as it wants, up to the value of "
       "slave_parallel_threads.",
       GLOBAL_VAR(opt_slave_domain_parallel_threads), CMD_LINE(REQUIRED_ARG),
       VALID_RANGE(0,16383), DEFAULT(0), BLOCK_SIZE(1), NO_MUTEX_GUARD,
       NOT_IN_BINLOG, ON_CHECK(check_slave_domain_parallel_threads),
       ON_UPDATE(fix_slave_domain_parallel_threads));


static Sys_var_ulong Sys_slave_parallel_max_queued(
       "slave_parallel_max_queued",
       "Limit on how much memory SQL threads should use per parallel "
       "replication thread when reading ahead in the relay log looking for "
       "opportunities for parallel replication. Only used when "
       "--slave-parallel-threads > 0.",
       GLOBAL_VAR(opt_slave_parallel_max_queued), CMD_LINE(REQUIRED_ARG),
       VALID_RANGE(0,2147483647), DEFAULT(131072), BLOCK_SIZE(1));


bool
Sys_var_slave_parallel_mode::global_update(THD *thd, set_var *var)
{
  enum_slave_parallel_mode new_value=
    (enum_slave_parallel_mode)var->save_result.ulonglong_value;
  LEX_CSTRING *base_name= &var->base;
  Master_info *mi;
  bool res= false;

  if (!base_name->length)
    base_name= &thd->variables.default_master_connection;

  mysql_mutex_unlock(&LOCK_global_system_variables);
  mysql_mutex_lock(&LOCK_active_mi);

  mi= master_info_index->
    get_master_info(base_name, !base_name->length ?
                    Sql_condition::WARN_LEVEL_ERROR :
                    Sql_condition::WARN_LEVEL_WARN);

  if (mi)
  {
    if (mi->rli.slave_running)
    {
      my_error(ER_SLAVE_MUST_STOP, MYF(0),
               (int) mi->connection_name.length, mi->connection_name.str);
      res= true;
    }
    else
    {
      mi->parallel_mode= new_value;
      if (!base_name->length)
      {
        /* Use as default value for new connections */
        opt_slave_parallel_mode= new_value;
      }
    }
  }

  mysql_mutex_unlock(&LOCK_active_mi);
  mysql_mutex_lock(&LOCK_global_system_variables);

  return res;
}


const uchar *
Sys_var_slave_parallel_mode::global_value_ptr(THD *thd,
                                              const
                                              LEX_CSTRING *base_name) const
{
  Master_info *mi;
  enum_slave_parallel_mode val=
    (enum_slave_parallel_mode)opt_slave_parallel_mode;

  if (!base_name->length)
    base_name= &thd->variables.default_master_connection;

  mysql_mutex_unlock(&LOCK_global_system_variables);
  mysql_mutex_lock(&LOCK_active_mi);

  mi= master_info_index->
    get_master_info(base_name, !base_name->length ?
                    Sql_condition::WARN_LEVEL_ERROR :
                    Sql_condition::WARN_LEVEL_WARN);
  if (mi)
    val= mi->parallel_mode;

  mysql_mutex_unlock(&LOCK_active_mi);
  mysql_mutex_lock(&LOCK_global_system_variables);
  if (!mi)
    return 0;

  return valptr(thd, val);
}


/* The order here must match enum_slave_parallel_mode in mysqld.h. */
static const char *slave_parallel_mode_names[] = {
  "none", "minimal", "conservative", "optimistic", "aggressive", NULL
};
export TYPELIB slave_parallel_mode_typelib = {
  array_elements(slave_parallel_mode_names)-1,
  "",
  slave_parallel_mode_names,
  NULL
};

static Sys_var_slave_parallel_mode Sys_slave_parallel_mode(
       "slave_parallel_mode",
       "Controls what transactions are applied in parallel when using "
       "--slave-parallel-threads. Possible values: \"optimistic\" tries to "
       "apply most transactional DML in parallel, and handles any conflicts "
       "with rollback and retry. \"conservative\" limits parallelism in an "
       "effort to avoid any conflicts. \"aggressive\" tries to maximise the "
       "parallelism, possibly at the cost of increased conflict rate. "
       "\"minimal\" only parallelizes the commit steps of transactions. "
       "\"none\" disables parallel apply completely.",
       GLOBAL_VAR(opt_slave_parallel_mode), NO_CMD_LINE,
       slave_parallel_mode_names, DEFAULT(SLAVE_PARALLEL_CONSERVATIVE));


static Sys_var_bit Sys_skip_parallel_replication(
       "skip_parallel_replication",
       "If set when a transaction is written to the binlog, parallel apply of "
       "that transaction will be avoided on a slave where slave_parallel_mode "
       "is not \"aggressive\". Can be used to avoid unnecessary rollback and "
       "retry for transactions that are likely to cause a conflict if "
       "replicated in parallel.",
       SESSION_ONLY(option_bits), NO_CMD_LINE, OPTION_RPL_SKIP_PARALLEL,
       DEFAULT(FALSE), NO_MUTEX_GUARD, NOT_IN_BINLOG);


static bool
check_gtid_ignore_duplicates(sys_var *self, THD *thd, set_var *var)
{
  return give_error_if_slave_running(0);
}

static bool
fix_gtid_ignore_duplicates(sys_var *self, THD *thd, enum_var_type type)
{
  bool running;

  mysql_mutex_unlock(&LOCK_global_system_variables);
  running= give_error_if_slave_running(0);
  mysql_mutex_lock(&LOCK_global_system_variables);

  return running;
}


static Sys_var_mybool Sys_gtid_ignore_duplicates(
       "gtid_ignore_duplicates",
       "When set, different master connections in multi-source replication are "
       "allowed to receive and process event groups with the same GTID (when "
       "using GTID mode). Only one will be applied, any others will be "
       "ignored. Within a given replication domain, just the sequence number "
       "will be used to decide whether a given GTID has been already applied; "
       "this means it is the responsibility of the user to ensure that GTID "
       "sequence numbers are strictly increasing.",
       GLOBAL_VAR(opt_gtid_ignore_duplicates), CMD_LINE(OPT_ARG),
       DEFAULT(FALSE), NO_MUTEX_GUARD,
       NOT_IN_BINLOG, ON_CHECK(check_gtid_ignore_duplicates),
       ON_UPDATE(fix_gtid_ignore_duplicates));
#endif


static Sys_var_ulong Sys_binlog_commit_wait_count(
       "binlog_commit_wait_count",
       "If non-zero, binlog write will wait at most binlog_commit_wait_usec "
       "microseconds for at least this many commits to queue up for group "
       "commit to the binlog. This can reduce I/O on the binlog and provide "
       "increased opportunity for parallel apply on the slave, but too high "
       "a value will decrease commit throughput.",
       GLOBAL_VAR(opt_binlog_commit_wait_count), CMD_LINE(REQUIRED_ARG),
       VALID_RANGE(0, ULONG_MAX), DEFAULT(0), BLOCK_SIZE(1));


static Sys_var_ulong Sys_binlog_commit_wait_usec(
       "binlog_commit_wait_usec",
       "Maximum time, in microseconds, to wait for more commits to queue up "
       "for binlog group commit. Only takes effect if the value of "
       "binlog_commit_wait_count is non-zero.",
       GLOBAL_VAR(opt_binlog_commit_wait_usec), CMD_LINE(REQUIRED_ARG),
       VALID_RANGE(0, ULONG_MAX), DEFAULT(100000), BLOCK_SIZE(1));


static bool fix_max_join_size(sys_var *self, THD *thd, enum_var_type type)
{
  SV *sv= type == OPT_GLOBAL ? &global_system_variables : &thd->variables;
  if (sv->max_join_size == HA_POS_ERROR)
    sv->option_bits|= OPTION_BIG_SELECTS;
  else
    sv->option_bits&= ~OPTION_BIG_SELECTS;
  return false;
}
static Sys_var_harows Sys_max_join_size(
       "max_join_size",
       "Joins that are probably going to read more than max_join_size "
       "records return an error",
       SESSION_VAR(max_join_size), CMD_LINE(REQUIRED_ARG),
       VALID_RANGE(1, HA_POS_ERROR), DEFAULT(HA_POS_ERROR), BLOCK_SIZE(1),
       NO_MUTEX_GUARD, NOT_IN_BINLOG, ON_CHECK(0),
       ON_UPDATE(fix_max_join_size));

static Sys_var_ulong Sys_max_seeks_for_key(
       "max_seeks_for_key",
       "Limit assumed max number of seeks when looking up rows based on a key",
       SESSION_VAR(max_seeks_for_key), CMD_LINE(REQUIRED_ARG),
       VALID_RANGE(1, UINT_MAX), DEFAULT(UINT_MAX), BLOCK_SIZE(1));

static Sys_var_ulong Sys_max_length_for_sort_data(
       "max_length_for_sort_data",
       "Max number of bytes in sorted records",
       SESSION_VAR(max_length_for_sort_data), CMD_LINE(REQUIRED_ARG),
       VALID_RANGE(4, 8192*1024L), DEFAULT(1024), BLOCK_SIZE(1));

static Sys_var_ulong Sys_max_long_data_size(
       "max_long_data_size",
       "The maximum BLOB length to send to server from "
       "mysql_send_long_data API. Deprecated option; "
       "use max_allowed_packet instead.",
       READ_ONLY GLOBAL_VAR(max_long_data_size),
       CMD_LINE(REQUIRED_ARG, OPT_MAX_LONG_DATA_SIZE),
       VALID_RANGE(1024, UINT_MAX32), DEFAULT(1024*1024),
       BLOCK_SIZE(1));

static PolyLock_mutex PLock_prepared_stmt_count(&LOCK_prepared_stmt_count);
static Sys_var_uint Sys_max_prepared_stmt_count(
       "max_prepared_stmt_count",
       "Maximum number of prepared statements in the server",
       GLOBAL_VAR(max_prepared_stmt_count), CMD_LINE(REQUIRED_ARG),
       VALID_RANGE(0, UINT_MAX32), DEFAULT(16382), BLOCK_SIZE(1),
       &PLock_prepared_stmt_count);

static Sys_var_ulong Sys_max_recursive_iterations(
       "max_recursive_iterations",
       "Maximum number of iterations when executing recursive queries",
       SESSION_VAR(max_recursive_iterations), CMD_LINE(OPT_ARG),
       VALID_RANGE(0, UINT_MAX), DEFAULT(UINT_MAX), BLOCK_SIZE(1));

static Sys_var_ulong Sys_max_sort_length(
       "max_sort_length",
       "The number of bytes to use when sorting BLOB or TEXT values (only "
       "the first max_sort_length bytes of each value are used; the rest "
       "are ignored)",
       SESSION_VAR(max_sort_length), CMD_LINE(REQUIRED_ARG),
       VALID_RANGE(64, 8192*1024L), DEFAULT(1024), BLOCK_SIZE(1));

static Sys_var_ulong Sys_max_sp_recursion_depth(
       "max_sp_recursion_depth",
       "Maximum stored procedure recursion depth",
       SESSION_VAR(max_sp_recursion_depth), CMD_LINE(OPT_ARG),
       VALID_RANGE(0, 255), DEFAULT(0), BLOCK_SIZE(1));


static bool if_checking_enabled(sys_var *self, THD *thd,  set_var *var)
{
  if (session_readonly(self, thd, var))
    return true;
  
  if (!max_user_connections_checking)
  {
    my_error(ER_OPTION_PREVENTS_STATEMENT, MYF(0), "--max-user-connections=0");
    return true;
  }

  return false;
}
// non-standard session_value_ptr() here
static Sys_var_max_user_conn Sys_max_user_connections(
       "max_user_connections",
       "The maximum number of active connections for a single user "
       "(0 = no limit)",
       SESSION_VAR(max_user_connections), CMD_LINE(REQUIRED_ARG),
       VALID_RANGE(-1, INT_MAX), DEFAULT(0), BLOCK_SIZE(1), NO_MUTEX_GUARD,
       NOT_IN_BINLOG, ON_CHECK(if_checking_enabled));

static Sys_var_ulong Sys_max_tmp_tables(
       "max_tmp_tables", "Unused, will be removed.",
       SESSION_VAR(max_tmp_tables), CMD_LINE(REQUIRED_ARG),
       VALID_RANGE(1, UINT_MAX), DEFAULT(32), BLOCK_SIZE(1),
       NO_MUTEX_GUARD, NOT_IN_BINLOG, ON_CHECK(0), ON_UPDATE(0),
       DEPRECATED(""));

static Sys_var_ulong Sys_max_write_lock_count(
       "max_write_lock_count",
       "After this many write locks, allow some read locks to run in between",
       GLOBAL_VAR(max_write_lock_count), CMD_LINE(REQUIRED_ARG),
       VALID_RANGE(1, UINT_MAX), DEFAULT(UINT_MAX), BLOCK_SIZE(1));

static Sys_var_ulong Sys_min_examined_row_limit(
       "min_examined_row_limit",
       "Don't write queries to slow log that examine fewer rows "
       "than that",
       SESSION_VAR(min_examined_row_limit), CMD_LINE(REQUIRED_ARG),
       VALID_RANGE(0, UINT_MAX), DEFAULT(0), BLOCK_SIZE(1));

#ifdef _WIN32
static Sys_var_mybool Sys_named_pipe(
       "named_pipe", "Enable the named pipe (NT)",
       READ_ONLY GLOBAL_VAR(opt_enable_named_pipe), CMD_LINE(OPT_ARG),
       DEFAULT(FALSE));
#endif


static bool check_net_buffer_length(sys_var *self, THD *thd,  set_var *var)
{
  longlong val;
  if (session_readonly(self, thd, var))
    return true;

  val= var->save_result.ulonglong_value;
  if (val > (longlong) global_system_variables.max_allowed_packet)
  {
    push_warning_printf(thd, Sql_condition::WARN_LEVEL_WARN,
                        WARN_OPTION_BELOW_LIMIT,
                        ER_THD(thd, WARN_OPTION_BELOW_LIMIT),
                        "max_allowed_packet", "net_buffer_length");
  }
  return false;
}
static Sys_var_ulong Sys_net_buffer_length(
       "net_buffer_length",
       "Buffer length for TCP/IP and socket communication",
       SESSION_VAR(net_buffer_length), CMD_LINE(REQUIRED_ARG),
       VALID_RANGE(1024, 1024*1024), DEFAULT(16384), BLOCK_SIZE(1024),
       NO_MUTEX_GUARD, NOT_IN_BINLOG, ON_CHECK(check_net_buffer_length));

static bool fix_net_read_timeout(sys_var *self, THD *thd, enum_var_type type)
{
  if (type != OPT_GLOBAL)
    my_net_set_read_timeout(&thd->net, thd->variables.net_read_timeout);
  return false;
}
static Sys_var_ulong Sys_net_read_timeout(
       "net_read_timeout",
       "Number of seconds to wait for more data from a connection before "
       "aborting the read",
       SESSION_VAR(net_read_timeout), CMD_LINE(REQUIRED_ARG),
       VALID_RANGE(1, LONG_TIMEOUT), DEFAULT(NET_READ_TIMEOUT), BLOCK_SIZE(1),
       NO_MUTEX_GUARD, NOT_IN_BINLOG, ON_CHECK(0),
       ON_UPDATE(fix_net_read_timeout));

static bool fix_net_write_timeout(sys_var *self, THD *thd, enum_var_type type)
{
  if (type != OPT_GLOBAL)
    my_net_set_write_timeout(&thd->net, thd->variables.net_write_timeout);
  return false;
}
static Sys_var_ulong Sys_net_write_timeout(
       "net_write_timeout",
       "Number of seconds to wait for a block to be written to a connection "
       "before aborting the write",
       SESSION_VAR(net_write_timeout), CMD_LINE(REQUIRED_ARG),
       VALID_RANGE(1, LONG_TIMEOUT), DEFAULT(NET_WRITE_TIMEOUT), BLOCK_SIZE(1),
       NO_MUTEX_GUARD, NOT_IN_BINLOG, ON_CHECK(0),
       ON_UPDATE(fix_net_write_timeout));

static bool fix_net_retry_count(sys_var *self, THD *thd, enum_var_type type)
{
  if (type != OPT_GLOBAL)
    thd->net.retry_count=thd->variables.net_retry_count;
  return false;
}
static Sys_var_ulong Sys_net_retry_count(
       "net_retry_count",
       "If a read on a communication port is interrupted, retry this "
       "many times before giving up",
       SESSION_VAR(net_retry_count), CMD_LINE(REQUIRED_ARG),
       VALID_RANGE(1, UINT_MAX), DEFAULT(MYSQLD_NET_RETRY_COUNT),
       BLOCK_SIZE(1), NO_MUTEX_GUARD, NOT_IN_BINLOG, ON_CHECK(0),
       ON_UPDATE(fix_net_retry_count));

static Sys_var_mybool Sys_old_mode(
       "old", "Use compatible behavior from previous MariaDB version. See also --old-mode",
       SESSION_VAR(old_mode), CMD_LINE(OPT_ARG), DEFAULT(FALSE));

static const char *alter_algorithm_modes[]= {"DEFAULT", "COPY", "INPLACE",
"NOCOPY", "INSTANT", NULL};

static Sys_var_enum Sys_alter_algorithm(
	"alter_algorithm", "Specify the alter table algorithm",
	SESSION_VAR(alter_algorithm), CMD_LINE(OPT_ARG),
	alter_algorithm_modes, DEFAULT(0));

static Sys_var_enum Sys_old_alter_table(
       "old_alter_table", "Alias for alter_algorithm. "
       "Deprecated. Use --alter-algorithm instead.",
       SESSION_VAR(alter_algorithm), CMD_LINE(OPT_ARG),
       alter_algorithm_modes, DEFAULT(0));

static bool check_old_passwords(sys_var *self, THD *thd, set_var *var)
{
  return mysql_user_table_is_in_short_password_format;
}
static Sys_var_mybool Sys_old_passwords(
       "old_passwords",
       "Use old password encryption method (needed for 4.0 and older clients)",
       SESSION_VAR(old_passwords), CMD_LINE(OPT_ARG),
       DEFAULT(FALSE), NO_MUTEX_GUARD, NOT_IN_BINLOG,
       ON_CHECK(check_old_passwords));
export sys_var *Sys_old_passwords_ptr= &Sys_old_passwords; // for sql_acl.cc

static Sys_var_ulong Sys_open_files_limit(
       "open_files_limit",
       "If this is not 0, then mysqld will use this value to reserve file "
       "descriptors to use with setrlimit(). If this value is 0 or autoset "
       "then mysqld will reserve max_connections*5 or max_connections + "
       "table_cache*2 (whichever is larger) number of file descriptors",
       AUTO_SET READ_ONLY GLOBAL_VAR(open_files_limit), CMD_LINE(REQUIRED_ARG),
       VALID_RANGE(0, OS_FILE_LIMIT), DEFAULT(0), BLOCK_SIZE(1));

/// @todo change to enum
static Sys_var_ulong Sys_optimizer_prune_level(
       "optimizer_prune_level",
       "Controls the heuristic(s) applied during query optimization to prune "
       "less-promising partial plans from the optimizer search space. "
       "Meaning: 0 - do not apply any heuristic, thus perform exhaustive "
       "search; 1 - prune plans based on number of retrieved rows",
       SESSION_VAR(optimizer_prune_level), CMD_LINE(REQUIRED_ARG),
       VALID_RANGE(0, 1), DEFAULT(1), BLOCK_SIZE(1));

static Sys_var_ulong Sys_optimizer_selectivity_sampling_limit(
       "optimizer_selectivity_sampling_limit",
       "Controls number of record samples to check condition selectivity",
       SESSION_VAR(optimizer_selectivity_sampling_limit),
       CMD_LINE(REQUIRED_ARG),
       VALID_RANGE(SELECTIVITY_SAMPLING_THRESHOLD, UINT_MAX),
       DEFAULT(SELECTIVITY_SAMPLING_LIMIT), BLOCK_SIZE(1));

static Sys_var_ulong Sys_optimizer_use_condition_selectivity(
       "optimizer_use_condition_selectivity",
       "Controls selectivity of which conditions the optimizer takes into "
       "account to calculate cardinality of a partial join when it searches "
       "for the best execution plan "
       "Meaning: "
       "1 - use selectivity of index backed range conditions to calculate "
       "the cardinality of a partial join if the last joined table is "
       "accessed by full table scan or an index scan, "
       "2 - use selectivity of index backed range conditions to calculate "
       "the cardinality of a partial join in any case, "
       "3 - additionally always use selectivity of range conditions that are "
       "not backed by any index to calculate the cardinality of a partial join, "
       "4 - use histograms to calculate selectivity of range conditions that "
       "are not backed by any index to calculate the cardinality of "
       "a partial join."
       "5 - additionally use selectivity of certain non-range predicates "
       "calculated on record samples",
       SESSION_VAR(optimizer_use_condition_selectivity), CMD_LINE(REQUIRED_ARG),
       VALID_RANGE(1, 5), DEFAULT(1), BLOCK_SIZE(1));

static Sys_var_ulong Sys_optimizer_search_depth(
       "optimizer_search_depth",
       "Maximum depth of search performed by the query optimizer. Values "
       "larger than the number of relations in a query result in better "
       "query plans, but take longer to compile a query. Values smaller "
       "than the number of tables in a relation result in faster "
       "optimization, but may produce very bad query plans. If set to 0, "
       "the system will automatically pick a reasonable value.",
       SESSION_VAR(optimizer_search_depth), CMD_LINE(REQUIRED_ARG),
       VALID_RANGE(0, MAX_TABLES+1), DEFAULT(MAX_TABLES+1), BLOCK_SIZE(1));

/* this is used in the sigsegv handler */
export const char *optimizer_switch_names[]=
{
  "index_merge","index_merge_union","index_merge_sort_union",
  "index_merge_intersection","index_merge_sort_intersection",
  "engine_condition_pushdown",
  "index_condition_pushdown",
  "derived_merge", "derived_with_keys",
  "firstmatch","loosescan","materialization","in_to_exists","semijoin",
  "partial_match_rowid_merge",
  "partial_match_table_scan",
  "subquery_cache",
  "mrr",
  "mrr_cost_based",
  "mrr_sort_keys",
  "outer_join_with_cache",
  "semijoin_with_cache",
  "join_cache_incremental",
  "join_cache_hashed",
  "join_cache_bka",
  "optimize_join_buffer_size",
  "table_elimination",
  "extended_keys",
  "exists_to_in",
  "orderby_uses_equalities",
  "condition_pushdown_for_derived",
  "split_materialized",
  "default", 
  NullS
};
static bool fix_optimizer_switch(sys_var *self, THD *thd,
                                 enum_var_type type)
{
  SV *sv= (type == OPT_GLOBAL) ? &global_system_variables : &thd->variables;
  if (sv->optimizer_switch & deprecated_ENGINE_CONDITION_PUSHDOWN)
    push_warning_printf(current_thd, Sql_condition::WARN_LEVEL_WARN,
                        ER_WARN_DEPRECATED_SYNTAX_NO_REPLACEMENT,
                        ER_THD(thd, ER_WARN_DEPRECATED_SYNTAX_NO_REPLACEMENT),
                        "engine_condition_pushdown=on");
  return false;
}
static bool check_legal_optimizer_switch(sys_var *self, THD *thd,
                                         set_var *var)
{
  if (var->save_result.ulonglong_value & (OPTIMIZER_SWITCH_MATERIALIZATION |
                                          OPTIMIZER_SWITCH_IN_TO_EXISTS))
  {
    return false;
  }
  my_error(ER_ILLEGAL_SUBQUERY_OPTIMIZER_SWITCHES, MYF(0));
  return true;
}
static Sys_var_flagset Sys_optimizer_switch(
       "optimizer_switch",
       "Fine-tune the optimizer behavior",
       SESSION_VAR(optimizer_switch), CMD_LINE(REQUIRED_ARG),
       optimizer_switch_names, DEFAULT(OPTIMIZER_SWITCH_DEFAULT),
       NO_MUTEX_GUARD, NOT_IN_BINLOG, ON_CHECK(check_legal_optimizer_switch),
       ON_UPDATE(fix_optimizer_switch));

static Sys_var_charptr Sys_pid_file(
       "pid_file", "Pid file used by safe_mysqld",
       READ_ONLY GLOBAL_VAR(pidfile_name_ptr), CMD_LINE(REQUIRED_ARG),
       IN_FS_CHARSET, DEFAULT(0));

static Sys_var_charptr Sys_plugin_dir(
       "plugin_dir", "Directory for plugins",
       READ_ONLY GLOBAL_VAR(opt_plugin_dir_ptr), CMD_LINE(REQUIRED_ARG),
       IN_FS_CHARSET, DEFAULT(0));

static Sys_var_uint Sys_port(
       "port",
       "Port number to use for connection or 0 to default to, "
       "my.cnf, $MYSQL_TCP_PORT, "
#if MYSQL_PORT_DEFAULT == 0
       "/etc/services, "
#endif
       "built-in default (" STRINGIFY_ARG(MYSQL_PORT) "), whatever comes first",
       READ_ONLY GLOBAL_VAR(mysqld_port), CMD_LINE(REQUIRED_ARG, 'P'),
       VALID_RANGE(0, UINT_MAX32), DEFAULT(0), BLOCK_SIZE(1));

static Sys_var_ulong Sys_preload_buff_size(
       "preload_buffer_size",
       "The size of the buffer that is allocated when preloading indexes",
       SESSION_VAR(preload_buff_size), CMD_LINE(REQUIRED_ARG),
       VALID_RANGE(1024, 1024*1024*1024), DEFAULT(32768), BLOCK_SIZE(1));

static Sys_var_uint Sys_protocol_version(
       "protocol_version",
       "The version of the client/server protocol used by the MariaDB server",
       READ_ONLY GLOBAL_VAR(protocol_version), CMD_LINE_HELP_ONLY,
       VALID_RANGE(0, ~0U), DEFAULT(PROTOCOL_VERSION), BLOCK_SIZE(1));

static Sys_var_proxy_user Sys_proxy_user(
       "proxy_user", "The proxy user account name used when logging in",
       IN_SYSTEM_CHARSET);

static Sys_var_external_user Sys_exterenal_user(
       "external_user", "The external user account used when logging in",
       IN_SYSTEM_CHARSET);

static Sys_var_ulong Sys_read_buff_size(
       "read_buffer_size",
       "Each thread that does a sequential scan allocates a buffer of "
       "this size for each table it scans. If you do many sequential scans, "
       "you may want to increase this value",
       SESSION_VAR(read_buff_size), CMD_LINE(REQUIRED_ARG),
       VALID_RANGE(IO_SIZE*2, INT_MAX32), DEFAULT(128*1024),
       BLOCK_SIZE(IO_SIZE));

static bool check_read_only(sys_var *self, THD *thd, set_var *var)
{
  /* Prevent self dead-lock */
  if (thd->locked_tables_mode || thd->in_active_multi_stmt_transaction())
  {
    my_error(ER_LOCK_OR_ACTIVE_TRANSACTION, MYF(0));
    return true;
  }
  return false;
}
static bool fix_read_only(sys_var *self, THD *thd, enum_var_type type)
{
  bool result= true;
  my_bool new_read_only= read_only; // make a copy before releasing a mutex
  DBUG_ENTER("sys_var_opt_readonly::update");

  if (read_only == FALSE || read_only == opt_readonly)
  {
    opt_readonly= read_only;
    DBUG_RETURN(false);
  }

  if (check_read_only(self, thd, 0)) // just in case
    goto end;

  if (thd->global_read_lock.is_acquired())
  {
    /*
      This connection already holds the global read lock.
      This can be the case with:
      - FLUSH TABLES WITH READ LOCK
      - SET GLOBAL READ_ONLY = 1
    */
    opt_readonly= read_only;
    DBUG_RETURN(false);
  }

  /*
    READ_ONLY=1 prevents write locks from being taken on tables and
    blocks transactions from committing. We therefore should make sure
    that no such events occur while setting the read_only variable.
    This is a 2 step process:
    [1] lock_global_read_lock()
      Prevents connections from obtaining new write locks on
      tables. Note that we can still have active rw transactions.
    [2] make_global_read_lock_block_commit()
      Prevents transactions from committing.
  */

  read_only= opt_readonly;
  mysql_mutex_unlock(&LOCK_global_system_variables);

  if (thd->global_read_lock.lock_global_read_lock(thd))
    goto end_with_mutex_unlock;

  if ((result= thd->global_read_lock.make_global_read_lock_block_commit(thd)))
    goto end_with_read_lock;

  /* Change the opt_readonly system variable, safe because the lock is held */
  opt_readonly= new_read_only;
  result= false;

 end_with_read_lock:
  /* Release the lock */
  thd->global_read_lock.unlock_global_read_lock(thd);
 end_with_mutex_unlock:
  mysql_mutex_lock(&LOCK_global_system_variables);
 end:
  read_only= opt_readonly;
  DBUG_RETURN(result);
}


/**
  The read_only boolean is always equal to the opt_readonly boolean except
  during fix_read_only(); when that function is entered, opt_readonly is
  the pre-update value and read_only is the post-update value.
  fix_read_only() compares them and runs needed operations for the
  transition (especially when transitioning from false to true) and
  synchronizes both booleans in the end.
*/
static Sys_var_mybool Sys_readonly(
       "read_only",
       "Make all non-temporary tables read-only, with the exception for "
       "replication (slave) threads and users with the SUPER privilege",
       GLOBAL_VAR(read_only), CMD_LINE(OPT_ARG), DEFAULT(FALSE),
       NO_MUTEX_GUARD, NOT_IN_BINLOG,
       ON_CHECK(check_read_only), ON_UPDATE(fix_read_only));

// Small lower limit to be able to test MRR
static Sys_var_ulong Sys_read_rnd_buff_size(
       "read_rnd_buffer_size",
       "When reading rows in sorted order after a sort, the rows are read "
       "through this buffer to avoid a disk seeks",
       SESSION_VAR(read_rnd_buff_size), CMD_LINE(REQUIRED_ARG),
       VALID_RANGE(1, INT_MAX32), DEFAULT(256*1024), BLOCK_SIZE(1));

static Sys_var_ulong Sys_div_precincrement(
       "div_precision_increment", "Precision of the result of '/' "
       "operator will be increased on that value",
       SESSION_VAR(div_precincrement), CMD_LINE(REQUIRED_ARG),
       VALID_RANGE(0, DECIMAL_MAX_SCALE), DEFAULT(4), BLOCK_SIZE(1));

static Sys_var_uint Sys_eq_range_index_dive_limit(
       "eq_range_index_dive_limit",
       "The optimizer will use existing index statistics instead of "
       "doing index dives for equality ranges if the number of equality "
       "ranges for the index is larger than or equal to this number. "
       "If set to 0, index dives are always used.",
       SESSION_VAR(eq_range_index_dive_limit), CMD_LINE(REQUIRED_ARG),
       VALID_RANGE(0, UINT_MAX32), DEFAULT(0),
       BLOCK_SIZE(1));

static Sys_var_ulong Sys_range_alloc_block_size(
       "range_alloc_block_size",
       "Allocation block size for storing ranges during optimization",
       SESSION_VAR(range_alloc_block_size), CMD_LINE(REQUIRED_ARG),
       VALID_RANGE(RANGE_ALLOC_BLOCK_SIZE, UINT_MAX),
       DEFAULT(RANGE_ALLOC_BLOCK_SIZE), BLOCK_SIZE(1024));

static Sys_var_ulong Sys_multi_range_count(
       "multi_range_count", "Ignored. Use mrr_buffer_size instead",
       SESSION_VAR(multi_range_count), CMD_LINE(REQUIRED_ARG),
       VALID_RANGE(1, ULONG_MAX), DEFAULT(256), BLOCK_SIZE(1),
       NO_MUTEX_GUARD, NOT_IN_BINLOG, ON_CHECK(0), ON_UPDATE(0),
       DEPRECATED("'@@mrr_buffer_size'"));

static bool fix_thd_mem_root(sys_var *self, THD *thd, enum_var_type type)
{
  if (type != OPT_GLOBAL)
    reset_root_defaults(thd->mem_root,
                        thd->variables.query_alloc_block_size,
                        thd->variables.query_prealloc_size);
  return false;
}
static Sys_var_ulong Sys_query_alloc_block_size(
       "query_alloc_block_size",
       "Allocation block size for query parsing and execution",
       SESSION_VAR(query_alloc_block_size), CMD_LINE(REQUIRED_ARG),
       VALID_RANGE(1024, UINT_MAX), DEFAULT(QUERY_ALLOC_BLOCK_SIZE),
       BLOCK_SIZE(1024), NO_MUTEX_GUARD, NOT_IN_BINLOG, ON_CHECK(0),
       ON_UPDATE(fix_thd_mem_root));

static Sys_var_ulong Sys_query_prealloc_size(
       "query_prealloc_size",
       "Persistent buffer for query parsing and execution",
       SESSION_VAR(query_prealloc_size), CMD_LINE(REQUIRED_ARG),
       VALID_RANGE(1024, UINT_MAX),
       DEFAULT(QUERY_ALLOC_PREALLOC_SIZE),
       BLOCK_SIZE(1024), NO_MUTEX_GUARD, NOT_IN_BINLOG, ON_CHECK(0),
       ON_UPDATE(fix_thd_mem_root));

#ifdef HAVE_SMEM
static Sys_var_mybool Sys_shared_memory(
       "shared_memory", "Enable the shared memory",
       READ_ONLY GLOBAL_VAR(opt_enable_shared_memory), CMD_LINE(OPT_ARG),
       DEFAULT(FALSE));

static Sys_var_charptr Sys_shared_memory_base_name(
       "shared_memory_base_name", "Base name of shared memory",
       READ_ONLY GLOBAL_VAR(shared_memory_base_name), CMD_LINE(REQUIRED_ARG),
       IN_FS_CHARSET, DEFAULT(0));
#endif

// this has to be NO_CMD_LINE as the command-line option has a different name
static Sys_var_mybool Sys_skip_external_locking(
       "skip_external_locking", "Don't use system (external) locking",
       READ_ONLY GLOBAL_VAR(my_disable_locking), NO_CMD_LINE, DEFAULT(TRUE));

static Sys_var_mybool Sys_skip_networking(
       "skip_networking", "Don't allow connection with TCP/IP",
       READ_ONLY GLOBAL_VAR(opt_disable_networking), CMD_LINE(OPT_ARG),
       DEFAULT(FALSE));

static Sys_var_mybool Sys_skip_name_resolve(
       "skip_name_resolve",
       "Don't resolve hostnames. All hostnames are IP's or 'localhost'.",
       READ_ONLY GLOBAL_VAR(opt_skip_name_resolve),
       CMD_LINE(OPT_ARG, OPT_SKIP_RESOLVE),
       DEFAULT(FALSE));

static Sys_var_mybool Sys_skip_show_database(
       "skip_show_database", "Don't allow 'SHOW DATABASE' commands",
       READ_ONLY GLOBAL_VAR(opt_skip_show_db), CMD_LINE(OPT_ARG),
       DEFAULT(FALSE));

static Sys_var_charptr Sys_socket(
       "socket", "Socket file to use for connection",
       READ_ONLY GLOBAL_VAR(mysqld_unix_port), CMD_LINE(REQUIRED_ARG),
       IN_FS_CHARSET, DEFAULT(0));

/* 
  thread_concurrency is a no-op on all platforms since
  MySQL 5.1.  It will be removed in the context of
  WL#5265
*/
static Sys_var_ulong Sys_thread_concurrency(
       "thread_concurrency",
       "Permits the application to give the threads system a hint for "
       "the desired number of threads that should be run at the same time."
       "This variable has no effect, and is deprecated. "
       "It will be removed in a future release.",
       READ_ONLY GLOBAL_VAR(concurrency),
       CMD_LINE(REQUIRED_ARG, OPT_THREAD_CONCURRENCY),
       VALID_RANGE(1, 512), DEFAULT(DEFAULT_CONCURRENCY), BLOCK_SIZE(1),
       NO_MUTEX_GUARD, NOT_IN_BINLOG, ON_CHECK(0), ON_UPDATE(0),
       DEPRECATED(""));

static Sys_var_ulonglong Sys_thread_stack(
       "thread_stack", "The stack size for each thread",
       READ_ONLY GLOBAL_VAR(my_thread_stack_size), CMD_LINE(REQUIRED_ARG),
       VALID_RANGE(128*1024, ULONGLONG_MAX), DEFAULT(DEFAULT_THREAD_STACK),
       BLOCK_SIZE(1024));

static Sys_var_charptr Sys_tmpdir(
       "tmpdir", "Path for temporary files. Several paths may "
       "be specified, separated by a "
#if defined(__WIN__)
       "semicolon (;)"
#else
       "colon (:)"
#endif
       ", in this case they are used in a round-robin fashion",
       READ_ONLY GLOBAL_VAR(opt_mysql_tmpdir), CMD_LINE(REQUIRED_ARG, 't'),
       IN_FS_CHARSET, DEFAULT(0));

static bool fix_trans_mem_root(sys_var *self, THD *thd, enum_var_type type)
{
  if (type != OPT_GLOBAL)
    reset_root_defaults(&thd->transaction.mem_root,
                        thd->variables.trans_alloc_block_size,
                        thd->variables.trans_prealloc_size);
  return false;
}
static Sys_var_ulong Sys_trans_alloc_block_size(
       "transaction_alloc_block_size",
       "Allocation block size for transactions to be stored in binary log",
       SESSION_VAR(trans_alloc_block_size), CMD_LINE(REQUIRED_ARG),
       VALID_RANGE(1024, 128 * 1024 * 1024), DEFAULT(TRANS_ALLOC_BLOCK_SIZE),
       BLOCK_SIZE(1024), NO_MUTEX_GUARD, NOT_IN_BINLOG, ON_CHECK(0),
       ON_UPDATE(fix_trans_mem_root));

static Sys_var_ulong Sys_trans_prealloc_size(
       "transaction_prealloc_size",
       "Persistent buffer for transactions to be stored in binary log",
       SESSION_VAR(trans_prealloc_size), CMD_LINE(REQUIRED_ARG),
       VALID_RANGE(1024, 128 * 1024 * 1024), DEFAULT(TRANS_ALLOC_PREALLOC_SIZE),
       BLOCK_SIZE(1024), NO_MUTEX_GUARD, NOT_IN_BINLOG, ON_CHECK(0),
       ON_UPDATE(fix_trans_mem_root));

static const char *thread_handling_names[]=
{
  "one-thread-per-connection", "no-threads",
#ifdef HAVE_POOL_OF_THREADS
  "pool-of-threads",
#endif
  0
};

#if defined (_WIN32) && defined (HAVE_POOL_OF_THREADS)
/* Windows is using OS threadpool, so we're pretty sure it works well */
#define DEFAULT_THREAD_HANDLING 2
#else
#define DEFAULT_THREAD_HANDLING 0
#endif

static Sys_var_enum Sys_thread_handling(
       "thread_handling",
       "Define threads usage for handling queries",
       READ_ONLY GLOBAL_VAR(thread_handling), CMD_LINE(REQUIRED_ARG),
       thread_handling_names, 
       DEFAULT(DEFAULT_THREAD_HANDLING)
 );

#ifdef HAVE_QUERY_CACHE
static bool fix_query_cache_size(sys_var *self, THD *thd, enum_var_type type)
{
  size_t new_cache_size= query_cache.resize((size_t)query_cache_size);
  /*
     Note: query_cache_size is a global variable reflecting the
     requested cache size. See also query_cache_size_arg
  */
  if (query_cache_size != new_cache_size)
    push_warning_printf(current_thd, Sql_condition::WARN_LEVEL_WARN,
                        ER_WARN_QC_RESIZE, ER_THD(thd, ER_WARN_QC_RESIZE),
                        query_cache_size, (ulong)new_cache_size);

  query_cache_size= new_cache_size;

  return false;
}

static bool fix_query_cache_limit(sys_var *self, THD *thd, enum_var_type type)
{
  query_cache.result_size_limit(query_cache_limit);
  return false;
}
static Sys_var_ulonglong Sys_query_cache_size(
       "query_cache_size",
       "The memory allocated to store results from old queries",
       GLOBAL_VAR(query_cache_size), CMD_LINE(REQUIRED_ARG),
       VALID_RANGE(0, ULONG_MAX), DEFAULT(1024*1024), BLOCK_SIZE(1024),
       NO_MUTEX_GUARD, NOT_IN_BINLOG, NULL,
       ON_UPDATE(fix_query_cache_size));

static Sys_var_ulong Sys_query_cache_limit(
       "query_cache_limit",
       "Don't cache results that are bigger than this",
       GLOBAL_VAR(query_cache_limit), CMD_LINE(REQUIRED_ARG),
       VALID_RANGE(0, UINT_MAX), DEFAULT(1024*1024), BLOCK_SIZE(1),
       NO_MUTEX_GUARD, NOT_IN_BINLOG, ON_CHECK(NULL),
       ON_UPDATE(fix_query_cache_limit));

static bool fix_qcache_min_res_unit(sys_var *self, THD *thd, enum_var_type type)
{
  query_cache_min_res_unit=
    (ulong)query_cache.set_min_res_unit(query_cache_min_res_unit);
  return false;
}
static Sys_var_ulong Sys_query_cache_min_res_unit(
       "query_cache_min_res_unit",
       "The minimum size for blocks allocated by the query cache",
       GLOBAL_VAR(query_cache_min_res_unit), CMD_LINE(REQUIRED_ARG),
       VALID_RANGE(0, UINT_MAX), DEFAULT(QUERY_CACHE_MIN_RESULT_DATA_SIZE),
       BLOCK_SIZE(8), NO_MUTEX_GUARD, NOT_IN_BINLOG, ON_CHECK(0),
       ON_UPDATE(fix_qcache_min_res_unit));

static const char *query_cache_type_names[]= { "OFF", "ON", "DEMAND", 0 };

static bool check_query_cache_type(sys_var *self, THD *thd, set_var *var)
{
  if (query_cache.is_disable_in_progress())
  {
    my_error(ER_QUERY_CACHE_IS_DISABLED, MYF(0));
    return true;
  }

  if (var->type != OPT_GLOBAL && global_system_variables.query_cache_type == 0)
  {
    if (var->value)
    {
      if (var->save_result.ulonglong_value != 0)
      {
        my_error(ER_QUERY_CACHE_IS_GLOBALY_DISABLED, MYF(0));
        return true;
      }
    }
  }
  return false;
}


static bool fix_query_cache_type(sys_var *self, THD *thd, enum_var_type type)
{
  if (type != OPT_GLOBAL)
    return false;

  if (global_system_variables.query_cache_type != 0 &&
      query_cache.is_disabled())
  {
    /* if disabling in progress variable will not be set */
    DBUG_ASSERT(!query_cache.is_disable_in_progress());
    /* Enable query cache because it was disabled */
    fix_query_cache_size(0, thd, type);
  }
  else if (global_system_variables.query_cache_type == 0)
    query_cache.disable_query_cache(thd);
  return false;
}
static Sys_var_enum Sys_query_cache_type(
       "query_cache_type",
       "OFF = Don't cache or retrieve results. ON = Cache all results "
       "except SELECT SQL_NO_CACHE ... queries. DEMAND = Cache only "
       "SELECT SQL_CACHE ... queries",
       NO_SET_STMT SESSION_VAR(query_cache_type), CMD_LINE(REQUIRED_ARG),
       query_cache_type_names, DEFAULT(0), NO_MUTEX_GUARD, NOT_IN_BINLOG,
       ON_CHECK(check_query_cache_type),
       ON_UPDATE(fix_query_cache_type));

static Sys_var_mybool Sys_query_cache_wlock_invalidate(
       "query_cache_wlock_invalidate",
       "Invalidate queries in query cache on LOCK for write",
       SESSION_VAR(query_cache_wlock_invalidate), CMD_LINE(OPT_ARG),
       DEFAULT(FALSE));
#endif /* HAVE_QUERY_CACHE */

static Sys_var_mybool Sys_secure_auth(
       "secure_auth",
       "Disallow authentication for accounts that have old (pre-4.1) "
       "passwords",
       GLOBAL_VAR(opt_secure_auth), CMD_LINE(OPT_ARG),
       DEFAULT(TRUE));

static Sys_var_charptr Sys_secure_file_priv(
       "secure_file_priv",
       "Limit LOAD DATA, SELECT ... OUTFILE, and LOAD_FILE() to files "
       "within specified directory",
       PREALLOCATED READ_ONLY GLOBAL_VAR(opt_secure_file_priv),
       CMD_LINE(REQUIRED_ARG), IN_FS_CHARSET, DEFAULT(0));

static bool fix_server_id(sys_var *self, THD *thd, enum_var_type type)
{
  if (type == OPT_GLOBAL)
  {
    thd->variables.server_id= global_system_variables.server_id;
    /*
      Historically, server_id was a global variable that is exported to
      plugins. Now it is a session variable, and lives in the
      global_system_variables struct, but we still need to export the
      value for reading to plugins for backwards compatibility reasons.
    */
    ::server_id= global_system_variables.server_id;
  }
  return false;
}
static Sys_var_ulong Sys_server_id(
       "server_id",
       "Uniquely identifies the server instance in the community of "
       "replication partners",
       SESSION_VAR(server_id), CMD_LINE(REQUIRED_ARG, OPT_SERVER_ID),
       VALID_RANGE(1, UINT_MAX32), DEFAULT(1), BLOCK_SIZE(1), NO_MUTEX_GUARD,
       NOT_IN_BINLOG, ON_CHECK(check_has_super), ON_UPDATE(fix_server_id));

static Sys_var_mybool Sys_slave_compressed_protocol(
       "slave_compressed_protocol",
       "Use compression on master/slave protocol",
       GLOBAL_VAR(opt_slave_compressed_protocol), CMD_LINE(OPT_ARG),
       DEFAULT(FALSE));

#ifdef HAVE_REPLICATION
static const char *slave_exec_mode_names[]= {"STRICT", "IDEMPOTENT", 0};
static Sys_var_enum Slave_exec_mode(
       "slave_exec_mode",
       "How replication events should be executed. Legal values "
       "are STRICT (default) and IDEMPOTENT. In IDEMPOTENT mode, "
       "replication will not stop for operations that are idempotent. "
       "For example, in row based replication attempts to delete rows that "
       "doesn't exist will be ignored. "
       "In STRICT mode, replication will stop on any unexpected difference "
       "between the master and the slave.",
       GLOBAL_VAR(slave_exec_mode_options), CMD_LINE(REQUIRED_ARG),
       slave_exec_mode_names, DEFAULT(SLAVE_EXEC_MODE_STRICT));

static Sys_var_enum Slave_ddl_exec_mode(
       "slave_ddl_exec_mode",
       "How replication events should be executed. Legal values "
       "are STRICT and IDEMPOTENT (default). In IDEMPOTENT mode, "
       "replication will not stop for DDL operations that are idempotent. "
       "This means that CREATE TABLE is treated as CREATE TABLE OR REPLACE and "
       "DROP TABLE is treated as DROP TABLE IF EXISTS.",
       GLOBAL_VAR(slave_ddl_exec_mode_options), CMD_LINE(REQUIRED_ARG),
       slave_exec_mode_names, DEFAULT(SLAVE_EXEC_MODE_IDEMPOTENT));

static const char *slave_run_triggers_for_rbr_names[]=
  {"NO", "YES", "LOGGING", 0};
static Sys_var_enum Slave_run_triggers_for_rbr(
       "slave_run_triggers_for_rbr",
       "Modes for how triggers in row-base replication on slave side will be "
       "executed. Legal values are NO (default), YES and LOGGING. NO means "
       "that trigger for RBR will not be running on slave. YES and LOGGING "
       "means that triggers will be running on slave, if there was not "
       "triggers running on the master for the statement. LOGGING also means "
       "results of that the executed triggers work will be written to "
       "the binlog.",
       GLOBAL_VAR(slave_run_triggers_for_rbr), CMD_LINE(REQUIRED_ARG),
       slave_run_triggers_for_rbr_names,
       DEFAULT(SLAVE_RUN_TRIGGERS_FOR_RBR_NO));

static const char *slave_type_conversions_name[]= {"ALL_LOSSY", "ALL_NON_LOSSY", 0};
static Sys_var_set Slave_type_conversions(
       "slave_type_conversions",
       "Set of slave type conversions that are enabled."
       " If the variable is empty, no conversions are"
       " allowed and it is expected that the types match exactly",
       GLOBAL_VAR(slave_type_conversions_options), CMD_LINE(REQUIRED_ARG),
       slave_type_conversions_name,
       DEFAULT(0));

static Sys_var_mybool Sys_slave_sql_verify_checksum(
       "slave_sql_verify_checksum",
       "Force checksum verification of replication events after reading them "
       "from relay log. Note: Events are always checksum-verified by slave on "
       "receiving them from the network before writing them to the relay log",
       GLOBAL_VAR(opt_slave_sql_verify_checksum), CMD_LINE(OPT_ARG),
       DEFAULT(TRUE));

static Sys_var_mybool Sys_master_verify_checksum(
       "master_verify_checksum",
       "Force checksum verification of logged events in the binary log before "
       "sending them to slaves or printing them in the output of "
       "SHOW BINLOG EVENTS",
       GLOBAL_VAR(opt_master_verify_checksum), CMD_LINE(OPT_ARG),
       DEFAULT(FALSE));

/* These names must match RPL_SKIP_XXX #defines in slave.h. */
static const char *replicate_events_marked_for_skip_names[]= {
  "REPLICATE", "FILTER_ON_SLAVE", "FILTER_ON_MASTER", 0
};

bool
Sys_var_replicate_events_marked_for_skip::global_update(THD *thd, set_var *var)
{
  bool result= true;                            // Assume error
  DBUG_ENTER("Sys_var_replicate_events_marked_for_skip::global_update");

  mysql_mutex_unlock(&LOCK_global_system_variables);
  if (!give_error_if_slave_running(0))
    result= Sys_var_enum::global_update(thd, var);
  mysql_mutex_lock(&LOCK_global_system_variables);
  DBUG_RETURN(result);
}

static Sys_var_replicate_events_marked_for_skip Replicate_events_marked_for_skip
   ("replicate_events_marked_for_skip",
   "Whether the slave should replicate events that were created with "
   "@@skip_replication=1 on the master. Default REPLICATE (no events are "
   "skipped). Other values are FILTER_ON_SLAVE (events will be sent by the "
   "master but ignored by the slave) and FILTER_ON_MASTER (events marked with "
   "@@skip_replication=1 will be filtered on the master and never be sent to "
   "the slave).",
   GLOBAL_VAR(opt_replicate_events_marked_for_skip), CMD_LINE(REQUIRED_ARG),
   replicate_events_marked_for_skip_names, DEFAULT(RPL_SKIP_REPLICATE));

/* new options for semisync */

static bool fix_rpl_semi_sync_master_enabled(sys_var *self, THD *thd,
                                             enum_var_type type)
{
  mysql_mutex_unlock(&LOCK_global_system_variables);
  mysql_mutex_lock(&repl_semisync_master.LOCK_rpl_semi_sync_master_enabled);
  if (rpl_semi_sync_master_enabled)
  {
    if (repl_semisync_master.enable_master() != 0)
      rpl_semi_sync_master_enabled= false;
    else if (ack_receiver.start())
    {
      repl_semisync_master.disable_master();
      rpl_semi_sync_master_enabled= false;
    }
  }
  else
  {
    repl_semisync_master.disable_master();
    ack_receiver.stop();
  }
  mysql_mutex_unlock(&repl_semisync_master.LOCK_rpl_semi_sync_master_enabled);
  mysql_mutex_lock(&LOCK_global_system_variables);
  return false;
}

static bool fix_rpl_semi_sync_master_timeout(sys_var *self, THD *thd,
                                             enum_var_type type)
{
  repl_semisync_master.set_wait_timeout(rpl_semi_sync_master_timeout);
  return false;
}

static bool fix_rpl_semi_sync_master_trace_level(sys_var *self, THD *thd,
                                                 enum_var_type type)
{
  repl_semisync_master.set_trace_level(rpl_semi_sync_master_trace_level);
  ack_receiver.set_trace_level(rpl_semi_sync_master_trace_level);
  return false;
}

static bool fix_rpl_semi_sync_master_wait_point(sys_var *self, THD *thd,
                                                enum_var_type type)
{
  repl_semisync_master.set_wait_point(rpl_semi_sync_master_wait_point);
  return false;
}

static bool fix_rpl_semi_sync_master_wait_no_slave(sys_var *self, THD *thd,
                                                   enum_var_type type)
{
  repl_semisync_master.check_and_switch();
  return false;
}

static Sys_var_mybool Sys_semisync_master_enabled(
       "rpl_semi_sync_master_enabled",
       "Enable semi-synchronous replication master (disabled by default).",
       GLOBAL_VAR(rpl_semi_sync_master_enabled),
       CMD_LINE(OPT_ARG), DEFAULT(FALSE),
       NO_MUTEX_GUARD, NOT_IN_BINLOG, ON_CHECK(0),
       ON_UPDATE(fix_rpl_semi_sync_master_enabled));

static Sys_var_ulong Sys_semisync_master_timeout(
       "rpl_semi_sync_master_timeout",
       "The timeout value (in ms) for semi-synchronous replication in the "
       "master",
       GLOBAL_VAR(rpl_semi_sync_master_timeout),
       CMD_LINE(REQUIRED_ARG),
       VALID_RANGE(0,~0L),DEFAULT(10000),BLOCK_SIZE(1),
       NO_MUTEX_GUARD, NOT_IN_BINLOG, ON_CHECK(0),
       ON_UPDATE(fix_rpl_semi_sync_master_timeout));

static Sys_var_mybool Sys_semisync_master_wait_no_slave(
       "rpl_semi_sync_master_wait_no_slave",
       "Wait until timeout when no semi-synchronous replication slave "
       "available (enabled by default).",
       GLOBAL_VAR(rpl_semi_sync_master_wait_no_slave),
       CMD_LINE(OPT_ARG), DEFAULT(TRUE),
       NO_MUTEX_GUARD, NOT_IN_BINLOG, ON_CHECK(0),
       ON_UPDATE(fix_rpl_semi_sync_master_wait_no_slave));

static Sys_var_ulong Sys_semisync_master_trace_level(
       "rpl_semi_sync_master_trace_level",
       "The tracing level for semi-sync replication.",
       GLOBAL_VAR(rpl_semi_sync_master_trace_level),
       CMD_LINE(REQUIRED_ARG),
       VALID_RANGE(0,~0L),DEFAULT(32),BLOCK_SIZE(1),
       NO_MUTEX_GUARD, NOT_IN_BINLOG, ON_CHECK(0),
       ON_UPDATE(fix_rpl_semi_sync_master_trace_level));

static const char *repl_semisync_wait_point[]=
{"AFTER_SYNC", "AFTER_COMMIT", NullS};

static Sys_var_enum Sys_semisync_master_wait_point(
       "rpl_semi_sync_master_wait_point",
       "Should transaction wait for semi-sync ack after having synced binlog, "
       "or after having committed in storage engine.",
       GLOBAL_VAR(rpl_semi_sync_master_wait_point), CMD_LINE(REQUIRED_ARG),
       repl_semisync_wait_point, DEFAULT(1),
       NO_MUTEX_GUARD, NOT_IN_BINLOG,ON_CHECK(0),
       ON_UPDATE(fix_rpl_semi_sync_master_wait_point));

static bool fix_rpl_semi_sync_slave_enabled(sys_var *self, THD *thd,
                                            enum_var_type type)
{
  repl_semisync_slave.set_slave_enabled(rpl_semi_sync_slave_enabled != 0);
  return false;
}

static bool fix_rpl_semi_sync_slave_trace_level(sys_var *self, THD *thd,
                                                enum_var_type type)
{
  repl_semisync_slave.set_trace_level(rpl_semi_sync_slave_trace_level);
  return false;
}

static bool fix_rpl_semi_sync_slave_delay_master(sys_var *self, THD *thd,
                                                 enum_var_type type)
{
  repl_semisync_slave.set_delay_master(rpl_semi_sync_slave_delay_master);
  return false;
}

static bool fix_rpl_semi_sync_slave_kill_conn_timeout(sys_var *self, THD *thd,
                                                      enum_var_type type)
{
  repl_semisync_slave.
    set_kill_conn_timeout(rpl_semi_sync_slave_kill_conn_timeout);
  return false;
}

static Sys_var_mybool Sys_semisync_slave_enabled(
       "rpl_semi_sync_slave_enabled",
       "Enable semi-synchronous replication slave (disabled by default).",
       GLOBAL_VAR(rpl_semi_sync_slave_enabled),
       CMD_LINE(OPT_ARG), DEFAULT(FALSE),
       NO_MUTEX_GUARD, NOT_IN_BINLOG, ON_CHECK(0),
       ON_UPDATE(fix_rpl_semi_sync_slave_enabled));

static Sys_var_ulong Sys_semisync_slave_trace_level(
       "rpl_semi_sync_slave_trace_level",
       "The tracing level for semi-sync replication.",
       GLOBAL_VAR(rpl_semi_sync_slave_trace_level),
       CMD_LINE(REQUIRED_ARG),
       VALID_RANGE(0,~0L),DEFAULT(32),BLOCK_SIZE(1),
       NO_MUTEX_GUARD, NOT_IN_BINLOG, ON_CHECK(0),
       ON_UPDATE(fix_rpl_semi_sync_slave_trace_level));

static Sys_var_mybool Sys_semisync_slave_delay_master(
       "rpl_semi_sync_slave_delay_master",
       "Only write master info file when ack is needed.",
       GLOBAL_VAR(rpl_semi_sync_slave_delay_master),
       CMD_LINE(OPT_ARG), DEFAULT(FALSE),
       NO_MUTEX_GUARD, NOT_IN_BINLOG, ON_CHECK(0),
       ON_UPDATE(fix_rpl_semi_sync_slave_delay_master));

static Sys_var_uint  Sys_semisync_slave_kill_conn_timeout(
       "rpl_semi_sync_slave_kill_conn_timeout",
       "Timeout for the mysql connection used to kill the slave io_thread's "
       "connection on master. This timeout comes into play when stop slave "
       "is executed.",
       GLOBAL_VAR(rpl_semi_sync_slave_kill_conn_timeout),
       CMD_LINE(OPT_ARG),
       VALID_RANGE(0, UINT_MAX), DEFAULT(5), BLOCK_SIZE(1),
       NO_MUTEX_GUARD, NOT_IN_BINLOG, ON_CHECK(0),
       ON_UPDATE(fix_rpl_semi_sync_slave_kill_conn_timeout));
#endif /* HAVE_REPLICATION */

static Sys_var_ulong Sys_slow_launch_time(
       "slow_launch_time",
       "If creating the thread takes longer than this value (in seconds), "
       "the Slow_launch_threads counter will be incremented",
       GLOBAL_VAR(slow_launch_time), CMD_LINE(REQUIRED_ARG),
       VALID_RANGE(0, LONG_TIMEOUT), DEFAULT(2), BLOCK_SIZE(1));

static Sys_var_ulonglong Sys_sort_buffer(
       "sort_buffer_size",
       "Each thread that needs to do a sort allocates a buffer of this size",
       SESSION_VAR(sortbuff_size), CMD_LINE(REQUIRED_ARG),
       VALID_RANGE(MIN_SORT_MEMORY, SIZE_T_MAX), DEFAULT(MAX_SORT_MEMORY),
       BLOCK_SIZE(1));

export sql_mode_t expand_sql_mode(sql_mode_t sql_mode)
{
  if (sql_mode & MODE_ANSI)
  {
    /*
      Note that we dont set
      MODE_NO_KEY_OPTIONS | MODE_NO_TABLE_OPTIONS | MODE_NO_FIELD_OPTIONS
      to allow one to get full use of MySQL in this mode.

      MODE_ONLY_FULL_GROUP_BY was removed from ANSI mode because it is
      currently overly restrictive (see BUG#8510).
    */
    sql_mode|= (MODE_REAL_AS_FLOAT | MODE_PIPES_AS_CONCAT | MODE_ANSI_QUOTES |
                MODE_IGNORE_SPACE);
  }
  if (sql_mode & MODE_ORACLE)
    sql_mode|= (MODE_PIPES_AS_CONCAT | MODE_ANSI_QUOTES |
                MODE_IGNORE_SPACE |
                MODE_NO_KEY_OPTIONS | MODE_NO_TABLE_OPTIONS |
                MODE_NO_FIELD_OPTIONS | MODE_NO_AUTO_CREATE_USER |
                MODE_SIMULTANEOUS_ASSIGNMENT);
  if (sql_mode & MODE_MSSQL)
    sql_mode|= (MODE_PIPES_AS_CONCAT | MODE_ANSI_QUOTES |
                MODE_IGNORE_SPACE |
                MODE_NO_KEY_OPTIONS | MODE_NO_TABLE_OPTIONS |
                MODE_NO_FIELD_OPTIONS);
  if (sql_mode & MODE_POSTGRESQL)
    sql_mode|= (MODE_PIPES_AS_CONCAT | MODE_ANSI_QUOTES |
                MODE_IGNORE_SPACE |
                MODE_NO_KEY_OPTIONS | MODE_NO_TABLE_OPTIONS |
                MODE_NO_FIELD_OPTIONS);
  if (sql_mode & MODE_DB2)
    sql_mode|= (MODE_PIPES_AS_CONCAT | MODE_ANSI_QUOTES |
                MODE_IGNORE_SPACE |
                MODE_NO_KEY_OPTIONS | MODE_NO_TABLE_OPTIONS |
                MODE_NO_FIELD_OPTIONS);
  if (sql_mode & MODE_MAXDB)
    sql_mode|= (MODE_PIPES_AS_CONCAT | MODE_ANSI_QUOTES |
                MODE_IGNORE_SPACE |
                MODE_NO_KEY_OPTIONS | MODE_NO_TABLE_OPTIONS |
                MODE_NO_FIELD_OPTIONS | MODE_NO_AUTO_CREATE_USER);
  if (sql_mode & MODE_MYSQL40)
    sql_mode|= MODE_HIGH_NOT_PRECEDENCE;
  if (sql_mode & MODE_MYSQL323)
    sql_mode|= MODE_HIGH_NOT_PRECEDENCE;
  if (sql_mode & MODE_TRADITIONAL)
    sql_mode|= (MODE_STRICT_TRANS_TABLES | MODE_STRICT_ALL_TABLES |
                MODE_NO_ZERO_IN_DATE | MODE_NO_ZERO_DATE |
                MODE_ERROR_FOR_DIVISION_BY_ZERO | MODE_NO_AUTO_CREATE_USER |
                MODE_NO_ENGINE_SUBSTITUTION);
  return sql_mode;
}
static bool check_sql_mode(sys_var *self, THD *thd, set_var *var)
{
  var->save_result.ulonglong_value=
    (ulonglong) expand_sql_mode(var->save_result.ulonglong_value);
  return false;
}
static bool fix_sql_mode(sys_var *self, THD *thd, enum_var_type type)
{
  if (type != OPT_GLOBAL)
  {
    /* Update thd->server_status */
    if (thd->variables.sql_mode & MODE_NO_BACKSLASH_ESCAPES)
      thd->server_status|= SERVER_STATUS_NO_BACKSLASH_ESCAPES;
    else
      thd->server_status&= ~SERVER_STATUS_NO_BACKSLASH_ESCAPES;
    if (thd->variables.sql_mode & MODE_ANSI_QUOTES)
      thd->server_status|= SERVER_STATUS_ANSI_QUOTES;
    else
      thd->server_status&= ~SERVER_STATUS_ANSI_QUOTES;
  }
  return false;
}
/*
  WARNING: When adding new SQL modes don't forget to update the
  tables definitions that stores it's value (ie: mysql.event, mysql.proc)
*/
static const char *sql_mode_names[]=
{
  "REAL_AS_FLOAT", "PIPES_AS_CONCAT", "ANSI_QUOTES", "IGNORE_SPACE",
  "IGNORE_BAD_TABLE_OPTIONS",
  "ONLY_FULL_GROUP_BY", "NO_UNSIGNED_SUBTRACTION", "NO_DIR_IN_CREATE",
  "POSTGRESQL", "ORACLE", "MSSQL", "DB2", "MAXDB", "NO_KEY_OPTIONS",
  "NO_TABLE_OPTIONS", "NO_FIELD_OPTIONS", "MYSQL323", "MYSQL40", "ANSI",
  "NO_AUTO_VALUE_ON_ZERO", "NO_BACKSLASH_ESCAPES", "STRICT_TRANS_TABLES",
  "STRICT_ALL_TABLES", "NO_ZERO_IN_DATE", "NO_ZERO_DATE",
  "ALLOW_INVALID_DATES", "ERROR_FOR_DIVISION_BY_ZERO", "TRADITIONAL",
  "NO_AUTO_CREATE_USER", "HIGH_NOT_PRECEDENCE", "NO_ENGINE_SUBSTITUTION",
  "PAD_CHAR_TO_FULL_LENGTH", "EMPTY_STRING_IS_NULL", "SIMULTANEOUS_ASSIGNMENT",
  0
};


const char *sql_mode_string_representation(uint bit_number)
{
  DBUG_ASSERT(bit_number < array_elements(sql_mode_names));
  return sql_mode_names[bit_number];
}


export bool sql_mode_string_representation(THD *thd, sql_mode_t sql_mode,
                                           LEX_CSTRING *ls)
{
  set_to_string(thd, ls, sql_mode, sql_mode_names);
  return ls->str == 0;
}
/*
  sql_mode should *not* be IN_BINLOG: even though it is written to the binlog,
  the slave ignores the MODE_NO_DIR_IN_CREATE variable, so slave's value
  differs from master's (see log_event.cc: Query_log_event::do_apply_event()).
*/
static Sys_var_set Sys_sql_mode(
       "sql_mode",
       "Sets the sql mode",
       SESSION_VAR(sql_mode), CMD_LINE(REQUIRED_ARG),
       sql_mode_names,
       DEFAULT(MODE_STRICT_TRANS_TABLES |
               MODE_ERROR_FOR_DIVISION_BY_ZERO |
               MODE_NO_ENGINE_SUBSTITUTION |
               MODE_NO_AUTO_CREATE_USER),
       NO_MUTEX_GUARD, NOT_IN_BINLOG,
       ON_CHECK(check_sql_mode), ON_UPDATE(fix_sql_mode));

static const char *old_mode_names[]=
{
  "NO_DUP_KEY_WARNINGS_WITH_IGNORE",
  "NO_PROGRESS_INFO",
  "ZERO_DATE_TIME_CAST",
  0
};

/*
  sql_mode should *not* be IN_BINLOG as the slave can't remember this
  anyway on restart.
*/
static Sys_var_set Sys_old_behavior(
       "old_mode",
       "Used to emulate old behavior from earlier MariaDB or MySQL versions",
       SESSION_VAR(old_behavior), CMD_LINE(REQUIRED_ARG),
       old_mode_names, DEFAULT(0));

#if defined(HAVE_OPENSSL) && !defined(EMBEDDED_LIBRARY)
#define SSL_OPT(X) CMD_LINE(REQUIRED_ARG,X)
#else
#define SSL_OPT(X) NO_CMD_LINE
#endif

static Sys_var_charptr Sys_ssl_ca(
       "ssl_ca",
       "CA file in PEM format (check OpenSSL docs, implies --ssl)",
       READ_ONLY GLOBAL_VAR(opt_ssl_ca), SSL_OPT(OPT_SSL_CA),
       IN_FS_CHARSET, DEFAULT(0));

static Sys_var_charptr Sys_ssl_capath(
       "ssl_capath",
       "CA directory (check OpenSSL docs, implies --ssl)",
       READ_ONLY GLOBAL_VAR(opt_ssl_capath), SSL_OPT(OPT_SSL_CAPATH),
       IN_FS_CHARSET, DEFAULT(0));

static Sys_var_charptr Sys_ssl_cert(
       "ssl_cert", "X509 cert in PEM format (implies --ssl)",
       READ_ONLY GLOBAL_VAR(opt_ssl_cert), SSL_OPT(OPT_SSL_CERT),
       IN_FS_CHARSET, DEFAULT(0));

static Sys_var_charptr Sys_ssl_cipher(
       "ssl_cipher", "SSL cipher to use (implies --ssl)",
       READ_ONLY GLOBAL_VAR(opt_ssl_cipher), SSL_OPT(OPT_SSL_CIPHER),
       IN_FS_CHARSET, DEFAULT(0));

static Sys_var_charptr Sys_ssl_key(
       "ssl_key", "X509 key in PEM format (implies --ssl)",
       READ_ONLY GLOBAL_VAR(opt_ssl_key), SSL_OPT(OPT_SSL_KEY),
       IN_FS_CHARSET, DEFAULT(0));

static Sys_var_charptr Sys_ssl_crl(
       "ssl_crl",
       "CRL file in PEM format (check OpenSSL docs, implies --ssl)",
       READ_ONLY GLOBAL_VAR(opt_ssl_crl), SSL_OPT(OPT_SSL_CRL),
       IN_FS_CHARSET, DEFAULT(0));

static Sys_var_charptr Sys_ssl_crlpath(
       "ssl_crlpath",
       "CRL directory (check OpenSSL docs, implies --ssl)",
       READ_ONLY GLOBAL_VAR(opt_ssl_crlpath), SSL_OPT(OPT_SSL_CRLPATH),
       IN_FS_CHARSET, DEFAULT(0));

static Sys_var_mybool Sys_standard_compliant_cte(
       "standard_compliant_cte",
       "Allow only CTEs compliant to SQL standard",
       SESSION_VAR(only_standard_compliant_cte), CMD_LINE(OPT_ARG),
       DEFAULT(TRUE));


// why ENUM and not BOOL ?
static const char *updatable_views_with_limit_names[]= {"NO", "YES", 0};
static Sys_var_enum Sys_updatable_views_with_limit(
       "updatable_views_with_limit",
       "YES = Don't issue an error message (warning only) if a VIEW without "
       "presence of a key of the underlying table is used in queries with a "
       "LIMIT clause for updating. NO = Prohibit update of a VIEW, which "
       "does not contain a key of the underlying table and the query uses "
       "a LIMIT clause (usually get from GUI tools)",
       SESSION_VAR(updatable_views_with_limit), CMD_LINE(REQUIRED_ARG),
       updatable_views_with_limit_names, DEFAULT(TRUE));

static Sys_var_mybool Sys_sync_frm(
       "sync_frm", "Sync .frm files to disk on creation",
       GLOBAL_VAR(opt_sync_frm), CMD_LINE(OPT_ARG),
       DEFAULT(TRUE));

static char *system_time_zone_ptr;
static Sys_var_charptr Sys_system_time_zone(
       "system_time_zone", "The server system time zone",
       READ_ONLY GLOBAL_VAR(system_time_zone_ptr),
       CMD_LINE_HELP_ONLY,
       IN_SYSTEM_CHARSET, DEFAULT(system_time_zone));

/*
  If One use views with prepared statements this should be bigger than
  table_open_cache (now we allow 2 times bigger value)
*/
static Sys_var_ulong Sys_table_def_size(
       "table_definition_cache",
       "The number of cached table definitions",
       GLOBAL_VAR(tdc_size), CMD_LINE(REQUIRED_ARG),
       VALID_RANGE(TABLE_DEF_CACHE_MIN, 2*1024*1024),
       DEFAULT(TABLE_DEF_CACHE_DEFAULT), BLOCK_SIZE(1));


static bool fix_table_open_cache(sys_var *, THD *, enum_var_type)
{
  mysql_mutex_unlock(&LOCK_global_system_variables);
  tc_purge();
  mysql_mutex_lock(&LOCK_global_system_variables);
  return false;
}

/* Check the table_definition_cache comment if makes changes */
static Sys_var_ulong Sys_table_cache_size(
       "table_open_cache", "The number of cached open tables",
       GLOBAL_VAR(tc_size), CMD_LINE(REQUIRED_ARG),
       VALID_RANGE(10, 1024*1024), DEFAULT(TABLE_OPEN_CACHE_DEFAULT),
       BLOCK_SIZE(1), NO_MUTEX_GUARD, NOT_IN_BINLOG, ON_CHECK(0),
       ON_UPDATE(fix_table_open_cache));

static Sys_var_uint Sys_table_cache_instances(
       "table_open_cache_instances", "Maximum number of table cache instances",
       READ_ONLY GLOBAL_VAR(tc_instances), CMD_LINE(REQUIRED_ARG),
       VALID_RANGE(1, 64), DEFAULT(8), BLOCK_SIZE(1));

static Sys_var_ulong Sys_thread_cache_size(
       "thread_cache_size",
       "How many threads we should keep in a cache for reuse. These are freed after 5 minutes of idle time",
       GLOBAL_VAR(thread_cache_size), CMD_LINE(REQUIRED_ARG),
       VALID_RANGE(0, 16384), DEFAULT(256), BLOCK_SIZE(1));

#ifdef HAVE_POOL_OF_THREADS
static bool fix_tp_max_threads(sys_var *, THD *, enum_var_type)
{
  tp_set_max_threads(threadpool_max_threads);
  return false;
}


#ifdef _WIN32
static bool fix_tp_min_threads(sys_var *, THD *, enum_var_type)
{
  tp_set_min_threads(threadpool_min_threads);
  return false;
}
#endif

static bool check_threadpool_size(sys_var *self, THD *thd, set_var *var)
{

#ifdef _WIN32
  if (threadpool_mode != TP_MODE_GENERIC)
    return false;
#endif

  ulonglong v= var->save_result.ulonglong_value;
  if (v > threadpool_max_size)
  {
    var->save_result.ulonglong_value= threadpool_max_size;
    return throw_bounds_warning(thd, self->name.str, true, true, v);
  }
  return false;
}


static bool fix_threadpool_size(sys_var*, THD*, enum_var_type)
{
  tp_set_threadpool_size(threadpool_size);
  return false;
}


static bool fix_threadpool_stall_limit(sys_var*, THD*, enum_var_type)
{
  tp_set_threadpool_stall_limit(threadpool_stall_limit);
  return false;
}

#ifdef _WIN32
static Sys_var_uint Sys_threadpool_min_threads(
  "thread_pool_min_threads",
  "Minimum number of threads in the thread pool.",
  GLOBAL_VAR(threadpool_min_threads), CMD_LINE(REQUIRED_ARG),
  VALID_RANGE(1, 256), DEFAULT(1), BLOCK_SIZE(1),
  NO_MUTEX_GUARD, NOT_IN_BINLOG, ON_CHECK(0),
  ON_UPDATE(fix_tp_min_threads)
  );

static const char *threadpool_mode_names[]={ "windows", "generic", 0 };
static Sys_var_enum Sys_threadpool_mode(
  "thread_pool_mode",
  "Chose implementation of the threadpool",
  READ_ONLY GLOBAL_VAR(threadpool_mode), CMD_LINE(REQUIRED_ARG),
  threadpool_mode_names, DEFAULT(TP_MODE_WINDOWS)
  );
#endif

static const char *threadpool_priority_names[]={ "high", "low", "auto", 0 };
static Sys_var_enum Sys_thread_pool_priority(
  "thread_pool_priority",
  "Threadpool priority. High priority connections usually start executing earlier than low priority."
  "If priority set to 'auto', the the actual priority(low or high) is determined based on whether or not connection is inside transaction.",
  SESSION_VAR(threadpool_priority), CMD_LINE(REQUIRED_ARG),
  threadpool_priority_names, DEFAULT(TP_PRIORITY_AUTO));

static Sys_var_uint Sys_threadpool_idle_thread_timeout(
  "thread_pool_idle_timeout",
  "Timeout in seconds for an idle thread in the thread pool."
  "Worker thread will be shut down after timeout",
  GLOBAL_VAR(threadpool_idle_timeout), CMD_LINE(REQUIRED_ARG),
  VALID_RANGE(1, UINT_MAX), DEFAULT(60), BLOCK_SIZE(1)
);
static Sys_var_uint Sys_threadpool_oversubscribe(
  "thread_pool_oversubscribe",
  "How many additional active worker threads in a group are allowed.",
  GLOBAL_VAR(threadpool_oversubscribe), CMD_LINE(REQUIRED_ARG),
  VALID_RANGE(1, 1000), DEFAULT(3), BLOCK_SIZE(1)
);
static Sys_var_uint Sys_threadpool_size(
 "thread_pool_size",
 "Number of thread groups in the pool. "
 "This parameter is roughly equivalent to maximum number of concurrently "
 "executing threads (threads in a waiting state do not count as executing).",
  GLOBAL_VAR(threadpool_size), CMD_LINE(REQUIRED_ARG),
  VALID_RANGE(1, MAX_THREAD_GROUPS), DEFAULT(8), BLOCK_SIZE(1),
  NO_MUTEX_GUARD, NOT_IN_BINLOG, ON_CHECK(check_threadpool_size),
  ON_UPDATE(fix_threadpool_size)
);
static Sys_var_uint Sys_threadpool_stall_limit(
 "thread_pool_stall_limit",
 "Maximum query execution time in milliseconds,"
 "before an executing non-yielding thread is considered stalled."
 "If a worker thread is stalled, additional worker thread "
 "may be created to handle remaining clients.",
  GLOBAL_VAR(threadpool_stall_limit), CMD_LINE(REQUIRED_ARG),
  VALID_RANGE(10, UINT_MAX), DEFAULT(500), BLOCK_SIZE(1),
  NO_MUTEX_GUARD, NOT_IN_BINLOG, ON_CHECK(0), 
  ON_UPDATE(fix_threadpool_stall_limit)
);

static Sys_var_uint Sys_threadpool_max_threads(
  "thread_pool_max_threads",
  "Maximum allowed number of worker threads in the thread pool",
   GLOBAL_VAR(threadpool_max_threads), CMD_LINE(REQUIRED_ARG),
   VALID_RANGE(1, 65536), DEFAULT(65536), BLOCK_SIZE(1),
   NO_MUTEX_GUARD, NOT_IN_BINLOG, ON_CHECK(0), 
   ON_UPDATE(fix_tp_max_threads)
);

static Sys_var_uint Sys_threadpool_threadpool_prio_kickup_timer(
 "thread_pool_prio_kickup_timer",
 "The number of milliseconds before a dequeued low-priority statement is moved to the high-priority queue",
  GLOBAL_VAR(threadpool_prio_kickup_timer), CMD_LINE(REQUIRED_ARG),
  VALID_RANGE(0, UINT_MAX), DEFAULT(1000), BLOCK_SIZE(1)
);
#endif /* HAVE_POOL_OF_THREADS */

/**
  Can't change the 'next' tx_isolation if we are already in a
  transaction.
*/

static bool check_tx_isolation(sys_var *self, THD *thd, set_var *var)
{
  if (var->type == OPT_DEFAULT && thd->in_active_multi_stmt_transaction())
  {
    DBUG_ASSERT(thd->in_multi_stmt_transaction_mode());
    my_error(ER_CANT_CHANGE_TX_CHARACTERISTICS, MYF(0));
    return TRUE;
  }
  return FALSE;
}

// NO_CMD_LINE - different name of the option
static Sys_var_tx_isolation Sys_tx_isolation(
       "tx_isolation", "Default transaction isolation level",
       NO_SET_STMT SESSION_VAR(tx_isolation), NO_CMD_LINE,
       tx_isolation_names, DEFAULT(ISO_REPEATABLE_READ),
       NO_MUTEX_GUARD, NOT_IN_BINLOG, ON_CHECK(check_tx_isolation));


/**
  Can't change the tx_read_only state if we are already in a
  transaction.
*/

static bool check_tx_read_only(sys_var *self, THD *thd, set_var *var)
{
  if (var->type == OPT_DEFAULT && thd->in_active_multi_stmt_transaction())
  {
    DBUG_ASSERT(thd->in_multi_stmt_transaction_mode());
    my_error(ER_CANT_CHANGE_TX_CHARACTERISTICS, MYF(0));
    return true;
  }
  return false;
}


bool Sys_var_tx_read_only::session_update(THD *thd, set_var *var)
{
  if (var->type == OPT_SESSION && Sys_var_mybool::session_update(thd, var))
    return true;
  if (var->type == OPT_DEFAULT || !thd->in_active_multi_stmt_transaction())
  {
    // @see Sys_var_tx_isolation::session_update() above for the rules.
    thd->tx_read_only= var->save_result.ulonglong_value;

#ifndef EMBEDDED_LIBRARY
    if (thd->variables.session_track_transaction_info > TX_TRACK_NONE)
    {
      if (var->type == OPT_DEFAULT)
        thd->session_tracker.transaction_info.set_read_flags(thd,
                            thd->tx_read_only ? TX_READ_ONLY : TX_READ_WRITE);
      else
        thd->session_tracker.transaction_info.set_read_flags(thd,
                            TX_READ_INHERIT);
    }
#endif //EMBEDDED_LIBRARY
  }
  return false;
}


static Sys_var_tx_read_only Sys_tx_read_only(
       "tx_read_only", "Default transaction access mode. If set to OFF, "
       "the default, access is read/write. If set to ON, access is read-only. "
       "The SET TRANSACTION statement can also change the value of this variable. "
       "See SET TRANSACTION and START TRANSACTION.",
       SESSION_VAR(tx_read_only), NO_CMD_LINE, DEFAULT(0),
       NO_MUTEX_GUARD, NOT_IN_BINLOG, ON_CHECK(check_tx_read_only));

static Sys_var_ulonglong Sys_tmp_table_size(
       "tmp_table_size",
       "Alias for tmp_memory_table_size. "
       "If an internal in-memory temporary table exceeds this size, MariaDB "
       "will automatically convert it to an on-disk MyISAM or Aria table.",
       SESSION_VAR(tmp_memory_table_size), CMD_LINE(REQUIRED_ARG),
       VALID_RANGE(1024, (ulonglong)~(intptr)0), DEFAULT(16*1024*1024),
       BLOCK_SIZE(1));

static Sys_var_ulonglong Sys_tmp_memory_table_size(
       "tmp_memory_table_size",
       "If an internal in-memory temporary table exceeds this size, MariaDB "
       "will automatically convert it to an on-disk MyISAM or Aria table. "
       "Same as tmp_table_size.",
       SESSION_VAR(tmp_memory_table_size), CMD_LINE(REQUIRED_ARG),
       VALID_RANGE(1024, (ulonglong)~(intptr)0), DEFAULT(16*1024*1024),
       BLOCK_SIZE(1));

static Sys_var_ulonglong Sys_tmp_disk_table_size(
       "tmp_disk_table_size",
       "Max size for data for an internal temporary on-disk MyISAM or Aria table.",
       SESSION_VAR(tmp_disk_table_size), CMD_LINE(REQUIRED_ARG),
       VALID_RANGE(1024, (ulonglong)~(intptr)0),
       DEFAULT((ulonglong)~(intptr)0),
       BLOCK_SIZE(1));

static Sys_var_mybool Sys_timed_mutexes(
       "timed_mutexes",
       "Specify whether to time mutexes. Deprecated, has no effect.",
       GLOBAL_VAR(timed_mutexes), CMD_LINE(OPT_ARG), DEFAULT(0),
       NO_MUTEX_GUARD, NOT_IN_BINLOG, ON_CHECK(NULL), ON_UPDATE(NULL),
       DEPRECATED(""));

static Sys_var_charptr Sys_version(
       "version", "Server version number. It may also include a suffix "
       "with configuration or build information. -debug indicates "
       "debugging support was enabled on the server, and -log indicates "
       "at least one of the binary log, general log or slow query log are "
       "enabled, for example 10.1.1-MariaDB-mariadb1precise-log.",
       READ_ONLY GLOBAL_VAR(server_version_ptr),
       CMD_LINE_HELP_ONLY,
       IN_SYSTEM_CHARSET, DEFAULT(server_version));

static char *server_version_comment_ptr;
static Sys_var_charptr Sys_version_comment(
       "version_comment", "Value of the COMPILATION_COMMENT option "
       "specified by CMake when building MariaDB, for example "
       "mariadb.org binary distribution.",
       READ_ONLY GLOBAL_VAR(server_version_comment_ptr),
       CMD_LINE_HELP_ONLY,
       IN_SYSTEM_CHARSET, DEFAULT(MYSQL_COMPILATION_COMMENT));

static char *server_version_compile_machine_ptr;
static Sys_var_charptr Sys_version_compile_machine(
       "version_compile_machine", "The machine type or architecture "
       "MariaDB was built on, for example i686.",
       READ_ONLY GLOBAL_VAR(server_version_compile_machine_ptr),
       CMD_LINE_HELP_ONLY, IN_SYSTEM_CHARSET, DEFAULT(DEFAULT_MACHINE));

static char *server_version_compile_os_ptr;
static Sys_var_charptr Sys_version_compile_os(
       "version_compile_os", "Operating system that MariaDB was built "
       "on, for example debian-linux-gnu.",
       READ_ONLY GLOBAL_VAR(server_version_compile_os_ptr),
       CMD_LINE_HELP_ONLY,
       IN_SYSTEM_CHARSET, DEFAULT(SYSTEM_TYPE));

#include <source_revision.h>
static char *server_version_source_revision;
static Sys_var_charptr Sys_version_source_revision(
       "version_source_revision", "Source control revision id for MariaDB source code",
       READ_ONLY GLOBAL_VAR(server_version_source_revision),
       CMD_LINE_HELP_ONLY,
       IN_SYSTEM_CHARSET, DEFAULT(SOURCE_REVISION));

static char *malloc_library;
static Sys_var_charptr Sys_malloc_library(
       "version_malloc_library", "Version of the used malloc library",
       READ_ONLY GLOBAL_VAR(malloc_library), CMD_LINE_HELP_ONLY,
       IN_SYSTEM_CHARSET, DEFAULT(guess_malloc_library()));

static char *ssl_library;
static Sys_var_charptr Sys_ssl_library(
       "version_ssl_library", "Version of the used SSL library",
       READ_ONLY GLOBAL_VAR(ssl_library), CMD_LINE_HELP_ONLY,
       IN_SYSTEM_CHARSET, DEFAULT(SSL_LIBRARY));

static Sys_var_ulong Sys_net_wait_timeout(
       "wait_timeout",
       "The number of seconds the server waits for activity on a "
       "connection before closing it",
       NO_SET_STMT SESSION_VAR(net_wait_timeout), CMD_LINE(REQUIRED_ARG),
       VALID_RANGE(1, IF_WIN(INT_MAX32/1000, LONG_TIMEOUT)),
       DEFAULT(NET_WAIT_TIMEOUT), BLOCK_SIZE(1));

static Sys_var_uint Sys_idle_transaction_timeout(
       "idle_transaction_timeout",
       "The number of seconds the server waits for idle transaction",
       SESSION_VAR(idle_transaction_timeout), CMD_LINE(REQUIRED_ARG),
       VALID_RANGE(0, IF_WIN(INT_MAX32/1000, LONG_TIMEOUT)),
       DEFAULT(0), BLOCK_SIZE(1));

static Sys_var_uint Sys_idle_readonly_transaction_timeout(
       "idle_readonly_transaction_timeout",
       "The number of seconds the server waits for read-only idle transaction",
       SESSION_VAR(idle_readonly_transaction_timeout), CMD_LINE(REQUIRED_ARG),
       VALID_RANGE(0, IF_WIN(INT_MAX32/1000, LONG_TIMEOUT)),
       DEFAULT(0), BLOCK_SIZE(1));

static Sys_var_uint Sys_idle_write_transaction_timeout(
       "idle_write_transaction_timeout",
       "The number of seconds the server waits for write idle transaction",
       SESSION_VAR(idle_write_transaction_timeout), CMD_LINE(REQUIRED_ARG),
       VALID_RANGE(0, IF_WIN(INT_MAX32/1000, LONG_TIMEOUT)),
       DEFAULT(0), BLOCK_SIZE(1));

static Sys_var_plugin Sys_default_storage_engine(
       "default_storage_engine", "The default storage engine for new tables",
       SESSION_VAR(table_plugin), NO_CMD_LINE,
       MYSQL_STORAGE_ENGINE_PLUGIN, DEFAULT(&default_storage_engine),
       NO_MUTEX_GUARD, NOT_IN_BINLOG, ON_CHECK(check_not_null));

//  Alias for @@default_storage_engine
static Sys_var_plugin Sys_storage_engine(
       "storage_engine", "Alias for @@default_storage_engine. Deprecated",
       SESSION_VAR(table_plugin), NO_CMD_LINE,
       MYSQL_STORAGE_ENGINE_PLUGIN, DEFAULT(&default_storage_engine),
       NO_MUTEX_GUARD, NOT_IN_BINLOG, ON_CHECK(check_not_null));

static Sys_var_plugin Sys_default_tmp_storage_engine(
       "default_tmp_storage_engine", "The default storage engine for user-created temporary tables",
       SESSION_VAR(tmp_table_plugin), NO_CMD_LINE,
       MYSQL_STORAGE_ENGINE_PLUGIN, DEFAULT(&default_tmp_storage_engine));

static Sys_var_plugin Sys_enforce_storage_engine(
       "enforce_storage_engine", "Force the use of a storage engine for new tables",
       SESSION_VAR(enforced_table_plugin),
       NO_CMD_LINE, MYSQL_STORAGE_ENGINE_PLUGIN,
       DEFAULT(&enforced_storage_engine), NO_MUTEX_GUARD, NOT_IN_BINLOG, ON_CHECK(check_has_super));


#ifdef HAVE_REPLICATION
/*
  Check
   1. Value for gtid_pos_auto_engines is not NULL.
   2. No slave SQL thread is running.
*/
static bool
check_gtid_pos_auto_engines(sys_var *self, THD *thd, set_var *var)
{
  bool running;
  bool err= false;

  DBUG_ASSERT(var->type == OPT_GLOBAL);
  if (var->value && var->value->is_null())
    err= true;
  else
  {
    running= give_error_if_slave_running(false);
    if (running)
      err= true;
  }
  return err;
}


static Sys_var_pluginlist Sys_gtid_pos_auto_engines(
       "gtid_pos_auto_engines",
       "List of engines for which to automatically create a "
       "mysql.gtid_slave_pos_ENGINE table, if a transaction using that engine "
       "is replicated. This can be used to avoid introducing cross-engine "
       "transactions, if engines are used different from that used by table "
       "mysql.gtid_slave_pos",
       GLOBAL_VAR(opt_gtid_pos_auto_plugins), NO_CMD_LINE,
       DEFAULT(&gtid_pos_auto_engines),
       NO_MUTEX_GUARD, NOT_IN_BINLOG, ON_CHECK(check_gtid_pos_auto_engines));
#endif


#if defined(ENABLED_DEBUG_SYNC)
/*
  Variable can be set for the session only.

  This could be changed later. Then we need to have a global array of
  actions in addition to the thread local ones. SET GLOBAL would
  manage the global array, SET [SESSION] the local array. A sync point
  would need to look for a local and a global action. Setting and
  executing of global actions need to be protected by a mutex.

  The purpose of global actions could be to allow synchronizing with
  connectionless threads that cannot execute SET statements.
*/
static Sys_var_debug_sync Sys_debug_sync(
       "debug_sync", "Debug Sync Facility",
       NO_SET_STMT sys_var::ONLY_SESSION, NO_CMD_LINE,
       DEFAULT(0), NO_MUTEX_GUARD, NOT_IN_BINLOG, ON_CHECK(check_has_super));
#endif /* defined(ENABLED_DEBUG_SYNC) */

/**
 "time_format" "date_format" "datetime_format"

  the following three variables are unused, and the source of confusion
  (bug reports like "I've changed date_format, but date format hasn't changed.
  I've made them read-only, to alleviate the situation somewhat.

  @todo make them NO_CMD_LINE ?
*/
static Sys_var_charptr Sys_date_format(
       "date_format", "The DATE format (ignored)",
       READ_ONLY GLOBAL_VAR(global_date_format.format.str),
       CMD_LINE(REQUIRED_ARG), IN_SYSTEM_CHARSET,
       DEFAULT(known_date_time_formats[ISO_FORMAT].date_format),
       NO_MUTEX_GUARD, NOT_IN_BINLOG, ON_CHECK(0), ON_UPDATE(0), DEPRECATED(""));

static Sys_var_charptr Sys_datetime_format(
       "datetime_format", "The DATETIME format (ignored)",
       READ_ONLY GLOBAL_VAR(global_datetime_format.format.str),
       CMD_LINE(REQUIRED_ARG), IN_SYSTEM_CHARSET,
       DEFAULT(known_date_time_formats[ISO_FORMAT].datetime_format),
       NO_MUTEX_GUARD, NOT_IN_BINLOG, ON_CHECK(0), ON_UPDATE(0), DEPRECATED(""));

static Sys_var_charptr Sys_time_format(
       "time_format", "The TIME format (ignored)",
       READ_ONLY GLOBAL_VAR(global_time_format.format.str),
       CMD_LINE(REQUIRED_ARG), IN_SYSTEM_CHARSET,
       DEFAULT(known_date_time_formats[ISO_FORMAT].time_format),
       NO_MUTEX_GUARD, NOT_IN_BINLOG, ON_CHECK(0), ON_UPDATE(0), DEPRECATED(""));

static bool fix_autocommit(sys_var *self, THD *thd, enum_var_type type)
{
  if (type == OPT_GLOBAL)
  {
    if (global_system_variables.option_bits & OPTION_AUTOCOMMIT)
      global_system_variables.option_bits&= ~OPTION_NOT_AUTOCOMMIT;
    else
      global_system_variables.option_bits|= OPTION_NOT_AUTOCOMMIT;
    return false;
  }

  if (test_all_bits(thd->variables.option_bits,
                    (OPTION_AUTOCOMMIT | OPTION_NOT_AUTOCOMMIT)))
  {
    // activating autocommit
    if (trans_commit_stmt(thd) || trans_commit(thd))
    {
      thd->variables.option_bits&= ~OPTION_AUTOCOMMIT;
      thd->release_transactional_locks();
      WSREP_DEBUG("autocommit, MDL TRX lock released: %lld",
                  (longlong) thd->thread_id);
      return true;
    }
    /*
      Don't close thread tables or release metadata locks: if we do so, we
      risk releasing locks/closing tables of expressions used to assign
      other variables, as in:
      set @var=my_stored_function1(), @@autocommit=1, @var2=(select MY_MAX(a)
      from my_table), ...
      The locks will be released at statement end anyway, as SET
      statement that assigns autocommit is marked to commit
      transaction implicitly at the end (@sa stmt_causes_implicitcommit()).
    */
    thd->variables.option_bits&=
                 ~(OPTION_BEGIN | OPTION_KEEP_LOG | OPTION_NOT_AUTOCOMMIT |
                   OPTION_GTID_BEGIN);
    thd->transaction.all.modified_non_trans_table= false;
    thd->transaction.all.m_unsafe_rollback_flags&= ~THD_TRANS::DID_WAIT;
    thd->server_status|= SERVER_STATUS_AUTOCOMMIT;
    return false;
  }

  if ((thd->variables.option_bits &
       (OPTION_AUTOCOMMIT |OPTION_NOT_AUTOCOMMIT)) == 0)
  {
    // disabling autocommit
    thd->transaction.all.modified_non_trans_table= false;
    thd->transaction.all.m_unsafe_rollback_flags&= ~THD_TRANS::DID_WAIT;
    thd->server_status&= ~SERVER_STATUS_AUTOCOMMIT;
    thd->variables.option_bits|= OPTION_NOT_AUTOCOMMIT;
    return false;
  }

  return false; // autocommit value wasn't changed
}

static Sys_var_bit Sys_autocommit(
       "autocommit", "If set to 1, the default, all queries are committed "
       "immediately. If set to 0, they are only committed upon a COMMIT statement"
       ", or rolled back with a ROLLBACK statement. If autocommit is set to 0, "
       "and then changed to 1, all open transactions are immediately committed.",
       NO_SET_STMT SESSION_VAR(option_bits), NO_CMD_LINE,
       OPTION_AUTOCOMMIT, DEFAULT(TRUE),
       NO_MUTEX_GUARD, NOT_IN_BINLOG, ON_CHECK(0), ON_UPDATE(fix_autocommit));
export sys_var *Sys_autocommit_ptr= &Sys_autocommit; // for sql_yacc.yy

static Sys_var_mybool Sys_big_tables(
       "big_tables", "Old variable, which if set to 1, allows large result sets "
       "by saving all temporary sets to disk, avoiding 'table full' errors. No "
       "longer needed, as the server now handles this automatically. "
       "sql_big_tables is a synonym.",
       SESSION_VAR(big_tables), CMD_LINE(OPT_ARG), DEFAULT(FALSE));

static Sys_var_bit Sys_big_selects(
       "sql_big_selects", "If set to 0, MariaDB will not perform large SELECTs."
       " See max_join_size for details. If max_join_size is set to anything but "
       "DEFAULT, sql_big_selects is automatically set to 0. If sql_big_selects "
       "is again set, max_join_size will be ignored.",
       SESSION_VAR(option_bits), NO_CMD_LINE, OPTION_BIG_SELECTS,
       DEFAULT(FALSE));

static Sys_var_bit Sys_log_off(
       "sql_log_off", "If set to 1 (0 is the default), no logging to the general "
       "query log is done for the client. Only clients with the SUPER privilege "
       "can update this variable.",
       NO_SET_STMT SESSION_VAR(option_bits), NO_CMD_LINE, OPTION_LOG_OFF,
       DEFAULT(FALSE), NO_MUTEX_GUARD, NOT_IN_BINLOG, ON_CHECK(check_has_super));

/**
  This function sets the session variable thd->variables.sql_log_bin 
  to reflect changes to @@session.sql_log_bin.

  @param[IN] self   A pointer to the sys_var, i.e. Sys_log_binlog.
  @param[IN] type   The type either session or global.

  @return @c FALSE.
*/
static bool fix_sql_log_bin_after_update(sys_var *self, THD *thd,
                                         enum_var_type type)
{
  DBUG_ASSERT(type == OPT_SESSION);

  if (thd->variables.sql_log_bin)
    thd->variables.option_bits |= OPTION_BIN_LOG;
  else
    thd->variables.option_bits &= ~OPTION_BIN_LOG;

  return FALSE;
}

/**
  This function checks if the sql_log_bin can be changed,
  what is possible if:
    - the user is a super user;
    - the set is not called from within a function/trigger;
    - there is no on-going transaction.

  @param[IN] self   A pointer to the sys_var, i.e. Sys_log_binlog.
  @param[IN] var    A pointer to the set_var created by the parser.

  @return @c FALSE if the change is allowed, otherwise @c TRUE.
*/
static bool check_sql_log_bin(sys_var *self, THD *thd, set_var *var)
{
  if (check_has_super(self, thd, var))
    return TRUE;

  if (unlikely(var->type == OPT_GLOBAL))
  {
    my_error(ER_INCORRECT_GLOBAL_LOCAL_VAR, MYF(0), self->name.str, "SESSION");
    return TRUE;
  }

  if (unlikely(error_if_in_trans_or_substatement(thd,
                                                 ER_STORED_FUNCTION_PREVENTS_SWITCH_SQL_LOG_BIN,
                                                 ER_INSIDE_TRANSACTION_PREVENTS_SWITCH_SQL_LOG_BIN)))
    return TRUE;

  return FALSE;
}

static Sys_var_mybool Sys_log_binlog(	
       "sql_log_bin", "If set to 0 (1 is the default), no logging to the binary "
       "log is done for the client. Only clients with the SUPER privilege can "
       "update this variable. Can have unintended consequences if set globally, "
       "see SET SQL_LOG_BIN. Starting MariaDB 10.1.7, this variable does not "
       "affect the replication of events in a Galera cluster.",
       SESSION_VAR(sql_log_bin), NO_CMD_LINE, DEFAULT(TRUE),
       NO_MUTEX_GUARD, NOT_IN_BINLOG, ON_CHECK(check_sql_log_bin),
       ON_UPDATE(fix_sql_log_bin_after_update));

static Sys_var_bit Sys_sql_warnings(
       "sql_warnings", "If set to 1, single-row INSERTs will produce a string "
       "containing warning information if a warning occurs.",
       SESSION_VAR(option_bits), NO_CMD_LINE, OPTION_WARNINGS,
       DEFAULT(FALSE));

static Sys_var_bit Sys_sql_notes(
       "sql_notes", "If set to 1, the default, warning_count is incremented each "
       "time a Note warning is encountered. If set to 0, Note warnings are not "
       "recorded. mysqldump has outputs to set this variable to 0 so that no "
       "unnecessary increments occur when data is reloaded.",
       SESSION_VAR(option_bits), NO_CMD_LINE, OPTION_SQL_NOTES,
       DEFAULT(TRUE));

static Sys_var_bit Sys_auto_is_null(
       "sql_auto_is_null", "If set to 1, the query SELECT * FROM table_name WHERE "
       "auto_increment_column IS NULL will return an auto-increment that has just "
       "been successfully inserted, the same as the LAST_INSERT_ID() function. Some"
       " ODBC programs make use of this IS NULL comparison.",
       SESSION_VAR(option_bits), NO_CMD_LINE, OPTION_AUTO_IS_NULL,
       DEFAULT(FALSE), NO_MUTEX_GUARD, IN_BINLOG);

static Sys_var_bit Sys_safe_updates(
       "sql_safe_updates", "If set to 1, UPDATEs and DELETEs need either a key in "
       "the WHERE clause, or a LIMIT clause, or else they will aborted. Prevents "
       "the common mistake of accidentally deleting or updating every row in a table.",
       SESSION_VAR(option_bits), CMD_LINE(OPT_ARG), OPTION_SAFE_UPDATES,
       DEFAULT(FALSE));

static Sys_var_bit Sys_buffer_results(
       "sql_buffer_result", "If set to 1 (0 is default), results from SELECT "
       "statements are always placed into temporary tables. This can help the "
       "server when it takes a long time to send the results to the client by "
       "allowing the table locks to be freed early.",
       SESSION_VAR(option_bits), NO_CMD_LINE, OPTION_BUFFER_RESULT,
       DEFAULT(FALSE));

static Sys_var_bit Sys_quote_show_create(
       "sql_quote_show_create", "If set to 1, the default, the server will "
       "quote identifiers for SHOW CREATE DATABASE, SHOW CREATE TABLE and "
       "SHOW CREATE VIEW statements. Quoting is disabled if set to 0. Enable "
       "to ensure replications works when identifiers require quoting.",
       SESSION_VAR(option_bits), NO_CMD_LINE, OPTION_QUOTE_SHOW_CREATE,
       DEFAULT(TRUE));

static Sys_var_bit Sys_foreign_key_checks(
       "foreign_key_checks", "If set to 1 (the default) foreign key constraints"
       " (including ON UPDATE and ON DELETE behavior) InnoDB tables are checked,"
       " while if set to 0, they are not checked. 0 is not recommended for normal "
       "use, though it can be useful in situations where you know the data is "
       "consistent, but want to reload data in a different order from that that "
       "specified by parent/child relationships. Setting this variable to 1 does "
       "not retrospectively check for inconsistencies introduced while set to 0.",
       SESSION_VAR(option_bits), NO_CMD_LINE,
       REVERSE(OPTION_NO_FOREIGN_KEY_CHECKS),
       DEFAULT(TRUE), NO_MUTEX_GUARD, IN_BINLOG);

static Sys_var_bit Sys_unique_checks(
       "unique_checks", "If set to 1, the default, secondary indexes in InnoDB "
       "tables are performed. If set to 0, storage engines can (but are not "
       "required to) assume that duplicate keys are not present in input data. "
       "Set to 0 to speed up imports of large tables to InnoDB. The storage "
       "engine will still issue a duplicate key error if it detects one, even "
       "if set to 0.",
       SESSION_VAR(option_bits), NO_CMD_LINE,
       REVERSE(OPTION_RELAXED_UNIQUE_CHECKS),
       DEFAULT(TRUE), NO_MUTEX_GUARD, IN_BINLOG);

static Sys_var_bit Sys_no_check_constraint(
       "check_constraint_checks", "check_constraint_checks",
       SESSION_VAR(option_bits), NO_CMD_LINE,
       REVERSE(OPTION_NO_CHECK_CONSTRAINT_CHECKS),
       DEFAULT(TRUE), NO_MUTEX_GUARD, IN_BINLOG);

#ifdef ENABLED_PROFILING
static bool update_profiling(sys_var *self, THD *thd, enum_var_type type)
{
  if (type == OPT_SESSION)
    thd->profiling.reset();
  return false;
}

static Sys_var_bit Sys_profiling(
       "profiling", "If set to 1 (0 is default), statement profiling will be "
       "enabled. See SHOW PROFILES and SHOW PROFILE.",
       NO_SET_STMT SESSION_VAR(option_bits), NO_CMD_LINE, OPTION_PROFILING,
       DEFAULT(FALSE), NO_MUTEX_GUARD, NOT_IN_BINLOG, ON_CHECK(0),
       ON_UPDATE(update_profiling));

static Sys_var_ulong Sys_profiling_history_size(
       "profiling_history_size", "Number of statements about which profiling "
       "information is maintained. If set to 0, no profiles are stored. "
       "See SHOW PROFILES.",
       NO_SET_STMT SESSION_VAR(profiling_history_size), CMD_LINE(REQUIRED_ARG),
       VALID_RANGE(0, 100), DEFAULT(15), BLOCK_SIZE(1));
#endif

/*
  When this is set by a connection, binlogged events will be marked with a
  corresponding flag. The slave can be configured to not replicate events
  so marked.
  In the binlog dump thread on the master, this variable is re-used for a
  related purpose: The slave sets this flag when connecting to the master to
  request that the master filter out (ie. not send) any events with the flag
  set, thus saving network traffic on events that would be ignored by the
  slave anyway.
*/
static bool check_skip_replication(sys_var *self, THD *thd, set_var *var)
{
  /*
    We must not change @@skip_replication in the middle of a transaction or
    statement, as that could result in only part of the transaction / statement
    being replicated.
    (This would be particularly serious if we were to replicate eg.
    Rows_log_event without Table_map_log_event or transactional updates without
    the COMMIT).
  */
  if (unlikely(error_if_in_trans_or_substatement(thd,
                                                 ER_STORED_FUNCTION_PREVENTS_SWITCH_SKIP_REPLICATION,
                                                 ER_INSIDE_TRANSACTION_PREVENTS_SWITCH_SKIP_REPLICATION)))
    return 1;

  return 0;
}

static Sys_var_bit Sys_skip_replication(
       "skip_replication", "Changes are logged into the binary log with the "
       "@@skip_replication flag set. Such events will not be replicated by "
       "slaves that run with --replicate-events-marked-for-skip set different "
       "from its default of REPLICATE. See Selectively skipping replication "
       "of binlog events for more information.",
       NO_SET_STMT SESSION_ONLY(option_bits),
       NO_CMD_LINE, OPTION_SKIP_REPLICATION,
       DEFAULT(FALSE), NO_MUTEX_GUARD, NOT_IN_BINLOG,
       ON_CHECK(check_skip_replication));

static Sys_var_harows Sys_select_limit(
       "sql_select_limit",
       "The maximum number of rows to return from SELECT statements",
       SESSION_VAR(select_limit), NO_CMD_LINE,
       VALID_RANGE(0, HA_POS_ERROR), DEFAULT(HA_POS_ERROR), BLOCK_SIZE(1));

static const char *secure_timestamp_levels[]= {"NO", "SUPER", "REPLICATION", "YES", 0};
static bool check_timestamp(sys_var *self, THD *thd, set_var *var)
{
  if (opt_secure_timestamp == SECTIME_NO)
    return false;
  if (opt_secure_timestamp == SECTIME_SUPER)
    return check_has_super(self, thd, var);
  char buf[1024];
  strxnmov(buf, sizeof(buf), "--secure-timestamp=",
           secure_timestamp_levels[opt_secure_timestamp], NULL);
  my_error(ER_OPTION_PREVENTS_STATEMENT, MYF(0), buf);
  return true;
}
static Sys_var_timestamp Sys_timestamp(
       "timestamp", "Set the time for this client",
       sys_var::ONLY_SESSION, NO_CMD_LINE,
       VALID_RANGE(0, TIMESTAMP_MAX_VALUE),
       NO_MUTEX_GUARD, IN_BINLOG, ON_CHECK(check_timestamp));

static bool update_last_insert_id(THD *thd, set_var *var)
{
  if (!var->value)
  {
    my_error(ER_NO_DEFAULT, MYF(0), var->var->name.str);
    return true;
  }
  thd->first_successful_insert_id_in_prev_stmt=
    var->save_result.ulonglong_value;
  return false;
}
static ulonglong read_last_insert_id(THD *thd)
{
  return (ulonglong) thd->read_first_successful_insert_id_in_prev_stmt();
}
static Sys_var_session_special Sys_last_insert_id(
       "last_insert_id", "The value to be returned from LAST_INSERT_ID()",
       sys_var::ONLY_SESSION, NO_CMD_LINE,
       VALID_RANGE(0, ULONGLONG_MAX), BLOCK_SIZE(1),
       NO_MUTEX_GUARD, IN_BINLOG, ON_CHECK(0),
       ON_UPDATE(update_last_insert_id), ON_READ(read_last_insert_id));

// alias for last_insert_id(), Sybase-style
static Sys_var_session_special Sys_identity(
       "identity", "Synonym for the last_insert_id variable",
       sys_var::ONLY_SESSION, NO_CMD_LINE,
       VALID_RANGE(0, ULONGLONG_MAX), BLOCK_SIZE(1),
       NO_MUTEX_GUARD, IN_BINLOG, ON_CHECK(0),
       ON_UPDATE(update_last_insert_id), ON_READ(read_last_insert_id));

/*
  insert_id should *not* be marked as written to the binlog (i.e., it
  should *not* be IN_BINLOG), because we want any statement that
  refers to insert_id explicitly to be unsafe.  (By "explicitly", we
  mean using @@session.insert_id, whereas insert_id is used
  "implicitly" when NULL value is inserted into an auto_increment
  column).

  We want statements referring explicitly to @@session.insert_id to be
  unsafe, because insert_id is modified internally by the slave sql
  thread when NULL values are inserted in an AUTO_INCREMENT column.
  This modification interfers with the value of the
  @@session.insert_id variable if @@session.insert_id is referred
  explicitly by an insert statement (as is seen by executing "SET
  @@session.insert_id=0; CREATE TABLE t (a INT, b INT KEY
  AUTO_INCREMENT); INSERT INTO t(a) VALUES (@@session.insert_id);" in
  statement-based logging mode: t will be different on master and
  slave).
*/
static bool update_insert_id(THD *thd, set_var *var)
{
  /*
    If we set the insert_id to the DEFAULT or 0
    it means we 'reset' it so it's value doesn't
    affect the INSERT.
  */
  if (!var->value ||
      var->save_result.ulonglong_value == 0)
    thd->auto_inc_intervals_forced.empty();
  else
    thd->force_one_auto_inc_interval(var->save_result.ulonglong_value);
  return false;
}

static ulonglong read_insert_id(THD *thd)
{
  return thd->auto_inc_intervals_forced.minimum();
}


static Sys_var_session_special Sys_insert_id(
       "insert_id", "The value to be used by the following INSERT "
       "or ALTER TABLE statement when inserting an AUTO_INCREMENT value",
       sys_var::ONLY_SESSION, NO_CMD_LINE,
       VALID_RANGE(0, ULONGLONG_MAX), BLOCK_SIZE(1),
       NO_MUTEX_GUARD, NOT_IN_BINLOG, ON_CHECK(0),
       ON_UPDATE(update_insert_id), ON_READ(read_insert_id));

static bool update_rand_seed1(THD *thd, set_var *var)
{
  if (!var->value)
  {
    my_error(ER_NO_DEFAULT, MYF(0), var->var->name.str);
    return true;
  }
  thd->rand.seed1= (ulong) var->save_result.ulonglong_value;
  return false;
}
static ulonglong read_rand_seed1(THD *thd)
{
  return thd->rand.seed1;
}
static Sys_var_session_special Sys_rand_seed1(
       "rand_seed1", "Sets the internal state of the RAND() "
       "generator for replication purposes",
       sys_var::ONLY_SESSION, NO_CMD_LINE,
       VALID_RANGE(0, ULONG_MAX), BLOCK_SIZE(1),
       NO_MUTEX_GUARD, IN_BINLOG, ON_CHECK(0),
       ON_UPDATE(update_rand_seed1), ON_READ(read_rand_seed1));

static bool update_rand_seed2(THD *thd, set_var *var)
{
  if (!var->value)
  {
    my_error(ER_NO_DEFAULT, MYF(0), var->var->name.str);
    return true;
  }
  thd->rand.seed2= (ulong) var->save_result.ulonglong_value;
  return false;
}
static ulonglong read_rand_seed2(THD *thd)
{
  return thd->rand.seed2;
}
static Sys_var_session_special Sys_rand_seed2(
       "rand_seed2", "Sets the internal state of the RAND() "
       "generator for replication purposes",
       sys_var::ONLY_SESSION, NO_CMD_LINE,
       VALID_RANGE(0, ULONG_MAX), BLOCK_SIZE(1),
       NO_MUTEX_GUARD, IN_BINLOG, ON_CHECK(0),
       ON_UPDATE(update_rand_seed2), ON_READ(read_rand_seed2));

static ulonglong read_error_count(THD *thd)
{
  return thd->get_stmt_da()->error_count();
}
// this really belongs to the SHOW STATUS
static Sys_var_session_special Sys_error_count(
       "error_count", "The number of errors that resulted from the "
       "last statement that generated messages",
       READ_ONLY sys_var::ONLY_SESSION, NO_CMD_LINE,
       VALID_RANGE(0, ULONGLONG_MAX), BLOCK_SIZE(1), NO_MUTEX_GUARD,
       NOT_IN_BINLOG, ON_CHECK(0), ON_UPDATE(0), ON_READ(read_error_count));

static ulonglong read_warning_count(THD *thd)
{
  return thd->get_stmt_da()->warn_count();
}
// this really belongs to the SHOW STATUS
static Sys_var_session_special Sys_warning_count(
       "warning_count", "The number of errors, warnings, and notes "
       "that resulted from the last statement that generated messages",
       READ_ONLY sys_var::ONLY_SESSION, NO_CMD_LINE,
       VALID_RANGE(0, ULONGLONG_MAX), BLOCK_SIZE(1), NO_MUTEX_GUARD,
       NOT_IN_BINLOG, ON_CHECK(0), ON_UPDATE(0), ON_READ(read_warning_count));

static Sys_var_ulong Sys_default_week_format(
       "default_week_format",
       "The default week format used by WEEK() functions",
       SESSION_VAR(default_week_format), CMD_LINE(REQUIRED_ARG),
       VALID_RANGE(0, 7), DEFAULT(0), BLOCK_SIZE(1));

static Sys_var_uint Sys_group_concat_max_len(
       "group_concat_max_len",
       "The maximum length of the result of function GROUP_CONCAT()",
       SESSION_VAR(group_concat_max_len), CMD_LINE(REQUIRED_ARG),
       VALID_RANGE(4, UINT_MAX32), DEFAULT(1024*1024), BLOCK_SIZE(1));

static char *glob_hostname_ptr;
static Sys_var_charptr Sys_hostname(
       "hostname", "Server host name",
       READ_ONLY GLOBAL_VAR(glob_hostname_ptr), NO_CMD_LINE,
       IN_SYSTEM_CHARSET, DEFAULT(glob_hostname));

#ifndef EMBEDDED_LIBRARY
static Sys_var_charptr Sys_repl_report_host(
       "report_host",
       "Hostname or IP of the slave to be reported to the master during "
       "slave registration. Will appear in the output of SHOW SLAVE HOSTS. "
       "Leave unset if you do not want the slave to register itself with the "
       "master. Note that it is not sufficient for the master to simply read "
       "the IP of the slave off the socket once the slave connects. Due to "
       "NAT and other routing issues, that IP may not be valid for connecting "
       "to the slave from the master or other hosts",
       READ_ONLY GLOBAL_VAR(report_host), CMD_LINE(REQUIRED_ARG),
       IN_SYSTEM_CHARSET, DEFAULT(0));

static Sys_var_charptr Sys_repl_report_user(
       "report_user",
       "The account user name of the slave to be reported to the master "
       "during slave registration",
       READ_ONLY GLOBAL_VAR(report_user), CMD_LINE(REQUIRED_ARG),
       IN_SYSTEM_CHARSET, DEFAULT(0));

static Sys_var_charptr Sys_repl_report_password(
       "report_password",
       "The account password of the slave to be reported to the master "
       "during slave registration",
       READ_ONLY GLOBAL_VAR(report_password), CMD_LINE(REQUIRED_ARG),
       IN_SYSTEM_CHARSET, DEFAULT(0));

static Sys_var_uint Sys_repl_report_port(
       "report_port",
       "Port for connecting to slave reported to the master during slave "
       "registration. Set it only if the slave is listening on a non-default "
       "port or if you have a special tunnel from the master or other clients "
       "to the slave. If not sure, leave this option unset",
       READ_ONLY GLOBAL_VAR(report_port), CMD_LINE(REQUIRED_ARG),
       VALID_RANGE(0, UINT_MAX), DEFAULT(0), BLOCK_SIZE(1));
#endif

static Sys_var_mybool Sys_keep_files_on_create(
       "keep_files_on_create",
       "Don't overwrite stale .MYD and .MYI even if no directory is specified",
       SESSION_VAR(keep_files_on_create), CMD_LINE(OPT_ARG),
       DEFAULT(FALSE));

static char *license;
static Sys_var_charptr Sys_license(
       "license", "The type of license the server has",
       READ_ONLY GLOBAL_VAR(license), NO_CMD_LINE, IN_SYSTEM_CHARSET,
       DEFAULT(STRINGIFY_ARG(LICENSE)));

#include <proxy_protocol.h>
char *my_proxy_protocol_networks;
static bool check_proxy_protocol_networks(sys_var *, THD *, set_var *var)
{
  if (!var->value)
    return false;
  return !proxy_protocol_networks_valid(var->save_result.string_value.str);
}


static bool fix_proxy_protocol_networks(sys_var *, THD *, enum_var_type)
{
  return (bool)set_proxy_protocol_networks(my_proxy_protocol_networks);
}


static Sys_var_charptr Sys_proxy_protocol_networks(
    "proxy_protocol_networks", "Enable proxy protocol for these source "
    "networks. The syntax is a comma separated list of IPv4 and IPv6 "
    "networks. If the network doesn't contain mask, it is considered to be "
    "a single host. \"*\" represents all networks and must the only "
    "directive on the line. String \"localhost\" represents non-TCP "
    "local connections (Unix domain socket, Windows named pipe or shared memory).",
    GLOBAL_VAR(my_proxy_protocol_networks), CMD_LINE(REQUIRED_ARG),
    IN_FS_CHARSET, DEFAULT(""), NO_MUTEX_GUARD, NOT_IN_BINLOG,
    ON_CHECK(check_proxy_protocol_networks), ON_UPDATE(fix_proxy_protocol_networks));


static bool check_log_path(sys_var *self, THD *thd, set_var *var)
{
  if (!var->value)
    return false; // DEFAULT is ok

  if (!var->save_result.string_value.str)
    return true;

  LEX_STRING *val= &var->save_result.string_value;

  if (val->length > FN_REFLEN)
  { // path is too long
    my_error(ER_PATH_LENGTH, MYF(0), self->name.str);
    return true;
  }

  char path[FN_REFLEN];
  size_t path_length= unpack_filename(path, val->str);

  if (!path_length)
    return true;

  if (!is_filename_allowed(var->save_result.string_value.str, 
                           var->save_result.string_value.length, TRUE))
  {
     my_error(ER_WRONG_VALUE_FOR_VAR, MYF(0), 
              self->name.str, var->save_result.string_value.str);
     return true;
  }

  static const LEX_CSTRING my_cnf= { STRING_WITH_LEN("my.cnf") };
  static const LEX_CSTRING my_ini= { STRING_WITH_LEN("my.ini") };
  if (path_length >= my_cnf.length)
  {
    if (strcasecmp(path + path_length - my_cnf.length, my_cnf.str) == 0)
      return true; // log file name ends with "my.cnf"
    DBUG_ASSERT(my_cnf.length == my_ini.length);
    if (strcasecmp(path + path_length - my_ini.length, my_ini.str) == 0)
      return true; // log file name ends with "my.ini"
  }

  MY_STAT f_stat;

  if (my_stat(path, &f_stat, MYF(0)))
  {
    if (!MY_S_ISREG(f_stat.st_mode) || !(f_stat.st_mode & MY_S_IWRITE))
      return true; // not a regular writable file
    return false;
  }

  (void) dirname_part(path, val->str, &path_length);

  if (val->length - path_length >= FN_LEN)
  { // filename is too long
      my_error(ER_PATH_LENGTH, MYF(0), self->name.str);
      return true;
  }

  if (!path_length) // no path is good path (remember, relative to datadir)
    return false;

  if (my_access(path, (F_OK|W_OK)))
    return true; // directory is not writable

  return false;
}
static bool fix_log(char** logname, const char* default_logname,
                    const char*ext, bool enabled, void (*reopen)(char*))
{
  if (!*logname) // SET ... = DEFAULT
  {
    make_default_log_name(logname, ext, false);
    if (!*logname)
      return true;
  }
  logger.lock_exclusive();
  mysql_mutex_unlock(&LOCK_global_system_variables);
  if (enabled)
    reopen(*logname);
  logger.unlock();
  mysql_mutex_lock(&LOCK_global_system_variables);
  return false;
}
static void reopen_general_log(char* name)
{
  logger.get_log_file_handler()->close(0);
  logger.get_log_file_handler()->open_query_log(name);
}
static bool fix_general_log_file(sys_var *self, THD *thd, enum_var_type type)
{
  return fix_log(&opt_logname,  opt_log_basename, ".log", opt_log,
                 reopen_general_log);
}
static Sys_var_charptr Sys_general_log_path(
       "general_log_file", "Log connections and queries to given file",
       PREALLOCATED GLOBAL_VAR(opt_logname), CMD_LINE(REQUIRED_ARG),
       IN_FS_CHARSET, DEFAULT(0), NO_MUTEX_GUARD, NOT_IN_BINLOG,
       ON_CHECK(check_log_path), ON_UPDATE(fix_general_log_file));

static void reopen_slow_log(char* name)
{
  logger.get_slow_log_file_handler()->close(0);
  logger.get_slow_log_file_handler()->open_slow_log(name);
}
static bool fix_slow_log_file(sys_var *self, THD *thd, enum_var_type type)
{
  return fix_log(&opt_slow_logname, opt_log_basename, "-slow.log",
                 global_system_variables.sql_log_slow, reopen_slow_log);
}
static Sys_var_charptr Sys_slow_log_path(
       "slow_query_log_file", "Log slow queries to given log file. "
       "Defaults logging to 'hostname'-slow.log. Must be enabled to activate "
       "other slow log options",
       PREALLOCATED GLOBAL_VAR(opt_slow_logname), CMD_LINE(REQUIRED_ARG),
       IN_FS_CHARSET, DEFAULT(0), NO_MUTEX_GUARD, NOT_IN_BINLOG,
       ON_CHECK(check_log_path), ON_UPDATE(fix_slow_log_file));

static Sys_var_have Sys_have_compress(
       "have_compress", "If the zlib compression library is accessible to the "
       "server, this will be set to YES, otherwise it will be NO. The COMPRESS() "
       "and UNCOMPRESS() functions will only be available if set to YES.",
       READ_ONLY GLOBAL_VAR(have_compress), NO_CMD_LINE);

static Sys_var_have Sys_have_crypt(
       "have_crypt", "If the crypt() system call is available this variable will "
       "be set to YES, otherwise it will be set to NO. If set to NO, the "
       "ENCRYPT() function cannot be used.",
       READ_ONLY GLOBAL_VAR(have_crypt), NO_CMD_LINE);

static Sys_var_have Sys_have_dlopen(
       "have_dynamic_loading", "If the server supports dynamic loading of plugins, "
       "will be set to YES, otherwise will be set to NO.",
       READ_ONLY GLOBAL_VAR(have_dlopen), NO_CMD_LINE);

static Sys_var_have Sys_have_geometry(
       "have_geometry", "If the server supports spatial data types, will be set to "
       "YES, otherwise will be set to NO.",
       READ_ONLY GLOBAL_VAR(have_geometry), NO_CMD_LINE);

static Sys_var_have Sys_have_openssl(
       "have_openssl", "Comparing have_openssl with have_ssl will indicate whether "
       "YaSSL or openssl was used. If YaSSL, have_ssl will be YES, but have_openssl "
       "will be NO.",
       READ_ONLY GLOBAL_VAR(have_openssl), NO_CMD_LINE);

static Sys_var_have Sys_have_profiling(
       "have_profiling", "If statement profiling is available, will be set to YES, "
       "otherwise will be set to NO. See SHOW PROFILES and SHOW PROFILE.",
       READ_ONLY GLOBAL_VAR(have_profiling), NO_CMD_LINE);

static Sys_var_have Sys_have_query_cache(
       "have_query_cache", "If the server supports the query cache, will be set to "
       "YES, otherwise will be set to NO.",
       READ_ONLY GLOBAL_VAR(have_query_cache), NO_CMD_LINE);

static Sys_var_have Sys_have_rtree_keys(
       "have_rtree_keys", "If RTREE indexes (used for spatial indexes) "
       "are available, will be set to YES, otherwise will be set to NO.",
       READ_ONLY GLOBAL_VAR(have_rtree_keys), NO_CMD_LINE);

static Sys_var_have Sys_have_ssl(
       "have_ssl", "If the server supports secure connections, will be set to YES, "
       "otherwise will be set to NO. If set to DISABLED, the server was compiled with "
       "TLS support, but was not started with TLS support (see the mysqld options). "
       "See also have_openssl.",
       READ_ONLY GLOBAL_VAR(have_ssl), NO_CMD_LINE);

static Sys_var_have Sys_have_symlink(
       "have_symlink", "If symbolic link support is enabled, will be set to YES, "
       "otherwise will be set to NO. Required for the INDEX DIRECTORY and DATA "
       "DIRECTORY table options (see CREATE TABLE) and Windows symlink support. "
       "Will be set to DISABLED if the server is started with the "
       "--skip-symbolic-links option.",
       READ_ONLY GLOBAL_VAR(have_symlink), NO_CMD_LINE);

static bool fix_log_state(sys_var *self, THD *thd, enum_var_type type);

static Sys_var_mybool Sys_general_log(
       "general_log", "Log connections and queries to a table or log file. "
       "Defaults logging to a file 'hostname'.log or a table mysql.general_log"
       "if --log-output=TABLE is used.",
       GLOBAL_VAR(opt_log), CMD_LINE(OPT_ARG),
       DEFAULT(FALSE), NO_MUTEX_GUARD, NOT_IN_BINLOG, ON_CHECK(0),
       ON_UPDATE(fix_log_state));

static Sys_var_mybool Sys_slow_query_log(
       "slow_query_log",
       "Log slow queries to a table or log file. Defaults logging to a file "
       "'hostname'-slow.log or a table mysql.slow_log if --log-output=TABLE is "
       "used. Must be enabled to activate other slow log options.",
       SESSION_VAR(sql_log_slow), CMD_LINE(OPT_ARG),
       DEFAULT(FALSE), NO_MUTEX_GUARD, NOT_IN_BINLOG,
       ON_CHECK(0), ON_UPDATE(fix_log_state));

static bool fix_log_state(sys_var *self, THD *thd, enum_var_type type)
{
  bool res;
  my_bool *UNINIT_VAR(newvalptr), newval, UNINIT_VAR(oldval);
  uint UNINIT_VAR(log_type);

  if (type != OPT_GLOBAL)
    return 0;

  if (self == &Sys_general_log)
  {
    newvalptr= &opt_log;
    oldval=    logger.get_log_file_handler()->is_open();
    log_type=  QUERY_LOG_GENERAL;
  }
  else
  {
    DBUG_ASSERT(self == &Sys_slow_query_log);
    newvalptr= &global_system_variables.sql_log_slow;
    oldval=    logger.get_slow_log_file_handler()->is_open();
    log_type=  QUERY_LOG_SLOW;
  }

  newval= *newvalptr;
  if (oldval == newval)
    return false;

  *newvalptr= oldval; // [de]activate_log_handler works that way (sigh)

  mysql_mutex_unlock(&LOCK_global_system_variables);
  if (!newval)
  {
    logger.deactivate_log_handler(thd, log_type);
    res= false;
  }
  else
    res= logger.activate_log_handler(thd, log_type);
  mysql_mutex_lock(&LOCK_global_system_variables);
  return res;
}


static bool check_not_empty_set(sys_var *self, THD *thd, set_var *var)
{
  return var->save_result.ulonglong_value == 0;
}
static bool fix_log_output(sys_var *self, THD *thd, enum_var_type type)
{
  logger.lock_exclusive();
  logger.init_slow_log(log_output_options);
  logger.init_general_log(log_output_options);
  logger.unlock();
  return false;
}

static const char *log_output_names[] = { "NONE", "FILE", "TABLE", NULL};

static Sys_var_set Sys_log_output(
       "log_output", "How logs should be written",
       GLOBAL_VAR(log_output_options), CMD_LINE(REQUIRED_ARG),
       log_output_names, DEFAULT(LOG_FILE), NO_MUTEX_GUARD, NOT_IN_BINLOG,
       ON_CHECK(check_not_empty_set), ON_UPDATE(fix_log_output));

#ifdef HAVE_REPLICATION
static Sys_var_mybool Sys_log_slave_updates(
       "log_slave_updates", "Tells the slave to log the updates from "
       "the slave thread to the binary log. You will need to turn it on if "
       "you plan to daisy-chain the slaves.",
       READ_ONLY GLOBAL_VAR(opt_log_slave_updates), CMD_LINE(OPT_ARG),
       DEFAULT(0));

static Sys_var_charptr Sys_relay_log(
       "relay_log", "The location and name to use for relay logs.",
       READ_ONLY GLOBAL_VAR(opt_relay_logname), CMD_LINE(REQUIRED_ARG),
       IN_FS_CHARSET, DEFAULT(0));

/*
  Uses NO_CMD_LINE since the --relay-log-index option set
  opt_relaylog_index_name variable and computes a value for the
  relay_log_index variable.
*/
static Sys_var_charptr Sys_relay_log_index(
       "relay_log_index", "The location and name to use for the file "
       "that keeps a list of the last relay logs.",
       READ_ONLY GLOBAL_VAR(relay_log_index), NO_CMD_LINE,
       IN_FS_CHARSET, DEFAULT(0));

/*
  Uses NO_CMD_LINE since the --log-bin-index option set
  opt_binlog_index_name variable and computes a value for the
  log_bin_index variable.
*/
static Sys_var_charptr Sys_binlog_index(
       "log_bin_index", "File that holds the names for last binary log files.",
       READ_ONLY GLOBAL_VAR(log_bin_index), NO_CMD_LINE,
       IN_FS_CHARSET, DEFAULT(0));

static Sys_var_charptr Sys_relay_log_basename(
       "relay_log_basename",
       "The full path of the relay log file names, excluding the extension.",
       READ_ONLY GLOBAL_VAR(relay_log_basename), NO_CMD_LINE,
       IN_FS_CHARSET, DEFAULT(0));

static Sys_var_charptr Sys_log_bin_basename(
       "log_bin_basename",
       "The full path of the binary log file names, excluding the extension.",
       READ_ONLY GLOBAL_VAR(log_bin_basename), NO_CMD_LINE,
       IN_FS_CHARSET, DEFAULT(0));

static Sys_var_charptr Sys_relay_log_info_file(
       "relay_log_info_file", "The location and name of the file that "
       "remembers where the SQL replication thread is in the relay logs.",
       READ_ONLY GLOBAL_VAR(relay_log_info_file), CMD_LINE(REQUIRED_ARG),
       IN_FS_CHARSET, DEFAULT(0));

static Sys_var_mybool Sys_relay_log_purge(
       "relay_log_purge", "if disabled - do not purge relay logs. "
       "if enabled - purge them as soon as they are no more needed.",
       GLOBAL_VAR(relay_log_purge), CMD_LINE(OPT_ARG), DEFAULT(TRUE));

static Sys_var_mybool Sys_relay_log_recovery(
       "relay_log_recovery", "Enables automatic relay log recovery "
       "right after the database startup, which means that the IO Thread "
       "starts re-fetching from the master right after the last transaction "
       "processed.",
       GLOBAL_VAR(relay_log_recovery), CMD_LINE(OPT_ARG), DEFAULT(FALSE));


bool Sys_var_rpl_filter::global_update(THD *thd, set_var *var)
{
  bool result= true;                            // Assume error
  LEX_CSTRING *base_name= &var->base;

  if (!base_name->length)
    base_name= &thd->variables.default_master_connection;

  mysql_mutex_unlock(&LOCK_global_system_variables);

  if (Master_info *mi= get_master_info(base_name, !var->base.length ?
                                       Sql_condition::WARN_LEVEL_ERROR :
                                       Sql_condition::WARN_LEVEL_WARN))
  {
    if (mi->rli.slave_running)
    {
      my_error(ER_SLAVE_MUST_STOP, MYF(0), 
               (int) mi->connection_name.length,
               mi->connection_name.str);
      result= true;
    }
    else
    {
      result= set_filter_value(var->save_result.string_value.str, mi);
    }
    mi->release();
  }

  mysql_mutex_lock(&LOCK_global_system_variables);
  return result;
}

bool Sys_var_rpl_filter::set_filter_value(const char *value, Master_info *mi)
{
  bool status= true;
  Rpl_filter* rpl_filter= mi->rpl_filter;

  /* Proctect against other threads */
  mysql_mutex_lock(&LOCK_active_mi);
  switch (opt_id) {
  case OPT_REPLICATE_DO_DB:
    status= rpl_filter->set_do_db(value);
    break;
  case OPT_REPLICATE_DO_TABLE:
    status= rpl_filter->set_do_table(value);
    break;
  case OPT_REPLICATE_IGNORE_DB:
    status= rpl_filter->set_ignore_db(value);
    break;
  case OPT_REPLICATE_IGNORE_TABLE:
    status= rpl_filter->set_ignore_table(value);
    break;
  case OPT_REPLICATE_WILD_DO_TABLE:
    status= rpl_filter->set_wild_do_table(value);
    break;
  case OPT_REPLICATE_WILD_IGNORE_TABLE:
    status= rpl_filter->set_wild_ignore_table(value);
    break;
  }
  mysql_mutex_unlock(&LOCK_active_mi);
  return status;
}

const uchar *
Sys_var_rpl_filter::global_value_ptr(THD *thd,
                                     const LEX_CSTRING *base_name) const
{
  char buf[256];
  String tmp(buf, sizeof(buf), &my_charset_bin);
  uchar *ret;
  Master_info *mi;
  Rpl_filter *rpl_filter;

  mysql_mutex_unlock(&LOCK_global_system_variables);
  mi= get_master_info(base_name, !base_name->length ?
                      Sql_condition::WARN_LEVEL_ERROR :
                      Sql_condition::WARN_LEVEL_WARN);

  if (!mi)
  {
    mysql_mutex_lock(&LOCK_global_system_variables);
    return 0;
  }

  rpl_filter= mi->rpl_filter;
  tmp.length(0);

  mysql_mutex_lock(&LOCK_active_mi);
  switch (opt_id) {
  case OPT_REPLICATE_DO_DB:
    rpl_filter->get_do_db(&tmp);
    break;
  case OPT_REPLICATE_DO_TABLE:
    rpl_filter->get_do_table(&tmp);
    break;
  case OPT_REPLICATE_IGNORE_DB:
    rpl_filter->get_ignore_db(&tmp);
    break;
  case OPT_REPLICATE_IGNORE_TABLE:
    rpl_filter->get_ignore_table(&tmp);
    break;
  case OPT_REPLICATE_WILD_DO_TABLE:
    rpl_filter->get_wild_do_table(&tmp);
    break;
  case OPT_REPLICATE_WILD_IGNORE_TABLE:
    rpl_filter->get_wild_ignore_table(&tmp);
    break;
  }
  mysql_mutex_unlock(&LOCK_active_mi);
  mysql_mutex_lock(&LOCK_global_system_variables);

  mi->release();

  ret= (uchar *) thd->strmake(tmp.ptr(), tmp.length());

  return ret;
}

static Sys_var_rpl_filter Sys_replicate_do_db(
       "replicate_do_db", OPT_REPLICATE_DO_DB,
       "Tell the slave to restrict replication to updates of tables "
       "whose names appear in the comma-separated list. For "
       "statement-based replication, only the default database (that "
       "is, the one selected by USE) is considered, not any explicitly "
       "mentioned tables in the query. For row-based replication, the "
       "actual names of table(s) being updated are checked.");

static Sys_var_rpl_filter Sys_replicate_do_table(
       "replicate_do_table", OPT_REPLICATE_DO_TABLE,
       "Tells the slave to restrict replication to tables in the "
       "comma-separated list.");

static Sys_var_rpl_filter Sys_replicate_ignore_db(
       "replicate_ignore_db", OPT_REPLICATE_IGNORE_DB,
       "Tell the slave to restrict replication to updates of tables "
       "whose names do not appear in the comma-separated list. For "
       "statement-based replication, only the default database (that "
       "is, the one selected by USE) is considered, not any explicitly "
       "mentioned tables in the query. For row-based replication, the "
       "actual names of table(s) being updated are checked.");

static Sys_var_rpl_filter Sys_replicate_ignore_table(
       "replicate_ignore_table", OPT_REPLICATE_IGNORE_TABLE,
       "Tells the slave thread not to replicate any statement that "
       "updates the specified table, even if any other tables might be "
       "updated by the same statement.");

static Sys_var_rpl_filter Sys_replicate_wild_do_table(
       "replicate_wild_do_table", OPT_REPLICATE_WILD_DO_TABLE,
       "Tells the slave thread to restrict replication to statements "
       "where any of the updated tables match the specified database "
       "and table name patterns.");

static Sys_var_rpl_filter Sys_replicate_wild_ignore_table(
       "replicate_wild_ignore_table", OPT_REPLICATE_WILD_IGNORE_TABLE,
       "Tells the slave thread to not replicate to the tables that "
       "match the given wildcard pattern.");

static Sys_var_charptr Sys_slave_load_tmpdir(
       "slave_load_tmpdir", "The location where the slave should put "
       "its temporary files when replicating a LOAD DATA INFILE command",
       READ_ONLY GLOBAL_VAR(slave_load_tmpdir), CMD_LINE(REQUIRED_ARG),
       IN_FS_CHARSET, DEFAULT(0));

static Sys_var_uint Sys_slave_net_timeout(
       "slave_net_timeout", "Number of seconds to wait for more data "
       "from any master/slave connection before aborting the read",
       GLOBAL_VAR(slave_net_timeout), CMD_LINE(REQUIRED_ARG),
       VALID_RANGE(1, LONG_TIMEOUT), DEFAULT(SLAVE_NET_TIMEOUT), BLOCK_SIZE(1));


/*
  Access a multi_source variable
  Return 0 + warning if it doesn't exist
*/

ulonglong Sys_var_multi_source_ulonglong::
get_master_info_ulonglong_value(THD *thd, ptrdiff_t offset) const
{
  Master_info *mi;
  ulonglong res= 0;                                  // Default value
  mysql_mutex_unlock(&LOCK_global_system_variables);
  if ((mi= get_master_info(&thd->variables.default_master_connection,
                           Sql_condition::WARN_LEVEL_WARN)))
  {
    res= *((ulonglong*) (((uchar*) mi) + master_info_offset));
    mi->release();
  }
  mysql_mutex_lock(&LOCK_global_system_variables);
  return res;
}
  

bool update_multi_source_variable(sys_var *self_var, THD *thd,
                                  enum_var_type type)
{
  Sys_var_multi_source_ulonglong *self= (Sys_var_multi_source_ulonglong*) self_var;
  bool result= true;
  Master_info *mi;

  if (type == OPT_GLOBAL)
    mysql_mutex_unlock(&LOCK_global_system_variables);
  if ((mi= (get_master_info(&thd->variables.default_master_connection,
                            Sql_condition::WARN_LEVEL_ERROR))))
  {
    mysql_mutex_lock(&mi->rli.run_lock);
    mysql_mutex_lock(&mi->rli.data_lock);
    result= self->update_variable(thd, mi);
    mysql_mutex_unlock(&mi->rli.data_lock);
    mysql_mutex_unlock(&mi->rli.run_lock);
    mi->release();
  }
  if (type == OPT_GLOBAL)
    mysql_mutex_lock(&LOCK_global_system_variables);
  return result;
}

static bool update_slave_skip_counter(sys_var *self, THD *thd, Master_info *mi)
{
  if (mi->rli.slave_running)
  {
    my_error(ER_SLAVE_MUST_STOP, MYF(0), (int) mi->connection_name.length,
             mi->connection_name.str);
    return true;
  }
  if (mi->using_gtid != Master_info::USE_GTID_NO && mi->using_parallel())
  {
    ulong domain_count;
    mysql_mutex_lock(&rpl_global_gtid_slave_state->LOCK_slave_state);
    domain_count= rpl_global_gtid_slave_state->count();
    mysql_mutex_unlock(&rpl_global_gtid_slave_state->LOCK_slave_state);
    if (domain_count > 1)
    {
      /*
        With domain-based parallel replication, the slave position is
        multi-dimensional, so the relay log position is not very meaningful.
        It might not even correspond to the next GTID to execute in _any_
        domain (the case after error stop). So slave_skip_counter will most
        likely not do what the user intends. Instead give an error, with a
        suggestion to instead set @@gtid_slave_pos past the point of error;
        this works reliably also in the case of multiple domains.
      */
      my_error(ER_SLAVE_SKIP_NOT_IN_GTID, MYF(0));
      return true;
    }
  }

  /* The value was stored temporarily in thd */
  mi->rli.slave_skip_counter= thd->variables.slave_skip_counter;
  return false;
}

static Sys_var_multi_source_ulonglong Sys_slave_skip_counter(
       "sql_slave_skip_counter", "Skip the next N events from the master log",
       SESSION_VAR(slave_skip_counter), NO_CMD_LINE,
       MASTER_INFO_VAR(rli.slave_skip_counter),
       VALID_RANGE(0, UINT_MAX), DEFAULT(0), BLOCK_SIZE(1),
       ON_UPDATE(update_slave_skip_counter));

static bool update_max_relay_log_size(sys_var *self, THD *thd, Master_info *mi)
{
  mi->rli.max_relay_log_size= thd->variables.max_relay_log_size;
  mi->rli.relay_log.set_max_size((ulong)mi->rli.max_relay_log_size);
  return false;
}

static Sys_var_multi_source_ulonglong Sys_max_relay_log_size(
       "max_relay_log_size",
       "relay log will be rotated automatically when the size exceeds this "
       "value.  If 0 at startup, it's set to max_binlog_size",
       SESSION_VAR(max_relay_log_size), CMD_LINE(REQUIRED_ARG),
       MASTER_INFO_VAR(rli.max_relay_log_size),
       VALID_RANGE(0, 1024L*1024*1024), DEFAULT(0), BLOCK_SIZE(IO_SIZE),
       ON_UPDATE(update_max_relay_log_size));

static Sys_var_charptr Sys_slave_skip_errors(
       "slave_skip_errors", "Tells the slave thread to continue "
       "replication when a query event returns an error from the "
       "provided list",
       READ_ONLY GLOBAL_VAR(opt_slave_skip_errors), CMD_LINE(REQUIRED_ARG),
       IN_SYSTEM_CHARSET, DEFAULT(0));

static Sys_var_ulonglong Sys_read_binlog_speed_limit(
       "read_binlog_speed_limit", "Maximum speed(KB/s) to read binlog from"
       " master (0 = no limit)",
       GLOBAL_VAR(opt_read_binlog_speed_limit), CMD_LINE(REQUIRED_ARG),
       VALID_RANGE(0, ULONG_MAX), DEFAULT(0), BLOCK_SIZE(1));

static Sys_var_charptr Sys_slave_transaction_retry_errors(
       "slave_transaction_retry_errors", "Tells the slave thread to retry "
       "transaction for replication when a query event returns an error from "
       "the provided list. Deadlock and elapsed lock wait timeout errors are "
       "automatically added to this list",
       READ_ONLY GLOBAL_VAR(opt_slave_transaction_retry_errors), CMD_LINE(REQUIRED_ARG),
       IN_SYSTEM_CHARSET, DEFAULT(0));

static Sys_var_ulonglong Sys_relay_log_space_limit(
       "relay_log_space_limit", "Maximum space to use for all relay logs",
       READ_ONLY GLOBAL_VAR(relay_log_space_limit), CMD_LINE(REQUIRED_ARG),
       VALID_RANGE(0, ULONGLONG_MAX), DEFAULT(0), BLOCK_SIZE(1));

static Sys_var_uint Sys_sync_relaylog_period(
       "sync_relay_log", "Synchronously flush relay log to disk after "
       "every #th event. Use 0 to disable synchronous flushing",
       GLOBAL_VAR(sync_relaylog_period), CMD_LINE(REQUIRED_ARG),
       VALID_RANGE(0, UINT_MAX), DEFAULT(10000), BLOCK_SIZE(1));

static Sys_var_uint Sys_sync_relayloginfo_period(
       "sync_relay_log_info", "Synchronously flush relay log info "
       "to disk after every #th transaction. Use 0 to disable "
       "synchronous flushing",
       GLOBAL_VAR(sync_relayloginfo_period), CMD_LINE(REQUIRED_ARG),
       VALID_RANGE(0, UINT_MAX), DEFAULT(10000), BLOCK_SIZE(1));
#endif

static Sys_var_uint Sys_sync_binlog_period(
       "sync_binlog", "Synchronously flush binary log to disk after "
       "every #th event. Use 0 (default) to disable synchronous flushing",
       GLOBAL_VAR(sync_binlog_period), CMD_LINE(REQUIRED_ARG),
       VALID_RANGE(0, UINT_MAX), DEFAULT(0), BLOCK_SIZE(1));

static Sys_var_uint Sys_sync_masterinfo_period(
       "sync_master_info", "Synchronously flush master info to disk "
       "after every #th event. Use 0 to disable synchronous flushing",
       GLOBAL_VAR(sync_masterinfo_period), CMD_LINE(REQUIRED_ARG),
       VALID_RANGE(0, UINT_MAX), DEFAULT(10000), BLOCK_SIZE(1));

#ifdef HAVE_REPLICATION
static Sys_var_ulong Sys_slave_trans_retries(
       "slave_transaction_retries", "Number of times the slave SQL "
       "thread will retry a transaction in case it failed with a deadlock, "
       "elapsed lock wait timeout or listed in "
       "slave_transaction_retry_errors, before giving up and stopping",
       GLOBAL_VAR(slave_trans_retries), CMD_LINE(REQUIRED_ARG),
       VALID_RANGE(0, UINT_MAX), DEFAULT(10), BLOCK_SIZE(1));

static Sys_var_ulong Sys_slave_trans_retry_interval(
       "slave_transaction_retry_interval", "Interval of the slave SQL "
       "thread will retry a transaction in case it failed with a deadlock "
       "or elapsed lock wait timeout or listed in "
       "slave_transaction_retry_errors",
       GLOBAL_VAR(slave_trans_retry_interval), CMD_LINE(REQUIRED_ARG),
       VALID_RANGE(0, 3600), DEFAULT(0), BLOCK_SIZE(1));
#endif

static bool check_locale(sys_var *self, THD *thd, set_var *var)
{
  if (!var->value)
    return false;

  MY_LOCALE *locale;
  char buff[STRING_BUFFER_USUAL_SIZE];
  if (var->value->result_type() == INT_RESULT)
  {
    int lcno= (int)var->value->val_int();
    if (!(locale= my_locale_by_number(lcno)))
    {
      my_error(ER_UNKNOWN_LOCALE, MYF(0), llstr(lcno, buff));
      return true;
    }
    if (check_not_null(self, thd, var))
      return true;
  }
  else // STRING_RESULT
  {
    String str(buff, sizeof(buff), system_charset_info), *res;
    if (!(res=var->value->val_str(&str)))
      return true;
    else if (!(locale= my_locale_by_name(res->c_ptr_safe())))
    {
      ErrConvString err(res);
      my_error(ER_UNKNOWN_LOCALE, MYF(0), err.ptr());
      return true;
    }
  }

  var->save_result.ptr= locale;

  if (!locale->errmsgs->errmsgs)
  {
    bool res;
    mysql_mutex_lock(&LOCK_error_messages);
    res= (!locale->errmsgs->errmsgs &&
          read_texts(ERRMSG_FILE, locale->errmsgs->language,
                     &locale->errmsgs->errmsgs));
    mysql_mutex_unlock(&LOCK_error_messages);
    if (res)
    {
      push_warning_printf(thd, Sql_condition::WARN_LEVEL_WARN, ER_UNKNOWN_ERROR,
                          "Can't process error message file for locale '%s'",
                          locale->name);
      return true;
    }
  }
  status_var_increment(thd->status_var.feature_locale);
  return false;
}

static bool update_locale(sys_var *self, THD* thd, enum_var_type type)
{
  /* Cache pointer to error messages */
  if (type == OPT_SESSION)
    thd->variables.errmsgs= thd->variables.lc_messages->errmsgs->errmsgs;
  else
    global_system_variables.errmsgs=
      global_system_variables.lc_messages->errmsgs->errmsgs;
  return false;
}
  
static Sys_var_struct Sys_lc_messages(
       "lc_messages", "Set the language used for the error messages",
       SESSION_VAR(lc_messages), NO_CMD_LINE,
       my_offsetof(MY_LOCALE, name), DEFAULT(&my_default_lc_messages),
       NO_MUTEX_GUARD, NOT_IN_BINLOG, ON_CHECK(check_locale), ON_UPDATE(update_locale));

static Sys_var_struct Sys_lc_time_names(
       "lc_time_names", "Set the language used for the month "
       "names and the days of the week",
       SESSION_VAR(lc_time_names), NO_CMD_LINE,
       my_offsetof(MY_LOCALE, name), DEFAULT(&my_default_lc_time_names),
       NO_MUTEX_GUARD, IN_BINLOG, ON_CHECK(check_locale));

static Sys_var_tz Sys_time_zone(
       "time_zone", "The current time zone, used to initialize the time "
       "zone for a client when it connects. Set to SYSTEM by default, in "
       "which the client uses the system time zone value.",
       SESSION_VAR(time_zone), NO_CMD_LINE,
       DEFAULT(&default_tz), NO_MUTEX_GUARD, IN_BINLOG);

#ifdef WITH_WSREP
#include "wsrep_var.h"
#include "wsrep_sst.h"
#include "wsrep_binlog.h"

static Sys_var_charptr Sys_wsrep_provider(
       "wsrep_provider", "Path to replication provider library",
       PREALLOCATED READ_ONLY GLOBAL_VAR(wsrep_provider), CMD_LINE(REQUIRED_ARG),
       IN_FS_CHARSET, DEFAULT(WSREP_NONE),
       NO_MUTEX_GUARD, NOT_IN_BINLOG,
       ON_CHECK(wsrep_provider_check), ON_UPDATE(wsrep_provider_update));

static Sys_var_charptr Sys_wsrep_provider_options(
       "wsrep_provider_options", "Semicolon (;) separated list of wsrep "
       "options (see wsrep_provider_options documentation).",
       PREALLOCATED GLOBAL_VAR(wsrep_provider_options), 
       CMD_LINE(REQUIRED_ARG),
       IN_SYSTEM_CHARSET, DEFAULT(""), NO_MUTEX_GUARD, NOT_IN_BINLOG,
       ON_CHECK(wsrep_provider_options_check), 
       ON_UPDATE(wsrep_provider_options_update));

static Sys_var_charptr Sys_wsrep_data_home_dir(
       "wsrep_data_home_dir", "home directory for wsrep provider",
       READ_ONLY GLOBAL_VAR(wsrep_data_home_dir), CMD_LINE(REQUIRED_ARG),
       IN_FS_CHARSET, DEFAULT(mysql_real_data_home));

static Sys_var_charptr Sys_wsrep_cluster_name(
       "wsrep_cluster_name", "Name for the cluster",
       PREALLOCATED GLOBAL_VAR(wsrep_cluster_name), CMD_LINE(REQUIRED_ARG),
       IN_SYSTEM_CHARSET, DEFAULT(WSREP_CLUSTER_NAME),
       NO_MUTEX_GUARD, NOT_IN_BINLOG,
       ON_CHECK(wsrep_cluster_name_check),
       ON_UPDATE(wsrep_cluster_name_update));

static PolyLock_mutex PLock_wsrep_slave_threads(&LOCK_wsrep_slave_threads);
static Sys_var_charptr Sys_wsrep_cluster_address (
       "wsrep_cluster_address", "Address to initially connect to cluster",
       PREALLOCATED GLOBAL_VAR(wsrep_cluster_address), 
       CMD_LINE(REQUIRED_ARG),
       IN_SYSTEM_CHARSET, DEFAULT(""),
       &PLock_wsrep_slave_threads, NOT_IN_BINLOG,
       ON_CHECK(wsrep_cluster_address_check), 
       ON_UPDATE(wsrep_cluster_address_update));

static Sys_var_charptr Sys_wsrep_node_name (
       "wsrep_node_name", "Name of this node. This name can be used in "
       "wsrep_sst_donor as a preferred donor. Note that multiple nodes "
       "in a cluster can have the same name.",
       PREALLOCATED GLOBAL_VAR(wsrep_node_name), CMD_LINE(REQUIRED_ARG),
       IN_SYSTEM_CHARSET, DEFAULT(glob_hostname), NO_MUTEX_GUARD, NOT_IN_BINLOG,
       wsrep_node_name_check, wsrep_node_name_update);

static Sys_var_charptr Sys_wsrep_node_address (
       "wsrep_node_address", "Specifies the node's network address, in "
       "the format ip address[:port]. Used in situations where autoguessing "
       "is not reliable. As of MariaDB 10.1.8, supports IPv6.",
       PREALLOCATED GLOBAL_VAR(wsrep_node_address), CMD_LINE(REQUIRED_ARG),
       IN_SYSTEM_CHARSET, DEFAULT(""),
       NO_MUTEX_GUARD, NOT_IN_BINLOG,
       ON_CHECK(wsrep_node_address_check),
       ON_UPDATE(wsrep_node_address_update));

static Sys_var_charptr Sys_wsrep_node_incoming_address(
       "wsrep_node_incoming_address", "Client connection address",
       PREALLOCATED GLOBAL_VAR(wsrep_node_incoming_address),CMD_LINE(REQUIRED_ARG),
       IN_SYSTEM_CHARSET, DEFAULT(WSREP_NODE_INCOMING_AUTO));

static Sys_var_ulong Sys_wsrep_slave_threads(
       "wsrep_slave_threads", "Number of slave appliers to launch",
       GLOBAL_VAR(wsrep_slave_threads), CMD_LINE(REQUIRED_ARG),
       VALID_RANGE(1, 512), DEFAULT(1), BLOCK_SIZE(1),
       &PLock_wsrep_slave_threads, NOT_IN_BINLOG,
       ON_CHECK(NULL),
       ON_UPDATE(wsrep_slave_threads_update));

static Sys_var_charptr Sys_wsrep_dbug_option(
       "wsrep_dbug_option", "DBUG options to provider library",
       GLOBAL_VAR(wsrep_dbug_option),CMD_LINE(REQUIRED_ARG),
       IN_SYSTEM_CHARSET, DEFAULT(""));

static Sys_var_mybool Sys_wsrep_debug(
       "wsrep_debug", "To enable debug level logging",
       GLOBAL_VAR(wsrep_debug), CMD_LINE(OPT_ARG), DEFAULT(FALSE));

static Sys_var_mybool Sys_wsrep_convert_LOCK_to_trx(
       "wsrep_convert_LOCK_to_trx", "To convert locking sessions "
       "into transactions",
       GLOBAL_VAR(wsrep_convert_LOCK_to_trx), 
       CMD_LINE(OPT_ARG), DEFAULT(FALSE));

static Sys_var_ulong Sys_wsrep_retry_autocommit(
      "wsrep_retry_autocommit", "Max number of times to retry "
      "a failed autocommit statement",
       SESSION_VAR(wsrep_retry_autocommit), CMD_LINE(REQUIRED_ARG),
       VALID_RANGE(0, 10000), DEFAULT(1), BLOCK_SIZE(1));

static bool update_wsrep_auto_increment_control (sys_var *self, THD *thd, enum_var_type type)
{
  if (wsrep_auto_increment_control)
  {
    /*
      The variables that control auto increment shall be calculated
      automaticaly based on the size of the cluster. This usually done
      within the wsrep_view_handler_cb callback. However, if the user
      manually sets the value of wsrep_auto_increment_control to 'ON',
      then we should to re-calculate these variables again (because
      these values may be required before wsrep_view_handler_cb will
      be re-invoked, which is rarely invoked if the cluster stays in
      the stable state):
    */
    global_system_variables.auto_increment_increment=
       wsrep_cluster_size ? wsrep_cluster_size : 1;
    global_system_variables.auto_increment_offset=
       wsrep_local_index >= 0 ? wsrep_local_index + 1 : 1;
    thd->variables.auto_increment_increment=
      global_system_variables.auto_increment_increment;
    thd->variables.auto_increment_offset=
      global_system_variables.auto_increment_offset;
  }
  else
  {
    /*
      We must restore the last values of the variables that
      are explicitly specified by the user:
    */
    global_system_variables.auto_increment_increment=
      global_system_variables.saved_auto_increment_increment;
    global_system_variables.auto_increment_offset=
      global_system_variables.saved_auto_increment_offset;
    thd->variables.auto_increment_increment=
      thd->variables.saved_auto_increment_increment;
    thd->variables.auto_increment_offset=
      thd->variables.saved_auto_increment_offset;
  }
  return false;
}

static Sys_var_mybool Sys_wsrep_auto_increment_control(
       "wsrep_auto_increment_control", "To automatically control the "
       "assignment of autoincrement variables",
       GLOBAL_VAR(wsrep_auto_increment_control), 
       CMD_LINE(OPT_ARG), DEFAULT(TRUE),
       NO_MUTEX_GUARD, NOT_IN_BINLOG, ON_CHECK(0),
       ON_UPDATE(update_wsrep_auto_increment_control));

static Sys_var_mybool Sys_wsrep_drupal_282555_workaround(
       "wsrep_drupal_282555_workaround", "Enable a workaround to handle the "
       "cases where inserting a DEFAULT value into an auto-increment column "
       "could fail with duplicate key error",
       GLOBAL_VAR(wsrep_drupal_282555_workaround),
       CMD_LINE(OPT_ARG), DEFAULT(FALSE));

static Sys_var_charptr sys_wsrep_sst_method(
       "wsrep_sst_method", "State snapshot transfer method",
       GLOBAL_VAR(wsrep_sst_method),CMD_LINE(REQUIRED_ARG),
       IN_SYSTEM_CHARSET, DEFAULT(WSREP_SST_DEFAULT), NO_MUTEX_GUARD, NOT_IN_BINLOG,
       ON_CHECK(wsrep_sst_method_check));

static Sys_var_charptr Sys_wsrep_sst_receive_address( 
       "wsrep_sst_receive_address", "Address where node is waiting for "
       "SST contact", 
       GLOBAL_VAR(wsrep_sst_receive_address),CMD_LINE(REQUIRED_ARG),
       IN_SYSTEM_CHARSET, DEFAULT(WSREP_SST_ADDRESS_AUTO), NO_MUTEX_GUARD,
       NOT_IN_BINLOG,
       ON_CHECK(wsrep_sst_receive_address_check),
       ON_UPDATE(wsrep_sst_receive_address_update)); 

static Sys_var_charptr Sys_wsrep_sst_auth(
       "wsrep_sst_auth", "Authentication for SST connection",
       PREALLOCATED GLOBAL_VAR(wsrep_sst_auth), CMD_LINE(REQUIRED_ARG),
       IN_SYSTEM_CHARSET, DEFAULT(NULL), NO_MUTEX_GUARD,
       NOT_IN_BINLOG,
       ON_CHECK(wsrep_sst_auth_check),
       ON_UPDATE(wsrep_sst_auth_update)); 

static Sys_var_charptr Sys_wsrep_sst_donor(
       "wsrep_sst_donor", "preferred donor node for the SST",
       GLOBAL_VAR(wsrep_sst_donor),CMD_LINE(REQUIRED_ARG),
       IN_SYSTEM_CHARSET, DEFAULT(""), NO_MUTEX_GUARD, NOT_IN_BINLOG,
       ON_CHECK(wsrep_sst_donor_check),
       ON_UPDATE(wsrep_sst_donor_update)); 

static Sys_var_mybool Sys_wsrep_sst_donor_rejects_queries(
       "wsrep_sst_donor_rejects_queries", "Reject client queries "
       "when donating state snapshot transfer", 
       GLOBAL_VAR(wsrep_sst_donor_rejects_queries), 
       CMD_LINE(OPT_ARG), DEFAULT(FALSE));

static Sys_var_mybool Sys_wsrep_on (
       "wsrep_on", "To enable wsrep replication ",
       SESSION_VAR(wsrep_on), 
       CMD_LINE(OPT_ARG), DEFAULT(FALSE),
       NO_MUTEX_GUARD, NOT_IN_BINLOG,
       ON_CHECK(wsrep_on_check),
       ON_UPDATE(wsrep_on_update));

static Sys_var_charptr Sys_wsrep_start_position (
       "wsrep_start_position", "global transaction position to start from ",
       PREALLOCATED GLOBAL_VAR(wsrep_start_position), 
       CMD_LINE(REQUIRED_ARG),
       IN_SYSTEM_CHARSET, DEFAULT(WSREP_START_POSITION_ZERO),
       NO_MUTEX_GUARD, NOT_IN_BINLOG,
       ON_CHECK(wsrep_start_position_check), 
       ON_UPDATE(wsrep_start_position_update));

static Sys_var_ulong Sys_wsrep_max_ws_size (
       "wsrep_max_ws_size", "Max write set size (bytes)",
       GLOBAL_VAR(wsrep_max_ws_size), CMD_LINE(REQUIRED_ARG),
       VALID_RANGE(1024, WSREP_MAX_WS_SIZE), DEFAULT(WSREP_MAX_WS_SIZE),
       BLOCK_SIZE(1), NO_MUTEX_GUARD, NOT_IN_BINLOG,
       ON_CHECK(wsrep_max_ws_size_check), ON_UPDATE(wsrep_max_ws_size_update));

static Sys_var_ulong Sys_wsrep_max_ws_rows (
       "wsrep_max_ws_rows", "Max number of rows in write set",
       GLOBAL_VAR(wsrep_max_ws_rows), CMD_LINE(REQUIRED_ARG),
       VALID_RANGE(0, 1048576), DEFAULT(0), BLOCK_SIZE(1));

static Sys_var_charptr Sys_wsrep_notify_cmd(
       "wsrep_notify_cmd", "",
       READ_ONLY GLOBAL_VAR(wsrep_notify_cmd), CMD_LINE(REQUIRED_ARG),
       IN_SYSTEM_CHARSET, DEFAULT(""));

static Sys_var_mybool Sys_wsrep_certify_nonPK(
       "wsrep_certify_nonPK", "Certify tables with no primary key",
       GLOBAL_VAR(wsrep_certify_nonPK), 
       CMD_LINE(OPT_ARG), DEFAULT(TRUE));

static const char *wsrep_certification_rules_names[]= { "strict", "optimized", NullS };
static Sys_var_enum Sys_wsrep_certification_rules(
       "wsrep_certification_rules",
       "Certification rules to use in the cluster. Possible values are: "
       "\"strict\": stricter rules that could result in more certification "
       "failures. "
       "\"optimized\": relaxed rules that allow more concurrency and "
       "cause less certification failures.",
       GLOBAL_VAR(wsrep_certification_rules), CMD_LINE(REQUIRED_ARG),
       wsrep_certification_rules_names, DEFAULT(WSREP_CERTIFICATION_RULES_STRICT),
       NO_MUTEX_GUARD, NOT_IN_BINLOG, ON_CHECK(0),
       ON_UPDATE(0));

static Sys_var_mybool Sys_wsrep_causal_reads(
       "wsrep_causal_reads", "Setting this variable is equivalent "
       "to setting wsrep_sync_wait READ flag",
       SESSION_VAR(wsrep_causal_reads),
       CMD_LINE(OPT_ARG, OPT_WSREP_CAUSAL_READS), DEFAULT(FALSE),
       NO_MUTEX_GUARD, NOT_IN_BINLOG, ON_CHECK(0),
       ON_UPDATE(wsrep_causal_reads_update),
       DEPRECATED("'@@wsrep_sync_wait=1'"));

static Sys_var_uint Sys_wsrep_sync_wait(
       "wsrep_sync_wait", "Ensure \"synchronous\" read view before executing "
       "an operation of the type specified by bitmask: 1 - READ(includes "
       "SELECT, SHOW and BEGIN/START TRANSACTION); 2 - UPDATE and DELETE; 4 - "
       "INSERT and REPLACE",
       SESSION_VAR(wsrep_sync_wait), CMD_LINE(OPT_ARG, OPT_WSREP_SYNC_WAIT),
       VALID_RANGE(WSREP_SYNC_WAIT_NONE, WSREP_SYNC_WAIT_MAX),
       DEFAULT(WSREP_SYNC_WAIT_NONE), BLOCK_SIZE(1),
       NO_MUTEX_GUARD, NOT_IN_BINLOG, ON_CHECK(0),
       ON_UPDATE(wsrep_sync_wait_update));

static const char *wsrep_OSU_method_names[]= { "TOI", "RSU", NullS };
static Sys_var_enum Sys_wsrep_OSU_method(
       "wsrep_OSU_method", "Method for Online Schema Upgrade",
       SESSION_VAR(wsrep_OSU_method), CMD_LINE(OPT_ARG),
       wsrep_OSU_method_names, DEFAULT(WSREP_OSU_TOI));

static PolyLock_mutex PLock_wsrep_desync(&LOCK_wsrep_desync);
static Sys_var_mybool Sys_wsrep_desync (
       "wsrep_desync", "To desynchronize the node from the cluster",
       GLOBAL_VAR(wsrep_desync), 
       CMD_LINE(OPT_ARG), DEFAULT(FALSE),
       &PLock_wsrep_desync, NOT_IN_BINLOG,
       ON_CHECK(wsrep_desync_check),
       ON_UPDATE(wsrep_desync_update));

static const char *wsrep_reject_queries_names[]= { "NONE", "ALL", "ALL_KILL", NullS };
static Sys_var_enum Sys_wsrep_reject_queries(
       "wsrep_reject_queries", "Variable to set to reject queries",
       GLOBAL_VAR(wsrep_reject_queries), CMD_LINE(OPT_ARG),
       wsrep_reject_queries_names, DEFAULT(WSREP_REJECT_NONE),
       NO_MUTEX_GUARD, NOT_IN_BINLOG, ON_CHECK(0),
       ON_UPDATE(wsrep_reject_queries_update));

static const char *wsrep_binlog_format_names[]=
       {"MIXED", "STATEMENT", "ROW", "NONE", NullS};
static Sys_var_enum Sys_wsrep_forced_binlog_format(
       "wsrep_forced_binlog_format", "binlog format to take effect over user's choice",
       GLOBAL_VAR(wsrep_forced_binlog_format), CMD_LINE(REQUIRED_ARG),
       wsrep_binlog_format_names, DEFAULT(BINLOG_FORMAT_UNSPEC));

static Sys_var_mybool Sys_wsrep_recover_datadir(
       "wsrep_recover", "Recover database state after crash and exit",
       READ_ONLY GLOBAL_VAR(wsrep_recovery),
       CMD_LINE(OPT_ARG), DEFAULT(FALSE));

static Sys_var_mybool Sys_wsrep_replicate_myisam(
       "wsrep_replicate_myisam", "To enable myisam replication",
       GLOBAL_VAR(wsrep_replicate_myisam), CMD_LINE(OPT_ARG), DEFAULT(FALSE));

static Sys_var_mybool Sys_wsrep_log_conflicts(
       "wsrep_log_conflicts", "To log multi-master conflicts",
       GLOBAL_VAR(wsrep_log_conflicts), CMD_LINE(OPT_ARG), DEFAULT(FALSE));

static Sys_var_ulong Sys_wsrep_mysql_replication_bundle(
      "wsrep_mysql_replication_bundle", "mysql replication group commit ",
       GLOBAL_VAR(wsrep_mysql_replication_bundle), CMD_LINE(REQUIRED_ARG),
       VALID_RANGE(0, 1000), DEFAULT(0), BLOCK_SIZE(1));

static Sys_var_mybool Sys_wsrep_load_data_splitting(
       "wsrep_load_data_splitting", "To commit LOAD DATA "
       "transaction after every 10K rows inserted",
       GLOBAL_VAR(wsrep_load_data_splitting), 
       CMD_LINE(OPT_ARG), DEFAULT(TRUE));

static Sys_var_mybool Sys_wsrep_slave_FK_checks(
       "wsrep_slave_FK_checks", "Should slave thread do "
       "foreign key constraint checks",
       GLOBAL_VAR(wsrep_slave_FK_checks), 
       CMD_LINE(OPT_ARG), DEFAULT(TRUE));

static Sys_var_mybool Sys_wsrep_slave_UK_checks(
       "wsrep_slave_UK_checks", "Should slave thread do "
       "secondary index uniqueness checks",
       GLOBAL_VAR(wsrep_slave_UK_checks), 
       CMD_LINE(OPT_ARG), DEFAULT(FALSE));

static Sys_var_mybool Sys_wsrep_restart_slave(
       "wsrep_restart_slave", "Should MariaDB slave be restarted automatically, when node joins back to cluster",
       GLOBAL_VAR(wsrep_restart_slave), CMD_LINE(OPT_ARG), DEFAULT(FALSE));

static Sys_var_mybool Sys_wsrep_dirty_reads(
       "wsrep_dirty_reads",
       "Allow reads even when the node is not in the primary component.",
       SESSION_VAR(wsrep_dirty_reads), CMD_LINE(OPT_ARG),
       DEFAULT(FALSE), NO_MUTEX_GUARD, NOT_IN_BINLOG);

static Sys_var_uint Sys_wsrep_gtid_domain_id(
       "wsrep_gtid_domain_id", "When wsrep_gtid_mode is set, this value is "
       "used as gtid_domain_id for galera transactions and also copied to the "
       "joiner nodes during state transfer. It is ignored, otherwise.",
       GLOBAL_VAR(wsrep_gtid_domain_id), CMD_LINE(REQUIRED_ARG),
       VALID_RANGE(0, UINT_MAX32), DEFAULT(0), BLOCK_SIZE(1), NO_MUTEX_GUARD,
       NOT_IN_BINLOG);

static Sys_var_mybool Sys_wsrep_gtid_mode(
       "wsrep_gtid_mode", "Automatically update the (joiner) node's "
       "wsrep_gtid_domain_id value with that of donor's (received during "
       "state transfer) and use it in place of gtid_domain_id for all galera "
       "transactions. When OFF (default), wsrep_gtid_domain_id is simply "
       "ignored (backward compatibility).",
       GLOBAL_VAR(wsrep_gtid_mode), CMD_LINE(OPT_ARG), DEFAULT(FALSE));

static char *wsrep_patch_version_ptr;
static Sys_var_charptr Sys_wsrep_patch_version(
       "wsrep_patch_version", "Wsrep patch version, for example wsrep_25.10.",
       READ_ONLY GLOBAL_VAR(wsrep_patch_version_ptr), CMD_LINE_HELP_ONLY,
       IN_SYSTEM_CHARSET, DEFAULT(WSREP_PATCH_VERSION));

#endif /* WITH_WSREP */

static bool fix_host_cache_size(sys_var *, THD *, enum_var_type)
{
  hostname_cache_resize((uint) host_cache_size);
  return false;
}

static Sys_var_ulong Sys_host_cache_size(
       "host_cache_size",
       "How many host names should be cached to avoid resolving.",
       AUTO_SET GLOBAL_VAR(host_cache_size),
       CMD_LINE(REQUIRED_ARG), VALID_RANGE(0, 65536),
       DEFAULT(HOST_CACHE_SIZE),
       BLOCK_SIZE(1),
       NO_MUTEX_GUARD, NOT_IN_BINLOG, ON_CHECK(NULL),
       ON_UPDATE(fix_host_cache_size));

vio_keepalive_opts opt_vio_keepalive;

static Sys_var_int Sys_keepalive_time(
       "tcp_keepalive_time",
       "Timeout, in seconds, with no activity until the first TCP keep-alive packet is sent."
       "If set to 0, system dependent default is used.",
       AUTO_SET GLOBAL_VAR(opt_vio_keepalive.idle),
       CMD_LINE(REQUIRED_ARG), VALID_RANGE(0, INT_MAX32/1000),
       DEFAULT(0),
       BLOCK_SIZE(1),
       NO_MUTEX_GUARD, NOT_IN_BINLOG, ON_CHECK(NULL));

static Sys_var_int Sys_keepalive_interval(
       "tcp_keepalive_interval",
       "The interval, in seconds, between when successive keep-alive packets are sent if no acknowledgement is received."
       "If set to 0, system dependent default is used.",
       AUTO_SET GLOBAL_VAR(opt_vio_keepalive.interval),
       CMD_LINE(REQUIRED_ARG), VALID_RANGE(0, INT_MAX32/1000),
       DEFAULT(0),
       BLOCK_SIZE(1),
       NO_MUTEX_GUARD, NOT_IN_BINLOG, ON_CHECK(NULL));

static Sys_var_int Sys_keepalive_probes(
       "tcp_keepalive_probes",
       "The number of unacknowledged probes to send before considering the connection dead and notifying the application layer."
       "If set to 0, system dependent default is used.",
       AUTO_SET GLOBAL_VAR(opt_vio_keepalive.probes),
       CMD_LINE(REQUIRED_ARG), VALID_RANGE(0, INT_MAX32/1000),
       DEFAULT(0),
       BLOCK_SIZE(1),
       NO_MUTEX_GUARD, NOT_IN_BINLOG, ON_CHECK(NULL));

static Sys_var_charptr Sys_ignore_db_dirs(
       "ignore_db_dirs",
       "Specifies a directory to add to the ignore list when collecting "
       "database names from the datadir. Put a blank argument to reset "
       "the list accumulated so far.",
       READ_ONLY GLOBAL_VAR(opt_ignore_db_dirs), 
       CMD_LINE(REQUIRED_ARG, OPT_IGNORE_DB_DIRECTORY),
       IN_FS_CHARSET, DEFAULT(0));

static Sys_var_ulong Sys_sp_cache_size(
       "stored_program_cache",
       "The soft upper limit for number of cached stored routines for "
       "one connection.",
       GLOBAL_VAR(stored_program_cache_size), CMD_LINE(REQUIRED_ARG),
       VALID_RANGE(0, 512 * 1024), DEFAULT(256), BLOCK_SIZE(1));

export const char *plugin_maturity_names[]=
{ "unknown", "experimental", "alpha", "beta", "gamma", "stable", 0 };
static Sys_var_enum Sys_plugin_maturity(
       "plugin_maturity",
       "The lowest desirable plugin maturity. "
       "Plugins less mature than that will not be installed or loaded",
       READ_ONLY GLOBAL_VAR(plugin_maturity), CMD_LINE(REQUIRED_ARG),
       plugin_maturity_names,
       DEFAULT(SERVER_MATURITY_LEVEL > 0 ?
               SERVER_MATURITY_LEVEL - 1 : SERVER_MATURITY_LEVEL));

static Sys_var_ulong Sys_deadlock_search_depth_short(
       "deadlock_search_depth_short",
       "Short search depth for the two-step deadlock detection",
       SESSION_VAR(wt_deadlock_search_depth_short), CMD_LINE(REQUIRED_ARG),
       VALID_RANGE(0, 32), DEFAULT(4), BLOCK_SIZE(1));

static Sys_var_ulong Sys_deadlock_search_depth_long(
       "deadlock_search_depth_long",
       "Long search depth for the two-step deadlock detection",
       SESSION_VAR(wt_deadlock_search_depth_long), CMD_LINE(REQUIRED_ARG),
       VALID_RANGE(0, 33), DEFAULT(15), BLOCK_SIZE(1));

static Sys_var_ulong Sys_deadlock_timeout_depth_short(
       "deadlock_timeout_short",
       "Short timeout for the two-step deadlock detection (in microseconds)",
       SESSION_VAR(wt_timeout_short), CMD_LINE(REQUIRED_ARG),
       VALID_RANGE(0, UINT_MAX), DEFAULT(10000), BLOCK_SIZE(1));

static Sys_var_ulong Sys_deadlock_timeout_depth_long(
       "deadlock_timeout_long",
       "Long timeout for the two-step deadlock detection (in microseconds)",
       SESSION_VAR(wt_timeout_long), CMD_LINE(REQUIRED_ARG),
       VALID_RANGE(0, UINT_MAX), DEFAULT(50000000), BLOCK_SIZE(1));

static Sys_var_uint Sys_extra_port(
       "extra_port",
       "Extra port number to use for tcp connections in a "
       "one-thread-per-connection manner. 0 means don't use another port",
       READ_ONLY GLOBAL_VAR(mysqld_extra_port), CMD_LINE(REQUIRED_ARG),
       VALID_RANGE(0, UINT_MAX32), DEFAULT(0), BLOCK_SIZE(1));

static Sys_var_ulong Sys_extra_max_connections(
       "extra_max_connections", "The number of connections on extra-port",
       GLOBAL_VAR(extra_max_connections), CMD_LINE(REQUIRED_ARG),
       VALID_RANGE(1, 100000), DEFAULT(1), BLOCK_SIZE(1), NO_MUTEX_GUARD,
       NOT_IN_BINLOG, ON_CHECK(0), ON_UPDATE(fix_max_connections));

#ifdef SAFE_MUTEX
static Sys_var_mybool Sys_mutex_deadlock_detector(
       "debug_mutex_deadlock_detector", "Enable checking of wrong mutex usage",
       READ_ONLY GLOBAL_VAR(safe_mutex_deadlock_detector),
       CMD_LINE(OPT_ARG), DEFAULT(TRUE));
#endif

static Sys_var_keycache Sys_key_cache_segments(
       "key_cache_segments", "The number of segments in a key cache",
       KEYCACHE_VAR(param_partitions),
       CMD_LINE(REQUIRED_ARG, OPT_KEY_CACHE_PARTITIONS),
       VALID_RANGE(0, MAX_KEY_CACHE_PARTITIONS),
       DEFAULT(DEFAULT_KEY_CACHE_PARTITIONS),
       BLOCK_SIZE(1), NO_MUTEX_GUARD, NOT_IN_BINLOG, ON_CHECK(0),
       ON_UPDATE(repartition_keycache));

static const char *log_slow_filter_names[]= 
{
  "admin", "filesort", "filesort_on_disk", "filesort_priority_queue",
  "full_join", "full_scan", "not_using_index", "query_cache",
  "query_cache_miss", "tmp_table", "tmp_table_on_disk", 0
};


static Sys_var_set Sys_log_slow_filter(
       "log_slow_filter",
       "Log only certain types of queries to the slow log. If variable empty alll kind of queries are logged.  All types are bound by slow_query_time, except 'not_using_index' which is always logged if enabled",
       SESSION_VAR(log_slow_filter), CMD_LINE(REQUIRED_ARG),
       log_slow_filter_names,
       /* by default we log all queries except 'not_using_index' */
       DEFAULT(my_set_bits(array_elements(log_slow_filter_names)-1) &
               ~QPLAN_NOT_USING_INDEX));

static const char *log_slow_disabled_statements_names[]=
{ "admin", "call", "slave", "sp", 0 };

static const char *log_disabled_statements_names[]=
{ "slave", "sp", 0 };

static Sys_var_set Sys_log_slow_disabled_statements(
       "log_slow_disabled_statements",
       "Don't log certain types of statements to slow log",
       SESSION_VAR(log_slow_disabled_statements), CMD_LINE(REQUIRED_ARG),
       log_slow_disabled_statements_names,
       DEFAULT(LOG_SLOW_DISABLE_SP));

static Sys_var_set Sys_log_disabled_statements(
       "log_disabled_statements",
       "Don't log certain types of statements to general log",
       SESSION_VAR(log_disabled_statements), CMD_LINE(REQUIRED_ARG),
       log_disabled_statements_names,
       DEFAULT(LOG_DISABLE_SP),
       NO_MUTEX_GUARD, NOT_IN_BINLOG, ON_CHECK(check_has_super));

static const char *default_regex_flags_names[]= 
{
  "DOTALL",    // (?s)  . matches anything including NL
  "DUPNAMES",  // (?J)  Allow duplicate names for subpatterns
  "EXTENDED",  // (?x)  Ignore white space and # comments
  "EXTRA",     // (?X)  extra features (e.g. error on unknown escape character)
  "MULTILINE", // (?m)  ^ and $ match newlines within data
  "UNGREEDY",  // (?U)  Invert greediness of quantifiers
  0
};
static const int default_regex_flags_to_pcre[]=
{
  PCRE_DOTALL,
  PCRE_DUPNAMES,
  PCRE_EXTENDED,
  PCRE_EXTRA,
  PCRE_MULTILINE,
  PCRE_UNGREEDY,
  0
};
int default_regex_flags_pcre(const THD *thd)
{
  ulonglong src= thd->variables.default_regex_flags;
  int i, res;
  for (i= res= 0; default_regex_flags_to_pcre[i]; i++)
  {
    if (src & (1ULL << i))
      res|= default_regex_flags_to_pcre[i];
  }
  return res;
}
static Sys_var_set Sys_default_regex_flags(
       "default_regex_flags",
       "Default flags for the regex library",
       SESSION_VAR(default_regex_flags), CMD_LINE(REQUIRED_ARG),
       default_regex_flags_names,
       DEFAULT(0));

static Sys_var_ulong Sys_log_slow_rate_limit(
       "log_slow_rate_limit",
       "Write to slow log every #th slow query. Set to 1 to log everything. "
       "Increase it to reduce the size of the slow or the performance impact "
       "of slow logging",
       SESSION_VAR(log_slow_rate_limit), CMD_LINE(REQUIRED_ARG),
       VALID_RANGE(1, UINT_MAX), DEFAULT(1), BLOCK_SIZE(1));

static const char *log_slow_verbosity_names[]= { "innodb", "query_plan", 
                                                 "explain", 0 };
static Sys_var_set Sys_log_slow_verbosity(
       "log_slow_verbosity",
       "Verbosity level for the slow log",
       SESSION_VAR(log_slow_verbosity), CMD_LINE(REQUIRED_ARG),
       log_slow_verbosity_names, DEFAULT(LOG_SLOW_VERBOSITY_INIT));

static Sys_var_ulong Sys_join_cache_level(
       "join_cache_level",
       "Controls what join operations can be executed with join buffers. Odd "
       "numbers are used for plain join buffers while even numbers are used "
       "for linked buffers",
       SESSION_VAR(join_cache_level), CMD_LINE(REQUIRED_ARG),
       VALID_RANGE(0, 8), DEFAULT(2), BLOCK_SIZE(1));

static Sys_var_ulong Sys_mrr_buffer_size(
       "mrr_buffer_size",
       "Size of buffer to use when using MRR with range access",
       SESSION_VAR(mrr_buff_size), CMD_LINE(REQUIRED_ARG),
       VALID_RANGE(IO_SIZE*2, INT_MAX32), DEFAULT(256*1024), BLOCK_SIZE(1));

static Sys_var_ulong Sys_rowid_merge_buff_size(
       "rowid_merge_buff_size",
       "The size of the buffers used [NOT] IN evaluation via partial matching",
       SESSION_VAR(rowid_merge_buff_size), CMD_LINE(REQUIRED_ARG),
       VALID_RANGE(0, LONG_MAX), DEFAULT(8*1024*1024),
       BLOCK_SIZE(1));

static Sys_var_mybool Sys_userstat(
       "userstat",
       "Enables statistics gathering for USER_STATISTICS, CLIENT_STATISTICS, "
       "INDEX_STATISTICS and TABLE_STATISTICS tables in the INFORMATION_SCHEMA",
       GLOBAL_VAR(opt_userstat_running),
       CMD_LINE(OPT_ARG), DEFAULT(FALSE));

static Sys_var_mybool Sys_binlog_annotate_row_events(
       "binlog_annotate_row_events",
       "Tells the master to annotate RBR events with the statement that "
       "caused these events",
       SESSION_VAR(binlog_annotate_row_events), CMD_LINE(OPT_ARG),
       DEFAULT(TRUE));

#ifdef HAVE_REPLICATION
static Sys_var_mybool Sys_replicate_annotate_row_events(
       "replicate_annotate_row_events",
       "Tells the slave to write annotate rows events received from the master "
       "to its own binary log. Ignored if log_slave_updates is not set",
       READ_ONLY GLOBAL_VAR(opt_replicate_annotate_row_events),
       CMD_LINE(OPT_ARG), DEFAULT(TRUE));
#endif

static Sys_var_ulonglong Sys_join_buffer_space_limit(
       "join_buffer_space_limit",
       "The limit of the space for all join buffers used by a query",
       SESSION_VAR(join_buff_space_limit), CMD_LINE(REQUIRED_ARG),
       VALID_RANGE(2048, ULONGLONG_MAX), DEFAULT(16*128*1024),
       BLOCK_SIZE(2048));

static Sys_var_ulong Sys_progress_report_time(
       "progress_report_time",
       "Seconds between sending progress reports to the client for "
       "time-consuming statements. Set to 0 to disable progress reporting.",
       SESSION_VAR(progress_report_time), CMD_LINE(REQUIRED_ARG),
       VALID_RANGE(0, UINT_MAX), DEFAULT(5), BLOCK_SIZE(1));

const char *use_stat_tables_modes[] =
           {"NEVER", "COMPLEMENTARY", "PREFERABLY", 0};
static Sys_var_enum Sys_optimizer_use_stat_tables(
       "use_stat_tables",
       "Specifies how to use system statistics tables",
       SESSION_VAR(use_stat_tables), CMD_LINE(REQUIRED_ARG),
       use_stat_tables_modes, DEFAULT(0));

static Sys_var_ulong Sys_histogram_size(
       "histogram_size",
       "Number of bytes used for a histogram. "
       "If set to 0, no histograms are created by ANALYZE.",
       SESSION_VAR(histogram_size), CMD_LINE(REQUIRED_ARG),
       VALID_RANGE(0, 255), DEFAULT(0), BLOCK_SIZE(1));

extern const char *histogram_types[];
static Sys_var_enum Sys_histogram_type(
       "histogram_type",
       "Specifies type of the histograms created by ANALYZE. "
       "Possible values are: "
       "SINGLE_PREC_HB - single precision height-balanced, "
       "DOUBLE_PREC_HB - double precision height-balanced.",
       SESSION_VAR(histogram_type), CMD_LINE(REQUIRED_ARG),
       histogram_types, DEFAULT(0));

static Sys_var_mybool Sys_no_thread_alarm(
       "debug_no_thread_alarm",
       "Disable system thread alarm calls. Disabling it may be useful "
       "in debugging or testing, never do it in production",
       READ_ONLY GLOBAL_VAR(my_disable_thr_alarm), CMD_LINE(OPT_ARG),
       DEFAULT(FALSE));

static Sys_var_mybool Sys_query_cache_strip_comments(
       "query_cache_strip_comments",
       "Strip all comments from a query before storing it "
       "in the query cache",
       SESSION_VAR(query_cache_strip_comments), CMD_LINE(OPT_ARG),
       DEFAULT(FALSE));

static ulonglong in_transaction(THD *thd)
{
  return MY_TEST(thd->in_active_multi_stmt_transaction());
}
static Sys_var_session_special Sys_in_transaction(
       "in_transaction", "Whether there is an active transaction",
       READ_ONLY sys_var::ONLY_SESSION, NO_CMD_LINE,
       VALID_RANGE(0, 1), BLOCK_SIZE(1), NO_MUTEX_GUARD,
       NOT_IN_BINLOG, ON_CHECK(0), ON_UPDATE(0), ON_READ(in_transaction));

#ifndef DBUG_OFF
static Sys_var_ulong Sys_debug_binlog_fsync_sleep(
       "debug_binlog_fsync_sleep",
       "Extra sleep (in microseconds) to add to binlog fsync(), for debugging",
       GLOBAL_VAR(opt_binlog_dbug_fsync_sleep),
       CMD_LINE(REQUIRED_ARG),
       VALID_RANGE(0, UINT_MAX), DEFAULT(0), BLOCK_SIZE(1));
#endif

static Sys_var_harows Sys_expensive_subquery_limit(
       "expensive_subquery_limit",
       "The maximum number of rows a subquery may examine in order to be "
       "executed during optimization and used for constant optimization",
       SESSION_VAR(expensive_subquery_limit), CMD_LINE(REQUIRED_ARG),
       VALID_RANGE(0, HA_POS_ERROR), DEFAULT(100), BLOCK_SIZE(1));

static Sys_var_mybool Sys_encrypt_tmp_disk_tables(
       "encrypt_tmp_disk_tables",
       "Encrypt temporary on-disk tables (created as part of query execution)",
       GLOBAL_VAR(encrypt_tmp_disk_tables),
       CMD_LINE(OPT_ARG), DEFAULT(FALSE));

static Sys_var_mybool Sys_encrypt_tmp_files(
       "encrypt_tmp_files",
       "Encrypt temporary files (created for filesort, binary log cache, etc)",
       READ_ONLY GLOBAL_VAR(encrypt_tmp_files),
       CMD_LINE(OPT_ARG), DEFAULT(FALSE));

static Sys_var_mybool Sys_binlog_encryption(
       "encrypt_binlog", "Encrypt binary logs (including relay logs)",
       READ_ONLY GLOBAL_VAR(encrypt_binlog), CMD_LINE(OPT_ARG),
       DEFAULT(FALSE));

static const char *binlog_row_image_names[]= {"MINIMAL", "NOBLOB", "FULL", NullS};
static Sys_var_enum Sys_binlog_row_image(
       "binlog_row_image",
       "Controls whether rows should be logged in 'FULL', 'NOBLOB' or "
       "'MINIMAL' formats. 'FULL', means that all columns in the before "
       "and after image are logged. 'NOBLOB', means that mysqld avoids logging "
       "blob columns whenever possible (eg, blob column was not changed or "
       "is not part of primary key). 'MINIMAL', means that a PK equivalent (PK "
       "columns or full row if there is no PK in the table) is logged in the "
       "before image, and only changed columns are logged in the after image. "
       "(Default: FULL).",
       SESSION_VAR(binlog_row_image), CMD_LINE(REQUIRED_ARG),
       binlog_row_image_names, DEFAULT(BINLOG_ROW_IMAGE_FULL));

static bool check_pseudo_slave_mode(sys_var *self, THD *thd, set_var *var)
{
  longlong previous_val= thd->variables.pseudo_slave_mode;
  longlong val= (longlong) var->save_result.ulonglong_value;
  bool rli_fake= false;

#ifndef EMBEDDED_LIBRARY
  rli_fake= thd->rli_fake ? true : false;
#endif

  if (rli_fake)
  {
    if (!val)
    {
#ifndef EMBEDDED_LIBRARY
      delete thd->rli_fake;
      thd->rli_fake= NULL;
      delete thd->rgi_fake;
      thd->rgi_fake= NULL;
#endif
    }
    else if (previous_val && val)
      goto ineffective;
    else if (!previous_val && val)
      push_warning(thd, Sql_condition::WARN_LEVEL_WARN,
                   ER_WRONG_VALUE_FOR_VAR,
                   "'pseudo_slave_mode' is already ON.");
  }
  else
  {
    if (!previous_val && !val)
      goto ineffective;
    else if (previous_val && !val)
      push_warning(thd, Sql_condition::WARN_LEVEL_WARN,
                   ER_WRONG_VALUE_FOR_VAR,
                   "Slave applier execution mode not active, "
                   "statement ineffective.");
  }
  goto end;

ineffective:
  push_warning(thd, Sql_condition::WARN_LEVEL_WARN,
               ER_WRONG_VALUE_FOR_VAR,
               "'pseudo_slave_mode' change was ineffective.");

end:
  return FALSE;
}
static Sys_var_mybool Sys_pseudo_slave_mode(
       "pseudo_slave_mode",
       "SET pseudo_slave_mode= 0,1 are commands that mysqlbinlog "
       "adds to beginning and end of binary log dumps. While zero "
       "value indeed disables, the actual enabling of the slave "
       "applier execution mode is done implicitly when a "
       "Format_description_event is sent through the session.",
       SESSION_ONLY(pseudo_slave_mode), NO_CMD_LINE, DEFAULT(FALSE),
       NO_MUTEX_GUARD, NOT_IN_BINLOG, ON_CHECK(check_pseudo_slave_mode));

static Sys_var_mybool Sys_mysql56_temporal_format(
       "mysql56_temporal_format",
       "Use MySQL-5.6 (instead of MariaDB-5.3) format for TIME, DATETIME, TIMESTAMP columns.",
       GLOBAL_VAR(opt_mysql56_temporal_format),
       CMD_LINE(OPT_ARG), DEFAULT(TRUE), NO_MUTEX_GUARD, NOT_IN_BINLOG);

static Sys_var_mybool Sys_strict_password_validation(
       "strict_password_validation",
       "When password validation plugins are enabled, reject passwords "
       "that cannot be validated (passwords specified as a hash)",
       GLOBAL_VAR(strict_password_validation),
       CMD_LINE(OPT_ARG), DEFAULT(TRUE), NO_MUTEX_GUARD, NOT_IN_BINLOG);

#ifdef HAVE_MMAP
static Sys_var_ulong Sys_log_tc_size(
       "log_tc_size",
       "Size of transaction coordinator log.",
       READ_ONLY GLOBAL_VAR(opt_tc_log_size),
       CMD_LINE(REQUIRED_ARG),
       VALID_RANGE(my_getpagesize() * 3, ULONG_MAX),
       DEFAULT(my_getpagesize() * 6),
       BLOCK_SIZE(my_getpagesize()));
#endif

static Sys_var_ulonglong Sys_max_thread_mem(
       "max_session_mem_used", "Amount of memory a single user session "
       "is allowed to allocate. This limits the value of the "
       "session variable MEM_USED", SESSION_VAR(max_mem_used),
       CMD_LINE(REQUIRED_ARG), VALID_RANGE(8192,  ULONGLONG_MAX),
       DEFAULT(LONGLONG_MAX), BLOCK_SIZE(1));

#ifndef EMBEDDED_LIBRARY

static Sys_var_sesvartrack Sys_track_session_sys_vars(
       "session_track_system_variables",
       "Track changes in registered system variables. ",
       CMD_LINE(REQUIRED_ARG), IN_SYSTEM_CHARSET,
       DEFAULT("autocommit,character_set_client,character_set_connection,"
       "character_set_results,time_zone"),
       NO_MUTEX_GUARD);

static bool update_session_track_schema(sys_var *self, THD *thd,
                                        enum_var_type type)
{
  DBUG_ENTER("update_session_track_schema");
  DBUG_RETURN(thd->session_tracker.current_schema.update(thd, NULL));
}

static Sys_var_mybool Sys_session_track_schema(
       "session_track_schema",
       "Track changes to the default schema.",
       SESSION_VAR(session_track_schema),
       CMD_LINE(OPT_ARG), DEFAULT(TRUE),
       NO_MUTEX_GUARD, NOT_IN_BINLOG,
       ON_CHECK(0),
       ON_UPDATE(update_session_track_schema));


static bool update_session_track_tx_info(sys_var *self, THD *thd,
                                         enum_var_type type)
{
  DBUG_ENTER("update_session_track_tx_info");
  DBUG_RETURN(thd->session_tracker.transaction_info.update(thd, NULL));
}

static const char *session_track_transaction_info_names[]=
  { "OFF", "STATE", "CHARACTERISTICS", NullS };

static Sys_var_enum Sys_session_track_transaction_info(
       "session_track_transaction_info",
       "Track changes to the transaction attributes. OFF to disable; "
       "STATE to track just transaction state (Is there an active transaction? "
       "Does it have any data? etc.); CHARACTERISTICS to track transaction "
       "state and report all statements needed to start a transaction with "
       "the same characteristics (isolation level, read only/read write,"
       "snapshot - but not any work done / data modified within the "
       "transaction).",
       SESSION_VAR(session_track_transaction_info),
       CMD_LINE(REQUIRED_ARG), session_track_transaction_info_names,
       DEFAULT(0), NO_MUTEX_GUARD, NOT_IN_BINLOG, ON_CHECK(0),
       ON_UPDATE(update_session_track_tx_info));


static bool update_session_track_state_change(sys_var *self, THD *thd,
                                              enum_var_type type)
{
  DBUG_ENTER("update_session_track_state_change");
  DBUG_RETURN(thd->session_tracker.state_change.update(thd, NULL));
}

static Sys_var_mybool Sys_session_track_state_change(
       "session_track_state_change",
       "Track changes to the session state.",
       SESSION_VAR(session_track_state_change),
       CMD_LINE(OPT_ARG), DEFAULT(FALSE),
       NO_MUTEX_GUARD, NOT_IN_BINLOG,
       ON_CHECK(0),
       ON_UPDATE(update_session_track_state_change));

#endif //EMBEDDED_LIBRARY

static Sys_var_uint Sys_in_subquery_conversion_threshold(
       "in_predicate_conversion_threshold",
       "The minimum number of scalar elements in the value list of "
       "IN predicate that triggers its conversion to IN subquery. Set to "
       "0 to disable the conversion.",
       SESSION_VAR(in_subquery_conversion_threshold), CMD_LINE(REQUIRED_ARG),
       VALID_RANGE(0, UINT_MAX), DEFAULT(IN_SUBQUERY_CONVERSION_THRESHOLD), BLOCK_SIZE(1));

static Sys_var_enum Sys_secure_timestamp(
       "secure_timestamp", "Restricts direct setting of a session "
       "timestamp. Possible levels are: YES - timestamp cannot deviate from "
       "the system clock, REPLICATION - replication thread can adjust "
       "timestamp to match the master's, SUPER - a user with this "
       "privilege and a replication thread can adjust timestamp, NO - "
       "historical behavior, anyone can modify session timestamp",
       READ_ONLY GLOBAL_VAR(opt_secure_timestamp), CMD_LINE(REQUIRED_ARG),
       secure_timestamp_levels, DEFAULT(SECTIME_NO));<|MERGE_RESOLUTION|>--- conflicted
+++ resolved
@@ -34,12 +34,8 @@
 #include "sql_plugin.h"
 #include "sql_priv.h"
 #include "sql_class.h"                          // set_var.h: THD
-<<<<<<< HEAD
-#include "sys_vars.ic"
+#include "sys_vars.inl"
 #include "my_sys.h"
-=======
-#include "sys_vars.inl"
->>>>>>> e2b50213
 
 #include "events.h"
 #include <thr_alarm.h>
