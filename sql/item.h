--- conflicted
+++ resolved
@@ -870,12 +870,9 @@
   */
   virtual bool result_as_longlong() { return FALSE; }
   bool is_datetime();
-<<<<<<< HEAD
-  String *check_well_formed_result(String *str);
-=======
   virtual Field::geometry_type get_geometry_type() const
     { return Field::GEOM_GEOMETRY; };
->>>>>>> 813e6bcb
+  String *check_well_formed_result(String *str);
 };
 
 
