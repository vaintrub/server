/* Copyright (C) 2000 MySQL AB & MySQL Finland AB & TCX DataKonsult AB

   This program is free software; you can redistribute it and/or modify
   it under the terms of the GNU General Public License as published by
   the Free Software Foundation; either version 2 of the License, or
   (at your option) any later version.

   This program is distributed in the hope that it will be useful,
   but WITHOUT ANY WARRANTY; without even the implied warranty of
   MERCHANTABILITY or FITNESS FOR A PARTICULAR PURPOSE.  See the
   GNU General Public License for more details.

   You should have received a copy of the GNU General Public License
   along with this program; if not, write to the Free Software
   Foundation, Inc., 59 Temple Place, Suite 330, Boston, MA  02111-1307  USA */


/* This file defines all string functions
** Warning: Some string functions doesn't always put and end-null on a String
** (This shouldn't be needed)
*/

#ifdef USE_PRAGMA_IMPLEMENTATION
#pragma implementation				// gcc: Class implementation
#endif

#include "mysql_priv.h"
#include <m_ctype.h>
#ifdef HAVE_OPENSSL
#include <openssl/des.h>
#endif /* HAVE_OPENSSL */
#include "md5.h"
#include "sha1.h"
#include "my_aes.h"
C_MODE_START
#include "../mysys/my_static.h"			// For soundex_map
C_MODE_END

String my_empty_string("",default_charset_info);

static void my_coll_agg_error(DTCollation &c1, DTCollation &c2,
                              const char *fname)
{
  my_error(ER_CANT_AGGREGATE_2COLLATIONS,MYF(0),
  	   c1.collation->name,c1.derivation_name(),
	   c2.collation->name,c2.derivation_name(),
	   fname);
}

uint nr_of_decimals(const char *str)
{
  if ((str=strchr(str,'.')))
  {
    const char *start= ++str;
    for (; my_isdigit(system_charset_info,*str) ; str++) ;
    return (uint) (str-start);
  }
  return 0;
}

double Item_str_func::val()
{
  DBUG_ASSERT(fixed == 1);
  int err;
  char buff[64];
  char *end_not_used;
  String *res, tmp(buff,sizeof(buff), &my_charset_bin);
  res= val_str(&tmp);
  return res ? my_strntod(res->charset(), (char*) res->ptr(),res->length(),
			  &end_not_used, &err) : 0.0;
}

longlong Item_str_func::val_int()
{
  DBUG_ASSERT(fixed == 1);
  int err;
  char buff[22];
  String *res, tmp(buff,sizeof(buff), &my_charset_bin);
  res= val_str(&tmp);
  return (res ?
	  my_strntoll(res->charset(), res->ptr(), res->length(), 10, NULL,
		      &err) :
	  (longlong) 0);
}


String *Item_func_md5::val_str(String *str)
{
  DBUG_ASSERT(fixed == 1);
  String * sptr= args[0]->val_str(str);
  if (sptr)
  {
    my_MD5_CTX context;
    unsigned char digest[16];

    null_value=0;
    my_MD5Init (&context);
    my_MD5Update (&context,(unsigned char *) sptr->ptr(), sptr->length());
    my_MD5Final (digest, &context);
    if (str->alloc(32))				// Ensure that memory is free
    {
      null_value=1;
      return 0;
    }
    sprintf((char *) str->ptr(),
	    "%02x%02x%02x%02x%02x%02x%02x%02x%02x%02x%02x%02x%02x%02x%02x%02x",
	    digest[0], digest[1], digest[2], digest[3],
	    digest[4], digest[5], digest[6], digest[7],
	    digest[8], digest[9], digest[10], digest[11],
	    digest[12], digest[13], digest[14], digest[15]);
    str->length((uint) 32);
    return str;
  }
  null_value=1;
  return 0;
}


void Item_func_md5::fix_length_and_dec()
{
   max_length=32;
}


String *Item_func_sha::val_str(String *str)
{
  DBUG_ASSERT(fixed == 1);
  String * sptr= args[0]->val_str(str);
  if (sptr)  /* If we got value different from NULL */
  {
    SHA1_CONTEXT context;  /* Context used to generate SHA1 hash */
    /* Temporary buffer to store 160bit digest */
    uint8 digest[SHA1_HASH_SIZE];
    sha1_reset(&context);  /* We do not have to check for error here */
    /* No need to check error as the only case would be too long message */
    sha1_input(&context,(const unsigned char *) sptr->ptr(), sptr->length());
    /* Ensure that memory is free and we got result */
    if (!( str->alloc(SHA1_HASH_SIZE*2) || (sha1_result(&context,digest))))
    {
      sprintf((char *) str->ptr(),
      "%02x%02x%02x%02x%02x%02x%02x%02x%02x%02x%02x%02x\
%02x%02x%02x%02x%02x%02x%02x%02x",
           digest[0], digest[1], digest[2], digest[3],
           digest[4], digest[5], digest[6], digest[7],
           digest[8], digest[9], digest[10], digest[11],
           digest[12], digest[13], digest[14], digest[15],
           digest[16], digest[17], digest[18], digest[19]);

      str->length((uint)  SHA1_HASH_SIZE*2);
      null_value=0;
      return str;
    }
  }
  null_value=1;
  return 0;
}

void Item_func_sha::fix_length_and_dec()
{
   max_length=SHA1_HASH_SIZE*2; // size of hex representation of hash
}


/* Implementation of AES encryption routines */

String *Item_func_aes_encrypt::val_str(String *str)
{
  DBUG_ASSERT(fixed == 1);
  char key_buff[80];
  String tmp_key_value(key_buff, sizeof(key_buff), system_charset_info);
  String *sptr= args[0]->val_str(str);			// String to encrypt
  String *key=  args[1]->val_str(&tmp_key_value);	// key
  int aes_length;
  if (sptr && key) // we need both arguments to be not NULL
  {
    null_value=0;
    aes_length=my_aes_get_size(sptr->length()); // Calculate result length

    if (!str_value.alloc(aes_length))		// Ensure that memory is free
    {
      // finally encrypt directly to allocated buffer.
      if (my_aes_encrypt(sptr->ptr(),sptr->length(), (char*) str_value.ptr(),
			 key->ptr(), key->length()) == aes_length)
      {
	// We got the expected result length
	str_value.length((uint) aes_length);
	return &str_value;
      }
    }
  }
  null_value=1;
  return 0;
}


void Item_func_aes_encrypt::fix_length_and_dec()
{
  max_length=my_aes_get_size(args[0]->max_length);
}


String *Item_func_aes_decrypt::val_str(String *str)
{
  DBUG_ASSERT(fixed == 1);
  char key_buff[80];
  String tmp_key_value(key_buff, sizeof(key_buff), system_charset_info);
  String *sptr, *key;
  DBUG_ENTER("Item_func_aes_decrypt::val_str");

  sptr= args[0]->val_str(str);			// String to decrypt
  key=  args[1]->val_str(&tmp_key_value);	// Key
  if (sptr && key)  			// Need to have both arguments not NULL
  {
    null_value=0;
    if (!str_value.alloc(sptr->length()))  // Ensure that memory is free
    {
      // finally decrypt directly to allocated buffer.
      int length;
      length=my_aes_decrypt(sptr->ptr(), sptr->length(),
			    (char*) str_value.ptr(),
                            key->ptr(), key->length());
      if (length >= 0)  // if we got correct data data
      {
        str_value.length((uint) length);
        DBUG_RETURN(&str_value);
      }
    }
  }
  // Bad parameters. No memory or bad data will all go here
  null_value=1;
  DBUG_RETURN(0);
}


void Item_func_aes_decrypt::fix_length_and_dec()
{
   max_length=args[0]->max_length;
   maybe_null= 1;
}


/*
  Concatenate args with the following premises:
  If only one arg (which is ok), return value of arg
  Don't reallocate val_str() if not absolute necessary.
*/

String *Item_func_concat::val_str(String *str)
{
  DBUG_ASSERT(fixed == 1);
  String *res,*res2,*use_as_buff;
  uint i;

  null_value=0;
  if (!(res=args[0]->val_str(str)))
    goto null;
  use_as_buff= &tmp_value;
  for (i=1 ; i < arg_count ; i++)
  {
    if (res->length() == 0)
    {
      if (!(res=args[i]->val_str(str)))
	goto null;
    }
    else
    {
      if (!(res2=args[i]->val_str(use_as_buff)))
	goto null;
      if (res2->length() == 0)
	continue;
      if (res->length()+res2->length() >
	  current_thd->variables.max_allowed_packet)
      {
	push_warning_printf(current_thd, MYSQL_ERROR::WARN_LEVEL_WARN,
			    ER_WARN_ALLOWED_PACKET_OVERFLOWED,
			    ER(ER_WARN_ALLOWED_PACKET_OVERFLOWED), func_name(),
			    current_thd->variables.max_allowed_packet);
	goto null;
      }
      if (res->alloced_length() >= res->length()+res2->length())
      {						// Use old buffer
	res->append(*res2);
      }
      else if (str->alloced_length() >= res->length()+res2->length())
      {
	if (str == res2)
	  str->replace(0,0,*res);
	else
	{
	  str->copy(*res);
	  str->append(*res2);
	}
        res= str;
        use_as_buff= &tmp_value;
      }
      else if (res == &tmp_value)
      {
	if (res->append(*res2))			// Must be a blob
	  goto null;
      }
      else if (res2 == &tmp_value)
      {						// This can happend only 1 time
	if (tmp_value.replace(0,0,*res))
	  goto null;
	res= &tmp_value;
	use_as_buff=str;			// Put next arg here
      }
      else if (tmp_value.is_alloced() && res2->ptr() >= tmp_value.ptr() &&
	       res2->ptr() <= tmp_value.ptr() + tmp_value.alloced_length())
      {
	/*
	  This happens really seldom:
	  In this case res2 is sub string of tmp_value.  We will
	  now work in place in tmp_value to set it to res | res2
	*/
	/* Chop the last characters in tmp_value that isn't in res2 */
	tmp_value.length((uint32) (res2->ptr() - tmp_value.ptr()) +
			 res2->length());
	/* Place res2 at start of tmp_value, remove chars before res2 */
	if (tmp_value.replace(0,(uint32) (res2->ptr() - tmp_value.ptr()),
			      *res))
	  goto null;
	res= &tmp_value;
	use_as_buff=str;			// Put next arg here
      }
      else
      {						// Two big const strings
	if (tmp_value.alloc(max_length) ||
	    tmp_value.copy(*res) ||
	    tmp_value.append(*res2))
	  goto null;
	res= &tmp_value;
	use_as_buff=str;
      }
    }
  }
  res->set_charset(collation.collation);
  return res;

null:
  null_value=1;
  return 0;
}


void Item_func_concat::fix_length_and_dec()
{
  ulonglong max_result_length= 0;

  if (agg_arg_charsets(collation, args, arg_count, MY_COLL_ALLOW_CONV))
    return;

  for (uint i=0 ; i < arg_count ; i++)
    max_result_length+= args[i]->max_length;

  if (max_result_length >= MAX_BLOB_WIDTH)
  {
    max_result_length= MAX_BLOB_WIDTH;
    maybe_null= 1;
  }
  max_length= (ulong) max_result_length;
}

/*
  Function des_encrypt() by tonu@spam.ee & monty
  Works only if compiled with OpenSSL library support.
  This returns a binary string where first character is CHAR(128 | key-number).
  If one uses a string key key_number is 127.
  Encryption result is longer than original by formula:
  new_length= org_length + (8-(org_length % 8))+1
*/

String *Item_func_des_encrypt::val_str(String *str)
{
  DBUG_ASSERT(fixed == 1);
#ifdef HAVE_OPENSSL
  uint code= ER_WRONG_PARAMETERS_TO_PROCEDURE;
  DES_cblock ivec;
  struct st_des_keyblock keyblock;
  struct st_des_keyschedule keyschedule;
  const char *append_str="********";
  uint key_number, res_length, tail;
  String *res= args[0]->val_str(str);

  if ((null_value= args[0]->null_value))
    return 0;                                   // ENCRYPT(NULL) == NULL
  if ((res_length=res->length()) == 0)
    return &my_empty_string;

  if (arg_count == 1)
  {
    /* Protect against someone doing FLUSH DES_KEY_FILE */
    VOID(pthread_mutex_lock(&LOCK_des_key_file));
    keyschedule= des_keyschedule[key_number=des_default_key];
    VOID(pthread_mutex_unlock(&LOCK_des_key_file));
  }
  else if (args[1]->result_type() == INT_RESULT)
  {
    key_number= (uint) args[1]->val_int();
    if (key_number > 9)
      goto error;
    VOID(pthread_mutex_lock(&LOCK_des_key_file));
    keyschedule= des_keyschedule[key_number];
    VOID(pthread_mutex_unlock(&LOCK_des_key_file));
  }
  else
  {
    String *keystr=args[1]->val_str(&tmp_value);
    if (!keystr)
      goto error;
    key_number=127;				// User key string

    /* We make good 24-byte (168 bit) key from given plaintext key with MD5 */
    bzero((char*) &ivec,sizeof(ivec));
    EVP_BytesToKey(EVP_des_ede3_cbc(),EVP_md5(),NULL,
		   (uchar*) keystr->ptr(), (int) keystr->length(),
		   1, (uchar*) &keyblock,ivec);
    DES_set_key_unchecked(&keyblock.key1,&keyschedule.ks1);
    DES_set_key_unchecked(&keyblock.key2,&keyschedule.ks2);
    DES_set_key_unchecked(&keyblock.key3,&keyschedule.ks3);
  }

  /*
     The problem: DES algorithm requires original data to be in 8-bytes
     chunks. Missing bytes get filled with '*'s and result of encryption
     can be up to 8 bytes longer than original string. When decrypted,
     we do not know the size of original string :(
     We add one byte with value 0x1..0x8 as the last byte of the padded
     string marking change of string length.
  */

  tail=  (8-(res_length) % 8);			// 1..8 marking extra length
  res_length+=tail;
  code= ER_OUT_OF_RESOURCES;
  if (tail && res->append(append_str, tail) || tmp_value.alloc(res_length+1))
    goto error;
  (*res)[res_length-1]=tail;			// save extra length
  tmp_value.length(res_length+1);
  tmp_value[0]=(char) (128 | key_number);
  // Real encryption
  bzero((char*) &ivec,sizeof(ivec));
  DES_ede3_cbc_encrypt((const uchar*) (res->ptr()),
		       (uchar*) (tmp_value.ptr()+1),
		       res_length,
		       &keyschedule.ks1,
		       &keyschedule.ks2,
		       &keyschedule.ks3,
		       &ivec, TRUE);
  return &tmp_value;

error:
  push_warning_printf(current_thd,MYSQL_ERROR::WARN_LEVEL_ERROR,
                          code, ER(code),
                          "des_encrypt");
#else
  push_warning_printf(current_thd,MYSQL_ERROR::WARN_LEVEL_ERROR,
                      ER_FEATURE_DISABLED, ER(ER_FEATURE_DISABLED),
                      "des_encrypt","--with-openssl");
#endif	/* HAVE_OPENSSL */
  null_value=1;
  return 0;
}


String *Item_func_des_decrypt::val_str(String *str)
{
  DBUG_ASSERT(fixed == 1);
#ifdef HAVE_OPENSSL
  uint code= ER_WRONG_PARAMETERS_TO_PROCEDURE;
  DES_key_schedule ks1, ks2, ks3;
  DES_cblock ivec;
  struct st_des_keyblock keyblock;
  struct st_des_keyschedule keyschedule;
  String *res= args[0]->val_str(str);
  uint length=res->length(),tail;

  if ((null_value=args[0]->null_value))
    return 0;
  length=res->length();
  if (length < 9 || (length % 8) != 1 || !((*res)[0] & 128))
    return res;				// Skip decryption if not encrypted

  if (arg_count == 1)			// If automatic uncompression
  {
    uint key_number=(uint) (*res)[0] & 127;
    // Check if automatic key and that we have privilege to uncompress using it
    if (!(current_thd->master_access & SUPER_ACL) || key_number > 9)
      goto error;

    VOID(pthread_mutex_lock(&LOCK_des_key_file));
    keyschedule= des_keyschedule[key_number];
    VOID(pthread_mutex_unlock(&LOCK_des_key_file));
  }
  else
  {
    // We make good 24-byte (168 bit) key from given plaintext key with MD5
    String *keystr=args[1]->val_str(&tmp_value);
    if (!keystr)
      goto error;

    bzero((char*) &ivec,sizeof(ivec));
    EVP_BytesToKey(EVP_des_ede3_cbc(),EVP_md5(),NULL,
		   (uchar*) keystr->ptr(),(int) keystr->length(),
		   1,(uchar*) &keyblock,ivec);
    // Here we set all 64-bit keys (56 effective) one by one
    DES_set_key_unchecked(&keyblock.key1,&keyschedule.ks1);
    DES_set_key_unchecked(&keyblock.key2,&keyschedule.ks2);
    DES_set_key_unchecked(&keyblock.key3,&keyschedule.ks3);
  }
  code= ER_OUT_OF_RESOURCES;
  if (tmp_value.alloc(length-1))
    goto error;

  bzero((char*) &ivec,sizeof(ivec));
  DES_ede3_cbc_encrypt((const uchar*) res->ptr()+1,
		       (uchar*) (tmp_value.ptr()),
		       length-1,
		       &keyschedule.ks1,
		       &keyschedule.ks2,
		       &keyschedule.ks3,
		       &ivec, FALSE);
  /* Restore old length of key */
  if ((tail=(uint) (uchar) tmp_value[length-2]) > 8)
    goto wrong_key;				     // Wrong key
  tmp_value.length(length-1-tail);
  return &tmp_value;

error:
  push_warning_printf(current_thd,MYSQL_ERROR::WARN_LEVEL_ERROR,
                          code, ER(code),
                          "des_decrypt");
wrong_key:
#else
  push_warning_printf(current_thd,MYSQL_ERROR::WARN_LEVEL_ERROR,
                      ER_FEATURE_DISABLED, ER(ER_FEATURE_DISABLED),
                      "des_decrypt","--with-openssl");
#endif	/* HAVE_OPENSSL */
  null_value=1;
  return 0;
}


/*
  concat with separator. First arg is the separator
  concat_ws takes at least two arguments.
*/

String *Item_func_concat_ws::val_str(String *str)
{
  DBUG_ASSERT(fixed == 1);
  char tmp_str_buff[10];
  String tmp_sep_str(tmp_str_buff, sizeof(tmp_str_buff),default_charset_info),
         *sep_str, *res, *res2,*use_as_buff;
  uint i;

  null_value=0;
  if (!(sep_str= args[0]->val_str(&tmp_sep_str)))
    goto null;

  use_as_buff= &tmp_value;
  str->length(0);				// QQ; Should be removed
  res=str;

  // Skip until non-null argument is found.
  // If not, return the empty string
  for (i=1; i < arg_count; i++)
    if ((res= args[i]->val_str(str)))
      break;
  if (i ==  arg_count)
    return &my_empty_string;

  for (i++; i < arg_count ; i++)
  {
    if (!(res2= args[i]->val_str(use_as_buff)))
      continue;					// Skip NULL

    if (res->length() + sep_str->length() + res2->length() >
	current_thd->variables.max_allowed_packet)
    {
      push_warning_printf(current_thd, MYSQL_ERROR::WARN_LEVEL_WARN,
			  ER_WARN_ALLOWED_PACKET_OVERFLOWED,
			  ER(ER_WARN_ALLOWED_PACKET_OVERFLOWED), func_name(),
			  current_thd->variables.max_allowed_packet);
      goto null;
    }
    if (res->alloced_length() >=
	res->length() + sep_str->length() + res2->length())
    {						// Use old buffer
      res->append(*sep_str);			// res->length() > 0 always
      res->append(*res2);
    }
    else if (str->alloced_length() >=
	     res->length() + sep_str->length() + res2->length())
    {
      /* We have room in str;  We can't get any errors here */
      if (str == res2)
      {						// This is quote uncommon!
	str->replace(0,0,*sep_str);
	str->replace(0,0,*res);
      }
      else
      {
	str->copy(*res);
	str->append(*sep_str);
	str->append(*res2);
      }
      res=str;
      use_as_buff= &tmp_value;
    }
    else if (res == &tmp_value)
    {
      if (res->append(*sep_str) || res->append(*res2))
	goto null; // Must be a blob
    }
    else if (res2 == &tmp_value)
    {						// This can happend only 1 time
      if (tmp_value.replace(0,0,*sep_str) || tmp_value.replace(0,0,*res))
	goto null;
      res= &tmp_value;
      use_as_buff=str;				// Put next arg here
    }
    else if (tmp_value.is_alloced() && res2->ptr() >= tmp_value.ptr() &&
	     res2->ptr() < tmp_value.ptr() + tmp_value.alloced_length())
    {
      /*
	This happens really seldom:
	In this case res2 is sub string of tmp_value.  We will
	now work in place in tmp_value to set it to res | sep_str | res2
      */
      /* Chop the last characters in tmp_value that isn't in res2 */
      tmp_value.length((uint32) (res2->ptr() - tmp_value.ptr()) +
		       res2->length());
      /* Place res2 at start of tmp_value, remove chars before res2 */
      if (tmp_value.replace(0,(uint32) (res2->ptr() - tmp_value.ptr()),
			    *res) ||
	  tmp_value.replace(res->length(),0, *sep_str))
	goto null;
      res= &tmp_value;
      use_as_buff=str;			// Put next arg here
    }
    else
    {						// Two big const strings
      if (tmp_value.alloc(max_length) ||
	  tmp_value.copy(*res) ||
	  tmp_value.append(*sep_str) ||
	  tmp_value.append(*res2))
	goto null;
      res= &tmp_value;
      use_as_buff=str;
    }
  }
  res->set_charset(collation.collation);
  return res;

null:
  null_value=1;
  return 0;
}


void Item_func_concat_ws::fix_length_and_dec()
{
  ulonglong max_result_length;

  if (agg_arg_charsets(collation, args, arg_count, MY_COLL_ALLOW_CONV))
    return;

  /*
     arg_count cannot be less than 2,
     it is done on parser level in sql_yacc.yy
     so, (arg_count - 2) is safe here.
  */
  max_result_length= (ulonglong) args[0]->max_length * (arg_count - 2);
  for (uint i=1 ; i < arg_count ; i++)
    max_result_length+=args[i]->max_length;

  if (max_result_length >= MAX_BLOB_WIDTH)
  {
    max_result_length= MAX_BLOB_WIDTH;
    maybe_null= 1;
  }
  max_length= (ulong) max_result_length;
}


String *Item_func_reverse::val_str(String *str)
{
  DBUG_ASSERT(fixed == 1);
  String *res = args[0]->val_str(str);
  char *ptr,*end;

  if ((null_value=args[0]->null_value))
    return 0;
  /* An empty string is a special case as the string pointer may be null */
  if (!res->length())
    return &my_empty_string;
  res=copy_if_not_alloced(str,res,res->length());
  ptr = (char *) res->ptr();
  end=ptr+res->length();
#ifdef USE_MB
  if (use_mb(res->charset()))
  {
    String tmpstr;
    tmpstr.copy(*res);
    char *tmp = (char *) tmpstr.ptr() + tmpstr.length();
    register uint32 l;
    while (ptr < end)
    {
      if ((l=my_ismbchar(res->charset(), ptr,end)))
        tmp-=l, memcpy(tmp,ptr,l), ptr+=l;
      else
        *--tmp=*ptr++;
    }
    memcpy((char *) res->ptr(),(char *) tmpstr.ptr(), res->length());
  }
  else
#endif /* USE_MB */
  {
    char tmp;
    while (ptr < end)
    {
      tmp=*ptr;
      *ptr++=*--end;
      *end=tmp;
    }
  }
  return res;
}


void Item_func_reverse::fix_length_and_dec()
{
  collation.set(args[0]->collation);
  max_length = args[0]->max_length;
}

/*
** Replace all occurences of string2 in string1 with string3.
** Don't reallocate val_str() if not needed
*/

/* TODO: Fix that this works with binary strings when using USE_MB */

String *Item_func_replace::val_str(String *str)
{
  DBUG_ASSERT(fixed == 1);
  String *res,*res2,*res3;
  int offset;
  uint from_length,to_length;
  bool alloced=0;
#ifdef USE_MB
  const char *ptr,*end,*strend,*search,*search_end;
  register uint32 l;
  bool binary_cmp;
#endif

  null_value=0;
  res=args[0]->val_str(str);
  if (args[0]->null_value)
    goto null;
  res2=args[1]->val_str(&tmp_value);
  if (args[1]->null_value)
    goto null;

  res->set_charset(collation.collation);

#ifdef USE_MB
  binary_cmp = ((res->charset()->state & MY_CS_BINSORT) || !use_mb(res->charset()));
#endif

  if (res2->length() == 0)
    return res;
#ifndef USE_MB
  if ((offset=res->strstr(*res2)) < 0)
    return res;
#else
  offset=0;
  if (binary_cmp && (offset=res->strstr(*res2)) < 0)
    return res;
#endif
  if (!(res3=args[2]->val_str(&tmp_value2)))
    goto null;
  from_length= res2->length();
  to_length=   res3->length();

#ifdef USE_MB
  if (!binary_cmp)
  {
    search=res2->ptr();
    search_end=search+from_length;
redo:
    ptr=res->ptr()+offset;
    strend=res->ptr()+res->length();
    end=strend-from_length+1;
    while (ptr < end)
    {
        if (*ptr == *search)
        {
          register char *i,*j;
          i=(char*) ptr+1; j=(char*) search+1;
          while (j != search_end)
            if (*i++ != *j++) goto skip;
          offset= (int) (ptr-res->ptr());
          if (res->length()-from_length + to_length >
	      current_thd->variables.max_allowed_packet)
	  {
	    push_warning_printf(current_thd, MYSQL_ERROR::WARN_LEVEL_WARN,
				ER_WARN_ALLOWED_PACKET_OVERFLOWED,
				ER(ER_WARN_ALLOWED_PACKET_OVERFLOWED),
				func_name(),
				current_thd->variables.max_allowed_packet);

            goto null;
	  }
          if (!alloced)
          {
            alloced=1;
            res=copy_if_not_alloced(str,res,res->length()+to_length);
          }
          res->replace((uint) offset,from_length,*res3);
	  offset+=(int) to_length;
          goto redo;
        }
skip:
        if ((l=my_ismbchar(res->charset(), ptr,strend))) ptr+=l;
        else ++ptr;
    }
  }
  else
#endif /* USE_MB */
    do
    {
      if (res->length()-from_length + to_length >
	  current_thd->variables.max_allowed_packet)
      {
	push_warning_printf(current_thd, MYSQL_ERROR::WARN_LEVEL_WARN,
			    ER_WARN_ALLOWED_PACKET_OVERFLOWED,
			    ER(ER_WARN_ALLOWED_PACKET_OVERFLOWED), func_name(),
			    current_thd->variables.max_allowed_packet);
        goto null;
      }
      if (!alloced)
      {
        alloced=1;
        res=copy_if_not_alloced(str,res,res->length()+to_length);
      }
      res->replace((uint) offset,from_length,*res3);
      offset+=(int) to_length;
    }
    while ((offset=res->strstr(*res2,(uint) offset)) >= 0);
  return res;

null:
  null_value=1;
  return 0;
}


void Item_func_replace::fix_length_and_dec()
{
  ulonglong max_result_length= args[0]->max_length;
  int diff=(int) (args[2]->max_length - args[1]->max_length);
  if (diff > 0 && args[1]->max_length)
  {						// Calculate of maxreplaces
    ulonglong max_substrs= max_result_length/args[1]->max_length;
    max_result_length+= max_substrs * (uint) diff;
  }
  if (max_result_length >= MAX_BLOB_WIDTH)
  {
    max_result_length= MAX_BLOB_WIDTH;
    maybe_null= 1;
  }
  max_length= (ulong) max_result_length;
  
  if (agg_arg_charsets(collation, args, 3, MY_COLL_CMP_CONV))
    return;
}


String *Item_func_insert::val_str(String *str)
{
  DBUG_ASSERT(fixed == 1);
  String *res,*res2;
  uint start,length;

  null_value=0;
  res=args[0]->val_str(str);
  res2=args[3]->val_str(&tmp_value);
  start=(uint) args[1]->val_int()-1;
  length=(uint) args[2]->val_int();
  if (args[0]->null_value || args[1]->null_value || args[2]->null_value ||
      args[3]->null_value)
    goto null; /* purecov: inspected */
  start=res->charpos(start);
  length=res->charpos(length,start);
  if (start > res->length()+1)
    return res;					// Wrong param; skip insert
  if (length > res->length()-start)
    length=res->length()-start;
  if (res->length() - length + res2->length() >
      current_thd->variables.max_allowed_packet)
  {
    push_warning_printf(current_thd, MYSQL_ERROR::WARN_LEVEL_WARN,
			ER_WARN_ALLOWED_PACKET_OVERFLOWED,
			ER(ER_WARN_ALLOWED_PACKET_OVERFLOWED),
			func_name(), current_thd->variables.max_allowed_packet);
    goto null;
  }
  res=copy_if_not_alloced(str,res,res->length());
  res->replace(start,length,*res2);
  return res;
null:
  null_value=1;
  return 0;
}


void Item_func_insert::fix_length_and_dec()
{
  Item *cargs[2];
  ulonglong max_result_length;

  cargs[0]= args[0];
  cargs[1]= args[3];
  if (agg_arg_charsets(collation, cargs, 2, MY_COLL_ALLOW_CONV))
    return;
  args[0]= cargs[0];
  args[3]= cargs[1];
  max_result_length= ((ulonglong) args[0]->max_length+
                      (ulonglong) args[3]->max_length);
  if (max_result_length >= MAX_BLOB_WIDTH)
  {
    max_result_length= MAX_BLOB_WIDTH;
    maybe_null= 1;
  }
  max_length= (ulong) max_result_length;
}


String *Item_func_lcase::val_str(String *str)
{
  DBUG_ASSERT(fixed == 1);
  String *res;
  if (!(res=args[0]->val_str(str)))
  {
    null_value=1; /* purecov: inspected */
    return 0; /* purecov: inspected */
  }
  null_value=0;
  res=copy_if_not_alloced(str,res,res->length());
  res->casedn();
  return res;
}


String *Item_func_ucase::val_str(String *str)
{
  DBUG_ASSERT(fixed == 1);
  String *res;
  if (!(res=args[0]->val_str(str)))
  {
    null_value=1; /* purecov: inspected */
    return 0; /* purecov: inspected */
  }
  null_value=0;
  res=copy_if_not_alloced(str,res,res->length());
  res->caseup();
  return res;
}


String *Item_func_left::val_str(String *str)
{
  DBUG_ASSERT(fixed == 1);
  String *res  =args[0]->val_str(str);
  long length  =(long) args[1]->val_int();
  uint char_pos;

  if ((null_value=args[0]->null_value))
    return 0;
  if (length <= 0)
    return &my_empty_string;
  if (res->length() <= (uint) length ||
      res->length() <= (char_pos= res->charpos(length)))
    return res;

  tmp_value.set(*res, 0, char_pos);
  return &tmp_value;
}


void Item_str_func::left_right_max_length()
{
  max_length=args[0]->max_length;
  if (args[1]->const_item())
  {
    int length=(int) args[1]->val_int()*collation.collation->mbmaxlen;
    if (length <= 0)
      max_length=0;
    else
      set_if_smaller(max_length,(uint) length);
  }
}


void Item_func_left::fix_length_and_dec()
{
  collation.set(args[0]->collation);
  left_right_max_length();
}


String *Item_func_right::val_str(String *str)
{
  DBUG_ASSERT(fixed == 1);
  String *res  =args[0]->val_str(str);
  long length  =(long) args[1]->val_int();

  if ((null_value=args[0]->null_value))
    return 0; /* purecov: inspected */
  if (length <= 0)
    return &my_empty_string; /* purecov: inspected */
  if (res->length() <= (uint) length)
    return res; /* purecov: inspected */

  uint start=res->numchars();
  if (start <= (uint) length)
    return res;
  start=res->charpos(start - (uint) length);
  tmp_value.set(*res,start,res->length()-start);
  return &tmp_value;
}


void Item_func_right::fix_length_and_dec()
{
  collation.set(args[0]->collation);
  left_right_max_length();
}


String *Item_func_substr::val_str(String *str)
{
  DBUG_ASSERT(fixed == 1);
  String *res  = args[0]->val_str(str);
  int32 start	= (int32) args[1]->val_int();
  int32 length	= arg_count == 3 ? (int32) args[2]->val_int() : INT_MAX32;
  int32 tmp_length;

  if ((null_value=(args[0]->null_value || args[1]->null_value ||
		   (arg_count == 3 && args[2]->null_value))))
    return 0; /* purecov: inspected */
  start= (int32)((start < 0) ? res->numchars() + start : start -1);
  start=res->charpos(start);
  length=res->charpos(length,start);
  if (start < 0 || (uint) start+1 > res->length() || length <= 0)
    return &my_empty_string;

  tmp_length=(int32) res->length()-start;
  length=min(length,tmp_length);

  if (!start && res->length() == (uint) length)
    return res;
  tmp_value.set(*res,(uint) start,(uint) length);
  return &tmp_value;
}


void Item_func_substr::fix_length_and_dec()
{
  max_length=args[0]->max_length;

  collation.set(args[0]->collation);
  if (args[1]->const_item())
  {
    int32 start= (int32) args[1]->val_int();
    start= (int32)((start < 0) ? max_length + start : start - 1);
    if (start < 0 || start >= (int32) max_length)
      max_length=0; /* purecov: inspected */
    else
      max_length-= (uint) start;
  }
  if (arg_count == 3 && args[2]->const_item())
  {
    int32 length= (int32) args[2]->val_int() * collation.collation->mbmaxlen;
    if (length <= 0)
      max_length=0; /* purecov: inspected */
    else
      set_if_smaller(max_length,(uint) length);
  }
}


void Item_func_substr_index::fix_length_and_dec()
{ 
  max_length= args[0]->max_length;

  if (agg_arg_charsets(collation, args, 2, MY_COLL_CMP_CONV))
    return;
}


String *Item_func_substr_index::val_str(String *str)
{
  DBUG_ASSERT(fixed == 1);
  String *res =args[0]->val_str(str);
  String *delimeter =args[1]->val_str(&tmp_value);
  int32 count = (int32) args[2]->val_int();
  uint offset;

  if (args[0]->null_value || args[1]->null_value || args[2]->null_value)
  {					// string and/or delim are null
    null_value=1;
    return 0;
  }
  null_value=0;
  uint delimeter_length=delimeter->length();
  if (!res->length() || !delimeter_length || !count)
    return &my_empty_string;		// Wrong parameters

  res->set_charset(collation.collation);

#ifdef USE_MB
  if (use_mb(res->charset()))
  {
    const char *ptr=res->ptr();
    const char *strend = ptr+res->length();
    const char *end=strend-delimeter_length+1;
    const char *search=delimeter->ptr();
    const char *search_end=search+delimeter_length;
    int32 n=0,c=count,pass;
    register uint32 l;
    for (pass=(count>0);pass<2;++pass)
    {
      while (ptr < end)
      {
        if (*ptr == *search)
        {
	  register char *i,*j;
	  i=(char*) ptr+1; j=(char*) search+1;
	  while (j != search_end)
	    if (*i++ != *j++) goto skip;
	  if (pass==0) ++n;
	  else if (!--c) break;
	  ptr+=delimeter_length;
	  continue;
	}
    skip:
        if ((l=my_ismbchar(res->charset(), ptr,strend))) ptr+=l;
        else ++ptr;
      } /* either not found or got total number when count<0 */
      if (pass == 0) /* count<0 */
      {
        c+=n+1;
        if (c<=0) return res; /* not found, return original string */
        ptr=res->ptr();
      }
      else
      {
        if (c) return res; /* Not found, return original string */
        if (count>0) /* return left part */
        {
	  tmp_value.set(*res,0,(ulong) (ptr-res->ptr()));
        }
        else /* return right part */
        {
	  ptr+=delimeter_length;
	  tmp_value.set(*res,(ulong) (ptr-res->ptr()), (ulong) (strend-ptr));
        }
      }
    }
  }
  else
#endif /* USE_MB */
  {
    if (count > 0)
    {					// start counting from the beginning
      for (offset=0 ;; offset+=delimeter_length)
      {
	if ((int) (offset=res->strstr(*delimeter,offset)) < 0)
	  return res;			// Didn't find, return org string
	if (!--count)
	{
	  tmp_value.set(*res,0,offset);
	  break;
	}
      }
    }
    else
    {					// Start counting at end
      for (offset=res->length() ; ; offset-=delimeter_length-1)
      {
	if ((int) (offset=res->strrstr(*delimeter,offset)) < 0)
	  return res;			// Didn't find, return org string
	if (!++count)
	{
	  offset+=delimeter_length;
	  tmp_value.set(*res,offset,res->length()- offset);
	  break;
	}
      }
    }
  }
  return (&tmp_value);
}

/*
** The trim functions are extension to ANSI SQL because they trim substrings
** They ltrim() and rtrim() functions are optimized for 1 byte strings
** They also return the original string if possible, else they return
** a substring that points at the original string.
*/


String *Item_func_ltrim::val_str(String *str)
{
  DBUG_ASSERT(fixed == 1);
  String *res  =args[0]->val_str(str);
  if ((null_value=args[0]->null_value))
    return 0;					/* purecov: inspected */
  char buff[MAX_FIELD_WIDTH];
  String tmp(buff,sizeof(buff),res->charset());
  String *remove_str= (arg_count==2) ? args[1]->val_str(&tmp) : &remove;
  uint remove_length;
  LINT_INIT(remove_length);

  if (!remove_str || (remove_length=remove_str->length()) == 0 ||
      remove_length > res->length())
    return res;

  char *ptr=(char*) res->ptr();
  char *end=ptr+res->length();
  if (remove_length == 1)
  {
    char chr=(*remove_str)[0];
    while (ptr != end && *ptr == chr)
      ptr++;
  }
  else
  {
    const char *r_ptr=remove_str->ptr();
    end-=remove_length;
    while (ptr <= end && !memcmp(ptr, r_ptr, remove_length))
      ptr+=remove_length;
    end+=remove_length;
  }
  if (ptr == res->ptr())
    return res;
  tmp_value.set(*res,(uint) (ptr - res->ptr()),(uint) (end-ptr));
  return &tmp_value;
}


String *Item_func_rtrim::val_str(String *str)
{
  DBUG_ASSERT(fixed == 1);
  String *res  =args[0]->val_str(str);
  if ((null_value=args[0]->null_value))
    return 0; /* purecov: inspected */
  char buff[MAX_FIELD_WIDTH];
  String tmp(buff,sizeof(buff),res->charset());
  String *remove_str= (arg_count==2) ? args[1]->val_str(&tmp) : &remove;
  uint remove_length;
  LINT_INIT(remove_length);

  if (!remove_str || (remove_length=remove_str->length()) == 0 ||
      remove_length > res->length())
    return res;

  char *ptr=(char*) res->ptr();
  char *end=ptr+res->length();
#ifdef USE_MB
  char *p=ptr;
  register uint32 l;
#endif
  if (remove_length == 1)
  {
    char chr=(*remove_str)[0];
#ifdef USE_MB
    if (use_mb(res->charset()))
    {
      while (ptr < end)
      {
	if ((l=my_ismbchar(res->charset(), ptr,end))) ptr+=l,p=ptr;
	else ++ptr;
      }
      ptr=p;
    }
#endif
    while (ptr != end  && end[-1] == chr)
      end--;
  }
  else
  {
    const char *r_ptr=remove_str->ptr();
#ifdef USE_MB
    if (use_mb(res->charset()))
    {
  loop:
      while (ptr + remove_length < end)
      {
	if ((l=my_ismbchar(res->charset(), ptr,end))) ptr+=l;
	else ++ptr;
      }
      if (ptr + remove_length == end && !memcmp(ptr,r_ptr,remove_length))
      {
	end-=remove_length;
	ptr=p;
	goto loop;
      }
    }
    else
#endif /* USE_MB */
    {
      while (ptr + remove_length <= end &&
	     !memcmp(end-remove_length, r_ptr, remove_length))
	end-=remove_length;
    }
  }
  if (end == res->ptr()+res->length())
    return res;
  tmp_value.set(*res,0,(uint) (end-res->ptr()));
  return &tmp_value;
}


String *Item_func_trim::val_str(String *str)
{
  DBUG_ASSERT(fixed == 1);
  String *res  =args[0]->val_str(str);
  if ((null_value=args[0]->null_value))
    return 0;					/* purecov: inspected */
  char buff[MAX_FIELD_WIDTH];
  String tmp(buff,sizeof(buff),res->charset());
  uint remove_length;
  LINT_INIT(remove_length);
  String *remove_str; /* The string to remove from res. */

  if (arg_count == 2)
  {
    remove_str= args[1]->val_str(&tmp);
    if ((null_value= args[1]->null_value))
      return 0;
  }
  else
    remove_str= &remove; /* Default value. */

  if (!remove_str || (remove_length=remove_str->length()) == 0 ||
      remove_length > res->length())
    return res;

  char *ptr=(char*) res->ptr();
  char *end=ptr+res->length();
  const char *r_ptr=remove_str->ptr();
  while (ptr+remove_length <= end && !memcmp(ptr,r_ptr,remove_length))
    ptr+=remove_length;
#ifdef USE_MB
  if (use_mb(res->charset()))
  {
    char *p=ptr;
    register uint32 l;
 loop:
    while (ptr + remove_length < end)
    {
      if ((l=my_ismbchar(res->charset(), ptr,end))) ptr+=l;
      else ++ptr;
    }
    if (ptr + remove_length == end && !memcmp(ptr,r_ptr,remove_length))
    {
      end-=remove_length;
      ptr=p;
      goto loop;
    }
    ptr=p;
  }
  else
#endif /* USE_MB */
  {
    while (ptr + remove_length <= end &&
	   !memcmp(end-remove_length,r_ptr,remove_length))
      end-=remove_length;
  }
  if (ptr == res->ptr() && end == ptr+res->length())
    return res;
  tmp_value.set(*res,(uint) (ptr - res->ptr()),(uint) (end-ptr));
  return &tmp_value;
}

void Item_func_trim::fix_length_and_dec()
{
  max_length= args[0]->max_length;
  if (arg_count == 1)
  {
    collation.set(args[0]->collation);
    remove.set_charset(collation.collation);
    remove.set_ascii(" ",1);
  }
  else
  {
    Item *cargs[2];
    cargs[0]= args[1];
    cargs[1]= args[0];
    if (agg_arg_charsets(collation, cargs, 2, MY_COLL_CMP_CONV))
      return;
    args[0]= cargs[1];
    args[1]= cargs[0];
  }
}


/* Item_func_password */

String *Item_func_password::val_str(String *str)
{
  DBUG_ASSERT(fixed == 1);
  String *res= args[0]->val_str(str); 
  if ((null_value=args[0]->null_value))
    return 0;
  if (res->length() == 0)
    return &my_empty_string;
  make_scrambled_password(tmp_value, res->c_ptr());
  str->set(tmp_value, SCRAMBLED_PASSWORD_CHAR_LENGTH, res->charset());
  return str;
}

char *Item_func_password::alloc(THD *thd, const char *password)
{
  char *buff= (char *) thd->alloc(SCRAMBLED_PASSWORD_CHAR_LENGTH+1);
  if (buff)
    make_scrambled_password(buff, password);
  return buff;
}

/* Item_func_old_password */

String *Item_func_old_password::val_str(String *str)
{
  DBUG_ASSERT(fixed == 1);
  String *res= args[0]->val_str(str);
  if ((null_value=args[0]->null_value))
    return 0;
  if (res->length() == 0)
    return &my_empty_string;
  make_scrambled_password_323(tmp_value, res->c_ptr());
  str->set(tmp_value, SCRAMBLED_PASSWORD_CHAR_LENGTH_323, res->charset());
  return str;
}

char *Item_func_old_password::alloc(THD *thd, const char *password)
{
  char *buff= (char *) thd->alloc(SCRAMBLED_PASSWORD_CHAR_LENGTH_323+1);
  if (buff)
    make_scrambled_password_323(buff, password);
  return buff;
}


#define bin_to_ascii(c) ((c)>=38?((c)-38+'a'):(c)>=12?((c)-12+'A'):(c)+'.')

String *Item_func_encrypt::val_str(String *str)
{
  DBUG_ASSERT(fixed == 1);
  String *res  =args[0]->val_str(str);

#ifdef HAVE_CRYPT
  char salt[3],*salt_ptr;
  if ((null_value=args[0]->null_value))
    return 0;
  if (res->length() == 0)
    return &my_empty_string;

  if (arg_count == 1)
  {					// generate random salt
    time_t timestamp=current_thd->query_start();
    salt[0] = bin_to_ascii( (ulong) timestamp & 0x3f);
    salt[1] = bin_to_ascii(( (ulong) timestamp >> 5) & 0x3f);
    salt[2] = 0;
    salt_ptr=salt;
  }
  else
  {					// obtain salt from the first two bytes
    String *salt_str=args[1]->val_str(&tmp_value);
    if ((null_value= (args[1]->null_value || salt_str->length() < 2)))
      return 0;
    salt_ptr= salt_str->c_ptr();
  }
  pthread_mutex_lock(&LOCK_crypt);
  char *tmp=crypt(res->c_ptr(),salt_ptr);
  str->set(tmp,(uint) strlen(tmp),res->charset());
  str->copy();
  pthread_mutex_unlock(&LOCK_crypt);
  return str;
#else
  null_value=1;
  return 0;
#endif	/* HAVE_CRYPT */
}

void Item_func_encode::fix_length_and_dec()
{
  max_length=args[0]->max_length;
  maybe_null=args[0]->maybe_null;
  collation.set(&my_charset_bin);
}

String *Item_func_encode::val_str(String *str)
{
  DBUG_ASSERT(fixed == 1);
  String *res;
  if (!(res=args[0]->val_str(str)))
  {
    null_value=1; /* purecov: inspected */
    return 0; /* purecov: inspected */
  }
  null_value=0;
  res=copy_if_not_alloced(str,res,res->length());
  sql_crypt.init();
  sql_crypt.encode((char*) res->ptr(),res->length());
  res->set_charset(&my_charset_bin);
  return res;
}

String *Item_func_decode::val_str(String *str)
{
  DBUG_ASSERT(fixed == 1);
  String *res;
  if (!(res=args[0]->val_str(str)))
  {
    null_value=1; /* purecov: inspected */
    return 0; /* purecov: inspected */
  }
  null_value=0;
  res=copy_if_not_alloced(str,res,res->length());
  sql_crypt.init();
  sql_crypt.decode((char*) res->ptr(),res->length());
  return res;
}


Item *Item_func_sysconst::safe_charset_converter(CHARSET_INFO *tocs)
{
  Item_string *conv;
  uint conv_errors;
  String tmp, cstr, *ostr= val_str(&tmp);
  cstr.copy(ostr->ptr(), ostr->length(), ostr->charset(), tocs, &conv_errors);
  if (conv_errors || !(conv= new Item_string(cstr.ptr(), cstr.length(),
                                             cstr.charset(),
                                             collation.derivation)))
  {
    return NULL;
  }
  conv->str_value.copy();
  return conv;
}


String *Item_func_database::val_str(String *str)
{
  DBUG_ASSERT(fixed == 1);
  THD *thd= current_thd;
  if (!thd->db)
  {
    null_value= 1;
    return 0;
  }
  else
    str->copy((const char*) thd->db,(uint) strlen(thd->db),system_charset_info);
  return str;
}

// TODO: make USER() replicate properly (currently it is replicated to "")

String *Item_func_user::val_str(String *str)
{
  DBUG_ASSERT(fixed == 1);
  THD          *thd=current_thd;
  CHARSET_INFO *cs= system_charset_info;
  const char   *host= thd->host_or_ip;
  uint		res_length;

  // For system threads (e.g. replication SQL thread) user may be empty
  if (!thd->user)
    return &my_empty_string;
  res_length= (strlen(thd->user)+strlen(host)+2) * cs->mbmaxlen;

  if (str->alloc(res_length))
  {
    null_value=1;
    return 0;
  }
  res_length=cs->cset->snprintf(cs, (char*)str->ptr(), res_length, "%s@%s",
			  thd->user, host);
  str->length(res_length);
  str->set_charset(cs);
  return str;
}

void Item_func_soundex::fix_length_and_dec()
{
  collation.set(args[0]->collation);
  max_length=args[0]->max_length;
  set_if_bigger(max_length,4);
}


/*
  If alpha, map input letter to soundex code.
  If not alpha and remove_garbage is set then skip to next char
  else return 0
*/

static char soundex_toupper(char ch)
{
  return (ch >= 'a' && ch <= 'z') ? ch - 'a' + 'A' : ch;
}

static char get_scode(char *ptr)
{
  uchar ch= soundex_toupper(*ptr);
  if (ch < 'A' || ch > 'Z')
  {
					// Thread extended alfa (country spec)
    return '0';				// as vokal
  }
  return(soundex_map[ch-'A']);
}


String *Item_func_soundex::val_str(String *str)
{
  DBUG_ASSERT(fixed == 1);
  String *res  =args[0]->val_str(str);
  char last_ch,ch;
  CHARSET_INFO *cs= collation.collation;

  if ((null_value=args[0]->null_value))
    return 0; /* purecov: inspected */

  if (tmp_value.alloc(max(res->length(),4)))
    return str; /* purecov: inspected */
  char *to= (char *) tmp_value.ptr();
  char *from= (char *) res->ptr(), *end=from+res->length();
  tmp_value.set_charset(cs);
  
  while (from != end && !my_isalpha(cs,*from)) // Skip pre-space
    from++; /* purecov: inspected */
  if (from == end)
    return &my_empty_string;		// No alpha characters.
  *to++ = soundex_toupper(*from);	// Copy first letter
  last_ch = get_scode(from);		// code of the first letter
					// for the first 'double-letter check.
					// Loop on input letters until
					// end of input (null) or output
					// letter code count = 3
  for (from++ ; from < end ; from++)
  {
    if (!my_isalpha(cs,*from))
      continue;
    ch=get_scode(from);
    if ((ch != '0') && (ch != last_ch)) // if not skipped or double
    {
       *to++ = ch;			// letter, copy to output
       last_ch = ch;			// save code of last input letter
    }					// for next double-letter check
  }
  for (end=(char*) tmp_value.ptr()+4 ; to < end ; to++)
    *to = '0';
  *to=0;				// end string
  tmp_value.length((uint) (to-tmp_value.ptr()));
  return &tmp_value;
}


/*
** Change a number to format '3,333,333,333.000'
** This should be 'internationalized' sometimes.
*/

Item_func_format::Item_func_format(Item *org,int dec) :Item_str_func(org)
{
  decimals=(uint) set_zone(dec,0,30);
}


/*
  TODO: This needs to be fixed for multi-byte character set where numbers
  are stored in more than one byte
*/

String *Item_func_format::val_str(String *str)
{
  DBUG_ASSERT(fixed == 1);
  double nr	=args[0]->val();
  int diff;
  uint32 length, str_length;
  uint dec;
  if ((null_value=args[0]->null_value))
    return 0; /* purecov: inspected */
  dec= decimals ? decimals+1 : 0;
  /* Here default_charset() is right as this is not an automatic conversion */
  str->set(nr,decimals, default_charset());
  if (isnan(nr))
    return str;
  str_length=str->length();
  if (nr < 0)
    str_length--;				// Don't count sign

  /* We need this test to handle 'nan' values */
  if (str_length >= dec+4)
  {
    char *tmp,*pos;
    length= str->length()+(diff= (int)(str_length- dec-1)/3);
    str= copy_if_not_alloced(&tmp_str,str,length);
    str->length(length);
    tmp= (char*) str->ptr()+length - dec-1;
    for (pos= (char*) str->ptr()+length-1; pos != tmp; pos--)
      pos[0]= pos[-diff];
    while (diff)
    {
      *pos= *(pos - diff);
      pos--;
      *pos= *(pos - diff);
      pos--;
      *pos= *(pos - diff);
      pos--;
      pos[0]=',';
      pos--;
      diff--;
    }
  }
  return str;
}


void Item_func_format::print(String *str)
{
  str->append("format(", 7);
  args[0]->print(str);
  str->append(',');  
  // my_charset_bin is good enough for numbers
  char buffer[20];
  String st(buffer, sizeof(buffer), &my_charset_bin);
  st.set((ulonglong)decimals, &my_charset_bin);
  str->append(st);
  str->append(')');
}

void Item_func_elt::fix_length_and_dec()
{
  max_length=0;
  decimals=0;

  if (agg_arg_charsets(collation, args+1, arg_count-1, MY_COLL_ALLOW_CONV))
    return;

  for (uint i= 1 ; i < arg_count ; i++)
  {
    set_if_bigger(max_length,args[i]->max_length);
    set_if_bigger(decimals,args[i]->decimals);
  }
  maybe_null=1;					// NULL if wrong first arg
}


double Item_func_elt::val()
{
  DBUG_ASSERT(fixed == 1);
  uint tmp;
  null_value=1;
  if ((tmp=(uint) args[0]->val_int()) == 0 || tmp >= arg_count)
    return 0.0;
  double result= args[tmp]->val();
  null_value= args[tmp]->null_value;
  return result;
}


longlong Item_func_elt::val_int()
{
  DBUG_ASSERT(fixed == 1);
  uint tmp;
  null_value=1;
  if ((tmp=(uint) args[0]->val_int()) == 0 || tmp >= arg_count)
    return 0;

  longlong result= args[tmp]->val_int();
  null_value= args[tmp]->null_value;
  return result;
}


String *Item_func_elt::val_str(String *str)
{
  DBUG_ASSERT(fixed == 1);
  uint tmp;
  null_value=1;
  if ((tmp=(uint) args[0]->val_int()) == 0 || tmp >= arg_count)
    return NULL;

  String *result= args[tmp]->val_str(str);
  if (result)
    result->set_charset(collation.collation);
  null_value= args[tmp]->null_value;
  return result;
}


void Item_func_make_set::split_sum_func(THD *thd, Item **ref_pointer_array,
					List<Item> &fields)
{
  item->split_sum_func2(thd, ref_pointer_array, fields, &item);
  Item_str_func::split_sum_func(thd, ref_pointer_array, fields);
}


void Item_func_make_set::fix_length_and_dec()
{
  max_length=arg_count-1;

  if (agg_arg_charsets(collation, args, arg_count, MY_COLL_ALLOW_CONV))
    return;
  
  for (uint i=0 ; i < arg_count ; i++)
    max_length+=args[i]->max_length;
  
  used_tables_cache|=	  item->used_tables();
  not_null_tables_cache&= item->not_null_tables();
  const_item_cache&=	  item->const_item();
  with_sum_func= with_sum_func || item->with_sum_func;
}


void Item_func_make_set::update_used_tables()
{
  Item_func::update_used_tables();
  item->update_used_tables();
  used_tables_cache|=item->used_tables();
  const_item_cache&=item->const_item();
}


String *Item_func_make_set::val_str(String *str)
{
  DBUG_ASSERT(fixed == 1);
  ulonglong bits;
  bool first_found=0;
  Item **ptr=args;
  String *result=&my_empty_string;

  bits=item->val_int();
  if ((null_value=item->null_value))
    return NULL;

  if (arg_count < 64)
    bits &= ((ulonglong) 1 << arg_count)-1;

  for (; bits; bits >>= 1, ptr++)
  {
    if (bits & 1)
    {
      String *res= (*ptr)->val_str(str);
      if (res)					// Skip nulls
      {
	if (!first_found)
	{					// First argument
	  first_found=1;
	  if (res != str)
	    result=res;				// Use original string
	  else
	  {
	    if (tmp_str.copy(*res))		// Don't use 'str'
	      return &my_empty_string;
	    result= &tmp_str;
	  }
	}
	else
	{
	  if (result != &tmp_str)
	  {					// Copy data to tmp_str
	    if (tmp_str.alloc(result->length()+res->length()+1) ||
		tmp_str.copy(*result))
	      return &my_empty_string;
	    result= &tmp_str;
	  }
	  if (tmp_str.append(',') || tmp_str.append(*res))
	    return &my_empty_string;
	}
      }
    }
  }
  return result;
}


void Item_func_make_set::print(String *str)
{
  str->append("make_set(", 9);
  item->print(str);
  if (arg_count)
  {
    str->append(',');
    print_args(str, 0);
  }
  str->append(')');
}


String *Item_func_char::val_str(String *str)
{
  DBUG_ASSERT(fixed == 1);
  str->length(0);
  for (uint i=0 ; i < arg_count ; i++)
  {
    int32 num=(int32) args[i]->val_int();
    if (!args[i]->null_value)
    {
#ifdef USE_MB
      if (use_mb(collation.collation))
      {
        if (num&0xFF000000L) {
           str->append((char)(num>>24));
           goto b2;
        } else if (num&0xFF0000L) {
b2:        str->append((char)(num>>16));
           goto b1;
        } else if (num&0xFF00L) {
b1:        str->append((char)(num>>8));
        }
      }
#endif
      str->append((char)num);
    }
  }
  str->set_charset(collation.collation);
  str->realloc(str->length());			// Add end 0 (for Purify)
  return str;
}


inline String* alloc_buffer(String *res,String *str,String *tmp_value,
			    ulong length)
{
  if (res->alloced_length() < length)
  {
    if (str->alloced_length() >= length)
    {
      (void) str->copy(*res);
      str->length(length);
      return str;
    }
    if (tmp_value->alloc(length))
      return 0;
    (void) tmp_value->copy(*res);
    tmp_value->length(length);
    return tmp_value;
  }
  res->length(length);
  return res;
}


void Item_func_repeat::fix_length_and_dec()
{
  collation.set(args[0]->collation);
  if (args[1]->const_item())
  {
    ulonglong max_result_length= ((ulonglong) args[0]->max_length *
                                  args[1]->val_int());
    if (max_result_length >= MAX_BLOB_WIDTH)
    {
      max_result_length= MAX_BLOB_WIDTH;
      maybe_null= 1;
    }
    max_length= (ulong) max_result_length;
  }
  else
  {
    max_length= MAX_BLOB_WIDTH;
    maybe_null= 1;
  }
}

/*
** Item_func_repeat::str is carefully written to avoid reallocs
** as much as possible at the cost of a local buffer
*/

String *Item_func_repeat::val_str(String *str)
{
  DBUG_ASSERT(fixed == 1);
  uint length,tot_length;
  char *to;
  long count= (long) args[1]->val_int();
  String *res =args[0]->val_str(str);

  if (args[0]->null_value || args[1]->null_value)
    goto err;				// string and/or delim are null
  null_value=0;
  if (count <= 0)			// For nicer SQL code
    return &my_empty_string;
  if (count == 1)			// To avoid reallocs
    return res;
  length=res->length();
  // Safe length check
  if (length > current_thd->variables.max_allowed_packet/count)
  {
    push_warning_printf(current_thd, MYSQL_ERROR::WARN_LEVEL_WARN,
			ER_WARN_ALLOWED_PACKET_OVERFLOWED,
			ER(ER_WARN_ALLOWED_PACKET_OVERFLOWED),
			func_name(), current_thd->variables.max_allowed_packet);
    goto err;
  }
  tot_length= length*(uint) count;
  if (!(res= alloc_buffer(res,str,&tmp_value,tot_length)))
    goto err;

  to=(char*) res->ptr()+length;
  while (--count)
  {
    memcpy(to,res->ptr(),length);
    to+=length;
  }
  return (res);

err:
  null_value=1;
  return 0;
}


void Item_func_rpad::fix_length_and_dec()
{
  Item *cargs[2];

  cargs[0]= args[0];
  cargs[1]= args[2];
  if (agg_arg_charsets(collation, cargs, 2, MY_COLL_ALLOW_CONV))
    return;
  args[0]= cargs[0];
  args[2]= cargs[1];
  if (args[1]->const_item())
  {
    ulonglong length= ((ulonglong) args[1]->val_int() *
                       collation.collation->mbmaxlen);
    if (length >= MAX_BLOB_WIDTH)
    {
      length= MAX_BLOB_WIDTH;
      maybe_null= 1;
    }
    max_length= (ulong) length;
  }
  else
  {
    max_length= MAX_BLOB_WIDTH;
    maybe_null= 1;
  }
}


String *Item_func_rpad::val_str(String *str)
{
  DBUG_ASSERT(fixed == 1);
  uint32 res_byte_length,res_char_length,pad_char_length,pad_byte_length;
  char *to;
  const char *ptr_pad;
  int32 count= (int32) args[1]->val_int();
  int32 byte_count= count * collation.collation->mbmaxlen;
  String *res =args[0]->val_str(str);
  String *rpad = args[2]->val_str(&rpad_str);

  if (!res || args[1]->null_value || !rpad || count < 0)
    goto err;
  null_value=0;
  if (count <= (int32) (res_char_length=res->numchars()))
  {						// String to pad is big enough
    res->length(res->charpos(count));		// Shorten result if longer
    return (res);
  }
  pad_char_length= rpad->numchars();
  if ((ulong) byte_count > current_thd->variables.max_allowed_packet)
  {
    push_warning_printf(current_thd, MYSQL_ERROR::WARN_LEVEL_WARN,
			ER_WARN_ALLOWED_PACKET_OVERFLOWED,
			ER(ER_WARN_ALLOWED_PACKET_OVERFLOWED),
			func_name(), current_thd->variables.max_allowed_packet);
    goto err;
  }
  if(args[2]->null_value || !pad_char_length)
    goto err;
  res_byte_length= res->length();	/* Must be done before alloc_buffer */
  if (!(res= alloc_buffer(res,str,&tmp_value,byte_count)))
    goto err;

  to= (char*) res->ptr()+res_byte_length;
  ptr_pad=rpad->ptr();
  pad_byte_length= rpad->length();
  count-= res_char_length;
  for ( ; (uint32) count > pad_char_length; count-= pad_char_length)
  {
    memcpy(to,ptr_pad,pad_byte_length);
    to+= pad_byte_length;
  }
  if (count)
  {
    pad_byte_length= rpad->charpos(count);
    memcpy(to,ptr_pad,(size_t) pad_byte_length);
    to+= pad_byte_length;
  }
  res->length(to- (char*) res->ptr());
  return (res);

 err:
  null_value=1;
  return 0;
}


void Item_func_lpad::fix_length_and_dec()
{
  Item *cargs[2];
  cargs[0]= args[0];
  cargs[1]= args[2];
  if (agg_arg_charsets(collation, cargs, 2, MY_COLL_ALLOW_CONV))
    return;
  args[0]= cargs[0];
  args[2]= cargs[1];
  
  if (args[1]->const_item())
  {
    ulonglong length= ((ulonglong) args[1]->val_int() *
                       collation.collation->mbmaxlen);
<<<<<<< HEAD
=======
    /*a comment before */
    length= max((ulonglong)args[0]->max_length, length);
    /*a comment after */
>>>>>>> 0d9ab525
    if (length >= MAX_BLOB_WIDTH)
    {
      length= MAX_BLOB_WIDTH;
      maybe_null= 1;
    }
    max_length= (ulong) length;
  }
  else
  {
    max_length= MAX_BLOB_WIDTH;
    maybe_null= 1;
  }
}


String *Item_func_lpad::val_str(String *str)
{
  DBUG_ASSERT(fixed == 1);
  uint32 res_char_length,pad_char_length;
  ulong count= (long) args[1]->val_int(), byte_count;
  String *res= args[0]->val_str(&tmp_value);
  String *pad= args[2]->val_str(&lpad_str);

  if (!res || args[1]->null_value || !pad)
    goto err;

  null_value=0;
  res_char_length= res->numchars();

  if (count <= res_char_length)
  {
    res->length(res->charpos(count));
    return res;
  }
  
  pad_char_length= pad->numchars();
  byte_count= count * collation.collation->mbmaxlen;
  
  if (byte_count > current_thd->variables.max_allowed_packet)
  {
    push_warning_printf(current_thd, MYSQL_ERROR::WARN_LEVEL_WARN,
			ER_WARN_ALLOWED_PACKET_OVERFLOWED,
			ER(ER_WARN_ALLOWED_PACKET_OVERFLOWED),
			func_name(), current_thd->variables.max_allowed_packet);
    goto err;
  }

  if (args[2]->null_value || !pad_char_length || str->alloc(byte_count))
    goto err;
  
  str->length(0);
  str->set_charset(collation.collation);
  count-= res_char_length;
  while (count >= pad_char_length)
  {
    str->append(*pad);
    count-= pad_char_length;
  }
  if (count > 0)
    str->append(pad->ptr(), pad->charpos(count), collation.collation);

  str->append(*res);
  null_value= 0;
  return str;

err:
  null_value= 1;
  return 0;
}


String *Item_func_conv::val_str(String *str)
{
  DBUG_ASSERT(fixed == 1);
  String *res= args[0]->val_str(str);
  char *endptr,ans[65],*ptr;
  longlong dec;
  int from_base= (int) args[1]->val_int();
  int to_base= (int) args[2]->val_int();
  int err;

  if (args[0]->null_value || args[1]->null_value || args[2]->null_value ||
      abs(to_base) > 36 || abs(to_base) < 2 ||
      abs(from_base) > 36 || abs(from_base) < 2 || !(res->length()))
  {
    null_value=1;
    return 0;
  }
  null_value=0;
  unsigned_flag= !(from_base < 0);
  if (from_base < 0)
    dec= my_strntoll(res->charset(),res->ptr(),res->length(),-from_base,&endptr,&err);
  else
    dec= (longlong) my_strntoull(res->charset(),res->ptr(),res->length(),from_base,&endptr,&err);
  ptr= longlong2str(dec,ans,to_base);
  if (str->copy(ans,(uint32) (ptr-ans), default_charset()))
    return &my_empty_string;
  return str;
}


String *Item_func_conv_charset::val_str(String *str)
{
  DBUG_ASSERT(fixed == 1);
  String *arg= args[0]->val_str(str);
  uint dummy_errors;
  if (!arg)
  {
    null_value=1;
    return 0;
  }
  null_value= str_value.copy(arg->ptr(),arg->length(),arg->charset(),
                             conv_charset, &dummy_errors);
  return null_value ? 0 : &str_value;
}

void Item_func_conv_charset::fix_length_and_dec()
{
  collation.set(conv_charset, DERIVATION_IMPLICIT);
  max_length = args[0]->max_length*conv_charset->mbmaxlen;
}

void Item_func_conv_charset::print(String *str)
{
  str->append("convert(", 8);
  args[0]->print(str);
  str->append(" using ", 7);
  str->append(conv_charset->csname);
  str->append(')');
}

String *Item_func_set_collation::val_str(String *str)
{
  DBUG_ASSERT(fixed == 1);
  str=args[0]->val_str(str);
  if ((null_value=args[0]->null_value))
    return 0;
  str->set_charset(collation.collation);
  return str;
}

void Item_func_set_collation::fix_length_and_dec()
{
  CHARSET_INFO *set_collation;
  const char *colname;
  String tmp, *str= args[1]->val_str(&tmp);
  colname= str->c_ptr();
  if (colname == binary_keyword)
    set_collation= get_charset_by_csname(args[0]->collation.collation->csname,
					 MY_CS_BINSORT,MYF(0));
  else
  {
    if (!(set_collation= get_charset_by_name(colname,MYF(0))))
    {
      my_error(ER_UNKNOWN_COLLATION, MYF(0), colname);
      return;
    }
  }

  if (!set_collation || 
      !my_charset_same(args[0]->collation.collation,set_collation))
  {
    my_error(ER_COLLATION_CHARSET_MISMATCH, MYF(0), 
      colname,args[0]->collation.collation->csname);
    return;
  }
  collation.set(set_collation, DERIVATION_EXPLICIT);
  max_length= args[0]->max_length;
}


bool Item_func_set_collation::eq(const Item *item, bool binary_cmp) const
{
  /* Assume we don't have rtti */
  if (this == item)
    return 1;
  if (item->type() != FUNC_ITEM)
    return 0;
  Item_func *item_func=(Item_func*) item;
  if (arg_count != item_func->arg_count ||
      func_name() != item_func->func_name())
    return 0;
  Item_func_set_collation *item_func_sc=(Item_func_set_collation*) item;
  if (collation.collation != item_func_sc->collation.collation)
    return 0;
  for (uint i=0; i < arg_count ; i++)
    if (!args[i]->eq(item_func_sc->args[i], binary_cmp))
      return 0;
  return 1;
}

String *Item_func_charset::val_str(String *str)
{
  DBUG_ASSERT(fixed == 1);
  uint dummy_errors;

  CHARSET_INFO *cs= args[0]->collation.collation; 
  null_value= 0;
  str->copy(cs->csname, strlen(cs->csname),
	    &my_charset_latin1, collation.collation, &dummy_errors);
  return str;
}

String *Item_func_collation::val_str(String *str)
{
  DBUG_ASSERT(fixed == 1);
  uint dummy_errors;
  CHARSET_INFO *cs= args[0]->collation.collation; 

  null_value= 0;
  str->copy(cs->name, strlen(cs->name),
	    &my_charset_latin1, collation.collation, &dummy_errors);
  return str;
}


String *Item_func_hex::val_str(String *str)
{
  DBUG_ASSERT(fixed == 1);
  if (args[0]->result_type() != STRING_RESULT)
  {
    ulonglong dec;
    char ans[65],*ptr;
    /* Return hex of unsigned longlong value */
    if (args[0]->result_type() == REAL_RESULT)
    {
      double val= args[0]->val();
      if ((val <= (double) LONGLONG_MIN) || 
          (val >= (double) (ulonglong) ULONGLONG_MAX))
        dec=  ~(longlong) 0;
      else
        dec= (ulonglong) (val + (val > 0 ? 0.5 : -0.5));
    }
    else
      dec= (ulonglong) args[0]->val_int();

    if ((null_value= args[0]->null_value))
      return 0;
    ptr= longlong2str(dec,ans,16);
    if (str->copy(ans,(uint32) (ptr-ans),default_charset()))
      return &my_empty_string;			// End of memory
    return str;
  }

  /* Convert given string to a hex string, character by character */
  String *res= args[0]->val_str(str);
  const char *from, *end;
  char *to;
  if (!res || tmp_value.alloc(res->length()*2))
  {
    null_value=1;
    return 0;
  }
  null_value=0;
  tmp_value.length(res->length()*2);
  for (from=res->ptr(), end=from+res->length(), to= (char*) tmp_value.ptr();
       from < end ;
       from++, to+=2)
  {
    uint tmp=(uint) (uchar) *from;
    to[0]=_dig_vec_upper[tmp >> 4];
    to[1]=_dig_vec_upper[tmp & 15];
  }
  return &tmp_value;
}

  /* Convert given hex string to a binary string */

String *Item_func_unhex::val_str(String *str)
{
  const char *from, *end;
  char *to;
  String *res;
  uint length;
  DBUG_ASSERT(fixed == 1);

  res= args[0]->val_str(str);
  if (!res || tmp_value.alloc(length= (1+res->length())/2))
  {
    null_value=1;
    return 0;
  }

  from= res->ptr();
  null_value= 0;
  tmp_value.length(length);
  to= (char*) tmp_value.ptr();
  if (res->length() % 2)
  {
    int hex_char;
    *to++= hex_char= hexchar_to_int(*from++);
    if ((null_value= (hex_char == -1)))
      return 0;
  }
  for (end=res->ptr()+res->length(); from < end ; from+=2, to++)
  {
    int hex_char;
    *to= (hex_char= hexchar_to_int(from[0])) << 4;
    if ((null_value= (hex_char == -1)))
      return 0;
    *to|= hex_char= hexchar_to_int(from[1]);
    if ((null_value= (hex_char == -1)))
      return 0;
  }
  return &tmp_value;
}


void Item_func_binary::print(String *str)
{
  str->append("cast(", 5);
  args[0]->print(str);
  str->append(" as binary)", 11);
}


#include <my_dir.h>				// For my_stat

String *Item_load_file::val_str(String *str)
{
  DBUG_ASSERT(fixed == 1);
  String *file_name;
  File file;
  MY_STAT stat_info;
  char path[FN_REFLEN];
  DBUG_ENTER("load_file");

  if (!(file_name= args[0]->val_str(str))
#ifndef NO_EMBEDDED_ACCESS_CHECKS
      || !(current_thd->master_access & FILE_ACL)
#endif
      )
    goto err;

  (void) fn_format(path, file_name->c_ptr(), mysql_real_data_home, "",
		   MY_RELATIVE_PATH | MY_UNPACK_FILENAME);

  if (!my_stat(path, &stat_info, MYF(MY_WME)))
    goto err;

  if (!(stat_info.st_mode & S_IROTH))
  {
    /* my_error(ER_TEXTFILE_NOT_READABLE, MYF(0), file_name->c_ptr()); */
    goto err;
  }
  if (stat_info.st_size > (long) current_thd->variables.max_allowed_packet)
  {
    push_warning_printf(current_thd, MYSQL_ERROR::WARN_LEVEL_WARN,
			ER_WARN_ALLOWED_PACKET_OVERFLOWED,
			ER(ER_WARN_ALLOWED_PACKET_OVERFLOWED),
			func_name(), current_thd->variables.max_allowed_packet);
    goto err;
  }
  if (tmp_value.alloc(stat_info.st_size))
    goto err;
  if ((file = my_open(file_name->c_ptr(), O_RDONLY, MYF(0))) < 0)
    goto err;
  if (my_read(file, (byte*) tmp_value.ptr(), stat_info.st_size, MYF(MY_NABP)))
  {
    my_close(file, MYF(0));
    goto err;
  }
  tmp_value.length(stat_info.st_size);
  my_close(file, MYF(0));
  null_value = 0;
  return &tmp_value;

err:
  null_value = 1;
  DBUG_RETURN(0);
}


String* Item_func_export_set::val_str(String* str)
{
  DBUG_ASSERT(fixed == 1);
  ulonglong the_set = (ulonglong) args[0]->val_int();
  String yes_buf, *yes;
  yes = args[1]->val_str(&yes_buf);
  String no_buf, *no;
  no = args[2]->val_str(&no_buf);
  String *sep = NULL, sep_buf ;

  uint num_set_values = 64;
  ulonglong mask = 0x1;
  str->length(0);
  str->set_charset(collation.collation);

  /* Check if some argument is a NULL value */
  if (args[0]->null_value || args[1]->null_value || args[2]->null_value)
  {
    null_value=1;
    return 0;
  }
  /*
    Arg count can only be 3, 4 or 5 here. This is guaranteed from the
    grammar for EXPORT_SET()
  */
  switch(arg_count) {
  case 5:
    num_set_values = (uint) args[4]->val_int();
    if (num_set_values > 64)
      num_set_values=64;
    if (args[4]->null_value)
    {
      null_value=1;
      return 0;
    }
    /* Fall through */
  case 4:
    if (!(sep = args[3]->val_str(&sep_buf)))	// Only true if NULL
    {
      null_value=1;
      return 0;
    }
    break;
  case 3:
    sep_buf.set(",", 1, default_charset());
    sep = &sep_buf;
    break;
  default:
    DBUG_ASSERT(0); // cannot happen
  }
  null_value=0;

  for (uint i = 0; i < num_set_values; i++, mask = (mask << 1))
  {
    if (the_set & mask)
      str->append(*yes);
    else
      str->append(*no);
    if (i != num_set_values - 1)
      str->append(*sep);
  }
  return str;
}

void Item_func_export_set::fix_length_and_dec()
{
  uint length=max(args[1]->max_length,args[2]->max_length);
  uint sep_length=(arg_count > 3 ? args[3]->max_length : 1);
  max_length=length*64+sep_length*63;

  if (agg_arg_charsets(collation, args+1, min(4,arg_count)-1),
                       MY_COLL_ALLOW_CONV)
    return;
}

String* Item_func_inet_ntoa::val_str(String* str)
{
  DBUG_ASSERT(fixed == 1);
  uchar buf[8], *p;
  ulonglong n = (ulonglong) args[0]->val_int();
  char num[4];

  /*
    We do not know if args[0] is NULL until we have called
    some val function on it if args[0] is not a constant!

    Also return null if n > 255.255.255.255
  */
  if ((null_value= (args[0]->null_value || n > (ulonglong) LL(4294967295))))
    return 0;					// Null value

  str->length(0);
  int4store(buf,n);

  /* Now we can assume little endian. */

  num[3]='.';
  for (p=buf+4 ; p-- > buf ; )
  {
    uint c = *p;
    uint n1,n2;					// Try to avoid divisions
    n1= c / 100;				// 100 digits
    c-= n1*100;
    n2= c / 10;					// 10 digits
    c-=n2*10;					// last digit
    num[0]=(char) n1+'0';
    num[1]=(char) n2+'0';
    num[2]=(char) c+'0';
    uint length=(n1 ? 4 : n2 ? 3 : 2);		// Remove pre-zero

    (void) str->append(num+4-length,length);
  }
  str->length(str->length()-1);			// Remove last '.';
  return str;
}


/*
  QUOTE() function returns argument string in single quotes suitable for
  using in a SQL statement.

  DESCRIPTION
    Adds a \ before all characters that needs to be escaped in a SQL string.
    We also escape '^Z' (END-OF-FILE in windows) to avoid probelms when
    running commands from a file in windows.

    This function is very useful when you want to generate SQL statements

  NOTE
    QUOTE(NULL) returns the string 'NULL' (4 letters, without quotes).

  RETURN VALUES
    str		Quoted string
    NULL	Out of memory.
*/

#define get_esc_bit(mask, num) (1 & (*((mask) + ((num) >> 3))) >> ((num) & 7))

String *Item_func_quote::val_str(String *str)
{
  DBUG_ASSERT(fixed == 1);
  /*
    Bit mask that has 1 for set for the position of the following characters:
    0, \, ' and ^Z
  */

  static uchar escmask[32]=
  {
    0x01, 0x00, 0x00, 0x04, 0x80, 0x00, 0x00, 0x00,
    0x00, 0x00, 0x00, 0x10, 0x00, 0x00, 0x00, 0x00,
    0x00, 0x00, 0x00, 0x00, 0x00, 0x00, 0x00, 0x00,
    0x00, 0x00, 0x00, 0x00, 0x00, 0x00, 0x00, 0x00
  };

  char *from, *to, *end, *start;
  String *arg= args[0]->val_str(str);
  uint arg_length, new_length;
  if (!arg)					// Null argument
  {
    str->copy("NULL", 4, collation.collation);	// Return the string 'NULL'
    null_value= 0;
    return str;
  }

  arg_length= arg->length();
  new_length= arg_length+2; /* for beginning and ending ' signs */

  for (from= (char*) arg->ptr(), end= from + arg_length; from < end; from++)
    new_length+= get_esc_bit(escmask, (uchar) *from);

  if (tmp_value.alloc(new_length))
    goto null;

  /*
    We replace characters from the end to the beginning
  */
  to= (char*) tmp_value.ptr() + new_length - 1;
  *to--= '\'';
  for (start= (char*) arg->ptr(),end= start + arg_length; end-- != start; to--)
  {
    /*
      We can't use the bitmask here as we want to replace \O and ^Z with 0
      and Z
    */
    switch (*end)  {
    case 0:
      *to--= '0';
      *to=   '\\';
      break;
    case '\032':
      *to--= 'Z';
      *to=   '\\';
      break;
    case '\'':
    case '\\':
      *to--= *end;
      *to=   '\\';
      break;
    default:
      *to= *end;
      break;
    }
  }
  *to= '\'';
  tmp_value.length(new_length);
  tmp_value.set_charset(collation.collation);
  null_value= 0;
  return &tmp_value;

null:
  null_value= 1;
  return 0;
}

longlong Item_func_uncompressed_length::val_int()
{
  DBUG_ASSERT(fixed == 1);
  String *res= args[0]->val_str(&value);
  if (!res)
  {
    null_value=1;
    return 0; /* purecov: inspected */
  }
  null_value=0;
  if (res->is_empty()) return 0;

  /*
    res->ptr() using is safe because we have tested that string is not empty,
    res->c_ptr() is not used because:
      - we do not need \0 terminated string to get first 4 bytes
      - c_ptr() tests simbol after string end (uninitialiozed memory) which
        confuse valgrind
  */
  return uint4korr(res->ptr()) & 0x3FFFFFFF;
}

longlong Item_func_crc32::val_int()
{
  DBUG_ASSERT(fixed == 1);
  String *res=args[0]->val_str(&value);
  if (!res)
  {
    null_value=1;
    return 0; /* purecov: inspected */
  }
  null_value=0;
  return (longlong) crc32(0L, (uchar*)res->ptr(), res->length());
}

#ifdef HAVE_COMPRESS
#include "zlib.h"

String *Item_func_compress::val_str(String *str)
{
  int err= Z_OK, code;
  ulong new_size;
  String *res;
  Byte *body;
  char *tmp, *last_char;
  DBUG_ASSERT(fixed == 1);

  if (!(res= args[0]->val_str(str)))
  {
    null_value= 1;
    return 0;
  }
  if (res->is_empty()) return res;

  /*
    Citation from zlib.h (comment for compress function):

    Compresses the source buffer into the destination buffer.  sourceLen is
    the byte length of the source buffer. Upon entry, destLen is the total
    size of the destination buffer, which must be at least 0.1% larger than
    sourceLen plus 12 bytes.
    We assume here that the buffer can't grow more than .25 %.
  */
  new_size= res->length() + res->length() / 5 + 12;

  // Check new_size overflow: new_size <= res->length()
  if (((uint32) (new_size+5) <= res->length()) || 
      buffer.realloc((uint32) new_size + 4 + 1))
  {
    null_value= 1;
    return 0;
  }

  body= ((Byte*)buffer.ptr()) + 4;

  // As far as we have checked res->is_empty() we can use ptr()
  if ((err= compress(body, &new_size,
		     (const Bytef*)res->ptr(), res->length())) != Z_OK)
  {
    code= err==Z_MEM_ERROR ? ER_ZLIB_Z_MEM_ERROR : ER_ZLIB_Z_BUF_ERROR;
    push_warning(current_thd,MYSQL_ERROR::WARN_LEVEL_ERROR,code,ER(code));
    null_value= 1;
    return 0;
  }

  tmp= (char*)buffer.ptr(); // int4store is a macro; avoid side effects
  int4store(tmp, res->length() & 0x3FFFFFFF);

  /* This is to ensure that things works for CHAR fields, which trim ' ': */
  last_char= ((char*)body)+new_size-1;
  if (*last_char == ' ')
  {
    *++last_char= '.';
    new_size++;
  }

  buffer.length((uint32)new_size + 4);
  return &buffer;
}


String *Item_func_uncompress::val_str(String *str)
{
  DBUG_ASSERT(fixed == 1);
  String *res= args[0]->val_str(str);
  ulong new_size;
  int err;
  uint code;

  if (!res)
    goto err;
  if (res->is_empty())
    return res;

  new_size= uint4korr(res->ptr()) & 0x3FFFFFFF;
  if (new_size > current_thd->variables.max_allowed_packet)
  {
    push_warning_printf(current_thd,MYSQL_ERROR::WARN_LEVEL_ERROR,
			ER_TOO_BIG_FOR_UNCOMPRESS,
			ER(ER_TOO_BIG_FOR_UNCOMPRESS),
                        current_thd->variables.max_allowed_packet);
    goto err;
  }
  if (buffer.realloc((uint32)new_size))
    goto err;

  if ((err= uncompress((Byte*)buffer.ptr(), &new_size,
		       ((const Bytef*)res->ptr())+4,res->length())) == Z_OK)
  {
    buffer.length((uint32) new_size);
    return &buffer;
  }

  code= ((err == Z_BUF_ERROR) ? ER_ZLIB_Z_BUF_ERROR :
	 ((err == Z_MEM_ERROR) ? ER_ZLIB_Z_MEM_ERROR : ER_ZLIB_Z_DATA_ERROR));
  push_warning(current_thd,MYSQL_ERROR::WARN_LEVEL_ERROR,code,ER(code));

err:
  null_value= 1;
  return 0;
}
#endif

/*
  UUID, as in
    DCE 1.1: Remote Procedure Call,
    Open Group Technical Standard Document Number C706, October 1997,
    (supersedes C309 DCE: Remote Procedure Call 8/1994,
    which was basis for ISO/IEC 11578:1996 specification)
*/

static struct rand_struct uuid_rand;
static uint nanoseq;
static ulonglong uuid_time=0;
static char clock_seq_and_node_str[]="-0000-000000000000";

/* number of 100-nanosecond intervals between
   1582-10-15 00:00:00.00 and 1970-01-01 00:00:00.00 */
#define UUID_TIME_OFFSET ((ulonglong) 141427 * 24 * 60 * 60 * 1000 * 10 )

#define UUID_VERSION      0x1000
#define UUID_VARIANT      0x8000

static void tohex(char *to, uint from, uint len)
{
  to+= len;
  while (len--)
  {
    *--to= _dig_vec_lower[from & 15];
    from >>= 4;
  }
}

static void set_clock_seq_str()
{
  uint16 clock_seq= ((uint)(my_rnd(&uuid_rand)*16383)) | UUID_VARIANT;
  tohex(clock_seq_and_node_str+1, clock_seq, 4);
  nanoseq= 0;
}

String *Item_func_uuid::val_str(String *str)
{
  DBUG_ASSERT(fixed == 1);
  char *s;
  pthread_mutex_lock(&LOCK_uuid_generator);
  if (! uuid_time) /* first UUID() call. initializing data */
  {
    ulong tmp=sql_rnd_with_mutex();
    uchar mac[6];
    int i;
    if (my_gethwaddr(mac))
    {
      /*
        generating random "hardware addr"
        and because specs explicitly specify that it should NOT correlate
        with a clock_seq value (initialized random below), we use a separate
        randominit() here
      */
      randominit(&uuid_rand, tmp + (ulong)current_thd, tmp + query_id);
      for (i=0; i < (int)sizeof(mac); i++)
        mac[i]=(uchar)(my_rnd(&uuid_rand)*255);
    }
    s=clock_seq_and_node_str+sizeof(clock_seq_and_node_str)-1;
    for (i=sizeof(mac)-1 ; i>=0 ; i--)
    {
      *--s=_dig_vec_lower[mac[i] & 15];
      *--s=_dig_vec_lower[mac[i] >> 4];
    }
    randominit(&uuid_rand, tmp + (ulong)start_time, tmp + bytes_sent);
    set_clock_seq_str();
  }

  ulonglong tv=my_getsystime() + UUID_TIME_OFFSET + nanoseq;
  if (unlikely(tv < uuid_time))
    set_clock_seq_str();
  else
  if (unlikely(tv == uuid_time))
  { /* special protection from low-res system clocks */
    nanoseq++;
    tv++;
  }
  else
  {
    if (nanoseq)
    {
      tv-=nanoseq;
      nanoseq=0;
    }
    DBUG_ASSERT(tv > uuid_time);
  }
  uuid_time=tv;
  pthread_mutex_unlock(&LOCK_uuid_generator);

  uint32 time_low=            (uint32) (tv & 0xFFFFFFFF);
  uint16 time_mid=            (uint16) ((tv >> 32) & 0xFFFF);
  uint16 time_hi_and_version= (uint16) ((tv >> 48) | UUID_VERSION);

  str->realloc(UUID_LENGTH+1);
  str->length(UUID_LENGTH);
  str->set_charset(system_charset_info);
  s=(char *) str->ptr();
  s[8]=s[13]='-';
  tohex(s, time_low, 8);
  tohex(s+9, time_mid, 4);
  tohex(s+14, time_hi_and_version, 4);
  strmov(s+18, clock_seq_and_node_str);
  return str;
}
<|MERGE_RESOLUTION|>--- conflicted
+++ resolved
@@ -2129,12 +2129,9 @@
   {
     ulonglong length= ((ulonglong) args[1]->val_int() *
                        collation.collation->mbmaxlen);
-<<<<<<< HEAD
-=======
-    /*a comment before */
+    /*a comment before (merged) */
     length= max((ulonglong)args[0]->max_length, length);
     /*a comment after */
->>>>>>> 0d9ab525
     if (length >= MAX_BLOB_WIDTH)
     {
       length= MAX_BLOB_WIDTH;
