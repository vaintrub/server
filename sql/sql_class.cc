/*
<<<<<<< HEAD
   Copyright (c) 2000, 2013, Oracle and/or its affiliates.
   Copyright (c) 2008, 2014, SkySQL Ab.
=======
   Copyright (c) 2000, 2015, Oracle and/or its affiliates. All rights reserved.
>>>>>>> e02fe87f

   This program is free software; you can redistribute it and/or modify
   it under the terms of the GNU General Public License as published by
   the Free Software Foundation; version 2 of the License.

   This program is distributed in the hope that it will be useful,
   but WITHOUT ANY WARRANTY; without even the implied warranty of
   MERCHANTABILITY or FITNESS FOR A PARTICULAR PURPOSE.  See the
   GNU General Public License for more details.

   You should have received a copy of the GNU General Public License
   along with this program; if not, write to the Free Software
   Foundation, Inc., 51 Franklin St, Fifth Floor, Boston, MA 02110-1301  USA
*/


/*****************************************************************************
**
** This file implements classes defined in sql_class.h
** Especially the classes to handle a result from a select
**
*****************************************************************************/

#ifdef USE_PRAGMA_IMPLEMENTATION
#pragma implementation				// gcc: Class implementation
#endif

#include "my_global.h"                          /* NO_EMBEDDED_ACCESS_CHECKS */
#include "sql_priv.h"
#include "unireg.h"                    // REQUIRED: for other includes
#include "sql_class.h"
#include "sql_cache.h"                          // query_cache_abort
#include "sql_base.h"                           // close_thread_tables
#include "sql_time.h"                         // date_time_format_copy
#include "sql_acl.h"                          // NO_ACCESS,
                                              // acl_getroot_no_password
#include "sql_base.h"                         // close_temporary_tables
#include "sql_handler.h"                      // mysql_ha_cleanup
#include "rpl_rli.h"
#include "rpl_filter.h"
#include "rpl_record.h"
#include "slave.h"
#include <my_bitmap.h>
#include "log_event.h"
#include "sql_audit.h"
#include <m_ctype.h>
#include <sys/stat.h>
#include <thr_alarm.h>
#ifdef	__WIN__
#include <io.h>
#endif
#include <mysys_err.h>
#include <limits.h>

#include "sp_rcontext.h"
#include "sp_cache.h"
#include "transaction.h"
#include "sql_select.h" /* declares create_tmp_table() */
#include "debug_sync.h"
#include "sql_parse.h"                          // is_update_query
#include "sql_callback.h"
#include "sql_connect.h"

/*
  The following is used to initialise Table_ident with a internal
  table name
*/
char internal_table_name[2]= "*";
char empty_c_string[1]= {0};    /* used for not defined db */

const char * const THD::DEFAULT_WHERE= "field list";


/*****************************************************************************
** Instansiate templates
*****************************************************************************/

#ifdef HAVE_EXPLICIT_TEMPLATE_INSTANTIATION
/* Used templates */
template class List<Key>;
template class List_iterator<Key>;
template class List<Key_part_spec>;
template class List_iterator<Key_part_spec>;
template class List<Alter_drop>;
template class List_iterator<Alter_drop>;
template class List<Alter_column>;
template class List_iterator<Alter_column>;
#endif

/****************************************************************************
** User variables
****************************************************************************/

extern "C" uchar *get_var_key(user_var_entry *entry, size_t *length,
                              my_bool not_used __attribute__((unused)))
{
  *length= entry->name.length;
  return (uchar*) entry->name.str;
}

extern "C" void free_user_var(user_var_entry *entry)
{
  char *pos= (char*) entry+ALIGN_SIZE(sizeof(*entry));
  if (entry->value && entry->value != pos)
    my_free(entry->value);
  my_free(entry);
}

bool Key_part_spec::operator==(const Key_part_spec& other) const
{
  return length == other.length &&
         !my_strcasecmp(system_charset_info, field_name.str,
                        other.field_name.str);
}

/**
  Construct an (almost) deep copy of this key. Only those
  elements that are known to never change are not copied.
  If out of memory, a partial copy is returned and an error is set
  in THD.
*/

Key::Key(const Key &rhs, MEM_ROOT *mem_root)
  :type(rhs.type),
  key_create_info(rhs.key_create_info),
  columns(rhs.columns, mem_root),
  name(rhs.name),
  option_list(rhs.option_list),
  generated(rhs.generated)
{
  list_copy_and_replace_each_value(columns, mem_root);
}

/**
  Construct an (almost) deep copy of this foreign key. Only those
  elements that are known to never change are not copied.
  If out of memory, a partial copy is returned and an error is set
  in THD.
*/

Foreign_key::Foreign_key(const Foreign_key &rhs, MEM_ROOT *mem_root)
  :Key(rhs,mem_root),
  ref_table(rhs.ref_table),
  ref_columns(rhs.ref_columns,mem_root),
  delete_opt(rhs.delete_opt),
  update_opt(rhs.update_opt),
  match_opt(rhs.match_opt)
{
  list_copy_and_replace_each_value(ref_columns, mem_root);
}

/*
  Test if a foreign key (= generated key) is a prefix of the given key
  (ignoring key name, key type and order of columns)

  NOTES:
    This is only used to test if an index for a FOREIGN KEY exists

  IMPLEMENTATION
    We only compare field names

  RETURN
    0	Generated key is a prefix of other key
    1	Not equal
*/

bool foreign_key_prefix(Key *a, Key *b)
{
  /* Ensure that 'a' is the generated key */
  if (a->generated)
  {
    if (b->generated && a->columns.elements > b->columns.elements)
      swap_variables(Key*, a, b);               // Put shorter key in 'a'
  }
  else
  {
    if (!b->generated)
      return TRUE;                              // No foreign key
    swap_variables(Key*, a, b);                 // Put generated key in 'a'
  }

  /* Test if 'a' is a prefix of 'b' */
  if (a->columns.elements > b->columns.elements)
    return TRUE;                                // Can't be prefix

  List_iterator<Key_part_spec> col_it1(a->columns);
  List_iterator<Key_part_spec> col_it2(b->columns);
  const Key_part_spec *col1, *col2;

#ifdef ENABLE_WHEN_INNODB_CAN_HANDLE_SWAPED_FOREIGN_KEY_COLUMNS
  while ((col1= col_it1++))
  {
    bool found= 0;
    col_it2.rewind();
    while ((col2= col_it2++))
    {
      if (*col1 == *col2)
      {
        found= TRUE;
	break;
      }
    }
    if (!found)
      return TRUE;                              // Error
  }
  return FALSE;                                 // Is prefix
#else
  while ((col1= col_it1++))
  {
    col2= col_it2++;
    if (!(*col1 == *col2))
      return TRUE;
  }
  return FALSE;                                 // Is prefix
#endif
}

/*
  @brief
  Check if the foreign key options are compatible with the specification
  of the columns on which the key is created

  @retval
    FALSE   The foreign key options are compatible with key columns
  @retval
    TRUE    Otherwise
*/
bool Foreign_key::validate(List<Create_field> &table_fields)
{
  Create_field  *sql_field;
  Key_part_spec *column;
  List_iterator<Key_part_spec> cols(columns);
  List_iterator<Create_field> it(table_fields);
  DBUG_ENTER("Foreign_key::validate");
  while ((column= cols++))
  {
    it.rewind();
    while ((sql_field= it++) &&
           my_strcasecmp(system_charset_info,
                         column->field_name.str,
                         sql_field->field_name)) {}
    if (!sql_field)
    {
      my_error(ER_KEY_COLUMN_DOES_NOT_EXITS, MYF(0), column->field_name);
      DBUG_RETURN(TRUE);
    }
    if (type == Key::FOREIGN_KEY && sql_field->vcol_info)
    {
      if (delete_opt == FK_OPTION_SET_NULL)
      {
        my_error(ER_WRONG_FK_OPTION_FOR_VIRTUAL_COLUMN, MYF(0), 
                 "ON DELETE SET NULL");
        DBUG_RETURN(TRUE);
      }
      if (update_opt == FK_OPTION_SET_NULL)
      {
        my_error(ER_WRONG_FK_OPTION_FOR_VIRTUAL_COLUMN, MYF(0), 
                 "ON UPDATE SET NULL");
        DBUG_RETURN(TRUE);
      }
      if (update_opt == FK_OPTION_CASCADE)
      {
        my_error(ER_WRONG_FK_OPTION_FOR_VIRTUAL_COLUMN, MYF(0), 
                 "ON UPDATE CASCADE");
        DBUG_RETURN(TRUE);
      }
    }
  }
  DBUG_RETURN(FALSE);
}

/****************************************************************************
** Thread specific functions
****************************************************************************/
#ifdef ONLY_FOR_MYSQL_CLOSED_SOURCE_SCHEDULED
/**
  Get reference to scheduler data object

  @param thd            THD object

  @retval               Scheduler data object on THD
*/
void *thd_get_scheduler_data(THD *thd)
{
  return thd->scheduler.data;
}

/**
  Set reference to Scheduler data object for THD object

  @param thd            THD object
  @param psi            Scheduler data object to set on THD
*/
void thd_set_scheduler_data(THD *thd, void *data)
{
  thd->scheduler.data= data;
}

/**
  Get reference to Performance Schema object for THD object

  @param thd            THD object

  @retval               Performance schema object for thread on THD
*/
PSI_thread *thd_get_psi(THD *thd)
{
  return thd->scheduler.m_psi;
}

/**
  Get net_wait_timeout for THD object

  @param thd            THD object

  @retval               net_wait_timeout value for thread on THD
*/
ulong thd_get_net_wait_timeout(THD* thd)
{
  return thd->variables.net_wait_timeout;
}

/**
  Set reference to Performance Schema object for THD object

  @param thd            THD object
  @param psi            Performance schema object for thread
*/
void thd_set_psi(THD *thd, PSI_thread *psi)
{
  thd->scheduler.m_psi= psi;
}

/**
  Set the state on connection to killed

  @param thd               THD object
*/
void thd_set_killed(THD *thd)
{
  thd->killed= KILL_CONNECTION;
}

/**
  Clear errors from the previous THD

  @param thd              THD object
*/
void thd_clear_errors(THD *thd)
{
  my_errno= 0;
  thd->mysys_var->abort= 0;
}

/**
  Set thread stack in THD object

  @param thd              Thread object
  @param stack_start      Start of stack to set in THD object
*/
void thd_set_thread_stack(THD *thd, char *stack_start)
{
  thd->thread_stack= stack_start;
}

/**
  Lock connection data for the set of connections this connection
  belongs to

  @param thd                       THD object
*/
void thd_lock_thread_count(THD *)
{
  mysql_mutex_lock(&LOCK_thread_count);
}

/**
  Lock connection data for the set of connections this connection
  belongs to

  @param thd                       THD object
*/
void thd_unlock_thread_count(THD *)
{
  mysql_cond_broadcast(&COND_thread_count);
  mysql_mutex_unlock(&LOCK_thread_count);
}

/**
  Close the socket used by this connection

  @param thd                THD object
*/
void thd_close_connection(THD *thd)
{
  if (thd->net.vio)
    vio_close(thd->net.vio);
}

/**
  Get current THD object from thread local data

  @retval     The THD object for the thread, NULL if not connection thread
*/
THD *thd_get_current_thd()
{
  return current_thd;
}

/**
  Lock data that needs protection in THD object

  @param thd                   THD object
*/
void thd_lock_data(THD *thd)
{
  mysql_mutex_lock(&thd->LOCK_thd_data);
}

/**
  Unlock data that needs protection in THD object

  @param thd                   THD object
*/
void thd_unlock_data(THD *thd)
{
  mysql_mutex_unlock(&thd->LOCK_thd_data);
}

/**
  Support method to check if connection has already started transcaction

  @param client_cntx    Low level client context

  @retval               TRUE if connection already started transaction
*/
bool thd_is_transaction_active(THD *thd)
{
  return thd->transaction.is_active();
}

/**
  Check if there is buffered data on the socket representing the connection

  @param thd                  THD object
*/
int thd_connection_has_data(THD *thd)
{
  Vio *vio= thd->net.vio;
  return vio->has_data(vio);
}

/**
  Set reading/writing on socket, used by SHOW PROCESSLIST

  @param thd                       THD object
  @param val                       Value to set it to (0 or 1)
*/
void thd_set_net_read_write(THD *thd, uint val)
{
  thd->net.reading_or_writing= val;
}

/**
  Get reading/writing on socket from THD object
  @param thd                       THD object

  @retval               net.reading_or_writing value for thread on THD.
*/
uint thd_get_net_read_write(THD *thd)
{
  return thd->net.reading_or_writing;
}

/**
  Set reference to mysys variable in THD object

  @param thd             THD object
  @param mysys_var       Reference to set
*/
void thd_set_mysys_var(THD *thd, st_my_thread_var *mysys_var)
{
  thd->set_mysys_var(mysys_var);
}

/**
  Get socket file descriptor for this connection

  @param thd            THD object

  @retval               Socket of the connection
*/
my_socket thd_get_fd(THD *thd)
{
  return thd->net.vio->sd;
}
#endif

/**
  Get thread attributes for connection threads

  @retval      Reference to thread attribute for connection threads
*/
pthread_attr_t *get_connection_attrib(void)
{
  return &connection_attrib;
}

/**
  Get max number of connections

  @retval         Max number of connections for MySQL Server
*/
ulong get_max_connections(void)
{
  return max_connections;
}

/*
  The following functions form part of the C plugin API
*/

extern "C" int mysql_tmpfile(const char *prefix)
{
  char filename[FN_REFLEN];
  File fd = create_temp_file(filename, mysql_tmpdir, prefix,
#ifdef __WIN__
                             O_BINARY | O_TRUNC | O_SEQUENTIAL |
                             O_SHORT_LIVED |
#endif /* __WIN__ */
                             O_CREAT | O_EXCL | O_RDWR | O_TEMPORARY,
                             MYF(MY_WME));
  if (fd >= 0) {
#ifndef __WIN__
    /*
      This can be removed once the following bug is fixed:
      Bug #28903  create_temp_file() doesn't honor O_TEMPORARY option
                  (file not removed) (Unix)
    */
    unlink(filename);
#endif /* !__WIN__ */
  }

  return fd;
}


extern "C"
int thd_in_lock_tables(const THD *thd)
{
  return test(thd->in_lock_tables);
}


extern "C"
int thd_tablespace_op(const THD *thd)
{
  return test(thd->tablespace_op);
}


extern "C"
const char *set_thd_proc_info(THD *thd, const char *info,
                              const char *calling_function,
                              const char *calling_file,
                              const unsigned int calling_line)
{
  if (!thd)
    thd= current_thd;

  const char *old_info= thd->proc_info;
  DBUG_PRINT("proc_info", ("%s:%d  %s", calling_file, calling_line, info));

#if defined(ENABLED_PROFILING)
  thd->profiling.status_change(info,
                               calling_function, calling_file, calling_line);
#endif
  thd->proc_info= info;
  return old_info;
}

extern "C"
const char* thd_enter_cond(MYSQL_THD thd, mysql_cond_t *cond,
                           mysql_mutex_t *mutex, const char *msg)
{
  if (!thd)
    thd= current_thd;

  return thd->enter_cond(cond, mutex, msg);
}

extern "C"
void thd_exit_cond(MYSQL_THD thd, const char *old_msg)
{
  if (!thd)
    thd= current_thd;

  thd->exit_cond(old_msg);
  return;
}

extern "C"
void **thd_ha_data(const THD *thd, const struct handlerton *hton)
{
  return (void **) &thd->ha_data[hton->slot].ha_ptr;
}

extern "C"
void thd_storage_lock_wait(THD *thd, long long value)
{
  thd->utime_after_lock+= value;
}

/**
  Provide a handler data getter to simplify coding
*/
extern "C"
void *thd_get_ha_data(const THD *thd, const struct handlerton *hton)
{
  return *thd_ha_data(thd, hton);
}


/**
  Provide a handler data setter to simplify coding
  @see thd_set_ha_data() definition in plugin.h
*/
extern "C"
void thd_set_ha_data(THD *thd, const struct handlerton *hton,
                     const void *ha_data)
{
  plugin_ref *lock= &thd->ha_data[hton->slot].lock;
  if (ha_data && !*lock)
    *lock= ha_lock_engine(NULL, (handlerton*) hton);
  else if (!ha_data && *lock)
  {
    plugin_unlock(NULL, *lock);
    *lock= NULL;
  }
  *thd_ha_data(thd, hton)= (void*) ha_data;
}


extern "C"
long long thd_test_options(const THD *thd, long long test_options)
{
  return thd->variables.option_bits & test_options;
}

extern "C"
int thd_sql_command(const THD *thd)
{
  return (int) thd->lex->sql_command;
}

extern "C"
int thd_tx_isolation(const THD *thd)
{
  return (int) thd->tx_isolation;
}

extern "C"
void thd_inc_row_count(THD *thd)
{
  thd->warning_info->inc_current_row_for_warning();
}


/**
  Dumps a text description of a thread, its security context
  (user, host) and the current query.

  @param thd thread context
  @param buffer pointer to preferred result buffer
  @param length length of buffer
  @param max_query_len how many chars of query to copy (0 for all)

  @req LOCK_thread_count
  
  @note LOCK_thread_count mutex is not necessary when the function is invoked on
   the currently running thread (current_thd) or if the caller in some other
   way guarantees that access to thd->query is serialized.
 
  @return Pointer to string
*/

extern "C"
char *thd_security_context(THD *thd, char *buffer, unsigned int length,
                           unsigned int max_query_len)
{
  String str(buffer, length, &my_charset_latin1);
  const Security_context *sctx= &thd->main_security_ctx;
  char header[256];
  int len;
  /*
    The pointers thd->query and thd->proc_info might change since they are
    being modified concurrently. This is acceptable for proc_info since its
    values doesn't have to very accurate and the memory it points to is static,
    but we need to attempt a snapshot on the pointer values to avoid using NULL
    values. The pointer to thd->query however, doesn't point to static memory
    and has to be protected by thd->LOCK_thd_data or risk pointing to
    uninitialized memory.
  */
  const char *proc_info= thd->proc_info;

  len= my_snprintf(header, sizeof(header),
                   "MySQL thread id %lu, OS thread handle 0x%lx, query id %lu",
                   thd->thread_id, (ulong) thd->real_id, (ulong) thd->query_id);
  str.length(0);
  str.append(header, len);

  if (sctx->host)
  {
    str.append(' ');
    str.append(sctx->host);
  }

  if (sctx->ip)
  {
    str.append(' ');
    str.append(sctx->ip);
  }

  if (sctx->user)
  {
    str.append(' ');
    str.append(sctx->user);
  }

  if (proc_info)
  {
    str.append(' ');
    str.append(proc_info);
  }

  /* Don't wait if LOCK_thd_data is used as this could cause a deadlock */
  if (!mysql_mutex_trylock(&thd->LOCK_thd_data))
  {
    if (thd->query())
    {
      if (max_query_len < 1)
        len= thd->query_length();
      else
        len= min(thd->query_length(), max_query_len);
      str.append('\n');
      str.append(thd->query(), len);
    }
    mysql_mutex_unlock(&thd->LOCK_thd_data);
  }

  if (str.c_ptr_safe() == buffer)
    return buffer;

  /*
    We have to copy the new string to the destination buffer because the string
    was reallocated to a larger buffer to be able to fit.
  */
  DBUG_ASSERT(buffer != NULL);
  length= min(str.length(), length-1);
  memcpy(buffer, str.c_ptr_quick(), length);
  /* Make sure that the new string is null terminated */
  buffer[length]= '\0';
  return buffer;
}


/**
  Implementation of Drop_table_error_handler::handle_condition().
  The reason in having this implementation is to silence technical low-level
  warnings during DROP TABLE operation. Currently we don't want to expose
  the following warnings during DROP TABLE:
    - Some of table files are missed or invalid (the table is going to be
      deleted anyway, so why bother that something was missed);
    - A trigger associated with the table does not have DEFINER (One of the
      MySQL specifics now is that triggers are loaded for the table being
      dropped. So, we may have a warning that trigger does not have DEFINER
      attribute during DROP TABLE operation).

  @return TRUE if the condition is handled.
*/
bool Drop_table_error_handler::handle_condition(THD *thd,
                                                uint sql_errno,
                                                const char* sqlstate,
                                                MYSQL_ERROR::enum_warning_level level,
                                                const char* msg,
                                                MYSQL_ERROR ** cond_hdl)
{
  *cond_hdl= NULL;
  return ((sql_errno == EE_DELETE && my_errno == ENOENT) ||
          sql_errno == ER_TRG_NO_DEFINER);
}


THD::THD()
   :Statement(&main_lex, &main_mem_root, STMT_CONVENTIONAL_EXECUTION,
              /* statement id */ 0),
   rli_fake(0), rli_slave(NULL),
   in_sub_stmt(0), log_all_errors(0),
   binlog_unsafe_warning_flags(0),
   binlog_table_maps(0),
   table_map_for_update(0),
   arg_of_last_insert_id_function(FALSE),
   first_successful_insert_id_in_prev_stmt(0),
   first_successful_insert_id_in_prev_stmt_for_binlog(0),
   first_successful_insert_id_in_cur_stmt(0),
   stmt_depends_on_first_successful_insert_id_in_prev_stmt(FALSE),
   examined_row_count(0),
   accessed_rows_and_keys(0),
   warning_info(&main_warning_info),
   stmt_da(&main_da),
   global_disable_checkpoint(0),
   failed_com_change_user(0),
   is_fatal_error(0),
   transaction_rollback_request(0),
   is_fatal_sub_stmt_error(false),
   rand_used(0),
   time_zone_used(0),
   in_lock_tables(0),
   bootstrap(0),
   derived_tables_processing(FALSE),
   spcont(NULL),
   m_parser_state(NULL),
#if defined(ENABLED_DEBUG_SYNC)
   debug_sync_control(0),
#endif /* defined(ENABLED_DEBUG_SYNC) */
   main_warning_info(0, false)
{
  ulong tmp;

  mdl_context.init(this);
  /*
    Pass nominal parameters to init_alloc_root only to ensure that
    the destructor works OK in case of an error. The main_mem_root
    will be re-initialized in init_for_queries().
  */
  init_sql_alloc(&main_mem_root, ALLOC_ROOT_MIN_BLOCK_SIZE, 0);
  stmt_arena= this;
  thread_stack= 0;
  scheduler= thread_scheduler;                 // Will be fixed later
  event_scheduler.data= 0;
  event_scheduler.m_psi= 0;
  skip_wait_timeout= false;
  extra_port= 0;
  catalog= (char*)"std"; // the only catalog we have for now
  main_security_ctx.init();
  security_ctx= &main_security_ctx;
  no_errors= 0;
  password= 0;
  query_start_used= query_start_sec_part_used= 0;
  count_cuted_fields= CHECK_FIELD_IGNORE;
  killed= NOT_KILLED;
  col_access=0;
  is_slave_error= thread_specific_used= FALSE;
  my_hash_clear(&handler_tables_hash);
  tmp_table=0;
  cuted_fields= 0L;
  sent_row_count= 0L;
  limit_found_rows= 0;
  m_row_count_func= -1;
  statement_id_counter= 0UL;
  // Must be reset to handle error with THD's created for init of mysqld
  lex->current_select= 0;
  user_time.val= start_time= start_time_sec_part= 0;
  start_utime= prior_thr_create_utime= 0L;
  utime_after_lock= 0L;
  progress.arena= 0;
  progress.report_to_client= 0;
  progress.max_counter= 0;
  current_linfo =  0;
  slave_thread = 0;
  bzero(&variables, sizeof(variables));
  thread_id= 0;
  one_shot_set= 0;
  file_id = 0;
  query_id= 0;
  query_name_consts= 0;
  db_charset= global_system_variables.collation_database;
  bzero(ha_data, sizeof(ha_data));
  mysys_var=0;
  binlog_evt_union.do_union= FALSE;
  enable_slow_log= 0;

#ifndef DBUG_OFF
  dbug_sentry=THD_SENTRY_MAGIC;
#endif
#ifndef EMBEDDED_LIBRARY
  mysql_audit_init_thd(this);
#endif
  net.vio=0;
  client_capabilities= 0;                       // minimalistic client
  ull=0;
  system_thread= NON_SYSTEM_THREAD;
  cleanup_done= abort_on_warning= 0;
  peer_port= 0;					// For SHOW PROCESSLIST
  transaction.m_pending_rows_event= 0;
  transaction.on= 1;
  wt_thd_lazy_init(&transaction.wt, &variables.wt_deadlock_search_depth_short,
                                    &variables.wt_timeout_short,
                                    &variables.wt_deadlock_search_depth_long,
                                    &variables.wt_timeout_long);
#ifdef SIGNAL_WITH_VIO_CLOSE
  active_vio = 0;
#endif
  mysql_mutex_init(key_LOCK_thd_data, &LOCK_thd_data, MY_MUTEX_INIT_FAST);
  mysql_mutex_init(key_LOCK_wakeup_ready, &LOCK_wakeup_ready, MY_MUTEX_INIT_FAST);
  mysql_cond_init(key_COND_wakeup_ready, &COND_wakeup_ready, 0);
  /*
    LOCK_thread_count goes before LOCK_thd_data - the former is called around
    'delete thd', the latter - in THD::~THD
  */
  mysql_mutex_record_order(&LOCK_thread_count, &LOCK_thd_data);

  /* Variables with default values */
  proc_info="login";
  where= THD::DEFAULT_WHERE;
  server_id = ::server_id;
  slave_net = 0;
  command=COM_CONNECT;
  *scramble= '\0';

  /* Call to init() below requires fully initialized Open_tables_state. */
  reset_open_tables_state(this);

  init();
#if defined(ENABLED_PROFILING)
  profiling.set_thd(this);
#endif
  user_connect=(USER_CONN *)0;
  my_hash_init(&user_vars, system_charset_info, USER_VARS_HASH_SIZE, 0, 0,
               (my_hash_get_key) get_var_key,
               (my_hash_free_key) free_user_var, 0);

  sp_proc_cache= NULL;
  sp_func_cache= NULL;

  /* For user vars replication*/
  if (opt_bin_log)
    my_init_dynamic_array(&user_var_events,
			  sizeof(BINLOG_USER_VAR_EVENT *), 16, 16);
  else
    bzero((char*) &user_var_events, sizeof(user_var_events));

  /* Protocol */
  protocol= &protocol_text;			// Default protocol
  protocol_text.init(this);
  protocol_binary.init(this);

  tablespace_op=FALSE;
  tmp= sql_rnd_with_mutex();
  my_rnd_init(&rand, tmp + (ulong) &rand, tmp + (ulong) ::global_query_id);
  substitute_null_with_insert_id = FALSE;
  thr_lock_info_init(&lock_info); /* safety: will be reset after start */

  m_internal_handler= NULL;
  m_binlog_invoker= FALSE;
  arena_for_cached_items= 0;
  memset(&invoker_user, 0, sizeof(invoker_user));
  memset(&invoker_host, 0, sizeof(invoker_host));
  prepare_derived_at_open= FALSE;
  create_tmp_table_for_derived= FALSE;
  save_prep_leaf_list= FALSE;
}


void THD::push_internal_handler(Internal_error_handler *handler)
{
  DBUG_ENTER("THD::push_internal_handler");
  if (m_internal_handler)
  {
    handler->m_prev_internal_handler= m_internal_handler;
    m_internal_handler= handler;
  }
  else
  {
    m_internal_handler= handler;
  }
  DBUG_VOID_RETURN;
}

bool THD::handle_condition(uint sql_errno,
                           const char* sqlstate,
                           MYSQL_ERROR::enum_warning_level level,
                           const char* msg,
                           MYSQL_ERROR ** cond_hdl)
{
  if (!m_internal_handler)
  {
    *cond_hdl= NULL;
    return FALSE;
  }

  for (Internal_error_handler *error_handler= m_internal_handler;
       error_handler;
       error_handler= error_handler->m_prev_internal_handler)
  {
    if (error_handler->handle_condition(this, sql_errno, sqlstate, level, msg,
					cond_hdl))
    {
      return TRUE;
    }
  }
  return FALSE;
}


Internal_error_handler *THD::pop_internal_handler()
{
  DBUG_ENTER("THD::pop_internal_handler");
  DBUG_ASSERT(m_internal_handler != NULL);
  Internal_error_handler *popped_handler= m_internal_handler;
  m_internal_handler= m_internal_handler->m_prev_internal_handler;
  DBUG_RETURN(popped_handler);
}


void THD::raise_error(uint sql_errno)
{
  const char* msg= ER(sql_errno);
  (void) raise_condition(sql_errno,
                         NULL,
                         MYSQL_ERROR::WARN_LEVEL_ERROR,
                         msg);
}

void THD::raise_error_printf(uint sql_errno, ...)
{
  va_list args;
  char ebuff[MYSQL_ERRMSG_SIZE];
  DBUG_ENTER("THD::raise_error_printf");
  DBUG_PRINT("my", ("nr: %d  errno: %d", sql_errno, errno));
  const char* format= ER(sql_errno);
  va_start(args, sql_errno);
  my_vsnprintf(ebuff, sizeof(ebuff), format, args);
  va_end(args);
  (void) raise_condition(sql_errno,
                         NULL,
                         MYSQL_ERROR::WARN_LEVEL_ERROR,
                         ebuff);
  DBUG_VOID_RETURN;
}

void THD::raise_warning(uint sql_errno)
{
  const char* msg= ER(sql_errno);
  (void) raise_condition(sql_errno,
                         NULL,
                         MYSQL_ERROR::WARN_LEVEL_WARN,
                         msg);
}

void THD::raise_warning_printf(uint sql_errno, ...)
{
  va_list args;
  char    ebuff[MYSQL_ERRMSG_SIZE];
  DBUG_ENTER("THD::raise_warning_printf");
  DBUG_PRINT("enter", ("warning: %u", sql_errno));
  const char* format= ER(sql_errno);
  va_start(args, sql_errno);
  my_vsnprintf(ebuff, sizeof(ebuff), format, args);
  va_end(args);
  (void) raise_condition(sql_errno,
                         NULL,
                         MYSQL_ERROR::WARN_LEVEL_WARN,
                         ebuff);
  DBUG_VOID_RETURN;
}

void THD::raise_note(uint sql_errno)
{
  DBUG_ENTER("THD::raise_note");
  DBUG_PRINT("enter", ("code: %d", sql_errno));
  if (!(variables.option_bits & OPTION_SQL_NOTES))
    DBUG_VOID_RETURN;
  const char* msg= ER(sql_errno);
  (void) raise_condition(sql_errno,
                         NULL,
                         MYSQL_ERROR::WARN_LEVEL_NOTE,
                         msg);
  DBUG_VOID_RETURN;
}

void THD::raise_note_printf(uint sql_errno, ...)
{
  va_list args;
  char    ebuff[MYSQL_ERRMSG_SIZE];
  DBUG_ENTER("THD::raise_note_printf");
  DBUG_PRINT("enter",("code: %u", sql_errno));
  if (!(variables.option_bits & OPTION_SQL_NOTES))
    DBUG_VOID_RETURN;
  const char* format= ER(sql_errno);
  va_start(args, sql_errno);
  my_vsnprintf(ebuff, sizeof(ebuff), format, args);
  va_end(args);
  (void) raise_condition(sql_errno,
                         NULL,
                         MYSQL_ERROR::WARN_LEVEL_NOTE,
                         ebuff);
  DBUG_VOID_RETURN;
}

MYSQL_ERROR* THD::raise_condition(uint sql_errno,
                                  const char* sqlstate,
                                  MYSQL_ERROR::enum_warning_level level,
                                  const char* msg)
{
  MYSQL_ERROR *cond= NULL;
  DBUG_ENTER("THD::raise_condition");

  if (!(variables.option_bits & OPTION_SQL_NOTES) &&
      (level == MYSQL_ERROR::WARN_LEVEL_NOTE))
    DBUG_RETURN(NULL);

  warning_info->opt_clear_warning_info(query_id);

  /*
    TODO: replace by DBUG_ASSERT(sql_errno != 0) once all bugs similar to
    Bug#36768 are fixed: a SQL condition must have a real (!=0) error number
    so that it can be caught by handlers.
  */
  if (sql_errno == 0)
    sql_errno= ER_UNKNOWN_ERROR;
  if (msg == NULL)
    msg= ER(sql_errno);
  if (sqlstate == NULL)
   sqlstate= mysql_errno_to_sqlstate(sql_errno);

  if ((level == MYSQL_ERROR::WARN_LEVEL_WARN) &&
      really_abort_on_warning())
  {
    /*
      FIXME:
      push_warning and strict SQL_MODE case.
    */
    level= MYSQL_ERROR::WARN_LEVEL_ERROR;
    killed= KILL_BAD_DATA;
  }

  switch (level)
  {
  case MYSQL_ERROR::WARN_LEVEL_NOTE:
  case MYSQL_ERROR::WARN_LEVEL_WARN:
    got_warning= 1;
    break;
  case MYSQL_ERROR::WARN_LEVEL_ERROR:
    break;
  default:
    DBUG_ASSERT(FALSE);
  }

  if (handle_condition(sql_errno, sqlstate, level, msg, &cond))
    DBUG_RETURN(cond);

  if (level == MYSQL_ERROR::WARN_LEVEL_ERROR)
  {
    mysql_audit_general(this, MYSQL_AUDIT_GENERAL_ERROR, sql_errno, msg);

    is_slave_error=  1; // needed to catch query errors during replication

    if (! stmt_da->is_error())
    {
      set_row_count_func(-1);
      stmt_da->set_error_status(this, sql_errno, msg, sqlstate);
    }
  }

  query_cache_abort(&query_cache_tls);

  /* 
     Avoid pushing a condition for fatal out of memory errors as this will 
     require memory allocation and therefore might fail. Non fatal out of 
     memory errors can occur if raised by SIGNAL/RESIGNAL statement.
  */
  if (!(is_fatal_error && (sql_errno == EE_OUTOFMEMORY ||
                           sql_errno == ER_OUTOFMEMORY)))
  {
    cond= warning_info->push_warning(this, sql_errno, sqlstate, level, msg);
  }
  DBUG_RETURN(cond);
}

extern "C"
void *thd_alloc(MYSQL_THD thd, unsigned int size)
{
  return thd->alloc(size);
}

extern "C"
void *thd_calloc(MYSQL_THD thd, unsigned int size)
{
  return thd->calloc(size);
}

extern "C"
char *thd_strdup(MYSQL_THD thd, const char *str)
{
  return thd->strdup(str);
}

extern "C"
char *thd_strmake(MYSQL_THD thd, const char *str, unsigned int size)
{
  return thd->strmake(str, size);
}

extern "C"
LEX_STRING *thd_make_lex_string(THD *thd, LEX_STRING *lex_str,
                                const char *str, unsigned int size,
                                int allocate_lex_string)
{
  return thd->make_lex_string(lex_str, str, size,
                              (bool) allocate_lex_string);
}

extern "C"
void *thd_memdup(MYSQL_THD thd, const void* str, unsigned int size)
{
  return thd->memdup(str, size);
}

extern "C"
void thd_get_xid(const MYSQL_THD thd, MYSQL_XID *xid)
{
  *xid = *(MYSQL_XID *) &thd->transaction.xid_state.xid;
}

#ifdef _WIN32
extern "C"   THD *_current_thd_noinline(void)
{
  return my_pthread_getspecific_ptr(THD*,THR_THD);
}
#endif
/*
  Init common variables that has to be reset on start and on change_user
*/

void THD::init(void)
{
  mysql_mutex_lock(&LOCK_global_system_variables);
  plugin_thdvar_init(this);
  /*
    variables= global_system_variables above has reset
    variables.pseudo_thread_id to 0. We need to correct it here to
    avoid temporary tables replication failure.
  */
  variables.pseudo_thread_id= thread_id;
  mysql_mutex_unlock(&LOCK_global_system_variables);
  server_status= SERVER_STATUS_AUTOCOMMIT;
  if (variables.sql_mode & MODE_NO_BACKSLASH_ESCAPES)
    server_status|= SERVER_STATUS_NO_BACKSLASH_ESCAPES;

  transaction.all.modified_non_trans_table=
    transaction.stmt.modified_non_trans_table= FALSE;
  open_options=ha_open_options;
  update_lock_default= (variables.low_priority_updates ?
			TL_WRITE_LOW_PRIORITY :
			TL_WRITE);
  tx_isolation= (enum_tx_isolation) variables.tx_isolation;
  update_charset();
  reset_current_stmt_binlog_format_row();
  bzero((char *) &status_var, sizeof(status_var));
  bzero((char *) &org_status_var, sizeof(org_status_var));
  start_bytes_received= 0;

  if (variables.sql_log_bin)
    variables.option_bits|= OPTION_BIN_LOG;
  else
    variables.option_bits&= ~OPTION_BIN_LOG;

  select_commands= update_commands= other_commands= 0;
  /* Set to handle counting of aborted connections */
  userstat_running= opt_userstat_running;
  last_global_update_time= current_connect_time= time(NULL);
#if defined(ENABLED_DEBUG_SYNC)
  /* Initialize the Debug Sync Facility. See debug_sync.cc. */
  debug_sync_init_thread(this);
#endif /* defined(ENABLED_DEBUG_SYNC) */
}

 
/* Updates some status variables to be used by update_global_user_stats */

void THD::update_stats(void)
{
  /* sql_command == SQLCOM_END in case of parse errors or quit */
  if (lex->sql_command != SQLCOM_END)
  {
    /* A SQL query. */
    if (lex->sql_command == SQLCOM_SELECT)
      select_commands++;
    else if (sql_command_flags[lex->sql_command] & CF_STATUS_COMMAND)
    {
      /* Ignore 'SHOW ' commands */
    }
    else if (is_update_query(lex->sql_command))
      update_commands++;
    else
      other_commands++;
  }
}


void THD::update_all_stats()
{
  ulonglong end_cpu_time, end_utime;
  double busy_time, cpu_time;

  /* This is set at start of query if opt_userstat_running was set */
  if (!userstat_running)
    return;

  end_cpu_time= my_getcputime();
  end_utime=    microsecond_interval_timer();
  busy_time= (end_utime - start_utime) / 1000000.0;
  cpu_time=  (end_cpu_time - start_cpu_time) / 10000000.0;
  /* In case there are bad values, 2629743 is the #seconds in a month. */
  if (cpu_time > 2629743.0)
    cpu_time= 0;
  status_var_add(status_var.cpu_time, cpu_time);
  status_var_add(status_var.busy_time, busy_time);

  update_global_user_stats(this, TRUE, my_time(0));
  // Has to be updated after update_global_user_stats()
  userstat_running= 0;
}


/*
  Init THD for query processing.
  This has to be called once before we call mysql_parse.
  See also comments in sql_class.h.
*/

void THD::init_for_queries()
{
  set_time(); 
  ha_enable_transaction(this,TRUE);

  reset_root_defaults(mem_root, variables.query_alloc_block_size,
                      variables.query_prealloc_size);
  reset_root_defaults(&transaction.mem_root,
                      variables.trans_alloc_block_size,
                      variables.trans_prealloc_size);
  transaction.xid_state.xid.null();
  transaction.xid_state.in_thd=1;
}


/*
  Do what's needed when one invokes change user

  SYNOPSIS
    change_user()

  IMPLEMENTATION
    Reset all resources that are connection specific
*/


void THD::change_user(void)
{
  add_status_to_global();

  cleanup();
  reset_killed();
  cleanup_done= 0;
  init();
  stmt_map.reset();
  my_hash_init(&user_vars, system_charset_info, USER_VARS_HASH_SIZE, 0, 0,
               (my_hash_get_key) get_var_key,
               (my_hash_free_key) free_user_var, 0);
  sp_cache_clear(&sp_proc_cache);
  sp_cache_clear(&sp_func_cache);
}


/* Do operations that may take a long time */

void THD::cleanup(void)
{
  DBUG_ENTER("THD::cleanup");
  DBUG_ASSERT(cleanup_done == 0);

  killed= KILL_CONNECTION;
#ifdef ENABLE_WHEN_BINLOG_WILL_BE_ABLE_TO_PREPARE
  if (transaction.xid_state.xa_state == XA_PREPARED)
  {
#error xid_state in the cache should be replaced by the allocated value
  }
#endif

  mysql_ha_cleanup(this);
  locked_tables_list.unlock_locked_tables(this);

  delete_dynamic(&user_var_events);
  close_temporary_tables(this);

  transaction.xid_state.xa_state= XA_NOTR;
  trans_rollback(this);
  xid_cache_delete(&transaction.xid_state);

  DBUG_ASSERT(open_tables == NULL);
  /*
    If the thread was in the middle of an ongoing transaction (rolled
    back a few lines above) or under LOCK TABLES (unlocked the tables
    and left the mode a few lines above), there will be outstanding
    metadata locks. Release them.
  */
  mdl_context.release_transactional_locks();

  /* Release the global read lock, if acquired. */
  if (global_read_lock.is_acquired())
    global_read_lock.unlock_global_read_lock(this);

  /* All metadata locks must have been released by now. */
  DBUG_ASSERT(!mdl_context.has_locks());
  if (user_connect)
  {
    decrease_user_connections(user_connect);
    user_connect= 0;                            // Safety
  }
  wt_thd_destroy(&transaction.wt);

#if defined(ENABLED_DEBUG_SYNC)
  /* End the Debug Sync Facility. See debug_sync.cc. */
  debug_sync_end_thread(this);
#endif /* defined(ENABLED_DEBUG_SYNC) */

  my_hash_free(&user_vars);
  sp_cache_clear(&sp_proc_cache);
  sp_cache_clear(&sp_func_cache);

  if (ull)
  {
    mysql_mutex_lock(&LOCK_user_locks);
    item_user_lock_release(ull);
    mysql_mutex_unlock(&LOCK_user_locks);
    ull= NULL;
  }

  cleanup_done=1;
  DBUG_VOID_RETURN;
}


THD::~THD()
{
  THD_CHECK_SENTRY(this);
  DBUG_ENTER("~THD()");
  /* Ensure that no one is using THD */
  mysql_mutex_lock(&LOCK_thd_data);
  mysql_mutex_unlock(&LOCK_thd_data);

  /* Close connection */
#ifndef EMBEDDED_LIBRARY
  if (net.vio)
  {
    vio_delete(net.vio);
    net_end(&net);
  }
#endif
  stmt_map.reset();                     /* close all prepared statements */
  if (!cleanup_done)
    cleanup();

  mdl_context.destroy();
  ha_close_connection(this);
  mysql_audit_release(this);
  plugin_thdvar_cleanup(this);

  DBUG_PRINT("info", ("freeing security context"));
  main_security_ctx.destroy();
  my_free(db);
  db= NULL;
  free_root(&transaction.mem_root,MYF(0));
  mysql_cond_destroy(&COND_wakeup_ready);
  mysql_mutex_destroy(&LOCK_wakeup_ready);
  mysql_mutex_destroy(&LOCK_thd_data);
#ifndef DBUG_OFF
  dbug_sentry= THD_SENTRY_GONE;
#endif  
#ifndef EMBEDDED_LIBRARY
  if (rli_fake)
  {
    delete rli_fake;
    rli_fake= NULL;
  }
  
  mysql_audit_free_thd(this);
  if (rli_slave)
    rli_slave->cleanup_after_session();
#endif

  free_root(&main_mem_root, MYF(0));
  DBUG_VOID_RETURN;
}


/*
  Add all status variables to another status variable array

  SYNOPSIS
   add_to_status()
   to_var       add to this array
   from_var     from this array

  NOTES
    This function assumes that all variables at start are long/ulong and
    other types are handled explicitely
*/

void add_to_status(STATUS_VAR *to_var, STATUS_VAR *from_var)
{
  ulong *end= (ulong*) ((uchar*) to_var +
                        offsetof(STATUS_VAR, last_system_status_var) +
			sizeof(ulong));
  ulong *to= (ulong*) to_var, *from= (ulong*) from_var;

  while (to != end)
    *(to++)+= *(from++);

  /* Handle the not ulong variables. See end of system_status_var */
  to_var->bytes_received+=      from_var->bytes_received;
  to_var->bytes_sent+=          from_var->bytes_sent;
  to_var->rows_read+=           from_var->rows_read;
  to_var->rows_sent+=           from_var->rows_sent;
  to_var->rows_tmp_read+=       from_var->rows_tmp_read;
  to_var->binlog_bytes_written+= from_var->binlog_bytes_written;
  to_var->cpu_time+=            from_var->cpu_time;
  to_var->busy_time+=           from_var->busy_time;
}

/*
  Add the difference between two status variable arrays to another one.

  SYNOPSIS
    add_diff_to_status
    to_var       add to this array
    from_var     from this array
    dec_var      minus this array
  
  NOTE
    This function assumes that all variables at start are long/ulong and
    other types are handled explicitely
*/

void add_diff_to_status(STATUS_VAR *to_var, STATUS_VAR *from_var,
                        STATUS_VAR *dec_var)
{
  ulong *end= (ulong*) ((uchar*) to_var + offsetof(STATUS_VAR,
						  last_system_status_var) +
			sizeof(ulong));
  ulong *to= (ulong*) to_var, *from= (ulong*) from_var, *dec= (ulong*) dec_var;

  while (to != end)
    *(to++)+= *(from++) - *(dec++);

  to_var->bytes_received+=       from_var->bytes_received -
                                 dec_var->bytes_received;
  to_var->bytes_sent+=           from_var->bytes_sent - dec_var->bytes_sent;
  to_var->rows_read+=            from_var->rows_read - dec_var->rows_read;
  to_var->rows_sent+=            from_var->rows_sent - dec_var->rows_sent;
  to_var->rows_tmp_read+=        from_var->rows_tmp_read - dec_var->rows_tmp_read;
  to_var->binlog_bytes_written+= from_var->binlog_bytes_written -
                                 dec_var->binlog_bytes_written;
  to_var->cpu_time+=             from_var->cpu_time - dec_var->cpu_time;
  to_var->busy_time+=            from_var->busy_time - dec_var->busy_time;
}

#define SECONDS_TO_WAIT_FOR_KILL 2
#if !defined(__WIN__) && defined(HAVE_SELECT)
/* my_sleep() can wait for sub second times */
#define WAIT_FOR_KILL_TRY_TIMES 20
#else
#define WAIT_FOR_KILL_TRY_TIMES 2
#endif


/**
  Awake a thread.

  @param[in]  state_to_set    value for THD::killed

  This is normally called from another thread's THD object.

  @note Do always call this while holding LOCK_thd_data.
*/

void THD::awake(killed_state state_to_set)
{
  DBUG_ENTER("THD::awake");
  DBUG_PRINT("enter", ("this: %p current_thd: %p", this, current_thd));
  THD_CHECK_SENTRY(this);
  mysql_mutex_assert_owner(&LOCK_thd_data);

  print_aborted_warning(3, "KILLED");

  /* Set the 'killed' flag of 'this', which is the target THD object. */
  killed= state_to_set;

  if (state_to_set >= KILL_CONNECTION || state_to_set == NOT_KILLED)
  {
#ifdef SIGNAL_WITH_VIO_CLOSE
    if (this != current_thd)
    {
      if(active_vio)
        vio_shutdown(active_vio, SHUT_RDWR);
    }
#endif

    /* Mark the target thread's alarm request expired, and signal alarm. */
    thr_alarm_kill(thread_id);

    /* Send an event to the scheduler that a thread should be killed. */
    if (!slave_thread)
      MYSQL_CALLBACK(scheduler, post_kill_notification, (this));
  }

  /* Interrupt target waiting inside a storage engine. */
  if (state_to_set != NOT_KILLED)
    ha_kill_query(this, thd_kill_level(this));

  /* Broadcast a condition to kick the target if it is waiting on it. */
  if (mysys_var)
  {
    mysql_mutex_lock(&mysys_var->mutex);
    if (!system_thread)		// Don't abort locks
      mysys_var->abort=1;
    /*
      This broadcast could be up in the air if the victim thread
      exits the cond in the time between read and broadcast, but that is
      ok since all we want to do is to make the victim thread get out
      of waiting on current_cond.
      If we see a non-zero current_cond: it cannot be an old value (because
      then exit_cond() should have run and it can't because we have mutex); so
      it is the true value but maybe current_mutex is not yet non-zero (we're
      in the middle of enter_cond() and there is a "memory order
      inversion"). So we test the mutex too to not lock 0.

      Note that there is a small chance we fail to kill. If victim has locked
      current_mutex, but hasn't yet entered enter_cond() (which means that
      current_cond and current_mutex are 0), then the victim will not get
      a signal and it may wait "forever" on the cond (until
      we issue a second KILL or the status it's waiting for happens).
      It's true that we have set its thd->killed but it may not
      see it immediately and so may have time to reach the cond_wait().

      However, where possible, we test for killed once again after
      enter_cond(). This should make the signaling as safe as possible.
      However, there is still a small chance of failure on platforms with
      instruction or memory write reordering.

      We have to do the loop with trylock, because if we would use
      pthread_mutex_lock(), we can cause a deadlock as we are here locking
      the mysys_var->mutex and mysys_var->current_mutex in a different order
      than in the thread we are trying to kill.
      We only sleep for 2 seconds as we don't want to have LOCK_thd_data
      locked too long time.

      There is a small change we may not succeed in aborting a thread that
      is not yet waiting for a mutex, but as this happens only for a
      thread that was doing something else when the kill was issued and
      which should detect the kill flag before it starts to wait, this
      should be good enough.
    */
    if (mysys_var->current_cond && mysys_var->current_mutex)
    {
      uint i;
      for (i= 0; i < WAIT_FOR_KILL_TRY_TIMES * SECONDS_TO_WAIT_FOR_KILL; i++)
      {
        int ret= mysql_mutex_trylock(mysys_var->current_mutex);
        mysql_cond_broadcast(mysys_var->current_cond);
        if (!ret)
        {
          /* Signal is sure to get through */
          mysql_mutex_unlock(mysys_var->current_mutex);
          break;
        }
        my_sleep(1000000L / WAIT_FOR_KILL_TRY_TIMES);
      }
    }
    mysql_mutex_unlock(&mysys_var->mutex);
  }
  DBUG_VOID_RETURN;
}


/**
  Close the Vio associated this session.

  @remark LOCK_thd_data is taken due to the fact that
          the Vio might be disassociated concurrently.
*/

void THD::disconnect()
{
  Vio *vio= NULL;

  mysql_mutex_lock(&LOCK_thd_data);

  killed= KILL_CONNECTION;

#ifdef SIGNAL_WITH_VIO_CLOSE
  /*
    Since a active vio might might have not been set yet, in
    any case save a reference to avoid closing a inexistent
    one or closing the vio twice if there is a active one.
  */
  vio= active_vio;
  close_active_vio();
#endif

  /* Disconnect even if a active vio is not associated. */
  if (net.vio != vio)
    vio_close(net.vio);

  mysql_mutex_unlock(&LOCK_thd_data);
}


/*
  Get error number for killed state
  Note that the error message can't have any parameters.
  See thd::kill_message()
*/

int killed_errno(killed_state killed)
{
  DBUG_ENTER("killed_errno");
  DBUG_PRINT("enter", ("killed: %d", killed));

  switch (killed) {
  case NOT_KILLED:
  case KILL_HARD_BIT:
    DBUG_RETURN(0);                            // Probably wrong usage
  case KILL_BAD_DATA:
  case KILL_BAD_DATA_HARD:
  case ABORT_QUERY_HARD:
  case ABORT_QUERY:
    DBUG_RETURN(0);                             // Not a real error
  case KILL_CONNECTION:
  case KILL_CONNECTION_HARD:
  case KILL_SYSTEM_THREAD:
  case KILL_SYSTEM_THREAD_HARD:
    DBUG_RETURN(ER_CONNECTION_KILLED);
  case KILL_QUERY:
  case KILL_QUERY_HARD:
    DBUG_RETURN(ER_QUERY_INTERRUPTED);
  case KILL_SERVER:
  case KILL_SERVER_HARD:
    DBUG_RETURN(ER_SERVER_SHUTDOWN);
  }
  DBUG_RETURN(0);                               // Keep compiler happy
}


/*
  Remember the location of thread info, the structure needed for
  sql_alloc() and the structure for the net buffer
*/

bool THD::store_globals()
{
  /*
    Assert that thread_stack is initialized: it's necessary to be able
    to track stack overrun.
  */
  DBUG_ASSERT(thread_stack);

  if (my_pthread_setspecific_ptr(THR_THD,  this) ||
      my_pthread_setspecific_ptr(THR_MALLOC, &mem_root))
    return 1;
  /*
    mysys_var is concurrently readable by a killer thread.
    It is protected by LOCK_thd_data, it is not needed to lock while the
    pointer is changing from NULL not non-NULL. If the kill thread reads
    NULL it doesn't refer to anything, but if it is non-NULL we need to
    ensure that the thread doesn't proceed to assign another thread to
    have the mysys_var reference (which in fact refers to the worker
    threads local storage with key THR_KEY_mysys. 
  */
  mysys_var=my_thread_var;
  /*
    Let mysqld define the thread id (not mysys)
    This allows us to move THD to different threads if needed.
  */
  mysys_var->id= thread_id;
  real_id= pthread_self();                      // For debugging
  mysys_var->stack_ends_here= thread_stack +    // for consistency, see libevent_thread_proc
                              STACK_DIRECTION * (long)my_thread_stack_size;
  vio_set_thread_id(net.vio, real_id);
  /*
    We have to call thr_lock_info_init() again here as THD may have been
    created in another thread
  */
  thr_lock_info_init(&lock_info);

  return 0;
}

/**
   Untie THD from current thread

   Used when using --thread-handling=pool-of-threads
*/

void THD::reset_globals()
{
  mysql_mutex_lock(&LOCK_thd_data);
  mysys_var= 0;
  mysql_mutex_unlock(&LOCK_thd_data);

  /* Undocking the thread specific data. */
  my_pthread_setspecific_ptr(THR_THD, NULL);
  my_pthread_setspecific_ptr(THR_MALLOC, NULL);
  
}

/*
  Cleanup after query.

  SYNOPSIS
    THD::cleanup_after_query()

  DESCRIPTION
    This function is used to reset thread data to its default state.

  NOTE
    This function is not suitable for setting thread data to some
    non-default values, as there is only one replication thread, so
    different master threads may overwrite data of each other on
    slave.
*/

void THD::cleanup_after_query()
{
  DBUG_ENTER("THD::cleanup_after_query");

  thd_progress_end(this);

  /*
    Reset rand_used so that detection of calls to rand() will save random 
    seeds if needed by the slave.

    Do not reset rand_used if inside a stored function or trigger because 
    only the call to these operations is logged. Thus only the calling 
    statement needs to detect rand() calls made by its substatements. These
    substatements must not set rand_used to 0 because it would remove the
    detection of rand() by the calling statement. 
  */
  if (!in_sub_stmt) /* stored functions and triggers are a special case */
  {
    /* Forget those values, for next binlogger: */
    stmt_depends_on_first_successful_insert_id_in_prev_stmt= 0;
    auto_inc_intervals_in_cur_stmt_for_binlog.empty();
    rand_used= 0;
#ifndef EMBEDDED_LIBRARY
    /*
      Clean possible unused INSERT_ID events by current statement.
      is_update_query() is needed to ignore SET statements:
        Statements that don't update anything directly and don't
        used stored functions. This is mostly necessary to ignore
        statements in binlog between SET INSERT_ID and DML statement
        which is intended to consume its event (there can be other
        SET statements between them).
    */
    if ((rli_slave || rli_fake) && is_update_query(lex->sql_command))
      auto_inc_intervals_forced.empty();
#endif
  }
  if (first_successful_insert_id_in_cur_stmt > 0)
  {
    /* set what LAST_INSERT_ID() will return */
    first_successful_insert_id_in_prev_stmt= 
      first_successful_insert_id_in_cur_stmt;
    first_successful_insert_id_in_cur_stmt= 0;
    substitute_null_with_insert_id= TRUE;
  }
  arg_of_last_insert_id_function= 0;
  /* Free Items that were created during this execution */
  free_items();
  /* Reset where. */
  where= THD::DEFAULT_WHERE;
  /* reset table map for multi-table update */
  table_map_for_update= 0;
  m_binlog_invoker= FALSE;

#ifndef EMBEDDED_LIBRARY
  if (rli_slave)
    rli_slave->cleanup_after_query();
#endif

  DBUG_VOID_RETURN;
}


/**
  Create a LEX_STRING in this connection.

  @param lex_str  pointer to LEX_STRING object to be initialized
  @param str      initializer to be copied into lex_str
  @param length   length of str, in bytes
  @param allocate_lex_string  if TRUE, allocate new LEX_STRING object,
                              instead of using lex_str value
  @return  NULL on failure, or pointer to the LEX_STRING object
*/
LEX_STRING *THD::make_lex_string(LEX_STRING *lex_str,
                                 const char* str, uint length,
                                 bool allocate_lex_string)
{
  if (allocate_lex_string)
    if (!(lex_str= (LEX_STRING *)alloc_root(mem_root, sizeof(LEX_STRING))))
      return 0;
  if (!(lex_str->str= strmake_root(mem_root, str, length)))
    return 0;
  lex_str->length= length;
  return lex_str;
}


/*
  Convert a string to another character set

  SYNOPSIS
    convert_string()
    to				Store new allocated string here
    to_cs			New character set for allocated string
    from			String to convert
    from_length			Length of string to convert
    from_cs			Original character set

  NOTES
    to will be 0-terminated to make it easy to pass to system funcs

  RETURN
    0	ok
    1	End of memory.
        In this case to->str will point to 0 and to->length will be 0.
*/

bool THD::convert_string(LEX_STRING *to, CHARSET_INFO *to_cs,
			 const char *from, uint from_length,
			 CHARSET_INFO *from_cs)
{
  DBUG_ENTER("convert_string");
  size_t new_length= to_cs->mbmaxlen * from_length;
  uint dummy_errors;
  if (!(to->str= (char*) alloc(new_length+1)))
  {
    to->length= 0;				// Safety fix
    DBUG_RETURN(1);				// EOM
  }
  to->length= copy_and_convert((char*) to->str, new_length, to_cs,
			       from, from_length, from_cs, &dummy_errors);
  to->str[to->length]=0;			// Safety
  DBUG_RETURN(0);
}


/*
  Convert string from source character set to target character set inplace.

  SYNOPSIS
    THD::convert_string

  DESCRIPTION
    Convert string using convert_buffer - buffer for character set 
    conversion shared between all protocols.

  RETURN
    0   ok
   !0   out of memory
*/

bool THD::convert_string(String *s, CHARSET_INFO *from_cs, CHARSET_INFO *to_cs)
{
  uint dummy_errors;
  if (convert_buffer.copy(s->ptr(), s->length(), from_cs, to_cs, &dummy_errors))
    return TRUE;
  /* If convert_buffer >> s copying is more efficient long term */
  if (convert_buffer.alloced_length() >= convert_buffer.length() * 2 ||
      !s->is_alloced())
  {
    return s->copy(convert_buffer);
  }
  s->swap(convert_buffer);
  return FALSE;
}


/*
  Update some cache variables when character set changes
*/

void THD::update_charset()
{
  uint32 not_used;
  charset_is_system_charset=
    !String::needs_conversion(0,
                              variables.character_set_client,
                              system_charset_info,
                              &not_used);
  charset_is_collation_connection= 
    !String::needs_conversion(0,
                              variables.character_set_client,
                              variables.collation_connection,
                              &not_used);
  charset_is_character_set_filesystem= 
    !String::needs_conversion(0,
                              variables.character_set_client,
                              variables.character_set_filesystem,
                              &not_used);
}


/* routings to adding tables to list of changed in transaction tables */

inline static void list_include(CHANGED_TABLE_LIST** prev,
				CHANGED_TABLE_LIST* curr,
				CHANGED_TABLE_LIST* new_table)
{
  if (new_table)
  {
    *prev = new_table;
    (*prev)->next = curr;
  }
}

/* add table to list of changed in transaction tables */

void THD::add_changed_table(TABLE *table)
{
  DBUG_ENTER("THD::add_changed_table(table)");

  DBUG_ASSERT(in_multi_stmt_transaction_mode() && table->file->has_transactions());
  add_changed_table(table->s->table_cache_key.str,
                    (long) table->s->table_cache_key.length);
  DBUG_VOID_RETURN;
}


void THD::add_changed_table(const char *key, long key_length)
{
  DBUG_ENTER("THD::add_changed_table(key)");
  CHANGED_TABLE_LIST **prev_changed = &transaction.changed_tables;
  CHANGED_TABLE_LIST *curr = transaction.changed_tables;

  for (; curr; prev_changed = &(curr->next), curr = curr->next)
  {
    int cmp =  (long)curr->key_length - (long)key_length;
    if (cmp < 0)
    {
      list_include(prev_changed, curr, changed_table_dup(key, key_length));
      DBUG_PRINT("info", 
		 ("key_length: %ld  %u", key_length,
                  (*prev_changed)->key_length));
      DBUG_VOID_RETURN;
    }
    else if (cmp == 0)
    {
      cmp = memcmp(curr->key, key, curr->key_length);
      if (cmp < 0)
      {
	list_include(prev_changed, curr, changed_table_dup(key, key_length));
	DBUG_PRINT("info", 
		   ("key_length:  %ld  %u", key_length,
		    (*prev_changed)->key_length));
	DBUG_VOID_RETURN;
      }
      else if (cmp == 0)
      {
	DBUG_PRINT("info", ("already in list"));
	DBUG_VOID_RETURN;
      }
    }
  }
  *prev_changed = changed_table_dup(key, key_length);
  DBUG_PRINT("info", ("key_length: %ld  %u", key_length,
		      (*prev_changed)->key_length));
  DBUG_VOID_RETURN;
}


CHANGED_TABLE_LIST* THD::changed_table_dup(const char *key, long key_length)
{
  CHANGED_TABLE_LIST* new_table = 
    (CHANGED_TABLE_LIST*) trans_alloc(ALIGN_SIZE(sizeof(CHANGED_TABLE_LIST))+
				      key_length + 1);
  if (!new_table)
  {
    my_error(EE_OUTOFMEMORY, MYF(ME_BELL+ME_FATALERROR),
             ALIGN_SIZE(sizeof(TABLE_LIST)) + key_length + 1);
    killed= KILL_CONNECTION;
    return 0;
  }

  new_table->key= ((char*)new_table)+ ALIGN_SIZE(sizeof(CHANGED_TABLE_LIST));
  new_table->next = 0;
  new_table->key_length = key_length;
  ::memcpy(new_table->key, key, key_length);
  return new_table;
}


int THD::send_explain_fields(select_result *result)
{
  List<Item> field_list;
  Item *item;
  CHARSET_INFO *cs= system_charset_info;
  field_list.push_back(item= new Item_return_int("id",3, MYSQL_TYPE_LONGLONG));
  item->maybe_null= 1;
  field_list.push_back(new Item_empty_string("select_type", 19, cs));
  field_list.push_back(item= new Item_empty_string("table", NAME_CHAR_LEN, cs));
  item->maybe_null= 1;
  if (lex->describe & DESCRIBE_PARTITIONS)
  {
    /* Maximum length of string that make_used_partitions_str() can produce */
    item= new Item_empty_string("partitions", MAX_PARTITIONS * (1 + FN_LEN),
                                cs);
    field_list.push_back(item);
    item->maybe_null= 1;
  }
  field_list.push_back(item= new Item_empty_string("type", 10, cs));
  item->maybe_null= 1;
  field_list.push_back(item=new Item_empty_string("possible_keys",
						  NAME_CHAR_LEN*MAX_KEY, cs));
  item->maybe_null=1;
  field_list.push_back(item=new Item_empty_string("key", NAME_CHAR_LEN, cs));
  item->maybe_null=1;
  field_list.push_back(item=new Item_empty_string("key_len",
						  NAME_CHAR_LEN*MAX_KEY));
  item->maybe_null=1;
  field_list.push_back(item=new Item_empty_string("ref",
                                                  NAME_CHAR_LEN*MAX_REF_PARTS,
                                                  cs));
  item->maybe_null=1;
  field_list.push_back(item= new Item_return_int("rows", 10,
                                                 MYSQL_TYPE_LONGLONG));
  if (lex->describe & DESCRIBE_EXTENDED)
  {
    field_list.push_back(item= new Item_float("filtered", 0.1234, 2, 4));
    item->maybe_null=1;
  }
  item->maybe_null= 1;
  field_list.push_back(new Item_empty_string("Extra", 255, cs));
  return (result->send_result_set_metadata(field_list,
                                           Protocol::SEND_NUM_ROWS | Protocol::SEND_EOF));
}

#ifdef SIGNAL_WITH_VIO_CLOSE
void THD::close_active_vio()
{
  DBUG_ENTER("close_active_vio");
  mysql_mutex_assert_owner(&LOCK_thd_data);
#ifndef EMBEDDED_LIBRARY
  if (active_vio)
  {
    vio_close(active_vio);
    active_vio = 0;
  }
#endif
  DBUG_VOID_RETURN;
}
#endif


struct Item_change_record: public ilink
{
  Item **place;
  Item *old_value;
  /* Placement new was hidden by `new' in ilink (TODO: check): */
  static void *operator new(size_t size, void *mem) { return mem; }
  static void operator delete(void *ptr, size_t size) {}
  static void operator delete(void *ptr, void *mem) { /* never called */ }
};


/*
  Register an item tree tree transformation, performed by the query
  optimizer. We need a pointer to runtime_memroot because it may be !=
  thd->mem_root (due to possible set_n_backup_active_arena called for thd).
*/

void THD::nocheck_register_item_tree_change(Item **place, Item *old_value,
                                            MEM_ROOT *runtime_memroot)
{
  Item_change_record *change;
  /*
    Now we use one node per change, which adds some memory overhead,
    but still is rather fast as we use alloc_root for allocations.
    A list of item tree changes of an average query should be short.
  */
  void *change_mem= alloc_root(runtime_memroot, sizeof(*change));
  if (change_mem == 0)
  {
    /*
      OOM, thd->fatal_error() is called by the error handler of the
      memroot. Just return.
    */
    return;
  }
  change= new (change_mem) Item_change_record;
  change->place= place;
  change->old_value= old_value;
  change_list.append(change);
}

/**
  Check and register item change if needed

  @param place           place where we should assign new value
  @param new_value       place of the new value

  @details
    Let C be a reference to an item that changed the reference A
    at the location (occurrence) L1 and this change has been registered.
    If C is substituted for reference A another location (occurrence) L2
    that is to be registered as well than this change has to be
    consistent with the first change in order the procedure that rollback
    changes to substitute the same reference at both locations L1 and L2.
*/

void THD::check_and_register_item_tree_change(Item **place, Item **new_value,
                                              MEM_ROOT *runtime_memroot)
{
  Item_change_record *change;
  I_List_iterator<Item_change_record> it(change_list);
  while ((change= it++))
  {
    if (change->place == new_value)
      break; // we need only very first value
  }
  if (change)
    nocheck_register_item_tree_change(place, change->old_value,
                                      runtime_memroot);
}


void THD::rollback_item_tree_changes()
{
  I_List_iterator<Item_change_record> it(change_list);
  Item_change_record *change;
  DBUG_ENTER("rollback_item_tree_changes");

  while ((change= it++))
    *change->place= change->old_value;
  /* We can forget about changes memory: it's allocated in runtime memroot */
  change_list.empty();
  DBUG_VOID_RETURN;
}


/*****************************************************************************
** Functions to provide a interface to select results
*****************************************************************************/

select_result::select_result()
{
  thd=current_thd;
}

void select_result::send_error(uint errcode,const char *err)
{
  my_message(errcode, err, MYF(0));
}


void select_result::cleanup()
{
  /* do nothing */
}

bool select_result::check_simple_select() const
{
  my_error(ER_SP_BAD_CURSOR_QUERY, MYF(0));
  return TRUE;
}


static String default_line_term("\n",default_charset_info);
static String default_escaped("\\",default_charset_info);
static String default_field_term("\t",default_charset_info);
static String default_enclosed_and_line_start("", default_charset_info);
static String default_xml_row_term("<row>", default_charset_info);

sql_exchange::sql_exchange(char *name, bool flag,
                           enum enum_filetype filetype_arg)
  :file_name(name), opt_enclosed(0), dumpfile(flag), skip_lines(0)
{
  filetype= filetype_arg;
  field_term= &default_field_term;
  enclosed=   line_start= &default_enclosed_and_line_start;
  line_term=  filetype == FILETYPE_CSV ?
              &default_line_term : &default_xml_row_term;
  escaped=    &default_escaped;
  cs= NULL;
}

bool sql_exchange::escaped_given(void)
{
  return escaped != &default_escaped;
}


bool select_send::send_result_set_metadata(List<Item> &list, uint flags)
{
  bool res;
  if (!(res= thd->protocol->send_result_set_metadata(&list, flags)))
    is_result_set_started= 1;
  return res;
}

void select_send::abort_result_set()
{
  DBUG_ENTER("select_send::abort_result_set");

  if (is_result_set_started && thd->spcont)
  {
    /*
      We're executing a stored procedure, have an open result
      set and an SQL exception condition. In this situation we
      must abort the current statement, silence the error and
      start executing the continue/exit handler if one is found.
      Before aborting the statement, let's end the open result set, as
      otherwise the client will hang due to the violation of the
      client/server protocol.
    */
    thd->spcont->end_partial_result_set= TRUE;
  }
  DBUG_VOID_RETURN;
}


/** 
  Cleanup an instance of this class for re-use
  at next execution of a prepared statement/
  stored procedure statement.
*/

void select_send::cleanup()
{
  is_result_set_started= FALSE;
}

/* Send data to client. Returns 0 if ok */

int select_send::send_data(List<Item> &items)
{
  Protocol *protocol= thd->protocol;
  DBUG_ENTER("select_send::send_data");

  if (unit->offset_limit_cnt)
  {						// using limit offset,count
    unit->offset_limit_cnt--;
    DBUG_RETURN(FALSE);
  }
  if (thd->killed == ABORT_QUERY)
    DBUG_RETURN(FALSE);

  /*
    We may be passing the control from mysqld to the client: release the
    InnoDB adaptive hash S-latch to avoid thread deadlocks if it was reserved
    by thd
  */
  ha_release_temporary_latches(thd);

  protocol->prepare_for_resend();
  if (protocol->send_result_set_row(&items))
  {
    protocol->remove_last_row();
    DBUG_RETURN(TRUE);
  }

  thd->sent_row_count++;

  if (thd->vio_ok())
    DBUG_RETURN(protocol->write());

  DBUG_RETURN(0);
}

bool select_send::send_eof()
{
  /* 
    We may be passing the control from mysqld to the client: release the
    InnoDB adaptive hash S-latch to avoid thread deadlocks if it was reserved
    by thd 
  */
  ha_release_temporary_latches(thd);

  /* 
    Don't send EOF if we're in error condition (which implies we've already
    sent or are sending an error)
  */
  if (thd->is_error())
    return TRUE;
  ::my_eof(thd);
  is_result_set_started= 0;
  return FALSE;
}


/************************************************************************
  Handling writing to file
************************************************************************/

void select_to_file::send_error(uint errcode,const char *err)
{
  my_message(errcode, err, MYF(0));
  if (file > 0)
  {
    (void) end_io_cache(&cache);
    mysql_file_close(file, MYF(0));
    /* Delete file on error */
    mysql_file_delete(key_select_to_file, path, MYF(0));
    file= -1;
  }
}


bool select_to_file::send_eof()
{
  int error= test(end_io_cache(&cache));
  if (mysql_file_close(file, MYF(MY_WME)) || thd->is_error())
    error= true;

  if (!error)
  {
    ::my_ok(thd,row_count);
  }
  file= -1;
  return error;
}


void select_to_file::cleanup()
{
  /* In case of error send_eof() may be not called: close the file here. */
  if (file >= 0)
  {
    (void) end_io_cache(&cache);
    mysql_file_close(file, MYF(0));
    file= -1;
  }
  path[0]= '\0';
  row_count= 0;
}


select_to_file::~select_to_file()
{
  if (file >= 0)
  {					// This only happens in case of error
    (void) end_io_cache(&cache);
    mysql_file_close(file, MYF(0));
    file= -1;
  }
}

/***************************************************************************
** Export of select to textfile
***************************************************************************/

select_export::~select_export()
{
  thd->sent_row_count=row_count;
}


/*
  Create file with IO cache

  SYNOPSIS
    create_file()
    thd			Thread handle
    path		File name
    exchange		Excange class
    cache		IO cache

  RETURN
    >= 0 	File handle
   -1		Error
*/


static File create_file(THD *thd, char *path, sql_exchange *exchange,
			IO_CACHE *cache)
{
  File file;
  uint option= MY_UNPACK_FILENAME | MY_RELATIVE_PATH;

#ifdef DONT_ALLOW_FULL_LOAD_DATA_PATHS
  option|= MY_REPLACE_DIR;			// Force use of db directory
#endif

  if (!dirname_length(exchange->file_name))
  {
    strxnmov(path, FN_REFLEN-1, mysql_real_data_home, thd->db ? thd->db : "",
             NullS);
    (void) fn_format(path, exchange->file_name, path, "", option);
  }
  else
    (void) fn_format(path, exchange->file_name, mysql_real_data_home, "", option);

  if (!is_secure_file_path(path))
  {
    /* Write only allowed to dir or subdir specified by secure_file_priv */
    my_error(ER_OPTION_PREVENTS_STATEMENT, MYF(0), "--secure-file-priv");
    return -1;
  }

  if (!access(path, F_OK))
  {
    my_error(ER_FILE_EXISTS_ERROR, MYF(0), exchange->file_name);
    return -1;
  }
  /* Create the file world readable */
  if ((file= mysql_file_create(key_select_to_file,
                               path, 0666, O_WRONLY|O_EXCL, MYF(MY_WME))) < 0)
    return file;
#ifdef HAVE_FCHMOD
  (void) fchmod(file, 0666);			// Because of umask()
#else
  (void) chmod(path, 0666);
#endif
  if (init_io_cache(cache, file, 0L, WRITE_CACHE, 0L, 1, MYF(MY_WME)))
  {
    mysql_file_close(file, MYF(0));
    /* Delete file on error, it was just created */
    mysql_file_delete(key_select_to_file, path, MYF(0));
    return -1;
  }
  return file;
}


int
select_export::prepare(List<Item> &list, SELECT_LEX_UNIT *u)
{
  bool blob_flag=0;
  bool string_results= FALSE, non_string_results= FALSE;
  unit= u;
  if ((uint) strlen(exchange->file_name) + NAME_LEN >= FN_REFLEN)
    strmake_buf(path,exchange->file_name);

  write_cs= exchange->cs ? exchange->cs : &my_charset_bin;

  if ((file= create_file(thd, path, exchange, &cache)) < 0)
    return 1;
  /* Check if there is any blobs in data */
  {
    List_iterator_fast<Item> li(list);
    Item *item;
    while ((item=li++))
    {
      if (item->max_length >= MAX_BLOB_WIDTH)
      {
	blob_flag=1;
	break;
      }
      if (item->result_type() == STRING_RESULT)
        string_results= TRUE;
      else
        non_string_results= TRUE;
    }
  }
  if (exchange->escaped->numchars() > 1 || exchange->enclosed->numchars() > 1)
  {
    my_error(ER_WRONG_FIELD_TERMINATORS, MYF(0));
    return TRUE;
  }
  if (exchange->escaped->length() > 1 || exchange->enclosed->length() > 1 ||
      !my_isascii(exchange->escaped->ptr()[0]) ||
      !my_isascii(exchange->enclosed->ptr()[0]) ||
      !exchange->field_term->is_ascii() || !exchange->line_term->is_ascii() ||
      !exchange->line_start->is_ascii())
  {
    /*
      Current LOAD DATA INFILE recognizes field/line separators "as is" without
      converting from client charset to data file charset. So, it is supposed,
      that input file of LOAD DATA INFILE consists of data in one charset and
      separators in other charset. For the compatibility with that [buggy]
      behaviour SELECT INTO OUTFILE implementation has been saved "as is" too,
      but the new warning message has been added:

        Non-ASCII separator arguments are not fully supported
    */
    push_warning(thd, MYSQL_ERROR::WARN_LEVEL_WARN,
                 WARN_NON_ASCII_SEPARATOR_NOT_IMPLEMENTED,
                 ER(WARN_NON_ASCII_SEPARATOR_NOT_IMPLEMENTED));
  }
  field_term_length=exchange->field_term->length();
  field_term_char= field_term_length ?
                   (int) (uchar) (*exchange->field_term)[0] : INT_MAX;
  if (!exchange->line_term->length())
    exchange->line_term=exchange->field_term;	// Use this if it exists
  field_sep_char= (exchange->enclosed->length() ?
                  (int) (uchar) (*exchange->enclosed)[0] : field_term_char);
  if (exchange->escaped->length() && (exchange->escaped_given() ||
      !(thd->variables.sql_mode & MODE_NO_BACKSLASH_ESCAPES)))
    escape_char= (int) (uchar) (*exchange->escaped)[0];
  else
    escape_char= -1;
  is_ambiguous_field_sep= test(strchr(ESCAPE_CHARS, field_sep_char));
  is_unsafe_field_sep= test(strchr(NUMERIC_CHARS, field_sep_char));
  line_sep_char= (exchange->line_term->length() ?
                 (int) (uchar) (*exchange->line_term)[0] : INT_MAX);
  if (!field_term_length)
    exchange->opt_enclosed=0;
  if (!exchange->enclosed->length())
    exchange->opt_enclosed=1;			// A little quicker loop
  fixed_row_size= (!field_term_length && !exchange->enclosed->length() &&
		   !blob_flag);
  if ((is_ambiguous_field_sep && exchange->enclosed->is_empty() &&
       (string_results || is_unsafe_field_sep)) ||
      (exchange->opt_enclosed && non_string_results &&
       field_term_length && strchr(NUMERIC_CHARS, field_term_char)))
  {
    push_warning(thd, MYSQL_ERROR::WARN_LEVEL_WARN,
                 ER_AMBIGUOUS_FIELD_TERM, ER(ER_AMBIGUOUS_FIELD_TERM));
    is_ambiguous_field_term= TRUE;
  }
  else
    is_ambiguous_field_term= FALSE;

  return 0;
}


#define NEED_ESCAPING(x) ((int) (uchar) (x) == escape_char    || \
                          (enclosed ? (int) (uchar) (x) == field_sep_char      \
                                    : (int) (uchar) (x) == field_term_char) || \
                          (int) (uchar) (x) == line_sep_char  || \
                          !(x))

int select_export::send_data(List<Item> &items)
{

  DBUG_ENTER("select_export::send_data");
  char buff[MAX_FIELD_WIDTH],null_buff[2],space[MAX_FIELD_WIDTH];
  char cvt_buff[MAX_FIELD_WIDTH];
  String cvt_str(cvt_buff, sizeof(cvt_buff), write_cs);
  bool space_inited=0;
  String tmp(buff,sizeof(buff),&my_charset_bin),*res;
  tmp.length(0);

  if (unit->offset_limit_cnt)
  {						// using limit offset,count
    unit->offset_limit_cnt--;
    DBUG_RETURN(0);
  }
  if (thd->killed == ABORT_QUERY)
    DBUG_RETURN(0);
  row_count++;
  Item *item;
  uint used_length=0,items_left=items.elements;
  List_iterator_fast<Item> li(items);

  if (my_b_write(&cache,(uchar*) exchange->line_start->ptr(),
		 exchange->line_start->length()))
    goto err;
  while ((item=li++))
  {
    Item_result result_type=item->result_type();
    bool enclosed = (exchange->enclosed->length() &&
                     (!exchange->opt_enclosed || result_type == STRING_RESULT));
    res=item->str_result(&tmp);
    if (res && !my_charset_same(write_cs, res->charset()) &&
        !my_charset_same(write_cs, &my_charset_bin))
    {
      const char *well_formed_error_pos;
      const char *cannot_convert_error_pos;
      const char *from_end_pos;
      const char *error_pos;
      uint32 bytes;
      uint64 estimated_bytes=
        ((uint64) res->length() / res->charset()->mbminlen + 1) *
        write_cs->mbmaxlen + 1;
      set_if_smaller(estimated_bytes, UINT_MAX32);
      if (cvt_str.realloc((uint32) estimated_bytes))
      {
        my_error(ER_OUTOFMEMORY, MYF(ME_FATALERROR), (uint32) estimated_bytes);
        goto err;
      }

      bytes= well_formed_copy_nchars(write_cs, (char *) cvt_str.ptr(),
                                     cvt_str.alloced_length(),
                                     res->charset(), res->ptr(), res->length(),
                                     UINT_MAX32, // copy all input chars,
                                                 // i.e. ignore nchars parameter
                                     &well_formed_error_pos,
                                     &cannot_convert_error_pos,
                                     &from_end_pos);
      error_pos= well_formed_error_pos ? well_formed_error_pos
                                       : cannot_convert_error_pos;
      if (error_pos)
      {
        char printable_buff[32];
        convert_to_printable(printable_buff, sizeof(printable_buff),
                             error_pos, res->ptr() + res->length() - error_pos,
                             res->charset(), 6);
        push_warning_printf(thd, MYSQL_ERROR::WARN_LEVEL_WARN,
                            ER_TRUNCATED_WRONG_VALUE_FOR_FIELD,
                            ER(ER_TRUNCATED_WRONG_VALUE_FOR_FIELD),
                            "string", printable_buff,
                            item->name, static_cast<long>(row_count));
      }
      else if (from_end_pos < res->ptr() + res->length())
      { 
        /*
          result is longer than UINT_MAX32 and doesn't fit into String
        */
        push_warning_printf(thd, MYSQL_ERROR::WARN_LEVEL_WARN,
                            WARN_DATA_TRUNCATED, ER(WARN_DATA_TRUNCATED),
                            item->full_name(), static_cast<long>(row_count));
      }
      cvt_str.length(bytes);
      res= &cvt_str;
    }
    if (res && enclosed)
    {
      if (my_b_write(&cache,(uchar*) exchange->enclosed->ptr(),
		     exchange->enclosed->length()))
	goto err;
    }
    if (!res)
    {						// NULL
      if (!fixed_row_size)
      {
	if (escape_char != -1)			// Use \N syntax
	{
	  null_buff[0]=escape_char;
	  null_buff[1]='N';
	  if (my_b_write(&cache,(uchar*) null_buff,2))
	    goto err;
	}
	else if (my_b_write(&cache,(uchar*) "NULL",4))
	  goto err;
      }
      else
      {
	used_length=0;				// Fill with space
      }
    }
    else
    {
      if (fixed_row_size)
	used_length=min(res->length(),item->max_length);
      else
	used_length=res->length();
      if ((result_type == STRING_RESULT || is_unsafe_field_sep) &&
           escape_char != -1)
      {
        char *pos, *start, *end;
        CHARSET_INFO *res_charset= res->charset();
        CHARSET_INFO *character_set_client= thd->variables.
                                            character_set_client;
        bool check_second_byte= (res_charset == &my_charset_bin) &&
                                 character_set_client->
                                 escape_with_backslash_is_dangerous;
        DBUG_ASSERT(character_set_client->mbmaxlen == 2 ||
                    !character_set_client->escape_with_backslash_is_dangerous);
	for (start=pos=(char*) res->ptr(),end=pos+used_length ;
	     pos != end ;
	     pos++)
	{
#ifdef USE_MB
	  if (use_mb(res_charset))
	  {
	    int l;
	    if ((l=my_ismbchar(res_charset, pos, end)))
	    {
	      pos += l-1;
	      continue;
	    }
	  }
#endif

          /*
            Special case when dumping BINARY/VARBINARY/BLOB values
            for the clients with character sets big5, cp932, gbk and sjis,
            which can have the escape character (0x5C "\" by default)
            as the second byte of a multi-byte sequence.
            
            If
            - pos[0] is a valid multi-byte head (e.g 0xEE) and
            - pos[1] is 0x00, which will be escaped as "\0",
            
            then we'll get "0xEE + 0x5C + 0x30" in the output file.
            
            If this file is later loaded using this sequence of commands:
            
            mysql> create table t1 (a varchar(128)) character set big5;
            mysql> LOAD DATA INFILE 'dump.txt' INTO TABLE t1;
            
            then 0x5C will be misinterpreted as the second byte
            of a multi-byte character "0xEE + 0x5C", instead of
            escape character for 0x00.
            
            To avoid this confusion, we'll escape the multi-byte
            head character too, so the sequence "0xEE + 0x00" will be
            dumped as "0x5C + 0xEE + 0x5C + 0x30".
            
            Note, in the condition below we only check if
            mbcharlen is equal to 2, because there are no
            character sets with mbmaxlen longer than 2
            and with escape_with_backslash_is_dangerous set.
            DBUG_ASSERT before the loop makes that sure.
          */

          if ((NEED_ESCAPING(*pos) ||
               (check_second_byte &&
                my_mbcharlen(character_set_client, (uchar) *pos) == 2 &&
                pos + 1 < end &&
                NEED_ESCAPING(pos[1]))) &&
              /*
               Don't escape field_term_char by doubling - doubling is only
               valid for ENCLOSED BY characters:
              */
              (enclosed || !is_ambiguous_field_term ||
               (int) (uchar) *pos != field_term_char))
          {
	    char tmp_buff[2];
            tmp_buff[0]= ((int) (uchar) *pos == field_sep_char &&
                          is_ambiguous_field_sep) ?
                          field_sep_char : escape_char;
	    tmp_buff[1]= *pos ? *pos : '0';
	    if (my_b_write(&cache,(uchar*) start,(uint) (pos-start)) ||
		my_b_write(&cache,(uchar*) tmp_buff,2))
	      goto err;
	    start=pos+1;
	  }
	}
	if (my_b_write(&cache,(uchar*) start,(uint) (pos-start)))
	  goto err;
      }
      else if (my_b_write(&cache,(uchar*) res->ptr(),used_length))
	goto err;
    }
    if (fixed_row_size)
    {						// Fill with space
      if (item->max_length > used_length)
      {
	if (!space_inited)
	{
	  space_inited=1;
	  bfill(space,sizeof(space),' ');
	}
	uint length=item->max_length-used_length;
	for (; length > sizeof(space) ; length-=sizeof(space))
	{
	  if (my_b_write(&cache,(uchar*) space,sizeof(space)))
	    goto err;
	}
	if (my_b_write(&cache,(uchar*) space,length))
	  goto err;
      }
    }
    if (res && enclosed)
    {
      if (my_b_write(&cache, (uchar*) exchange->enclosed->ptr(),
                     exchange->enclosed->length()))
        goto err;
    }
    if (--items_left)
    {
      if (my_b_write(&cache, (uchar*) exchange->field_term->ptr(),
                     field_term_length))
        goto err;
    }
  }
  if (my_b_write(&cache,(uchar*) exchange->line_term->ptr(),
		 exchange->line_term->length()))
    goto err;
  DBUG_RETURN(0);
err:
  DBUG_RETURN(1);
}


/***************************************************************************
** Dump  of select to a binary file
***************************************************************************/


int
select_dump::prepare(List<Item> &list __attribute__((unused)),
		     SELECT_LEX_UNIT *u)
{
  unit= u;
  return (int) ((file= create_file(thd, path, exchange, &cache)) < 0);
}


int select_dump::send_data(List<Item> &items)
{
  List_iterator_fast<Item> li(items);
  char buff[MAX_FIELD_WIDTH];
  String tmp(buff,sizeof(buff),&my_charset_bin),*res;
  tmp.length(0);
  Item *item;
  DBUG_ENTER("select_dump::send_data");

  if (unit->offset_limit_cnt)
  {						// using limit offset,count
    unit->offset_limit_cnt--;
    DBUG_RETURN(0);
  }
  if (thd->killed == ABORT_QUERY)
    DBUG_RETURN(0);

  if (row_count++ > 1) 
  {
    my_message(ER_TOO_MANY_ROWS, ER(ER_TOO_MANY_ROWS), MYF(0));
    goto err;
  }
  while ((item=li++))
  {
    res=item->str_result(&tmp);
    if (!res)					// If NULL
    {
      if (my_b_write(&cache,(uchar*) "",1))
	goto err;
    }
    else if (my_b_write(&cache,(uchar*) res->ptr(),res->length()))
    {
      my_error(ER_ERROR_ON_WRITE, MYF(0), path, my_errno);
      goto err;
    }
  }
  DBUG_RETURN(0);
err:
  DBUG_RETURN(1);
}


select_subselect::select_subselect(Item_subselect *item_arg)
{
  item= item_arg;
}


int select_singlerow_subselect::send_data(List<Item> &items)
{
  DBUG_ENTER("select_singlerow_subselect::send_data");
  Item_singlerow_subselect *it= (Item_singlerow_subselect *)item;
  if (it->assigned())
  {
    my_message(ER_SUBQUERY_NO_1_ROW, ER(ER_SUBQUERY_NO_1_ROW),
               MYF(current_thd->lex->ignore ? ME_JUST_WARNING : 0));
    DBUG_RETURN(1);
  }
  if (unit->offset_limit_cnt)
  {				          // Using limit offset,count
    unit->offset_limit_cnt--;
    DBUG_RETURN(0);
  }
  if (thd->killed == ABORT_QUERY)
    DBUG_RETURN(0);
  List_iterator_fast<Item> li(items);
  Item *val_item;
  for (uint i= 0; (val_item= li++); i++)
    it->store(i, val_item);
  it->assigned(1);
  DBUG_RETURN(0);
}


void select_max_min_finder_subselect::cleanup()
{
  DBUG_ENTER("select_max_min_finder_subselect::cleanup");
  cache= 0;
  DBUG_VOID_RETURN;
}


int select_max_min_finder_subselect::send_data(List<Item> &items)
{
  DBUG_ENTER("select_max_min_finder_subselect::send_data");
  Item_maxmin_subselect *it= (Item_maxmin_subselect *)item;
  List_iterator_fast<Item> li(items);
  Item *val_item= li++;
  it->register_value();
  if (it->assigned())
  {
    cache->store(val_item);
    if ((this->*op)())
      it->store(0, cache);
  }
  else
  {
    if (!cache)
    {
      cache= Item_cache::get_cache(val_item);
      switch (val_item->result_type()) {
      case REAL_RESULT:
	op= &select_max_min_finder_subselect::cmp_real;
	break;
      case INT_RESULT:
	op= &select_max_min_finder_subselect::cmp_int;
	break;
      case STRING_RESULT:
	op= &select_max_min_finder_subselect::cmp_str;
	break;
      case DECIMAL_RESULT:
        op= &select_max_min_finder_subselect::cmp_decimal;
        break;
      case ROW_RESULT:
      case TIME_RESULT:
      case IMPOSSIBLE_RESULT:
        // This case should never be choosen
	DBUG_ASSERT(0);
	op= 0;
      }
    }
    cache->store(val_item);
    it->store(0, cache);
  }
  it->assigned(1);
  DBUG_RETURN(0);
}

bool select_max_min_finder_subselect::cmp_real()
{
  Item *maxmin= ((Item_singlerow_subselect *)item)->element_index(0);
  double val1= cache->val_real(), val2= maxmin->val_real();

  /* Ignore NULLs for ANY and keep them for ALL subqueries */
  if (cache->null_value)
    return (is_all && !maxmin->null_value) || (!is_all && maxmin->null_value);
  if (maxmin->null_value)
    return !is_all;

  if (fmax)
    return(val1 > val2);
  return (val1 < val2);
}

bool select_max_min_finder_subselect::cmp_int()
{
  Item *maxmin= ((Item_singlerow_subselect *)item)->element_index(0);
  longlong val1= cache->val_int(), val2= maxmin->val_int();

  /* Ignore NULLs for ANY and keep them for ALL subqueries */
  if (cache->null_value)
    return (is_all && !maxmin->null_value) || (!is_all && maxmin->null_value);
  if (maxmin->null_value)
    return !is_all;

  if (fmax)
    return(val1 > val2);
  return (val1 < val2);
}

bool select_max_min_finder_subselect::cmp_decimal()
{
  Item *maxmin= ((Item_singlerow_subselect *)item)->element_index(0);
  my_decimal cval, *cvalue= cache->val_decimal(&cval);
  my_decimal mval, *mvalue= maxmin->val_decimal(&mval);

  /* Ignore NULLs for ANY and keep them for ALL subqueries */
  if (cache->null_value)
    return (is_all && !maxmin->null_value) || (!is_all && maxmin->null_value);
  if (maxmin->null_value)
    return !is_all;

  if (fmax)
    return (my_decimal_cmp(cvalue, mvalue) > 0) ;
  return (my_decimal_cmp(cvalue,mvalue) < 0);
}

bool select_max_min_finder_subselect::cmp_str()
{
  String *val1, *val2, buf1, buf2;
  Item *maxmin= ((Item_singlerow_subselect *)item)->element_index(0);
  /*
    as far as both operand is Item_cache buf1 & buf2 will not be used,
    but added for safety
  */
  val1= cache->val_str(&buf1);
  val2= maxmin->val_str(&buf1);

  /* Ignore NULLs for ANY and keep them for ALL subqueries */
  if (cache->null_value)
    return (is_all && !maxmin->null_value) || (!is_all && maxmin->null_value);
  if (maxmin->null_value)
    return !is_all;

  if (fmax)
    return (sortcmp(val1, val2, cache->collation.collation) > 0) ;
  return (sortcmp(val1, val2, cache->collation.collation) < 0);
}

int select_exists_subselect::send_data(List<Item> &items)
{
  DBUG_ENTER("select_exists_subselect::send_data");
  Item_exists_subselect *it= (Item_exists_subselect *)item;
  if (unit->offset_limit_cnt)
  {				          // Using limit offset,count
    unit->offset_limit_cnt--;
    DBUG_RETURN(0);
  }
  if (thd->killed == ABORT_QUERY)
    DBUG_RETURN(0);
  it->value= 1;
  it->assigned(1);
  DBUG_RETURN(0);
}


/***************************************************************************
  Dump of select to variables
***************************************************************************/

int select_dumpvar::prepare(List<Item> &list, SELECT_LEX_UNIT *u)
{
  unit= u;
  
  if (var_list.elements != list.elements)
  {
    my_message(ER_WRONG_NUMBER_OF_COLUMNS_IN_SELECT,
               ER(ER_WRONG_NUMBER_OF_COLUMNS_IN_SELECT), MYF(0));
    return 1;
  }               
  return 0;
}


bool select_dumpvar::check_simple_select() const
{
  my_error(ER_SP_BAD_CURSOR_SELECT, MYF(0));
  return TRUE;
}


void select_dumpvar::cleanup()
{
  row_count= 0;
}


Query_arena::Type Query_arena::type() const
{
  DBUG_ASSERT(0); /* Should never be called */
  return STATEMENT;
}


void Query_arena::free_items()
{
  Item *next;
  DBUG_ENTER("Query_arena::free_items");
  /* This works because items are allocated with sql_alloc() */
  for (; free_list; free_list= next)
  {
    next= free_list->next;
    DBUG_ASSERT(free_list != next);
    free_list->delete_self();
  }
  /* Postcondition: free_list is 0 */
  DBUG_VOID_RETURN;
}


void Query_arena::set_query_arena(Query_arena *set)
{
  mem_root=  set->mem_root;
  free_list= set->free_list;
  state= set->state;
}


void Query_arena::cleanup_stmt()
{
  DBUG_ASSERT(! "Query_arena::cleanup_stmt() not implemented");
}

/*
  Statement functions
*/

Statement::Statement(LEX *lex_arg, MEM_ROOT *mem_root_arg,
                     enum enum_state state_arg, ulong id_arg)
  :Query_arena(mem_root_arg, state_arg),
  id(id_arg),
  mark_used_columns(MARK_COLUMNS_READ),
  lex(lex_arg),
  db(NULL),
  db_length(0)
{
  name.str= NULL;
}


Query_arena::Type Statement::type() const
{
  return STATEMENT;
}


void Statement::set_statement(Statement *stmt)
{
  id=             stmt->id;
  mark_used_columns=   stmt->mark_used_columns;
  lex=            stmt->lex;
  query_string=   stmt->query_string;
}


void
Statement::set_n_backup_statement(Statement *stmt, Statement *backup)
{
  DBUG_ENTER("Statement::set_n_backup_statement");
  backup->set_statement(this);
  set_statement(stmt);
  DBUG_VOID_RETURN;
}


void Statement::restore_backup_statement(Statement *stmt, Statement *backup)
{
  DBUG_ENTER("Statement::restore_backup_statement");
  stmt->set_statement(this);
  set_statement(backup);
  DBUG_VOID_RETURN;
}


void THD::end_statement()
{
  DBUG_ENTER("THD::end_statement");
  /* Cleanup SQL processing state to reuse this statement in next query. */
  lex_end(lex);
  delete lex->result;
  lex->result= 0;
  /* Note that free_list is freed in cleanup_after_query() */

  /*
    Don't free mem_root, as mem_root is freed in the end of dispatch_command
    (once for any command).
  */
  DBUG_VOID_RETURN;
}


void THD::set_n_backup_active_arena(Query_arena *set, Query_arena *backup)
{
  DBUG_ENTER("THD::set_n_backup_active_arena");
  DBUG_ASSERT(backup->is_backup_arena == FALSE);

  backup->set_query_arena(this);
  set_query_arena(set);
#ifndef DBUG_OFF
  backup->is_backup_arena= TRUE;
#endif
  DBUG_VOID_RETURN;
}


void THD::restore_active_arena(Query_arena *set, Query_arena *backup)
{
  DBUG_ENTER("THD::restore_active_arena");
  DBUG_ASSERT(backup->is_backup_arena);
  set->set_query_arena(this);
  set_query_arena(backup);
#ifndef DBUG_OFF
  backup->is_backup_arena= FALSE;
#endif
  DBUG_VOID_RETURN;
}

Statement::~Statement()
{
}

C_MODE_START

static uchar *
get_statement_id_as_hash_key(const uchar *record, size_t *key_length,
                             my_bool not_used __attribute__((unused)))
{
  const Statement *statement= (const Statement *) record; 
  *key_length= sizeof(statement->id);
  return (uchar *) &((const Statement *) statement)->id;
}

static void delete_statement_as_hash_key(void *key)
{
  delete (Statement *) key;
}

static uchar *get_stmt_name_hash_key(Statement *entry, size_t *length,
                                    my_bool not_used __attribute__((unused)))
{
  *length= entry->name.length;
  return (uchar*) entry->name.str;
}

C_MODE_END

Statement_map::Statement_map() :
  last_found_statement(0)
{
  enum
  {
    START_STMT_HASH_SIZE = 16,
    START_NAME_HASH_SIZE = 16
  };
  my_hash_init(&st_hash, &my_charset_bin, START_STMT_HASH_SIZE, 0, 0,
               get_statement_id_as_hash_key,
               delete_statement_as_hash_key, MYF(0));
  my_hash_init(&names_hash, system_charset_info, START_NAME_HASH_SIZE, 0, 0,
               (my_hash_get_key) get_stmt_name_hash_key,
               NULL,MYF(0));
}


/*
  Insert a new statement to the thread-local statement map.

  DESCRIPTION
    If there was an old statement with the same name, replace it with the
    new one. Otherwise, check if max_prepared_stmt_count is not reached yet,
    increase prepared_stmt_count, and insert the new statement. It's okay
    to delete an old statement and fail to insert the new one.

  POSTCONDITIONS
    All named prepared statements are also present in names_hash.
    Statement names in names_hash are unique.
    The statement is added only if prepared_stmt_count < max_prepard_stmt_count
    last_found_statement always points to a valid statement or is 0

  RETURN VALUE
    0  success
    1  error: out of resources or max_prepared_stmt_count limit has been
       reached. An error is sent to the client, the statement is deleted.
*/

int Statement_map::insert(THD *thd, Statement *statement)
{
  if (my_hash_insert(&st_hash, (uchar*) statement))
  {
    /*
      Delete is needed only in case of an insert failure. In all other
      cases hash_delete will also delete the statement.
    */
    delete statement;
    my_error(ER_OUT_OF_RESOURCES, MYF(0));
    goto err_st_hash;
  }
  if (statement->name.str && my_hash_insert(&names_hash, (uchar*) statement))
  {
    my_error(ER_OUT_OF_RESOURCES, MYF(0));
    goto err_names_hash;
  }
  mysql_mutex_lock(&LOCK_prepared_stmt_count);
  /*
    We don't check that prepared_stmt_count is <= max_prepared_stmt_count
    because we would like to allow to lower the total limit
    of prepared statements below the current count. In that case
    no new statements can be added until prepared_stmt_count drops below
    the limit.
  */
  if (prepared_stmt_count >= max_prepared_stmt_count)
  {
    mysql_mutex_unlock(&LOCK_prepared_stmt_count);
    my_error(ER_MAX_PREPARED_STMT_COUNT_REACHED, MYF(0),
             max_prepared_stmt_count);
    goto err_max;
  }
  prepared_stmt_count++;
  mysql_mutex_unlock(&LOCK_prepared_stmt_count);

  last_found_statement= statement;
  return 0;

err_max:
  if (statement->name.str)
    my_hash_delete(&names_hash, (uchar*) statement);
err_names_hash:
  my_hash_delete(&st_hash, (uchar*) statement);
err_st_hash:
  return 1;
}


void Statement_map::close_transient_cursors()
{
#ifdef TO_BE_IMPLEMENTED
  Statement *stmt;
  while ((stmt= transient_cursor_list.head()))
    stmt->close_cursor();                 /* deletes itself from the list */
#endif
}


void Statement_map::erase(Statement *statement)
{
  if (statement == last_found_statement)
    last_found_statement= 0;
  if (statement->name.str)
    my_hash_delete(&names_hash, (uchar *) statement);

  my_hash_delete(&st_hash, (uchar *) statement);
  mysql_mutex_lock(&LOCK_prepared_stmt_count);
  DBUG_ASSERT(prepared_stmt_count > 0);
  prepared_stmt_count--;
  mysql_mutex_unlock(&LOCK_prepared_stmt_count);
}


void Statement_map::reset()
{
  /* Must be first, hash_free will reset st_hash.records */
  mysql_mutex_lock(&LOCK_prepared_stmt_count);
  DBUG_ASSERT(prepared_stmt_count >= st_hash.records);
  prepared_stmt_count-= st_hash.records;
  mysql_mutex_unlock(&LOCK_prepared_stmt_count);

  my_hash_reset(&names_hash);
  my_hash_reset(&st_hash);
  last_found_statement= 0;
}


Statement_map::~Statement_map()
{
  /* Must go first, hash_free will reset st_hash.records */
  mysql_mutex_lock(&LOCK_prepared_stmt_count);
  DBUG_ASSERT(prepared_stmt_count >= st_hash.records);
  prepared_stmt_count-= st_hash.records;
  mysql_mutex_unlock(&LOCK_prepared_stmt_count);

  my_hash_free(&names_hash);
  my_hash_free(&st_hash);
}

int select_dumpvar::send_data(List<Item> &items)
{
  List_iterator_fast<my_var> var_li(var_list);
  List_iterator<Item> it(items);
  Item *item;
  my_var *mv;
  DBUG_ENTER("select_dumpvar::send_data");

  if (unit->offset_limit_cnt)
  {						// using limit offset,count
    unit->offset_limit_cnt--;
    DBUG_RETURN(0);
  }
  if (row_count++) 
  {
    my_message(ER_TOO_MANY_ROWS, ER(ER_TOO_MANY_ROWS), MYF(0));
    DBUG_RETURN(1);
  }
  while ((mv= var_li++) && (item= it++))
  {
    if (mv->local)
    {
      if (thd->spcont->set_variable(thd, mv->offset, &item))
	    DBUG_RETURN(1);
    }
    else
    {
      Item_func_set_user_var *suv= new Item_func_set_user_var(mv->s, item);
      suv->save_item_result(item);
      if (suv->fix_fields(thd, 0))
        DBUG_RETURN (1);
      if (suv->update())
        DBUG_RETURN (1);
    }
  }
  DBUG_RETURN(thd->is_error());
}

bool select_dumpvar::send_eof()
{
  if (! row_count)
    push_warning(thd, MYSQL_ERROR::WARN_LEVEL_WARN,
                 ER_SP_FETCH_NO_DATA, ER(ER_SP_FETCH_NO_DATA));
  /*
    Don't send EOF if we're in error condition (which implies we've already
    sent or are sending an error)
  */
  if (thd->is_error())
    return true;

  ::my_ok(thd,row_count);
  return 0;
}


bool
select_materialize_with_stats::
create_result_table(THD *thd_arg, List<Item> *column_types,
                    bool is_union_distinct, ulonglong options,
                    const char *table_alias, bool bit_fields_as_long,
                    bool create_table,
                    bool keep_row_order)
{
  DBUG_ASSERT(table == 0);
  tmp_table_param.field_count= column_types->elements;
  tmp_table_param.bit_fields_as_long= bit_fields_as_long;

  if (! (table= create_tmp_table(thd_arg, &tmp_table_param, *column_types,
                                 (ORDER*) 0, is_union_distinct, 1,
                                 options, HA_POS_ERROR, (char*) table_alias,
                                 keep_row_order)))
    return TRUE;

  col_stat= (Column_statistics*) table->in_use->alloc(table->s->fields *
                                                      sizeof(Column_statistics));
  if (!col_stat)
    return TRUE;

  reset();
  table->file->extra(HA_EXTRA_WRITE_CACHE);
  table->file->extra(HA_EXTRA_IGNORE_DUP_KEY);
  return FALSE;
}


void select_materialize_with_stats::reset()
{
  memset(col_stat, 0, table->s->fields * sizeof(Column_statistics));
  max_nulls_in_row= 0;
  count_rows= 0;
}


void select_materialize_with_stats::cleanup()
{
  reset();
  select_union::cleanup();
}


/**
  Override select_union::send_data to analyze each row for NULLs and to
  update null_statistics before sending data to the client.

  @return TRUE if fatal error when sending data to the client
  @return FALSE on success
*/

int select_materialize_with_stats::send_data(List<Item> &items)
{
  List_iterator_fast<Item> item_it(items);
  Item *cur_item;
  Column_statistics *cur_col_stat= col_stat;
  uint nulls_in_row= 0;
  int res;

  if ((res= select_union::send_data(items)))
    return res;
  if (table->null_catch_flags & REJECT_ROW_DUE_TO_NULL_FIELDS)
  {
    table->null_catch_flags&= ~REJECT_ROW_DUE_TO_NULL_FIELDS;
    return 0;
  }
  /* Skip duplicate rows. */
  if (write_err == HA_ERR_FOUND_DUPP_KEY ||
      write_err == HA_ERR_FOUND_DUPP_UNIQUE)
    return 0;

  ++count_rows;

  while ((cur_item= item_it++))
  {
    if (cur_item->is_null_result())
    {
      ++cur_col_stat->null_count;
      cur_col_stat->max_null_row= count_rows;
      if (!cur_col_stat->min_null_row)
        cur_col_stat->min_null_row= count_rows;
      ++nulls_in_row;
    }
    ++cur_col_stat;
  }
  if (nulls_in_row > max_nulls_in_row)
    max_nulls_in_row= nulls_in_row;

  return 0;
}


/****************************************************************************
  TMP_TABLE_PARAM
****************************************************************************/

void TMP_TABLE_PARAM::init()
{
  DBUG_ENTER("TMP_TABLE_PARAM::init");
  DBUG_PRINT("enter", ("this: 0x%lx", (ulong)this));
  field_count= sum_func_count= func_count= hidden_field_count= 0;
  group_parts= group_length= group_null_parts= 0;
  quick_group= 1;
  table_charset= 0;
  precomputed_group_by= 0;
  bit_fields_as_long= 0;
  materialized_subquery= 0;
  force_not_null_cols= 0;
  skip_create_table= 0;
  DBUG_VOID_RETURN;
}


void thd_increment_bytes_sent(ulong length)
{
  THD *thd=current_thd;
  if (likely(thd != 0))
  {
    /* current_thd == 0 when close_connection() calls net_send_error() */
    thd->status_var.bytes_sent+= length;
  }
}


void thd_increment_bytes_received(ulong length)
{
  current_thd->status_var.bytes_received+= length;
}


void thd_increment_net_big_packet_count(ulong length)
{
  current_thd->status_var.net_big_packet_count+= length;
}


void THD::set_status_var_init()
{
  bzero((char*) &status_var, sizeof(status_var));
}


void Security_context::init()
{
  host= user= ip= external_user= 0;
  host_or_ip= "connecting host";
  priv_user[0]= priv_host[0]= proxy_user[0]= '\0';
  master_access= 0;
#ifndef NO_EMBEDDED_ACCESS_CHECKS
  db_access= NO_ACCESS;
#endif
}


void Security_context::destroy()
{
  // If not pointer to constant
  if (host != my_localhost)
  {
    my_free(host);
    host= NULL;
  }
  if (user != delayed_user)
  {
    my_free(user);
    user= NULL;
  }

  if (external_user)
  {
    my_free(external_user);
    user= NULL;
  }

  my_free(ip);
  ip= NULL;
}


void Security_context::skip_grants()
{
  /* privileges for the user are unknown everything is allowed */
  host_or_ip= (char *)"";
  master_access= ~NO_ACCESS;
  *priv_user= *priv_host= '\0';
}


bool Security_context::set_user(char *user_arg)
{
  my_free(user);
  user= my_strdup(user_arg, MYF(0));
  return user == 0;
}

#ifndef NO_EMBEDDED_ACCESS_CHECKS
/**
  Initialize this security context from the passed in credentials
  and activate it in the current thread.

  @param       thd
  @param       definer_user
  @param       definer_host
  @param       db
  @param[out]  backup  Save a pointer to the current security context
                       in the thread. In case of success it points to the
                       saved old context, otherwise it points to NULL.


  During execution of a statement, multiple security contexts may
  be needed:
  - the security context of the authenticated user, used as the
    default security context for all top-level statements
  - in case of a view or a stored program, possibly the security
    context of the definer of the routine, if the object is
    defined with SQL SECURITY DEFINER option.

  The currently "active" security context is parameterized in THD
  member security_ctx. By default, after a connection is
  established, this member points at the "main" security context
  - the credentials of the authenticated user.

  Later, if we would like to execute some sub-statement or a part
  of a statement under credentials of a different user, e.g.
  definer of a procedure, we authenticate this user in a local
  instance of Security_context by means of this method (and
  ultimately by means of acl_getroot), and make the
  local instance active in the thread by re-setting
  thd->security_ctx pointer.

  Note, that the life cycle and memory management of the "main" and
  temporary security contexts are different.
  For the main security context, the memory for user/host/ip is
  allocated on system heap, and the THD class frees this memory in
  its destructor. The only case when contents of the main security
  context may change during its life time is when someone issued
  CHANGE USER command.
  Memory management of a "temporary" security context is
  responsibility of the module that creates it.

  @retval TRUE  there is no user with the given credentials. The erro
                is reported in the thread.
  @retval FALSE success
*/

bool
Security_context::
change_security_context(THD *thd,
                        LEX_STRING *definer_user,
                        LEX_STRING *definer_host,
                        LEX_STRING *db,
                        Security_context **backup)
{
  bool needs_change;

  DBUG_ENTER("Security_context::change_security_context");

  DBUG_ASSERT(definer_user->str && definer_host->str);

  *backup= NULL;
  needs_change= (strcmp(definer_user->str, thd->security_ctx->priv_user) ||
                 my_strcasecmp(system_charset_info, definer_host->str,
                               thd->security_ctx->priv_host));
  if (needs_change)
  {
    if (acl_getroot(this, definer_user->str, definer_host->str,
                                definer_host->str, db->str))
    {
      my_error(ER_NO_SUCH_USER, MYF(0), definer_user->str,
               definer_host->str);
      DBUG_RETURN(TRUE);
    }
    *backup= thd->security_ctx;
    thd->security_ctx= this;
  }

  DBUG_RETURN(FALSE);
}


void
Security_context::restore_security_context(THD *thd,
                                           Security_context *backup)
{
  if (backup)
    thd->security_ctx= backup;
}
#endif


bool Security_context::user_matches(Security_context *them)
{
  return ((user != NULL) && (them->user != NULL) &&
          !strcmp(user, them->user));
}


/****************************************************************************
  Handling of open and locked tables states.

  This is used when we want to open/lock (and then close) some tables when
  we already have a set of tables open and locked. We use these methods for
  access to mysql.proc table to find definitions of stored routines.
****************************************************************************/

void THD::reset_n_backup_open_tables_state(Open_tables_backup *backup)
{
  DBUG_ENTER("reset_n_backup_open_tables_state");
  backup->set_open_tables_state(this);
  backup->mdl_system_tables_svp= mdl_context.mdl_savepoint();
  reset_open_tables_state(this);
  state_flags|= Open_tables_state::BACKUPS_AVAIL;
  DBUG_VOID_RETURN;
}


void THD::restore_backup_open_tables_state(Open_tables_backup *backup)
{
  DBUG_ENTER("restore_backup_open_tables_state");
  mdl_context.rollback_to_savepoint(backup->mdl_system_tables_svp);
  /*
    Before we will throw away current open tables state we want
    to be sure that it was properly cleaned up.
  */
  DBUG_ASSERT(open_tables == 0 && temporary_tables == 0 &&
              derived_tables == 0 &&
              lock == 0 &&
              locked_tables_mode == LTM_NONE &&
              m_reprepare_observer == NULL);

  set_open_tables_state(backup);
  DBUG_VOID_RETURN;
}

#if MARIA_PLUGIN_INTERFACE_VERSION < 0x0200
/**
  This is a backward compatibility method, made obsolete
  by the thd_kill_statement service. Keep it here to avoid breaking the
  ABI in case some binary plugins still use it.
*/
#undef thd_killed
extern "C" int thd_killed(const MYSQL_THD thd)
{
  if (!thd)
    thd= current_thd;

  if (!(thd->killed & KILL_HARD_BIT))
    return 0;
  return thd->killed != 0;
}
#else
#error now thd_killed() function can go away
#endif

/*
  return thd->killed status to the client,
  mapped to the API enum thd_kill_levels values.
*/
extern "C" enum thd_kill_levels thd_kill_level(const MYSQL_THD thd)
{
  if (!thd)
    thd= current_thd;

  if (likely(thd->killed == NOT_KILLED))
    return THD_IS_NOT_KILLED;

  return thd->killed & KILL_HARD_BIT ? THD_ABORT_ASAP : THD_ABORT_SOFTLY;
}

/**
   Send an out-of-band progress report to the client

   The report is sent every 'thd->...progress_report_time' second,
   however not more often than global.progress_report_time.
   If global.progress_report_time is 0, then don't send progress reports, but
   check every second if the value has changed
*/

static void thd_send_progress(THD *thd)
{
  /* Check if we should send the client a progress report */
  ulonglong report_time= my_interval_timer();
  if (report_time > thd->progress.next_report_time)
  {
    uint seconds_to_next= max(thd->variables.progress_report_time,
                              global_system_variables.progress_report_time);
    if (seconds_to_next == 0)             // Turned off
      seconds_to_next= 1;                 // Check again after 1 second

    thd->progress.next_report_time= (report_time +
                                     seconds_to_next * 1000000000ULL);
    if (global_system_variables.progress_report_time &&
        thd->variables.progress_report_time)
      net_send_progress_packet(thd);
  }
}


/** Initialize progress report handling **/

extern "C" void thd_progress_init(MYSQL_THD thd, uint max_stage)
{
  DBUG_ASSERT(thd->stmt_arena != thd->progress.arena);
  if (thd->progress.arena)
    return; // already initialized
  /*
    Send progress reports to clients that supports it, if the command
    is a high level command (like ALTER TABLE) and we are not in a
    stored procedure
  */
  thd->progress.report= ((thd->client_capabilities & CLIENT_PROGRESS) &&
                         thd->progress.report_to_client &&
                         !thd->in_sub_stmt);
  thd->progress.next_report_time= 0;
  thd->progress.stage= 0;
  thd->progress.counter= thd->progress.max_counter= 0;
  thd->progress.max_stage= max_stage;
  thd->progress.arena= thd->stmt_arena;
}


/* Inform processlist and the client that some progress has been made */

extern "C" void thd_progress_report(MYSQL_THD thd,
                                    ulonglong progress, ulonglong max_progress)
{
  if (thd->stmt_arena != thd->progress.arena)
    return;
  if (thd->progress.max_counter != max_progress)        // Simple optimization
  {
    mysql_mutex_lock(&thd->LOCK_thd_data);
    thd->progress.counter= progress;
    thd->progress.max_counter= max_progress;
    mysql_mutex_unlock(&thd->LOCK_thd_data);
  }
  else
    thd->progress.counter= progress;

  if (thd->progress.report)
    thd_send_progress(thd);
}

/**
  Move to next stage in process list handling

  This will reset the timer to ensure the progress is sent to the client
  if client progress reports are activated.
*/

extern "C" void thd_progress_next_stage(MYSQL_THD thd)
{
  if (thd->stmt_arena != thd->progress.arena)
    return;
  mysql_mutex_lock(&thd->LOCK_thd_data);
  thd->progress.stage++;
  thd->progress.counter= 0;
  DBUG_ASSERT(thd->progress.stage < thd->progress.max_stage);
  mysql_mutex_unlock(&thd->LOCK_thd_data);
  if (thd->progress.report)
  {
    thd->progress.next_report_time= 0;          // Send new stage info
    thd_send_progress(thd);
  }
}

/**
  Disable reporting of progress in process list.

  @note
  This function is safe to call even if one has not called thd_progress_init.

  This function should be called by all parts that does progress
  reporting to ensure that progress list doesn't contain 100 % done
  forever.
*/


extern "C" void thd_progress_end(MYSQL_THD thd)
{
  if (thd->stmt_arena != thd->progress.arena)
    return;
  /*
    It's enough to reset max_counter to set disable progress indicator
    in processlist.
  */
  thd->progress.max_counter= 0;
  thd->progress.arena= 0;
}


/**
  Return the thread id of a user thread
  @param thd user thread
  @return thread id
*/
extern "C" unsigned long thd_get_thread_id(const MYSQL_THD thd)
{
  return((unsigned long)thd->thread_id);
}

extern "C" enum_tx_isolation thd_get_trx_isolation(const MYSQL_THD thd)
{
	return thd->tx_isolation;
}

#ifdef INNODB_COMPATIBILITY_HOOKS
extern "C" const struct charset_info_st *thd_charset(MYSQL_THD thd)
{
  return(thd->charset());
}

/**
  OBSOLETE : there's no way to ensure the string is null terminated.
  Use thd_query_string instead()
*/
extern "C" char **thd_query(MYSQL_THD thd)
{
  return (&thd->query_string.string.str);
}

/**
  Get the current query string for the thread.

  @param The MySQL internal thread pointer
  @return query string and length. May be non-null-terminated.
*/
extern "C" LEX_STRING * thd_query_string (MYSQL_THD thd)
{
  return(&thd->query_string.string);
}

extern "C" int thd_slave_thread(const MYSQL_THD thd)
{
  return(thd->slave_thread);
}

extern "C" int thd_non_transactional_update(const MYSQL_THD thd)
{
  return(thd->transaction.all.modified_non_trans_table);
}

extern "C" int thd_binlog_format(const MYSQL_THD thd)
{
  if (mysql_bin_log.is_open() && (thd->variables.option_bits & OPTION_BIN_LOG))
    return (int) thd->variables.binlog_format;
  else
    return BINLOG_FORMAT_UNSPEC;
}

extern "C" void thd_mark_transaction_to_rollback(MYSQL_THD thd, bool all)
{
  DBUG_ASSERT(thd);
  thd->mark_transaction_to_rollback(all);
}

extern "C" bool thd_binlog_filter_ok(const MYSQL_THD thd)
{
  return binlog_filter->db_ok(thd->db);
}

extern "C" bool thd_sqlcom_can_generate_row_events(const MYSQL_THD thd)
{
  return sqlcom_can_generate_row_events(thd);
}



/*
  Interface for MySQL Server, plugins and storage engines to report
  when they are going to sleep/stall.
  
  SYNOPSIS
  thd_wait_begin()
  thd                     Thread object
                          Can be NULL, in this case current THD is used.
  wait_type               Type of wait
                          1 -- short wait (e.g. for mutex)
                          2 -- medium wait (e.g. for disk io)
                          3 -- large wait (e.g. for locked row/table)
  NOTES
    This is used by the threadpool to have better knowledge of which
    threads that currently are actively running on CPUs. When a thread
    reports that it's going to sleep/stall, the threadpool scheduler is
    free to start another thread in the pool most likely. The expected wait
    time is simply an indication of how long the wait is expected to
    become, the real wait time could be very different.

  thd_wait_end MUST be called immediately after waking up again.
*/
extern "C" void thd_wait_begin(MYSQL_THD thd, int wait_type)
{
  if (!thd)
  {
    thd= current_thd;
    if (unlikely(!thd))
      return;
  }
  MYSQL_CALLBACK(thd->scheduler, thd_wait_begin, (thd, wait_type));
}

/**
  Interface for MySQL Server, plugins and storage engines to report
  when they waking up from a sleep/stall.

  @param  thd   Thread handle
  Can be NULL, in this case current THD is used.
*/
extern "C" void thd_wait_end(MYSQL_THD thd)
{
  if (!thd)
  {
    thd= current_thd;
    if (unlikely(!thd))
      return;
  }
  MYSQL_CALLBACK(thd->scheduler, thd_wait_end, (thd));
}

#endif // INNODB_COMPATIBILITY_HOOKS */

/****************************************************************************
  Handling of statement states in functions and triggers.

  This is used to ensure that the function/trigger gets a clean state
  to work with and does not cause any side effects of the calling statement.

  It also allows most stored functions and triggers to replicate even
  if they are used items that would normally be stored in the binary
  replication (like last_insert_id() etc...)

  The following things is done
  - Disable binary logging for the duration of the statement
  - Disable multi-result-sets for the duration of the statement
  - Value of last_insert_id() is saved and restored
  - Value set by 'SET INSERT_ID=#' is reset and restored
  - Value for found_rows() is reset and restored
  - examined_row_count is added to the total
  - cuted_fields is added to the total
  - new savepoint level is created and destroyed

  NOTES:
    Seed for random() is saved for the first! usage of RAND()
    We reset examined_row_count and cuted_fields and add these to the
    result to ensure that if we have a bug that would reset these within
    a function, we are not loosing any rows from the main statement.

    We do not reset value of last_insert_id().
****************************************************************************/

void THD::reset_sub_statement_state(Sub_statement_state *backup,
                                    uint new_state)
{
#ifndef EMBEDDED_LIBRARY
  /* BUG#33029, if we are replicating from a buggy master, reset
     auto_inc_intervals_forced to prevent substatement
     (triggers/functions) from using erroneous INSERT_ID value
   */
  if (rpl_master_erroneous_autoinc(this))
  {
    DBUG_ASSERT(backup->auto_inc_intervals_forced.nb_elements() == 0);
    auto_inc_intervals_forced.swap(&backup->auto_inc_intervals_forced);
  }
#endif
  
  backup->option_bits=     variables.option_bits;
  backup->count_cuted_fields= count_cuted_fields;
  backup->in_sub_stmt=     in_sub_stmt;
  backup->enable_slow_log= enable_slow_log;
  backup->query_plan_flags= query_plan_flags;
  backup->limit_found_rows= limit_found_rows;
  backup->examined_row_count= examined_row_count;
  backup->sent_row_count=   sent_row_count;
  backup->cuted_fields=     cuted_fields;
  backup->client_capabilities= client_capabilities;
  backup->savepoints= transaction.savepoints;
  backup->first_successful_insert_id_in_prev_stmt= 
    first_successful_insert_id_in_prev_stmt;
  backup->first_successful_insert_id_in_cur_stmt= 
    first_successful_insert_id_in_cur_stmt;

  if ((!lex->requires_prelocking() || is_update_query(lex->sql_command)) &&
      !is_current_stmt_binlog_format_row())
  {
    variables.option_bits&= ~OPTION_BIN_LOG;
  }

  if ((backup->option_bits & OPTION_BIN_LOG) &&
       is_update_query(lex->sql_command) &&
       !is_current_stmt_binlog_format_row())
    mysql_bin_log.start_union_events(this, this->query_id);

  /* Disable result sets */
  client_capabilities &= ~CLIENT_MULTI_RESULTS;
  in_sub_stmt|= new_state;
  examined_row_count= 0;
  sent_row_count= 0;
  cuted_fields= 0;
  transaction.savepoints= 0;
  first_successful_insert_id_in_cur_stmt= 0;
}


void THD::restore_sub_statement_state(Sub_statement_state *backup)
{
  DBUG_ENTER("THD::restore_sub_statement_state");
#ifndef EMBEDDED_LIBRARY
  /* BUG#33029, if we are replicating from a buggy master, restore
     auto_inc_intervals_forced so that the top statement can use the
     INSERT_ID value set before this statement.
   */
  if (rpl_master_erroneous_autoinc(this))
  {
    backup->auto_inc_intervals_forced.swap(&auto_inc_intervals_forced);
    DBUG_ASSERT(backup->auto_inc_intervals_forced.nb_elements() == 0);
  }
#endif

  /*
    To save resources we want to release savepoints which were created
    during execution of function or trigger before leaving their savepoint
    level. It is enough to release first savepoint set on this level since
    all later savepoints will be released automatically.
  */
  if (transaction.savepoints)
  {
    SAVEPOINT *sv;
    for (sv= transaction.savepoints; sv->prev; sv= sv->prev)
    {}
    /* ha_release_savepoint() never returns error. */
    (void)ha_release_savepoint(this, sv);
  }
  count_cuted_fields= backup->count_cuted_fields;
  transaction.savepoints= backup->savepoints;
  variables.option_bits= backup->option_bits;
  in_sub_stmt=      backup->in_sub_stmt;
  enable_slow_log=  backup->enable_slow_log;
  query_plan_flags= backup->query_plan_flags;
  first_successful_insert_id_in_prev_stmt= 
    backup->first_successful_insert_id_in_prev_stmt;
  first_successful_insert_id_in_cur_stmt= 
    backup->first_successful_insert_id_in_cur_stmt;
  limit_found_rows= backup->limit_found_rows;
  sent_row_count=   backup->sent_row_count;
  client_capabilities= backup->client_capabilities;
  /*
    If we've left sub-statement mode, reset the fatal error flag.
    Otherwise keep the current value, to propagate it up the sub-statement
    stack.

    NOTE: is_fatal_sub_stmt_error can be set only if we've been in the
    sub-statement mode.
  */
  if (!in_sub_stmt)
    is_fatal_sub_stmt_error= false;

  if ((variables.option_bits & OPTION_BIN_LOG) && is_update_query(lex->sql_command) &&
       !is_current_stmt_binlog_format_row())
    mysql_bin_log.stop_union_events(this);

  /*
    The following is added to the old values as we are interested in the
    total complexity of the query
  */
  examined_row_count+= backup->examined_row_count;
  cuted_fields+=       backup->cuted_fields;
  DBUG_VOID_RETURN;
}


void THD::set_statement(Statement *stmt)
{
  mysql_mutex_lock(&LOCK_thd_data);
  Statement::set_statement(stmt);
  mysql_mutex_unlock(&LOCK_thd_data);
}


/** Assign a new value to thd->query.  */

void THD::set_query(const CSET_STRING &string_arg)
{
  mysql_mutex_lock(&LOCK_thd_data);
  set_query_inner(string_arg);
  mysql_mutex_unlock(&LOCK_thd_data);
}

/** Assign a new value to thd->query and thd->query_id.  */

void THD::set_query_and_id(char *query_arg, uint32 query_length_arg,
                           CHARSET_INFO *cs,
                           query_id_t new_query_id)
{
  mysql_mutex_lock(&LOCK_thd_data);
  set_query_inner(query_arg, query_length_arg, cs);
  query_id= new_query_id;
  mysql_mutex_unlock(&LOCK_thd_data);
}

/** Assign a new value to thd->query_id.  */

void THD::set_query_id(query_id_t new_query_id)
{
  mysql_mutex_lock(&LOCK_thd_data);
  query_id= new_query_id;
  mysql_mutex_unlock(&LOCK_thd_data);
}

/** Assign a new value to thd->mysys_var.  */
void THD::set_mysys_var(struct st_my_thread_var *new_mysys_var)
{
  mysql_mutex_lock(&LOCK_thd_data);
  mysys_var= new_mysys_var;
  mysql_mutex_unlock(&LOCK_thd_data);
}

/**
  Leave explicit LOCK TABLES or prelocked mode and restore value of
  transaction sentinel in MDL subsystem.
*/

void THD::leave_locked_tables_mode()
{
  if (locked_tables_mode == LTM_LOCK_TABLES)
  {
    /*
      When leaving LOCK TABLES mode we have to change the duration of most
      of the metadata locks being held, except for HANDLER and GRL locks,
      to transactional for them to be properly released at UNLOCK TABLES.
    */
    mdl_context.set_transaction_duration_for_all_locks();
    /*
      Make sure we don't release the global read lock and commit blocker
      when leaving LTM.
    */
    global_read_lock.set_explicit_lock_duration(this);
    /* Also ensure that we don't release metadata locks for open HANDLERs. */
    if (handler_tables_hash.records)
      mysql_ha_set_explicit_lock_duration(this);
  }
  locked_tables_mode= LTM_NONE;
}

void THD::get_definer(LEX_USER *definer)
{
  binlog_invoker();
#if !defined(MYSQL_CLIENT) && defined(HAVE_REPLICATION)
  if (slave_thread && has_invoker())
  {
    definer->user = invoker_user;
    definer->host= invoker_host;
    definer->password= null_lex_str;
    definer->plugin= empty_lex_str;
    definer->auth= empty_lex_str;
  }
  else
#endif
    get_default_definer(this, definer);
}


/**
  Mark transaction to rollback and mark error as fatal to a sub-statement.

  @param  all   TRUE <=> rollback main transaction.
*/

void THD::mark_transaction_to_rollback(bool all)
{
<<<<<<< HEAD
  if (thd)
  {
    thd->is_fatal_sub_stmt_error= TRUE;
    thd->transaction_rollback_request= all;
  }
=======
  /*
    There is no point in setting is_fatal_sub_stmt_error unless
    we are actually in_sub_stmt.
  */
  if (in_sub_stmt)
    is_fatal_sub_stmt_error= true;
  transaction_rollback_request= all;
  /*
    Aborted transactions can not be IGNOREd.
    Switch off the IGNORE flag for the current
    SELECT_LEX. This should allow my_error()
    to report the error and abort the execution
    flow, even in presence
    of IGNORE clause.
  */
  if (lex->current_select)
    lex->current_select->no_error= false;
>>>>>>> e02fe87f
}
/***************************************************************************
  Handling of XA id cacheing
***************************************************************************/

mysql_mutex_t LOCK_xid_cache;
HASH xid_cache;

extern "C" uchar *xid_get_hash_key(const uchar *, size_t *, my_bool);
extern "C" void xid_free_hash(void *);

uchar *xid_get_hash_key(const uchar *ptr, size_t *length,
                                  my_bool not_used __attribute__((unused)))
{
  *length=((XID_STATE*)ptr)->xid.key_length();
  return ((XID_STATE*)ptr)->xid.key();
}

void xid_free_hash(void *ptr)
{
  if (!((XID_STATE*)ptr)->in_thd)
    my_free(ptr);
}

#ifdef HAVE_PSI_INTERFACE
static PSI_mutex_key key_LOCK_xid_cache;

static PSI_mutex_info all_xid_mutexes[]=
{
  { &key_LOCK_xid_cache, "LOCK_xid_cache", PSI_FLAG_GLOBAL}
};

static void init_xid_psi_keys(void)
{
  const char* category= "sql";
  int count;

  if (PSI_server == NULL)
    return;

  count= array_elements(all_xid_mutexes);
  PSI_server->register_mutex(category, all_xid_mutexes, count);
}
#endif /* HAVE_PSI_INTERFACE */

bool xid_cache_init()
{
#ifdef HAVE_PSI_INTERFACE
  init_xid_psi_keys();
#endif

  mysql_mutex_init(key_LOCK_xid_cache, &LOCK_xid_cache, MY_MUTEX_INIT_FAST);
  return my_hash_init(&xid_cache, &my_charset_bin, 100, 0, 0,
                      xid_get_hash_key, xid_free_hash, 0) != 0;
}

void xid_cache_free()
{
  if (my_hash_inited(&xid_cache))
  {
    my_hash_free(&xid_cache);
    mysql_mutex_destroy(&LOCK_xid_cache);
  }
}

XID_STATE *xid_cache_search(XID *xid)
{
  mysql_mutex_lock(&LOCK_xid_cache);
  XID_STATE *res=(XID_STATE *)my_hash_search(&xid_cache, xid->key(),
                                             xid->key_length());
  mysql_mutex_unlock(&LOCK_xid_cache);
  return res;
}


bool xid_cache_insert(XID *xid, enum xa_states xa_state)
{
  XID_STATE *xs;
  my_bool res;
  mysql_mutex_lock(&LOCK_xid_cache);
  if (my_hash_search(&xid_cache, xid->key(), xid->key_length()))
    res=0;
  else if (!(xs=(XID_STATE *)my_malloc(sizeof(*xs), MYF(MY_WME))))
    res=1;
  else
  {
    xs->xa_state=xa_state;
    xs->xid.set(xid);
    xs->in_thd=0;
    xs->rm_error=0;
    res=my_hash_insert(&xid_cache, (uchar*)xs);
  }
  mysql_mutex_unlock(&LOCK_xid_cache);
  return res;
}


bool xid_cache_insert(XID_STATE *xid_state)
{
  mysql_mutex_lock(&LOCK_xid_cache);
  if (my_hash_search(&xid_cache, xid_state->xid.key(),
      xid_state->xid.key_length()))
  {
    mysql_mutex_unlock(&LOCK_xid_cache);
    my_error(ER_XAER_DUPID, MYF(0));
    return true;
  }
  bool res= my_hash_insert(&xid_cache, (uchar*)xid_state);
  mysql_mutex_unlock(&LOCK_xid_cache);
  return res;
}


void xid_cache_delete(XID_STATE *xid_state)
{
  mysql_mutex_lock(&LOCK_xid_cache);
  my_hash_delete(&xid_cache, (uchar *)xid_state);
  mysql_mutex_unlock(&LOCK_xid_cache);
}


/**
  Decide on logging format to use for the statement and issue errors
  or warnings as needed.  The decision depends on the following
  parameters:

  - The logging mode, i.e., the value of binlog_format.  Can be
    statement, mixed, or row.

  - The type of statement.  There are three types of statements:
    "normal" safe statements; unsafe statements; and row injections.
    An unsafe statement is one that, if logged in statement format,
    might produce different results when replayed on the slave (e.g.,
    INSERT DELAYED).  A row injection is either a BINLOG statement, or
    a row event executed by the slave's SQL thread.

  - The capabilities of tables modified by the statement.  The
    *capabilities vector* for a table is a set of flags associated
    with the table.  Currently, it only includes two flags: *row
    capability flag* and *statement capability flag*.

    The row capability flag is set if and only if the engine can
    handle row-based logging. The statement capability flag is set if
    and only if the table can handle statement-based logging.

  Decision table for logging format
  ---------------------------------

  The following table summarizes how the format and generated
  warning/error depends on the tables' capabilities, the statement
  type, and the current binlog_format.

     Row capable        N NNNNNNNNN YYYYYYYYY YYYYYYYYY
     Statement capable  N YYYYYYYYY NNNNNNNNN YYYYYYYYY

     Statement type     * SSSUUUIII SSSUUUIII SSSUUUIII

     binlog_format      * SMRSMRSMR SMRSMRSMR SMRSMRSMR

     Logged format      - SS-S----- -RR-RR-RR SRRSRR-RR
     Warning/Error      1 --2732444 5--5--6-- ---7--6--

  Legend
  ------

  Row capable:    N - Some table not row-capable, Y - All tables row-capable
  Stmt capable:   N - Some table not stmt-capable, Y - All tables stmt-capable
  Statement type: (S)afe, (U)nsafe, or Row (I)njection
  binlog_format:  (S)TATEMENT, (M)IXED, or (R)OW
  Logged format:  (S)tatement or (R)ow
  Warning/Error:  Warnings and error messages are as follows:

  1. Error: Cannot execute statement: binlogging impossible since both
     row-incapable engines and statement-incapable engines are
     involved.

  2. Error: Cannot execute statement: binlogging impossible since
     BINLOG_FORMAT = ROW and at least one table uses a storage engine
     limited to statement-logging.

  3. Error: Cannot execute statement: binlogging of unsafe statement
     is impossible when storage engine is limited to statement-logging
     and BINLOG_FORMAT = MIXED.

  4. Error: Cannot execute row injection: binlogging impossible since
     at least one table uses a storage engine limited to
     statement-logging.

  5. Error: Cannot execute statement: binlogging impossible since
     BINLOG_FORMAT = STATEMENT and at least one table uses a storage
     engine limited to row-logging.

  6. Error: Cannot execute row injection: binlogging impossible since
     BINLOG_FORMAT = STATEMENT.

  7. Warning: Unsafe statement binlogged in statement format since
     BINLOG_FORMAT = STATEMENT.

  In addition, we can produce the following error (not depending on
  the variables of the decision diagram):

  8. Error: Cannot execute statement: binlogging impossible since more
     than one engine is involved and at least one engine is
     self-logging.

  For each error case above, the statement is prevented from being
  logged, we report an error, and roll back the statement.  For
  warnings, we set the thd->binlog_flags variable: the warning will be
  printed only if the statement is successfully logged.

  @see THD::binlog_query

  @param[in] thd    Client thread
  @param[in] tables Tables involved in the query

  @retval 0 No error; statement can be logged.
  @retval -1 One of the error conditions above applies (1, 2, 4, 5, or 6).
*/

int THD::decide_logging_format(TABLE_LIST *tables)
{
  DBUG_ENTER("THD::decide_logging_format");
  DBUG_PRINT("info", ("Query: %s", query()));
  DBUG_PRINT("info", ("variables.binlog_format: %lu",
                      variables.binlog_format));
  DBUG_PRINT("info", ("lex->get_stmt_unsafe_flags(): 0x%x",
                      lex->get_stmt_unsafe_flags()));

  /*
    We should not decide logging format if the binlog is closed or
    binlogging is off, or if the statement is filtered out from the
    binlog by filtering rules.
  */
  if (mysql_bin_log.is_open() && (variables.option_bits & OPTION_BIN_LOG) &&
      !(variables.binlog_format == BINLOG_FORMAT_STMT &&
        !binlog_filter->db_ok(db)))
  {
    /*
      Compute one bit field with the union of all the engine
      capabilities, and one with the intersection of all the engine
      capabilities.
    */
    handler::Table_flags flags_write_some_set= 0;
    handler::Table_flags flags_access_some_set= 0;
    handler::Table_flags flags_write_all_set=
      HA_BINLOG_ROW_CAPABLE | HA_BINLOG_STMT_CAPABLE;

    /* 
       If different types of engines are about to be updated.
       For example: Innodb and Falcon; Innodb and MyIsam.
    */
    my_bool multi_write_engine= FALSE;
    /*
       If different types of engines are about to be accessed 
       and any of them is about to be updated. For example:
       Innodb and Falcon; Innodb and MyIsam.
    */
    my_bool multi_access_engine= FALSE;
    /*
      Identifies if a table is changed.
    */
    my_bool is_write= FALSE;
    /*
      A pointer to a previous table that was changed.
    */
    TABLE* prev_write_table= NULL;
    /*
      A pointer to a previous table that was accessed.
    */
    TABLE* prev_access_table= NULL;

#ifndef DBUG_OFF
    {
      static const char *prelocked_mode_name[] = {
        "NON_PRELOCKED",
        "PRELOCKED",
        "PRELOCKED_UNDER_LOCK_TABLES",
      };
      DBUG_PRINT("debug", ("prelocked_mode: %s",
                           prelocked_mode_name[locked_tables_mode]));
    }
#endif

    /*
      Get the capabilities vector for all involved storage engines and
      mask out the flags for the binary log.
    */
    for (TABLE_LIST *table= tables; table; table= table->next_global)
    {
      if (table->placeholder())
        continue;

      if (table->table->s->table_category == TABLE_CATEGORY_PERFORMANCE ||
          table->table->s->table_category == TABLE_CATEGORY_LOG)
        lex->set_stmt_unsafe(LEX::BINLOG_STMT_UNSAFE_SYSTEM_TABLE);

      handler::Table_flags const flags= table->table->file->ha_table_flags();

      DBUG_PRINT("info", ("table: %s; ha_table_flags: 0x%llx",
                          table->table_name, flags));
      if (table->lock_type >= TL_WRITE_ALLOW_WRITE)
      {
        if (prev_write_table && prev_write_table->file->ht !=
            table->table->file->ht)
          multi_write_engine= TRUE;

        my_bool trans= table->table->file->has_transactions();

        if (table->table->s->tmp_table)
          lex->set_stmt_accessed_table(trans ? LEX::STMT_WRITES_TEMP_TRANS_TABLE :
                                               LEX::STMT_WRITES_TEMP_NON_TRANS_TABLE);
        else
          lex->set_stmt_accessed_table(trans ? LEX::STMT_WRITES_TRANS_TABLE :
                                               LEX::STMT_WRITES_NON_TRANS_TABLE);

        flags_write_all_set &= flags;
        flags_write_some_set |= flags;
        is_write= TRUE;

        prev_write_table= table->table;

      }
      flags_access_some_set |= flags;

      if (lex->sql_command != SQLCOM_CREATE_TABLE ||
          (lex->sql_command == SQLCOM_CREATE_TABLE &&
          (lex->create_info.options & HA_LEX_CREATE_TMP_TABLE)))
      {
        my_bool trans= table->table->file->has_transactions();

        if (table->table->s->tmp_table)
          lex->set_stmt_accessed_table(trans ? LEX::STMT_READS_TEMP_TRANS_TABLE :
                                               LEX::STMT_READS_TEMP_NON_TRANS_TABLE);
        else
          lex->set_stmt_accessed_table(trans ? LEX::STMT_READS_TRANS_TABLE :
                                               LEX::STMT_READS_NON_TRANS_TABLE);
      }

      if (prev_access_table && prev_access_table->file->ht !=
          table->table->file->ht)
        multi_access_engine= TRUE;

      prev_access_table= table->table;
    }

    DBUG_PRINT("info", ("flags_write_all_set: 0x%llx", flags_write_all_set));
    DBUG_PRINT("info", ("flags_write_some_set: 0x%llx", flags_write_some_set));
    DBUG_PRINT("info", ("flags_access_some_set: 0x%llx", flags_access_some_set));
    DBUG_PRINT("info", ("multi_write_engine: %d", multi_write_engine));
    DBUG_PRINT("info", ("multi_access_engine: %d", multi_access_engine));

    int error= 0;
    int unsafe_flags;

    bool multi_stmt_trans= in_multi_stmt_transaction_mode();
    bool trans_table= trans_has_updated_trans_table(this);
    bool binlog_direct= variables.binlog_direct_non_trans_update;

    if (lex->is_mixed_stmt_unsafe(multi_stmt_trans, binlog_direct,
                                  trans_table, tx_isolation))
      lex->set_stmt_unsafe(LEX::BINLOG_STMT_UNSAFE_MIXED_STATEMENT);
    else if (multi_stmt_trans && trans_table && !binlog_direct &&
             lex->stmt_accessed_table(LEX::STMT_WRITES_NON_TRANS_TABLE))
      lex->set_stmt_unsafe(LEX::BINLOG_STMT_UNSAFE_NONTRANS_AFTER_TRANS);

    /*
      If more than one engine is involved in the statement and at
      least one is doing it's own logging (is *self-logging*), the
      statement cannot be logged atomically, so we generate an error
      rather than allowing the binlog to become corrupt.
    */
    if (multi_write_engine &&
        (flags_write_some_set & HA_HAS_OWN_BINLOGGING))
      my_error((error= ER_BINLOG_MULTIPLE_ENGINES_AND_SELF_LOGGING_ENGINE),
               MYF(0));
    else if (multi_access_engine && flags_access_some_set & HA_HAS_OWN_BINLOGGING)
      lex->set_stmt_unsafe(LEX::BINLOG_STMT_UNSAFE_MULTIPLE_ENGINES_AND_SELF_LOGGING_ENGINE);

    /* both statement-only and row-only engines involved */
    if ((flags_write_all_set & (HA_BINLOG_STMT_CAPABLE | HA_BINLOG_ROW_CAPABLE)) == 0)
    {
      /*
        1. Error: Binary logging impossible since both row-incapable
           engines and statement-incapable engines are involved
      */
      my_error((error= ER_BINLOG_ROW_ENGINE_AND_STMT_ENGINE), MYF(0));
    }
    /* statement-only engines involved */
    else if ((flags_write_all_set & HA_BINLOG_ROW_CAPABLE) == 0)
    {
      if (lex->is_stmt_row_injection())
      {
        /*
          4. Error: Cannot execute row injection since table uses
             storage engine limited to statement-logging
        */
        my_error((error= ER_BINLOG_ROW_INJECTION_AND_STMT_ENGINE), MYF(0));
      }
      else if (variables.binlog_format == BINLOG_FORMAT_ROW &&
               sqlcom_can_generate_row_events(this))
      {
        /*
          2. Error: Cannot modify table that uses a storage engine
             limited to statement-logging when BINLOG_FORMAT = ROW
        */
        my_error((error= ER_BINLOG_ROW_MODE_AND_STMT_ENGINE), MYF(0));
      }
      else if ((unsafe_flags= lex->get_stmt_unsafe_flags()) != 0)
      {
        /*
          3. Error: Cannot execute statement: binlogging of unsafe
             statement is impossible when storage engine is limited to
             statement-logging and BINLOG_FORMAT = MIXED.
        */
        for (int unsafe_type= 0;
             unsafe_type < LEX::BINLOG_STMT_UNSAFE_COUNT;
             unsafe_type++)
          if (unsafe_flags & (1 << unsafe_type))
            my_error((error= ER_BINLOG_UNSAFE_AND_STMT_ENGINE), MYF(0),
                     ER(LEX::binlog_stmt_unsafe_errcode[unsafe_type]));
      }
      /* log in statement format! */
    }
    /* no statement-only engines */
    else
    {
      /* binlog_format = STATEMENT */
      if (variables.binlog_format == BINLOG_FORMAT_STMT)
      {
        if (lex->is_stmt_row_injection())
        {
          /*
            6. Error: Cannot execute row injection since
               BINLOG_FORMAT = STATEMENT
          */
          my_error((error= ER_BINLOG_ROW_INJECTION_AND_STMT_MODE), MYF(0));
        }
        else if ((flags_write_all_set & HA_BINLOG_STMT_CAPABLE) == 0 &&
                 sqlcom_can_generate_row_events(this))
        {
          /*
            5. Error: Cannot modify table that uses a storage engine
               limited to row-logging when binlog_format = STATEMENT
          */
          my_error((error= ER_BINLOG_STMT_MODE_AND_ROW_ENGINE), MYF(0), "");
        }
        else if (is_write && (unsafe_flags= lex->get_stmt_unsafe_flags()) != 0)
        {
          /*
            7. Warning: Unsafe statement logged as statement due to
               binlog_format = STATEMENT
          */
          binlog_unsafe_warning_flags|= unsafe_flags;

          DBUG_PRINT("info", ("Scheduling warning to be issued by "
                              "binlog_query: '%s'",
                              ER(ER_BINLOG_UNSAFE_STATEMENT)));
          DBUG_PRINT("info", ("binlog_unsafe_warning_flags: 0x%x",
                              binlog_unsafe_warning_flags));
        }
        /* log in statement format! */
      }
      /* No statement-only engines and binlog_format != STATEMENT.
         I.e., nothing prevents us from row logging if needed. */
      else
      {
        if (lex->is_stmt_unsafe() || lex->is_stmt_row_injection()
            || (flags_write_all_set & HA_BINLOG_STMT_CAPABLE) == 0)
        {
          /* log in row format! */
          set_current_stmt_binlog_format_row_if_mixed();
        }
      }
    }

    if (error) {
      DBUG_PRINT("info", ("decision: no logging since an error was generated"));
      DBUG_RETURN(-1);
    }
    DBUG_PRINT("info", ("decision: logging in %s format",
                        is_current_stmt_binlog_format_row() ?
                        "ROW" : "STATEMENT"));

    if (variables.binlog_format == BINLOG_FORMAT_ROW &&
        (lex->sql_command == SQLCOM_UPDATE ||
         lex->sql_command == SQLCOM_UPDATE_MULTI ||
         lex->sql_command == SQLCOM_DELETE ||
         lex->sql_command == SQLCOM_DELETE_MULTI))
    {
      String table_names;
      /*
        Generate a warning for UPDATE/DELETE statements that modify a
        BLACKHOLE table, as row events are not logged in row format.
      */
      for (TABLE_LIST *table= tables; table; table= table->next_global)
      {
        if (table->placeholder())
          continue;
        if (table->table->file->ht->db_type == DB_TYPE_BLACKHOLE_DB &&
            table->lock_type >= TL_WRITE_ALLOW_WRITE)
        {
            table_names.append(table->table_name);
            table_names.append(",");
        }
      }
      if (!table_names.is_empty())
      {
        bool is_update= (lex->sql_command == SQLCOM_UPDATE ||
                         lex->sql_command == SQLCOM_UPDATE_MULTI);
        /*
          Replace the last ',' with '.' for table_names
        */
        table_names.replace(table_names.length()-1, 1, ".", 1);
        push_warning_printf(this, MYSQL_ERROR::WARN_LEVEL_WARN,
                            ER_UNKNOWN_ERROR,
                            "Row events are not logged for %s statements "
                            "that modify BLACKHOLE tables in row format. "
                            "Table(s): '%-.192s'",
                            is_update ? "UPDATE" : "DELETE",
                            table_names.c_ptr());
      }
    }
  }
#ifndef DBUG_OFF
  else
    DBUG_PRINT("info", ("decision: no logging since "
                        "mysql_bin_log.is_open() = %d "
                        "and (options & OPTION_BIN_LOG) = 0x%llx "
                        "and binlog_format = %lu "
                        "and binlog_filter->db_ok(db) = %d",
                        mysql_bin_log.is_open(),
                        (variables.option_bits & OPTION_BIN_LOG),
                        variables.binlog_format,
                        binlog_filter->db_ok(db)));
#endif

  DBUG_RETURN(0);
}


/*
  Implementation of interface to write rows to the binary log through the
  thread.  The thread is responsible for writing the rows it has
  inserted/updated/deleted.
*/

#ifndef MYSQL_CLIENT

/*
  Template member function for ensuring that there is an rows log
  event of the apropriate type before proceeding.

  PRE CONDITION:
    - Events of type 'RowEventT' have the type code 'type_code'.
    
  POST CONDITION:
    If a non-NULL pointer is returned, the pending event for thread 'thd' will
    be an event of type 'RowEventT' (which have the type code 'type_code')
    will either empty or have enough space to hold 'needed' bytes.  In
    addition, the columns bitmap will be correct for the row, meaning that
    the pending event will be flushed if the columns in the event differ from
    the columns suppled to the function.

  RETURNS
    If no error, a non-NULL pending event (either one which already existed or
    the newly created one).
    If error, NULL.
 */

template <class RowsEventT> Rows_log_event* 
THD::binlog_prepare_pending_rows_event(TABLE* table, uint32 serv_id,
                                       MY_BITMAP const* cols,
                                       size_t colcnt,
                                       size_t needed,
                                       bool is_transactional,
				       RowsEventT *hint __attribute__((unused)))
{
  DBUG_ENTER("binlog_prepare_pending_rows_event");
  /* Pre-conditions */
  DBUG_ASSERT(table->s->table_map_id != ~0UL);

  /* Fetch the type code for the RowsEventT template parameter */
  int const type_code= RowsEventT::TYPE_CODE;

  /*
    There is no good place to set up the transactional data, so we
    have to do it here.
  */
  if (binlog_setup_trx_data() == NULL)
    DBUG_RETURN(NULL);

  Rows_log_event* pending= binlog_get_pending_rows_event(is_transactional);

  if (unlikely(pending && !pending->is_valid()))
    DBUG_RETURN(NULL);

  /*
    Check if the current event is non-NULL and a write-rows
    event. Also check if the table provided is mapped: if it is not,
    then we have switched to writing to a new table.
    If there is no pending event, we need to create one. If there is a pending
    event, but it's not about the same table id, or not of the same type
    (between Write, Update and Delete), or not the same affected columns, or
    going to be too big, flush this event to disk and create a new pending
    event.
  */
  if (!pending ||
      pending->server_id != serv_id || 
      pending->get_table_id() != table->s->table_map_id ||
      pending->get_type_code() != type_code || 
      pending->get_data_size() + needed > opt_binlog_rows_event_max_size || 
      pending->get_width() != colcnt ||
      !bitmap_cmp(pending->get_cols(), cols)) 
  {
    /* Create a new RowsEventT... */
    Rows_log_event* const
	ev= new RowsEventT(this, table, table->s->table_map_id, cols,
                           is_transactional);
    if (unlikely(!ev))
      DBUG_RETURN(NULL);
    ev->server_id= serv_id; // I don't like this, it's too easy to forget.
    /*
      flush the pending event and replace it with the newly created
      event...
    */
    if (unlikely(
        mysql_bin_log.flush_and_set_pending_rows_event(this, ev,
                                                       is_transactional)))
    {
      delete ev;
      DBUG_RETURN(NULL);
    }

    DBUG_RETURN(ev);               /* This is the new pending event */
  }
  DBUG_RETURN(pending);        /* This is the current pending event */
}

#ifdef HAVE_EXPLICIT_TEMPLATE_INSTANTIATION
/*
  Instantiate the versions we need, we have -fno-implicit-template as
  compiling option.
*/
template Rows_log_event*
THD::binlog_prepare_pending_rows_event(TABLE*, uint32, MY_BITMAP const*,
				       size_t, size_t, bool,
				       Write_rows_log_event*);

template Rows_log_event*
THD::binlog_prepare_pending_rows_event(TABLE*, uint32, MY_BITMAP const*,
				       size_t colcnt, size_t, bool,
				       Delete_rows_log_event *);

template Rows_log_event* 
THD::binlog_prepare_pending_rows_event(TABLE*, uint32, MY_BITMAP const*,
				       size_t colcnt, size_t, bool,
				       Update_rows_log_event *);
#endif

/* Declare in unnamed namespace. */
CPP_UNNAMED_NS_START
  /**
     Class to handle temporary allocation of memory for row data.

     The responsibilities of the class is to provide memory for
     packing one or two rows of packed data (depending on what
     constructor is called).

     In order to make the allocation more efficient for "simple" rows,
     i.e., rows that do not contain any blobs, a pointer to the
     allocated memory is of memory is stored in the table structure
     for simple rows.  If memory for a table containing a blob field
     is requested, only memory for that is allocated, and subsequently
     released when the object is destroyed.

   */
  class Row_data_memory {
  public:
    /**
      Build an object to keep track of a block-local piece of memory
      for storing a row of data.

      @param table
      Table where the pre-allocated memory is stored.

      @param length
      Length of data that is needed, if the record contain blobs.
     */
    Row_data_memory(TABLE *table, size_t const len1)
      : m_memory(0)
    {
#ifndef DBUG_OFF
      m_alloc_checked= FALSE;
#endif
      allocate_memory(table, len1);
      m_ptr[0]= has_memory() ? m_memory : 0;
      m_ptr[1]= 0;
    }

    Row_data_memory(TABLE *table, size_t const len1, size_t const len2)
      : m_memory(0)
    {
#ifndef DBUG_OFF
      m_alloc_checked= FALSE;
#endif
      allocate_memory(table, len1 + len2);
      m_ptr[0]= has_memory() ? m_memory        : 0;
      m_ptr[1]= has_memory() ? m_memory + len1 : 0;
    }

    ~Row_data_memory()
    {
      if (m_memory != 0 && m_release_memory_on_destruction)
        my_free(m_memory);
    }

    /**
       Is there memory allocated?

       @retval true There is memory allocated
       @retval false Memory allocation failed
     */
    bool has_memory() const {
#ifndef DBUG_OFF
      m_alloc_checked= TRUE;
#endif
      return m_memory != 0;
    }

    uchar *slot(uint s)
    {
      DBUG_ASSERT(s < sizeof(m_ptr)/sizeof(*m_ptr));
      DBUG_ASSERT(m_ptr[s] != 0);
      DBUG_ASSERT(m_alloc_checked == TRUE);
      return m_ptr[s];
    }

  private:
    void allocate_memory(TABLE *const table, size_t const total_length)
    {
      if (table->s->blob_fields == 0)
      {
        /*
          The maximum length of a packed record is less than this
          length. We use this value instead of the supplied length
          when allocating memory for records, since we don't know how
          the memory will be used in future allocations.

          Since table->s->reclength is for unpacked records, we have
          to add two bytes for each field, which can potentially be
          added to hold the length of a packed field.
        */
        size_t const maxlen= table->s->reclength + 2 * table->s->fields;

        /*
          Allocate memory for two records if memory hasn't been
          allocated. We allocate memory for two records so that it can
          be used when processing update rows as well.
        */
        if (table->write_row_record == 0)
          table->write_row_record=
            (uchar *) alloc_root(&table->mem_root, 2 * maxlen);
        m_memory= table->write_row_record;
        m_release_memory_on_destruction= FALSE;
      }
      else
      {
        m_memory= (uchar *) my_malloc(total_length, MYF(MY_WME));
        m_release_memory_on_destruction= TRUE;
      }
    }

#ifndef DBUG_OFF
    mutable bool m_alloc_checked;
#endif
    bool m_release_memory_on_destruction;
    uchar *m_memory;
    uchar *m_ptr[2];
  };

CPP_UNNAMED_NS_END

int THD::binlog_write_row(TABLE* table, bool is_trans, 
                          MY_BITMAP const* cols, size_t colcnt, 
                          uchar const *record) 
{ 
  DBUG_ASSERT(is_current_stmt_binlog_format_row() && mysql_bin_log.is_open());

  /*
    Pack records into format for transfer. We are allocating more
    memory than needed, but that doesn't matter.
  */
  Row_data_memory memory(table, max_row_length(table, record));
  if (!memory.has_memory())
    return HA_ERR_OUT_OF_MEM;

  uchar *row_data= memory.slot(0);

  size_t const len= pack_row(table, cols, row_data, record);

  Rows_log_event* const ev=
    binlog_prepare_pending_rows_event(table, server_id, cols, colcnt,
                                      len, is_trans,
                                      static_cast<Write_rows_log_event*>(0));

  if (unlikely(ev == 0))
    return HA_ERR_OUT_OF_MEM;

  return ev->add_row_data(row_data, len);
}

int THD::binlog_update_row(TABLE* table, bool is_trans,
                           MY_BITMAP const* cols, size_t colcnt,
                           const uchar *before_record,
                           const uchar *after_record)
{ 
  DBUG_ASSERT(is_current_stmt_binlog_format_row() && mysql_bin_log.is_open());

  size_t const before_maxlen = max_row_length(table, before_record);
  size_t const after_maxlen  = max_row_length(table, after_record);

  Row_data_memory row_data(table, before_maxlen, after_maxlen);
  if (!row_data.has_memory())
    return HA_ERR_OUT_OF_MEM;

  uchar *before_row= row_data.slot(0);
  uchar *after_row= row_data.slot(1);

  size_t const before_size= pack_row(table, cols, before_row,
                                        before_record);
  size_t const after_size= pack_row(table, cols, after_row,
                                       after_record);

  /*
    Don't print debug messages when running valgrind since they can
    trigger false warnings.
   */
#ifndef HAVE_valgrind
  DBUG_DUMP("before_record", before_record, table->s->reclength);
  DBUG_DUMP("after_record",  after_record, table->s->reclength);
  DBUG_DUMP("before_row",    before_row, before_size);
  DBUG_DUMP("after_row",     after_row, after_size);
#endif

  Rows_log_event* const ev=
    binlog_prepare_pending_rows_event(table, server_id, cols, colcnt,
				      before_size + after_size, is_trans,
				      static_cast<Update_rows_log_event*>(0));

  if (unlikely(ev == 0))
    return HA_ERR_OUT_OF_MEM;

  return
    ev->add_row_data(before_row, before_size) ||
    ev->add_row_data(after_row, after_size);
}

int THD::binlog_delete_row(TABLE* table, bool is_trans, 
                           MY_BITMAP const* cols, size_t colcnt,
                           uchar const *record)
{ 
  DBUG_ASSERT(is_current_stmt_binlog_format_row() && mysql_bin_log.is_open());

  /* 
     Pack records into format for transfer. We are allocating more
     memory than needed, but that doesn't matter.
  */
  Row_data_memory memory(table, max_row_length(table, record));
  if (unlikely(!memory.has_memory()))
    return HA_ERR_OUT_OF_MEM;

  uchar *row_data= memory.slot(0);

  size_t const len= pack_row(table, cols, row_data, record);

  Rows_log_event* const ev=
    binlog_prepare_pending_rows_event(table, server_id, cols, colcnt,
				      len, is_trans,
				      static_cast<Delete_rows_log_event*>(0));

  if (unlikely(ev == 0))
    return HA_ERR_OUT_OF_MEM;

  return ev->add_row_data(row_data, len);
}


int THD::binlog_remove_pending_rows_event(bool clear_maps,
                                          bool is_transactional)
{
  DBUG_ENTER("THD::binlog_remove_pending_rows_event");

  if (!mysql_bin_log.is_open())
    DBUG_RETURN(0);

  mysql_bin_log.remove_pending_rows_event(this, is_transactional);

  if (clear_maps)
    binlog_table_maps= 0;

  DBUG_RETURN(0);
}

int THD::binlog_flush_pending_rows_event(bool stmt_end, bool is_transactional)
{
  DBUG_ENTER("THD::binlog_flush_pending_rows_event");
  /*
    We shall flush the pending event even if we are not in row-based
    mode: it might be the case that we left row-based mode before
    flushing anything (e.g., if we have explicitly locked tables).
   */
  if (!mysql_bin_log.is_open())
    DBUG_RETURN(0);

  /*
    Mark the event as the last event of a statement if the stmt_end
    flag is set.
  */
  int error= 0;
  if (Rows_log_event *pending= binlog_get_pending_rows_event(is_transactional))
  {
    if (stmt_end)
    {
      pending->set_flags(Rows_log_event::STMT_END_F);
      binlog_table_maps= 0;
    }

    error= mysql_bin_log.flush_and_set_pending_rows_event(this, 0,
                                                          is_transactional);
  }

  DBUG_RETURN(error);
}


#if !defined(DBUG_OFF) && !defined(_lint)
static const char *
show_query_type(THD::enum_binlog_query_type qtype)
{
  switch (qtype) {
  case THD::ROW_QUERY_TYPE:
    return "ROW";
  case THD::STMT_QUERY_TYPE:
    return "STMT";
  case THD::QUERY_TYPE_COUNT:
  default:
    DBUG_ASSERT(0 <= qtype && qtype < THD::QUERY_TYPE_COUNT);
  }
  static char buf[64];
  sprintf(buf, "UNKNOWN#%d", qtype);
  return buf;
}
#endif

/*
  Constants required for the limit unsafe warnings suppression
*/
//seconds after which the limit unsafe warnings suppression will be activated
#define LIMIT_UNSAFE_WARNING_ACTIVATION_TIMEOUT 50
//number of limit unsafe warnings after which the suppression will be activated
#define LIMIT_UNSAFE_WARNING_ACTIVATION_THRESHOLD_COUNT 50

static ulonglong limit_unsafe_suppression_start_time= 0;
static bool unsafe_warning_suppression_is_activated= false;
static int limit_unsafe_warning_count= 0;

/**
  Auxiliary function to reset the limit unsafety warning suppression.
*/
static void reset_binlog_unsafe_suppression()
{
  DBUG_ENTER("reset_binlog_unsafe_suppression");
  unsafe_warning_suppression_is_activated= false;
  limit_unsafe_warning_count= 0;
  limit_unsafe_suppression_start_time= my_interval_timer()/10000000;
  DBUG_VOID_RETURN;
}

/**
  Auxiliary function to print warning in the error log.
*/
static void print_unsafe_warning_to_log(int unsafe_type, char* buf,
                                 char* query)
{
  DBUG_ENTER("print_unsafe_warning_in_log");
  sprintf(buf, ER(ER_BINLOG_UNSAFE_STATEMENT),
          ER(LEX::binlog_stmt_unsafe_errcode[unsafe_type]));
  sql_print_warning(ER(ER_MESSAGE_AND_STATEMENT), buf, query);
  DBUG_VOID_RETURN;
}

/**
  Auxiliary function to check if the warning for limit unsafety should be
  thrown or suppressed. Details of the implementation can be found in the
  comments inline.
  SYNOPSIS:
  @params
   buf         - buffer to hold the warning message text
   unsafe_type - The type of unsafety.
   query       - The actual query statement.

  TODO: Remove this function and implement a general service for all warnings
  that would prevent flooding the error log.
*/
static void do_unsafe_limit_checkout(char* buf, int unsafe_type, char* query)
{
  ulonglong now= 0;
  DBUG_ENTER("do_unsafe_limit_checkout");
  DBUG_ASSERT(unsafe_type == LEX::BINLOG_STMT_UNSAFE_LIMIT);
  limit_unsafe_warning_count++;
  /*
    INITIALIZING:
    If this is the first time this function is called with log warning
    enabled, the monitoring the unsafe warnings should start.
  */
  if (limit_unsafe_suppression_start_time == 0)
  {
    limit_unsafe_suppression_start_time= my_interval_timer()/10000000;
    print_unsafe_warning_to_log(unsafe_type, buf, query);
  }
  else
  {
    if (!unsafe_warning_suppression_is_activated)
      print_unsafe_warning_to_log(unsafe_type, buf, query);

    if (limit_unsafe_warning_count >=
        LIMIT_UNSAFE_WARNING_ACTIVATION_THRESHOLD_COUNT)
    {
      now= my_interval_timer()/10000000;
      if (!unsafe_warning_suppression_is_activated)
      {
        /*
          ACTIVATION:
          We got LIMIT_UNSAFE_WARNING_ACTIVATION_THRESHOLD_COUNT warnings in
          less than LIMIT_UNSAFE_WARNING_ACTIVATION_TIMEOUT we activate the
          suppression.
        */
        if ((now-limit_unsafe_suppression_start_time) <=
                       LIMIT_UNSAFE_WARNING_ACTIVATION_TIMEOUT)
        {
          unsafe_warning_suppression_is_activated= true;
          DBUG_PRINT("info",("A warning flood has been detected and the limit \
unsafety warning suppression has been activated."));
        }
        else
        {
          /*
           there is no flooding till now, therefore we restart the monitoring
          */
          limit_unsafe_suppression_start_time= my_interval_timer()/10000000;
          limit_unsafe_warning_count= 0;
        }
      }
      else
      {
        /*
          Print the suppression note and the unsafe warning.
        */
        sql_print_information("The following warning was suppressed %d times \
during the last %d seconds in the error log",
                              limit_unsafe_warning_count,
                              (int)
                              (now-limit_unsafe_suppression_start_time));
        print_unsafe_warning_to_log(unsafe_type, buf, query);
        /*
          DEACTIVATION: We got LIMIT_UNSAFE_WARNING_ACTIVATION_THRESHOLD_COUNT
          warnings in more than  LIMIT_UNSAFE_WARNING_ACTIVATION_TIMEOUT, the
          suppression should be deactivated.
        */
        if ((now - limit_unsafe_suppression_start_time) >
            LIMIT_UNSAFE_WARNING_ACTIVATION_TIMEOUT)
        {
          reset_binlog_unsafe_suppression();
          DBUG_PRINT("info",("The limit unsafety warning supression has been \
deactivated"));
        }
      }
      limit_unsafe_warning_count= 0;
    }
  }
  DBUG_VOID_RETURN;
}

/**
  Auxiliary method used by @c binlog_query() to raise warnings.

  The type of warning and the type of unsafeness is stored in
  THD::binlog_unsafe_warning_flags.
*/
void THD::issue_unsafe_warnings()
{
  char buf[MYSQL_ERRMSG_SIZE * 2];
  DBUG_ENTER("issue_unsafe_warnings");
  /*
    Ensure that binlog_unsafe_warning_flags is big enough to hold all
    bits.  This is actually a constant expression.
  */
  DBUG_ASSERT(LEX::BINLOG_STMT_UNSAFE_COUNT <=
              sizeof(binlog_unsafe_warning_flags) * CHAR_BIT);

  uint32 unsafe_type_flags= binlog_unsafe_warning_flags;
  /*
    For each unsafe_type, check if the statement is unsafe in this way
    and issue a warning.
  */
  for (int unsafe_type=0;
       unsafe_type < LEX::BINLOG_STMT_UNSAFE_COUNT;
       unsafe_type++)
  {
    if ((unsafe_type_flags & (1 << unsafe_type)) != 0)
    {
      push_warning_printf(this, MYSQL_ERROR::WARN_LEVEL_NOTE,
                          ER_BINLOG_UNSAFE_STATEMENT,
                          ER(ER_BINLOG_UNSAFE_STATEMENT),
                          ER(LEX::binlog_stmt_unsafe_errcode[unsafe_type]));
      if (global_system_variables.log_warnings)
      {
        if (unsafe_type == LEX::BINLOG_STMT_UNSAFE_LIMIT)
          do_unsafe_limit_checkout( buf, unsafe_type, query());
        else //cases other than LIMIT unsafety
          print_unsafe_warning_to_log(unsafe_type, buf, query());
      }
    }
  }
  DBUG_VOID_RETURN;
}

/**
  Log the current query.

  The query will be logged in either row format or statement format
  depending on the value of @c current_stmt_binlog_format_row field and
  the value of the @c qtype parameter.

  This function must be called:

  - After the all calls to ha_*_row() functions have been issued.

  - After any writes to system tables. Rationale: if system tables
    were written after a call to this function, and the master crashes
    after the call to this function and before writing the system
    tables, then the master and slave get out of sync.

  - Before tables are unlocked and closed.

  @see decide_logging_format

  @retval 0 Success

  @retval nonzero If there is a failure when writing the query (e.g.,
  write failure), then the error code is returned.
*/
int THD::binlog_query(THD::enum_binlog_query_type qtype, char const *query_arg,
                      ulong query_len, bool is_trans, bool direct, 
                      bool suppress_use, int errcode)
{
  DBUG_ENTER("THD::binlog_query");
  DBUG_PRINT("enter", ("qtype: %s  query: '%-.*s'",
                       show_query_type(qtype), (int) query_len, query_arg));
  DBUG_ASSERT(query_arg && mysql_bin_log.is_open());

  /*
    If we are not in prelocked mode, mysql_unlock_tables() will be
    called after this binlog_query(), so we have to flush the pending
    rows event with the STMT_END_F set to unlock all tables at the
    slave side as well.

    If we are in prelocked mode, the flushing will be done inside the
    top-most close_thread_tables().
  */
  if (this->locked_tables_mode <= LTM_LOCK_TABLES)
    if (int error= binlog_flush_pending_rows_event(TRUE, is_trans))
      DBUG_RETURN(error);

  /*
    Warnings for unsafe statements logged in statement format are
    printed in three places instead of in decide_logging_format().
    This is because the warnings should be printed only if the statement
    is actually logged. When executing decide_logging_format(), we cannot
    know for sure if the statement will be logged:

    1 - sp_head::execute_procedure which prints out warnings for calls to
    stored procedures.

    2 - sp_head::execute_function which prints out warnings for calls
    involving functions.

    3 - THD::binlog_query (here) which prints warning for top level
    statements not covered by the two cases above: i.e., if not insided a
    procedure and a function.

    Besides, we should not try to print these warnings if it is not
    possible to write statements to the binary log as it happens when
    the execution is inside a function, or generaly speaking, when
    the variables.option_bits & OPTION_BIN_LOG is false.
    
  */
  if ((variables.option_bits & OPTION_BIN_LOG) &&
      spcont == NULL && !binlog_evt_union.do_union)
    issue_unsafe_warnings();

  switch (qtype) {
    /*
      ROW_QUERY_TYPE means that the statement may be logged either in
      row format or in statement format.  If
      current_stmt_binlog_format is row, it means that the
      statement has already been logged in row format and hence shall
      not be logged again.
    */
  case THD::ROW_QUERY_TYPE:
    DBUG_PRINT("debug",
               ("is_current_stmt_binlog_format_row: %d",
                is_current_stmt_binlog_format_row()));
    if (is_current_stmt_binlog_format_row())
      DBUG_RETURN(0);
    /* Fall through */

    /*
      STMT_QUERY_TYPE means that the query must be logged in statement
      format; it cannot be logged in row format.  This is typically
      used by DDL statements.  It is an error to use this query type
      if current_stmt_binlog_format_row is row.

      @todo Currently there are places that call this method with
      STMT_QUERY_TYPE and current_stmt_binlog_format is row.  Fix those
      places and add assert to ensure correct behavior. /Sven
    */
  case THD::STMT_QUERY_TYPE:
    /*
      The MYSQL_LOG::write() function will set the STMT_END_F flag and
      flush the pending rows event if necessary.
    */
    {
      Query_log_event qinfo(this, query_arg, query_len, is_trans, direct,
                            suppress_use, errcode);
      /*
        Binlog table maps will be irrelevant after a Query_log_event
        (they are just removed on the slave side) so after the query
        log event is written to the binary log, we pretend that no
        table maps were written.
       */
      int error= mysql_bin_log.write(&qinfo);
      binlog_table_maps= 0;
      DBUG_RETURN(error);
    }

  case THD::QUERY_TYPE_COUNT:
  default:
    DBUG_ASSERT(qtype < QUERY_TYPE_COUNT);
  }
  DBUG_RETURN(0);
}

void
THD::wait_for_wakeup_ready()
{
  mysql_mutex_lock(&LOCK_wakeup_ready);
  while (!wakeup_ready)
    mysql_cond_wait(&COND_wakeup_ready, &LOCK_wakeup_ready);
  mysql_mutex_unlock(&LOCK_wakeup_ready);
}

void
THD::signal_wakeup_ready()
{
  mysql_mutex_lock(&LOCK_wakeup_ready);
  wakeup_ready= true;
  mysql_mutex_unlock(&LOCK_wakeup_ready);
  mysql_cond_signal(&COND_wakeup_ready);
}


bool Discrete_intervals_list::append(ulonglong start, ulonglong val,
                                 ulonglong incr)
{
  DBUG_ENTER("Discrete_intervals_list::append");
  /* first, see if this can be merged with previous */
  if ((head == NULL) || tail->merge_if_contiguous(start, val, incr))
  {
    /* it cannot, so need to add a new interval */
    Discrete_interval *new_interval= new Discrete_interval(start, val, incr);
    DBUG_RETURN(append(new_interval));
  }
  DBUG_RETURN(0);
}

bool Discrete_intervals_list::append(Discrete_interval *new_interval)
{
  DBUG_ENTER("Discrete_intervals_list::append");
  if (unlikely(new_interval == NULL))
    DBUG_RETURN(1);
  DBUG_PRINT("info",("adding new auto_increment interval"));
  if (head == NULL)
    head= current= new_interval;
  else
    tail->next= new_interval;
  tail= new_interval;
  elements++;
  DBUG_RETURN(0);
}

#endif /* !defined(MYSQL_CLIENT) */<|MERGE_RESOLUTION|>--- conflicted
+++ resolved
@@ -1,10 +1,6 @@
 /*
-<<<<<<< HEAD
-   Copyright (c) 2000, 2013, Oracle and/or its affiliates.
-   Copyright (c) 2008, 2014, SkySQL Ab.
-=======
-   Copyright (c) 2000, 2015, Oracle and/or its affiliates. All rights reserved.
->>>>>>> e02fe87f
+   Copyright (c) 2000, 2015, Oracle and/or its affiliates.
+   Copyright (c) 2008, 2015, MariaDB
 
    This program is free software; you can redistribute it and/or modify
    it under the terms of the GNU General Public License as published by
@@ -4366,13 +4362,6 @@
 
 void THD::mark_transaction_to_rollback(bool all)
 {
-<<<<<<< HEAD
-  if (thd)
-  {
-    thd->is_fatal_sub_stmt_error= TRUE;
-    thd->transaction_rollback_request= all;
-  }
-=======
   /*
     There is no point in setting is_fatal_sub_stmt_error unless
     we are actually in_sub_stmt.
@@ -4380,17 +4369,6 @@
   if (in_sub_stmt)
     is_fatal_sub_stmt_error= true;
   transaction_rollback_request= all;
-  /*
-    Aborted transactions can not be IGNOREd.
-    Switch off the IGNORE flag for the current
-    SELECT_LEX. This should allow my_error()
-    to report the error and abort the execution
-    flow, even in presence
-    of IGNORE clause.
-  */
-  if (lex->current_select)
-    lex->current_select->no_error= false;
->>>>>>> e02fe87f
 }
 /***************************************************************************
   Handling of XA id cacheing
