/* Copyright (c) 2000, 2017, Oracle and/or its affiliates.
   Copyright (c) 2008, 2019, MariaDB

   This program is free software; you can redistribute it and/or modify
   it under the terms of the GNU General Public License as published by
   the Free Software Foundation; version 2 of the License.

   This program is distributed in the hope that it will be useful,
   but WITHOUT ANY WARRANTY; without even the implied warranty of
   MERCHANTABILITY or FITNESS FOR A PARTICULAR PURPOSE.  See the
   GNU General Public License for more details.

   You should have received a copy of the GNU General Public License
   along with this program; if not, write to the Free Software
   Foundation, Inc., 51 Franklin St, Fifth Floor, Boston, MA  02110-1335  USA */

#define MYSQL_LEX 1
#include "mariadb.h"
#include "sql_priv.h"
#include "sql_parse.h"        // sql_kill, *_precheck, *_prepare
#include "lock.h"             // try_transactional_lock,
                              // check_transactional_lock,
                              // set_handler_table_locks,
                              // lock_global_read_lock,
                              // make_global_read_lock_block_commit
#include "sql_base.h"         // open_tables, open_and_lock_tables,
                              // lock_tables, unique_table,
                              // close_thread_tables, is_temporary_table
                              // table_cache.h
#include "sql_cache.h"        // QUERY_CACHE_FLAGS_SIZE, query_cache_*
#include "sql_show.h"         // mysqld_list_*, mysqld_show_*,
                              // calc_sum_of_all_status
#include "mysqld.h"
#include "sql_locale.h"                         // my_locale_en_US
#include "log.h"                                // flush_error_log
#include "sql_view.h"         // mysql_create_view, mysql_drop_view
#include "sql_delete.h"       // mysql_delete
#include "sql_insert.h"       // mysql_insert
#include "sql_update.h"       // mysql_update, mysql_multi_update
#include "sql_partition.h"    // struct partition_info
#include "sql_db.h"           // mysql_change_db, mysql_create_db,
                              // mysql_rm_db, mysql_upgrade_db,
                              // mysql_alter_db,
                              // check_db_dir_existence,
                              // my_dbopt_cleanup
#include "sql_table.h"        // mysql_create_like_table,
                              // mysql_create_table,
                              // mysql_alter_table,
                              // mysql_backup_table,
                              // mysql_restore_table
#include "sql_reload.h"       // reload_acl_and_cache
#include "sql_admin.h"        // mysql_assign_to_keycache
#include "sql_connect.h"      // decrease_user_connections,
                              // check_mqh,
                              // reset_mqh
#include "sql_rename.h"       // mysql_rename_tables
#include "sql_tablespace.h"   // mysql_alter_tablespace
#include "hostname.h"         // hostname_cache_refresh
#include "sql_acl.h"          // *_ACL, check_grant, is_acl_user,
                              // has_any_table_level_privileges,
                              // mysql_drop_user, mysql_rename_user,
                              // check_grant_routine,
                              // mysql_routine_grant,
                              // mysql_show_grants,
                              // sp_grant_privileges, ...
#include "sql_test.h"         // mysql_print_status
#include "sql_select.h"       // handle_select, mysql_select,
                              // mysql_explain_union
#include "sql_load.h"         // mysql_load
#include "sql_servers.h"      // create_servers, alter_servers,
                              // drop_servers, servers_reload
#include "sql_handler.h"      // mysql_ha_open, mysql_ha_close,
                              // mysql_ha_read
#include "sql_binlog.h"       // mysql_client_binlog_statement
#include "sql_do.h"           // mysql_do
#include "sql_help.h"         // mysqld_help
#include "rpl_constants.h"    // Incident, INCIDENT_LOST_EVENTS
#include "log_event.h"
#include "sql_repl.h"
#include "rpl_filter.h"
#include "repl_failsafe.h"
#include <m_ctype.h>
#include <myisam.h>
#include <my_dir.h>
#include "rpl_mi.h"

#include "sql_digest.h"

#include "sp_head.h"
#include "sp.h"
#include "sp_cache.h"
#include "events.h"
#include "sql_trigger.h"
#include "transaction.h"
#include "sql_audit.h"
#include "sql_prepare.h"
#include "sql_cte.h"
#include "debug_sync.h"
#include "probes_mysql.h"
#include "set_var.h"
#include "sql_bootstrap.h"
#include "sql_sequence.h"
#include "opt_trace.h"

#include "my_json_writer.h" 

#define FLAGSTR(V,F) ((V)&(F)?#F" ":"")

#ifdef WITH_ARIA_STORAGE_ENGINE
#include "../storage/maria/ha_maria.h"
#endif

#include "wsrep.h"
#include "wsrep_mysqld.h"
#ifdef WITH_WSREP
#include "wsrep_thd.h"
#include "wsrep_trans_observer.h" /* wsrep transaction hooks */

static bool wsrep_mysql_parse(THD *thd, char *rawbuf, uint length,
                              Parser_state *parser_state,
                              bool is_com_multi,
                              bool is_next_command);

#endif /* WITH_WSREP */
/**
  @defgroup Runtime_Environment Runtime Environment
  @{
*/

static bool execute_sqlcom_select(THD *thd, TABLE_LIST *all_tables);
static void sql_kill(THD *thd, longlong id, killed_state state, killed_type type);
static void sql_kill_user(THD *thd, LEX_USER *user, killed_state state);
static bool lock_tables_precheck(THD *thd, TABLE_LIST *tables);
static bool execute_show_status(THD *, TABLE_LIST *);
static bool check_rename_table(THD *, TABLE_LIST *, TABLE_LIST *);

const char *any_db="*any*";	// Special symbol for check_access

const LEX_CSTRING command_name[257]={
  { STRING_WITH_LEN("Sleep") },           //0
  { STRING_WITH_LEN("Quit") },            //1
  { STRING_WITH_LEN("Init DB") },         //2
  { STRING_WITH_LEN("Query") },           //3
  { STRING_WITH_LEN("Field List") },      //4
  { STRING_WITH_LEN("Create DB") },       //5
  { STRING_WITH_LEN("Drop DB") },         //6
  { STRING_WITH_LEN("Refresh") },         //7
  { STRING_WITH_LEN("Shutdown") },        //8
  { STRING_WITH_LEN("Statistics") },      //9
  { STRING_WITH_LEN("Processlist") },     //10
  { STRING_WITH_LEN("Connect") },         //11
  { STRING_WITH_LEN("Kill") },            //12
  { STRING_WITH_LEN("Debug") },           //13
  { STRING_WITH_LEN("Ping") },            //14
  { STRING_WITH_LEN("Time") },            //15
  { STRING_WITH_LEN("Delayed insert") },  //16
  { STRING_WITH_LEN("Change user") },     //17
  { STRING_WITH_LEN("Binlog Dump") },     //18
  { STRING_WITH_LEN("Table Dump") },      //19
  { STRING_WITH_LEN("Connect Out") },     //20
  { STRING_WITH_LEN("Register Slave") },  //21
  { STRING_WITH_LEN("Prepare") },         //22
  { STRING_WITH_LEN("Execute") },         //23
  { STRING_WITH_LEN("Long Data") },       //24
  { STRING_WITH_LEN("Close stmt") },      //25
  { STRING_WITH_LEN("Reset stmt") },      //26
  { STRING_WITH_LEN("Set option") },      //27
  { STRING_WITH_LEN("Fetch") },           //28
  { STRING_WITH_LEN("Daemon") },          //29
  { STRING_WITH_LEN("Unimpl get tid") },  //30
  { STRING_WITH_LEN("Reset connection") },//31
  { 0, 0 }, //32
  { 0, 0 }, //33
  { 0, 0 }, //34
  { 0, 0 }, //35
  { 0, 0 }, //36
  { 0, 0 }, //37
  { 0, 0 }, //38
  { 0, 0 }, //39
  { 0, 0 }, //40
  { 0, 0 }, //41
  { 0, 0 }, //42
  { 0, 0 }, //43
  { 0, 0 }, //44
  { 0, 0 }, //45
  { 0, 0 }, //46
  { 0, 0 }, //47
  { 0, 0 }, //48
  { 0, 0 }, //49
  { 0, 0 }, //50
  { 0, 0 }, //51
  { 0, 0 }, //52
  { 0, 0 }, //53
  { 0, 0 }, //54
  { 0, 0 }, //55
  { 0, 0 }, //56
  { 0, 0 }, //57
  { 0, 0 }, //58
  { 0, 0 }, //59
  { 0, 0 }, //60
  { 0, 0 }, //61
  { 0, 0 }, //62
  { 0, 0 }, //63
  { 0, 0 }, //64
  { 0, 0 }, //65
  { 0, 0 }, //66
  { 0, 0 }, //67
  { 0, 0 }, //68
  { 0, 0 }, //69
  { 0, 0 }, //70
  { 0, 0 }, //71
  { 0, 0 }, //72
  { 0, 0 }, //73
  { 0, 0 }, //74
  { 0, 0 }, //75
  { 0, 0 }, //76
  { 0, 0 }, //77
  { 0, 0 }, //78
  { 0, 0 }, //79
  { 0, 0 }, //80
  { 0, 0 }, //81
  { 0, 0 }, //82
  { 0, 0 }, //83
  { 0, 0 }, //84
  { 0, 0 }, //85
  { 0, 0 }, //86
  { 0, 0 }, //87
  { 0, 0 }, //88
  { 0, 0 }, //89
  { 0, 0 }, //90
  { 0, 0 }, //91
  { 0, 0 }, //92
  { 0, 0 }, //93
  { 0, 0 }, //94
  { 0, 0 }, //95
  { 0, 0 }, //96
  { 0, 0 }, //97
  { 0, 0 }, //98
  { 0, 0 }, //99
  { 0, 0 }, //100
  { 0, 0 }, //101
  { 0, 0 }, //102
  { 0, 0 }, //103
  { 0, 0 }, //104
  { 0, 0 }, //105
  { 0, 0 }, //106
  { 0, 0 }, //107
  { 0, 0 }, //108
  { 0, 0 }, //109
  { 0, 0 }, //110
  { 0, 0 }, //111
  { 0, 0 }, //112
  { 0, 0 }, //113
  { 0, 0 }, //114
  { 0, 0 }, //115
  { 0, 0 }, //116
  { 0, 0 }, //117
  { 0, 0 }, //118
  { 0, 0 }, //119
  { 0, 0 }, //120
  { 0, 0 }, //121
  { 0, 0 }, //122
  { 0, 0 }, //123
  { 0, 0 }, //124
  { 0, 0 }, //125
  { 0, 0 }, //126
  { 0, 0 }, //127
  { 0, 0 }, //128
  { 0, 0 }, //129
  { 0, 0 }, //130
  { 0, 0 }, //131
  { 0, 0 }, //132
  { 0, 0 }, //133
  { 0, 0 }, //134
  { 0, 0 }, //135
  { 0, 0 }, //136
  { 0, 0 }, //137
  { 0, 0 }, //138
  { 0, 0 }, //139
  { 0, 0 }, //140
  { 0, 0 }, //141
  { 0, 0 }, //142
  { 0, 0 }, //143
  { 0, 0 }, //144
  { 0, 0 }, //145
  { 0, 0 }, //146
  { 0, 0 }, //147
  { 0, 0 }, //148
  { 0, 0 }, //149
  { 0, 0 }, //150
  { 0, 0 }, //151
  { 0, 0 }, //152
  { 0, 0 }, //153
  { 0, 0 }, //154
  { 0, 0 }, //155
  { 0, 0 }, //156
  { 0, 0 }, //157
  { 0, 0 }, //158
  { 0, 0 }, //159
  { 0, 0 }, //160
  { 0, 0 }, //161
  { 0, 0 }, //162
  { 0, 0 }, //163
  { 0, 0 }, //164
  { 0, 0 }, //165
  { 0, 0 }, //166
  { 0, 0 }, //167
  { 0, 0 }, //168
  { 0, 0 }, //169
  { 0, 0 }, //170
  { 0, 0 }, //171
  { 0, 0 }, //172
  { 0, 0 }, //173
  { 0, 0 }, //174
  { 0, 0 }, //175
  { 0, 0 }, //176
  { 0, 0 }, //177
  { 0, 0 }, //178
  { 0, 0 }, //179
  { 0, 0 }, //180
  { 0, 0 }, //181
  { 0, 0 }, //182
  { 0, 0 }, //183
  { 0, 0 }, //184
  { 0, 0 }, //185
  { 0, 0 }, //186
  { 0, 0 }, //187
  { 0, 0 }, //188
  { 0, 0 }, //189
  { 0, 0 }, //190
  { 0, 0 }, //191
  { 0, 0 }, //192
  { 0, 0 }, //193
  { 0, 0 }, //194
  { 0, 0 }, //195
  { 0, 0 }, //196
  { 0, 0 }, //197
  { 0, 0 }, //198
  { 0, 0 }, //199
  { 0, 0 }, //200
  { 0, 0 }, //201
  { 0, 0 }, //202
  { 0, 0 }, //203
  { 0, 0 }, //204
  { 0, 0 }, //205
  { 0, 0 }, //206
  { 0, 0 }, //207
  { 0, 0 }, //208
  { 0, 0 }, //209
  { 0, 0 }, //210
  { 0, 0 }, //211
  { 0, 0 }, //212
  { 0, 0 }, //213
  { 0, 0 }, //214
  { 0, 0 }, //215
  { 0, 0 }, //216
  { 0, 0 }, //217
  { 0, 0 }, //218
  { 0, 0 }, //219
  { 0, 0 }, //220
  { 0, 0 }, //221
  { 0, 0 }, //222
  { 0, 0 }, //223
  { 0, 0 }, //224
  { 0, 0 }, //225
  { 0, 0 }, //226
  { 0, 0 }, //227
  { 0, 0 }, //228
  { 0, 0 }, //229
  { 0, 0 }, //230
  { 0, 0 }, //231
  { 0, 0 }, //232
  { 0, 0 }, //233
  { 0, 0 }, //234
  { 0, 0 }, //235
  { 0, 0 }, //236
  { 0, 0 }, //237
  { 0, 0 }, //238
  { 0, 0 }, //239
  { 0, 0 }, //240
  { 0, 0 }, //241
  { 0, 0 }, //242
  { 0, 0 }, //243
  { 0, 0 }, //244
  { 0, 0 }, //245
  { 0, 0 }, //246
  { 0, 0 }, //247
  { 0, 0 }, //248
  { 0, 0 }, //249
  { STRING_WITH_LEN("Bulk_execute") }, //250
  { STRING_WITH_LEN("Slave_worker") }, //251
  { STRING_WITH_LEN("Slave_IO") }, //252
  { STRING_WITH_LEN("Slave_SQL") }, //253
  { STRING_WITH_LEN("Com_multi") }, //254
  { STRING_WITH_LEN("Error") }  // Last command number 255
};

#ifdef HAVE_REPLICATION
/**
  Returns true if all tables should be ignored.
*/
inline bool all_tables_not_ok(THD *thd, TABLE_LIST *tables)
{
  Rpl_filter *rpl_filter= thd->system_thread_info.rpl_sql_info->rpl_filter;
  return rpl_filter->is_on() && tables && !thd->spcont &&
         !rpl_filter->tables_ok(thd->db.str, tables);
}
#endif


static bool some_non_temp_table_to_be_updated(THD *thd, TABLE_LIST *tables)
{
  for (TABLE_LIST *table= tables; table; table= table->next_global)
  {
    DBUG_ASSERT(table->db.str && table->table_name.str);
    if (table->updating && !thd->find_tmp_table_share(table))
      return 1;
  }
  return 0;
}


/*
  Check whether the statement implicitly commits an active transaction.

  @param thd    Thread handle.
  @param mask   Bitmask used for the SQL command match.

  @return 0     No implicit commit
  @return 1     Do a commit
*/
bool stmt_causes_implicit_commit(THD *thd, uint mask)
{
  LEX *lex= thd->lex;
  bool skip= FALSE;
  DBUG_ENTER("stmt_causes_implicit_commit");

  if (!(sql_command_flags[lex->sql_command] & mask))
    DBUG_RETURN(FALSE);

  switch (lex->sql_command) {
  case SQLCOM_DROP_TABLE:
  case SQLCOM_DROP_SEQUENCE:
    skip= (lex->tmp_table() ||
           (thd->variables.option_bits & OPTION_GTID_BEGIN));
    break;
  case SQLCOM_ALTER_TABLE:
  case SQLCOM_ALTER_SEQUENCE:
    /* If ALTER TABLE of non-temporary table, do implicit commit */
    skip= (lex->tmp_table());
    break;
  case SQLCOM_CREATE_TABLE:
  case SQLCOM_CREATE_SEQUENCE:
    /*
      If CREATE TABLE of non-temporary table and the table is not part
      if a BEGIN GTID ... COMMIT group, do a implicit commit.
      This ensures that CREATE ... SELECT will in the same GTID group on the
      master and slave.
    */
    skip= (lex->tmp_table() ||
           (thd->variables.option_bits & OPTION_GTID_BEGIN));
    break;
  case SQLCOM_SET_OPTION:
    skip= lex->autocommit ? FALSE : TRUE;
    break;
  default:
    break;
  }

  DBUG_RETURN(!skip);
}


/**
  Mark all commands that somehow changes a table.

  This is used to check number of updates / hour.

  sql_command is actually set to SQLCOM_END sometimes
  so we need the +1 to include it in the array.

  See COMMAND_FLAG_xxx for different type of commands
     2  - query that returns meaningful ROW_COUNT() -
          a number of modified rows
*/

uint sql_command_flags[SQLCOM_END+1];
uint server_command_flags[COM_END+1];

void init_update_queries(void)
{
  /* Initialize the server command flags array. */
  memset(server_command_flags, 0, sizeof(server_command_flags));

  server_command_flags[COM_STATISTICS]= CF_SKIP_QUERY_ID | CF_SKIP_QUESTIONS | CF_SKIP_WSREP_CHECK;
  server_command_flags[COM_PING]=       CF_SKIP_QUERY_ID | CF_SKIP_QUESTIONS | CF_SKIP_WSREP_CHECK | CF_NO_COM_MULTI;

  server_command_flags[COM_QUIT]= CF_SKIP_WSREP_CHECK;
  server_command_flags[COM_PROCESS_INFO]= CF_SKIP_WSREP_CHECK;
  server_command_flags[COM_PROCESS_KILL]= CF_SKIP_WSREP_CHECK;
  server_command_flags[COM_SHUTDOWN]= CF_SKIP_WSREP_CHECK;
  server_command_flags[COM_SLEEP]= CF_SKIP_WSREP_CHECK;
  server_command_flags[COM_TIME]= CF_SKIP_WSREP_CHECK;
  server_command_flags[COM_INIT_DB]= CF_SKIP_WSREP_CHECK;
  server_command_flags[COM_END]= CF_SKIP_WSREP_CHECK;
  for (uint i= COM_MDB_GAP_BEG; i <= COM_MDB_GAP_END; i++)
  {
    server_command_flags[i]= CF_SKIP_WSREP_CHECK;
  }

  /*
    COM_QUERY, COM_SET_OPTION and COM_STMT_XXX are allowed to pass the early
    COM_xxx filter, they're checked later in mysql_execute_command().
  */
  server_command_flags[COM_QUERY]= CF_SKIP_WSREP_CHECK;
  server_command_flags[COM_SET_OPTION]= CF_SKIP_WSREP_CHECK;
  server_command_flags[COM_STMT_PREPARE]= CF_SKIP_QUESTIONS | CF_SKIP_WSREP_CHECK;
  server_command_flags[COM_STMT_EXECUTE]= CF_SKIP_WSREP_CHECK;
  server_command_flags[COM_STMT_FETCH]=   CF_SKIP_WSREP_CHECK;
  server_command_flags[COM_STMT_CLOSE]= CF_SKIP_QUESTIONS | CF_SKIP_WSREP_CHECK;
  server_command_flags[COM_STMT_RESET]= CF_SKIP_QUESTIONS | CF_SKIP_WSREP_CHECK;
  server_command_flags[COM_STMT_EXECUTE]= CF_SKIP_WSREP_CHECK;
  server_command_flags[COM_STMT_SEND_LONG_DATA]= CF_SKIP_WSREP_CHECK;
  server_command_flags[COM_REGISTER_SLAVE]= CF_SKIP_WSREP_CHECK;
  server_command_flags[COM_MULTI]= CF_SKIP_WSREP_CHECK | CF_NO_COM_MULTI;

  /* Initialize the sql command flags array. */
  memset(sql_command_flags, 0, sizeof(sql_command_flags));

  /*
    In general, DDL statements do not generate row events and do not go
    through a cache before being written to the binary log. However, the
    CREATE TABLE...SELECT is an exception because it may generate row
    events. For that reason,  the SQLCOM_CREATE_TABLE  which represents
    a CREATE TABLE, including the CREATE TABLE...SELECT, has the
    CF_CAN_GENERATE_ROW_EVENTS flag. The distinction between a regular
    CREATE TABLE and the CREATE TABLE...SELECT is made in other parts of
    the code, in particular in the Query_log_event's constructor.
  */
  sql_command_flags[SQLCOM_CREATE_TABLE]=   CF_CHANGES_DATA | CF_REEXECUTION_FRAGILE |
                                            CF_AUTO_COMMIT_TRANS | CF_REPORT_PROGRESS |
                                            CF_CAN_GENERATE_ROW_EVENTS |
                                            CF_SCHEMA_CHANGE;
  sql_command_flags[SQLCOM_CREATE_SEQUENCE]=  (CF_CHANGES_DATA |
                                            CF_REEXECUTION_FRAGILE |
                                            CF_AUTO_COMMIT_TRANS |
                                            CF_SCHEMA_CHANGE);
  sql_command_flags[SQLCOM_CREATE_INDEX]=   CF_CHANGES_DATA | CF_AUTO_COMMIT_TRANS |
                                            CF_ADMIN_COMMAND | CF_REPORT_PROGRESS;
  sql_command_flags[SQLCOM_ALTER_TABLE]=    CF_CHANGES_DATA | CF_WRITE_LOGS_COMMAND |
                                            CF_AUTO_COMMIT_TRANS | CF_REPORT_PROGRESS |
                                            CF_INSERTS_DATA | CF_ADMIN_COMMAND;
  sql_command_flags[SQLCOM_ALTER_SEQUENCE]= CF_CHANGES_DATA | CF_WRITE_LOGS_COMMAND |
                                            CF_AUTO_COMMIT_TRANS | CF_SCHEMA_CHANGE |
                                            CF_ADMIN_COMMAND;
  sql_command_flags[SQLCOM_TRUNCATE]=       CF_CHANGES_DATA | CF_WRITE_LOGS_COMMAND |
                                            CF_AUTO_COMMIT_TRANS;
  sql_command_flags[SQLCOM_DROP_TABLE]=     CF_CHANGES_DATA | CF_AUTO_COMMIT_TRANS | CF_SCHEMA_CHANGE;
  sql_command_flags[SQLCOM_DROP_SEQUENCE]=  CF_CHANGES_DATA | CF_AUTO_COMMIT_TRANS | CF_SCHEMA_CHANGE;
  sql_command_flags[SQLCOM_LOAD]=           CF_CHANGES_DATA | CF_REEXECUTION_FRAGILE |
                                            CF_CAN_GENERATE_ROW_EVENTS | CF_REPORT_PROGRESS |
                                            CF_INSERTS_DATA;
  sql_command_flags[SQLCOM_CREATE_DB]=      CF_CHANGES_DATA | CF_AUTO_COMMIT_TRANS | CF_DB_CHANGE;
  sql_command_flags[SQLCOM_DROP_DB]=        CF_CHANGES_DATA | CF_AUTO_COMMIT_TRANS | CF_DB_CHANGE;
  sql_command_flags[SQLCOM_CREATE_PACKAGE]= CF_CHANGES_DATA | CF_AUTO_COMMIT_TRANS;
  sql_command_flags[SQLCOM_DROP_PACKAGE]=   CF_CHANGES_DATA | CF_AUTO_COMMIT_TRANS;
  sql_command_flags[SQLCOM_CREATE_PACKAGE_BODY]= CF_CHANGES_DATA | CF_AUTO_COMMIT_TRANS;
  sql_command_flags[SQLCOM_DROP_PACKAGE_BODY]= CF_CHANGES_DATA | CF_AUTO_COMMIT_TRANS;
  sql_command_flags[SQLCOM_ALTER_DB_UPGRADE]= CF_AUTO_COMMIT_TRANS;
  sql_command_flags[SQLCOM_ALTER_DB]=       CF_CHANGES_DATA | CF_AUTO_COMMIT_TRANS | CF_DB_CHANGE;
  sql_command_flags[SQLCOM_RENAME_TABLE]=   CF_CHANGES_DATA | CF_AUTO_COMMIT_TRANS | CF_ADMIN_COMMAND;
  sql_command_flags[SQLCOM_DROP_INDEX]=     CF_CHANGES_DATA | CF_AUTO_COMMIT_TRANS |
                                            CF_REPORT_PROGRESS | CF_ADMIN_COMMAND;
  sql_command_flags[SQLCOM_CREATE_VIEW]=    CF_CHANGES_DATA | CF_REEXECUTION_FRAGILE |
                                            CF_AUTO_COMMIT_TRANS;
  sql_command_flags[SQLCOM_DROP_VIEW]=      CF_CHANGES_DATA | CF_AUTO_COMMIT_TRANS;
  sql_command_flags[SQLCOM_CREATE_TRIGGER]= CF_CHANGES_DATA | CF_AUTO_COMMIT_TRANS;
  sql_command_flags[SQLCOM_DROP_TRIGGER]=   CF_CHANGES_DATA | CF_AUTO_COMMIT_TRANS;
  sql_command_flags[SQLCOM_CREATE_EVENT]=   CF_CHANGES_DATA | CF_AUTO_COMMIT_TRANS;
  sql_command_flags[SQLCOM_ALTER_EVENT]=    CF_CHANGES_DATA | CF_AUTO_COMMIT_TRANS;
  sql_command_flags[SQLCOM_DROP_EVENT]=     CF_CHANGES_DATA | CF_AUTO_COMMIT_TRANS;

  sql_command_flags[SQLCOM_UPDATE]=	    CF_CHANGES_DATA | CF_REEXECUTION_FRAGILE |
                                            CF_CAN_GENERATE_ROW_EVENTS |
                                            CF_OPTIMIZER_TRACE |
                                            CF_CAN_BE_EXPLAINED |
                                            CF_UPDATES_DATA | CF_SP_BULK_SAFE;
  sql_command_flags[SQLCOM_UPDATE_MULTI]=   CF_CHANGES_DATA | CF_REEXECUTION_FRAGILE |
                                            CF_CAN_GENERATE_ROW_EVENTS |
                                            CF_OPTIMIZER_TRACE |
                                            CF_CAN_BE_EXPLAINED |
                                            CF_UPDATES_DATA | CF_SP_BULK_SAFE;
  sql_command_flags[SQLCOM_INSERT]=	    CF_CHANGES_DATA | CF_REEXECUTION_FRAGILE |
                                            CF_CAN_GENERATE_ROW_EVENTS |
                                            CF_OPTIMIZER_TRACE |
                                            CF_CAN_BE_EXPLAINED |
                                            CF_INSERTS_DATA |
                                            CF_SP_BULK_SAFE |
                                            CF_SP_BULK_OPTIMIZED;
  sql_command_flags[SQLCOM_INSERT_SELECT]=  CF_CHANGES_DATA | CF_REEXECUTION_FRAGILE |
                                            CF_CAN_GENERATE_ROW_EVENTS |
                                            CF_OPTIMIZER_TRACE |
                                            CF_CAN_BE_EXPLAINED |
                                            CF_INSERTS_DATA;
  sql_command_flags[SQLCOM_DELETE]=         CF_CHANGES_DATA | CF_REEXECUTION_FRAGILE |
                                            CF_CAN_GENERATE_ROW_EVENTS |
                                            CF_OPTIMIZER_TRACE |
                                            CF_CAN_BE_EXPLAINED |
                                            CF_SP_BULK_SAFE | CF_DELETES_DATA;
  sql_command_flags[SQLCOM_DELETE_MULTI]=   CF_CHANGES_DATA | CF_REEXECUTION_FRAGILE |
                                            CF_CAN_GENERATE_ROW_EVENTS |
                                            CF_OPTIMIZER_TRACE |
                                            CF_CAN_BE_EXPLAINED |
                                            CF_DELETES_DATA;
  sql_command_flags[SQLCOM_REPLACE]=        CF_CHANGES_DATA | CF_REEXECUTION_FRAGILE |
                                            CF_CAN_GENERATE_ROW_EVENTS |
                                            CF_OPTIMIZER_TRACE |
                                            CF_CAN_BE_EXPLAINED |
                                            CF_INSERTS_DATA | CF_SP_BULK_SAFE |
                                            CF_SP_BULK_OPTIMIZED;
  sql_command_flags[SQLCOM_REPLACE_SELECT]= CF_CHANGES_DATA | CF_REEXECUTION_FRAGILE |
                                            CF_CAN_GENERATE_ROW_EVENTS |
                                            CF_OPTIMIZER_TRACE |
                                            CF_CAN_BE_EXPLAINED |
                                            CF_INSERTS_DATA;
  sql_command_flags[SQLCOM_SELECT]=         CF_REEXECUTION_FRAGILE |
                                            CF_CAN_GENERATE_ROW_EVENTS |
                                            CF_OPTIMIZER_TRACE |
                                            CF_CAN_BE_EXPLAINED;
  // (1) so that subquery is traced when doing "SET @var = (subquery)"
  /*
    @todo SQLCOM_SET_OPTION should have CF_CAN_GENERATE_ROW_EVENTS
    set, because it may invoke a stored function that generates row
    events. /Sven
  */
  sql_command_flags[SQLCOM_SET_OPTION]=     CF_REEXECUTION_FRAGILE |
                                            CF_AUTO_COMMIT_TRANS |
                                            CF_CAN_GENERATE_ROW_EVENTS |
                                            CF_OPTIMIZER_TRACE; // (1)
  // (1) so that subquery is traced when doing "DO @var := (subquery)"
  sql_command_flags[SQLCOM_DO]=             CF_REEXECUTION_FRAGILE |
                                            CF_CAN_GENERATE_ROW_EVENTS |
                                            CF_OPTIMIZER_TRACE; // (1)

  sql_command_flags[SQLCOM_SHOW_STATUS_PROC]= CF_STATUS_COMMAND | CF_REEXECUTION_FRAGILE;
  sql_command_flags[SQLCOM_SHOW_STATUS_PACKAGE]= CF_STATUS_COMMAND | CF_REEXECUTION_FRAGILE;
  sql_command_flags[SQLCOM_SHOW_STATUS_PACKAGE_BODY]= CF_STATUS_COMMAND | CF_REEXECUTION_FRAGILE;
  sql_command_flags[SQLCOM_SHOW_STATUS]=      CF_STATUS_COMMAND | CF_REEXECUTION_FRAGILE;
  sql_command_flags[SQLCOM_SHOW_DATABASES]=   CF_STATUS_COMMAND | CF_REEXECUTION_FRAGILE;
  sql_command_flags[SQLCOM_SHOW_TRIGGERS]=    CF_STATUS_COMMAND | CF_REEXECUTION_FRAGILE;
  sql_command_flags[SQLCOM_SHOW_EVENTS]=      CF_STATUS_COMMAND | CF_REEXECUTION_FRAGILE;
  sql_command_flags[SQLCOM_SHOW_OPEN_TABLES]= CF_STATUS_COMMAND | CF_REEXECUTION_FRAGILE;
  sql_command_flags[SQLCOM_SHOW_PLUGINS]=     CF_STATUS_COMMAND;
  sql_command_flags[SQLCOM_SHOW_GENERIC]=     CF_STATUS_COMMAND;
  sql_command_flags[SQLCOM_SHOW_FIELDS]=      CF_STATUS_COMMAND | CF_REEXECUTION_FRAGILE;
  sql_command_flags[SQLCOM_SHOW_KEYS]=        CF_STATUS_COMMAND | CF_REEXECUTION_FRAGILE;
  sql_command_flags[SQLCOM_SHOW_VARIABLES]=   CF_STATUS_COMMAND | CF_REEXECUTION_FRAGILE;
  sql_command_flags[SQLCOM_SHOW_CHARSETS]=    CF_STATUS_COMMAND | CF_REEXECUTION_FRAGILE;
  sql_command_flags[SQLCOM_SHOW_COLLATIONS]=  CF_STATUS_COMMAND | CF_REEXECUTION_FRAGILE;
  sql_command_flags[SQLCOM_SHOW_BINLOGS]=     CF_STATUS_COMMAND;
  sql_command_flags[SQLCOM_SHOW_SLAVE_HOSTS]= CF_STATUS_COMMAND;
  sql_command_flags[SQLCOM_SHOW_BINLOG_EVENTS]= CF_STATUS_COMMAND;
  sql_command_flags[SQLCOM_SHOW_STORAGE_ENGINES]= CF_STATUS_COMMAND;
  sql_command_flags[SQLCOM_SHOW_AUTHORS]=     CF_STATUS_COMMAND;
  sql_command_flags[SQLCOM_SHOW_CONTRIBUTORS]= CF_STATUS_COMMAND;
  sql_command_flags[SQLCOM_SHOW_PRIVILEGES]=  CF_STATUS_COMMAND;
  sql_command_flags[SQLCOM_SHOW_WARNS]=       CF_STATUS_COMMAND | CF_DIAGNOSTIC_STMT;
  sql_command_flags[SQLCOM_SHOW_ERRORS]=      CF_STATUS_COMMAND | CF_DIAGNOSTIC_STMT;
  sql_command_flags[SQLCOM_SHOW_ENGINE_STATUS]= CF_STATUS_COMMAND;
  sql_command_flags[SQLCOM_SHOW_ENGINE_MUTEX]= CF_STATUS_COMMAND;
  sql_command_flags[SQLCOM_SHOW_ENGINE_LOGS]= CF_STATUS_COMMAND;
  sql_command_flags[SQLCOM_SHOW_EXPLAIN]= CF_STATUS_COMMAND;
  sql_command_flags[SQLCOM_SHOW_PROCESSLIST]= CF_STATUS_COMMAND;
  sql_command_flags[SQLCOM_SHOW_GRANTS]=      CF_STATUS_COMMAND;
  sql_command_flags[SQLCOM_SHOW_CREATE_USER]= CF_STATUS_COMMAND;
  sql_command_flags[SQLCOM_SHOW_CREATE_DB]=   CF_STATUS_COMMAND;
  sql_command_flags[SQLCOM_SHOW_CREATE]=  CF_STATUS_COMMAND;
  sql_command_flags[SQLCOM_SHOW_MASTER_STAT]= CF_STATUS_COMMAND;
  sql_command_flags[SQLCOM_SHOW_SLAVE_STAT]=  CF_STATUS_COMMAND;
  sql_command_flags[SQLCOM_SHOW_CREATE_PROC]= CF_STATUS_COMMAND;
  sql_command_flags[SQLCOM_SHOW_CREATE_FUNC]= CF_STATUS_COMMAND;
  sql_command_flags[SQLCOM_SHOW_CREATE_PACKAGE]= CF_STATUS_COMMAND;
  sql_command_flags[SQLCOM_SHOW_CREATE_PACKAGE_BODY]= CF_STATUS_COMMAND;
  sql_command_flags[SQLCOM_SHOW_CREATE_TRIGGER]=  CF_STATUS_COMMAND;
  sql_command_flags[SQLCOM_SHOW_STATUS_FUNC]= CF_STATUS_COMMAND | CF_REEXECUTION_FRAGILE;
  sql_command_flags[SQLCOM_SHOW_PROC_CODE]=   CF_STATUS_COMMAND;
  sql_command_flags[SQLCOM_SHOW_FUNC_CODE]=   CF_STATUS_COMMAND;
  sql_command_flags[SQLCOM_SHOW_PACKAGE_BODY_CODE]= CF_STATUS_COMMAND;
  sql_command_flags[SQLCOM_SHOW_CREATE_EVENT]= CF_STATUS_COMMAND;
  sql_command_flags[SQLCOM_SHOW_PROFILES]=    CF_STATUS_COMMAND;
  sql_command_flags[SQLCOM_SHOW_PROFILE]=     CF_STATUS_COMMAND;
  sql_command_flags[SQLCOM_BINLOG_BASE64_EVENT]= CF_STATUS_COMMAND | CF_CAN_GENERATE_ROW_EVENTS;
  sql_command_flags[SQLCOM_SHOW_TABLES]=       (CF_STATUS_COMMAND | CF_SHOW_TABLE_COMMAND | CF_REEXECUTION_FRAGILE);
  sql_command_flags[SQLCOM_SHOW_TABLE_STATUS]= (CF_STATUS_COMMAND | CF_SHOW_TABLE_COMMAND | CF_REEXECUTION_FRAGILE);


  sql_command_flags[SQLCOM_CREATE_USER]=       CF_CHANGES_DATA;
  sql_command_flags[SQLCOM_RENAME_USER]=       CF_CHANGES_DATA;
  sql_command_flags[SQLCOM_DROP_USER]=         CF_CHANGES_DATA;
  sql_command_flags[SQLCOM_ALTER_USER]=        CF_CHANGES_DATA;
  sql_command_flags[SQLCOM_CREATE_ROLE]=       CF_CHANGES_DATA;
  sql_command_flags[SQLCOM_GRANT]=             CF_CHANGES_DATA;
  sql_command_flags[SQLCOM_GRANT_ROLE]=        CF_CHANGES_DATA;
  sql_command_flags[SQLCOM_REVOKE]=            CF_CHANGES_DATA;
  sql_command_flags[SQLCOM_REVOKE_ROLE]=       CF_CHANGES_DATA;
  sql_command_flags[SQLCOM_OPTIMIZE]=          CF_CHANGES_DATA;
  sql_command_flags[SQLCOM_CREATE_FUNCTION]=   CF_CHANGES_DATA | CF_AUTO_COMMIT_TRANS;
  sql_command_flags[SQLCOM_CREATE_PROCEDURE]=  CF_CHANGES_DATA | CF_AUTO_COMMIT_TRANS;
  sql_command_flags[SQLCOM_CREATE_SPFUNCTION]= CF_CHANGES_DATA | CF_AUTO_COMMIT_TRANS;
  sql_command_flags[SQLCOM_DROP_PROCEDURE]=    CF_CHANGES_DATA | CF_AUTO_COMMIT_TRANS;
  sql_command_flags[SQLCOM_DROP_FUNCTION]=     CF_CHANGES_DATA | CF_AUTO_COMMIT_TRANS;
  sql_command_flags[SQLCOM_ALTER_PROCEDURE]=   CF_CHANGES_DATA | CF_AUTO_COMMIT_TRANS;
  sql_command_flags[SQLCOM_ALTER_FUNCTION]=    CF_CHANGES_DATA | CF_AUTO_COMMIT_TRANS;
  sql_command_flags[SQLCOM_INSTALL_PLUGIN]=    CF_CHANGES_DATA | CF_AUTO_COMMIT_TRANS;
  sql_command_flags[SQLCOM_UNINSTALL_PLUGIN]=  CF_CHANGES_DATA | CF_AUTO_COMMIT_TRANS;

  /*
    The following is used to preserver CF_ROW_COUNT during the
    a CALL or EXECUTE statement, so the value generated by the
    last called (or executed) statement is preserved.
    See mysql_execute_command() for how CF_ROW_COUNT is used.
  */
  /*
    (1): without it, in "CALL some_proc((subq))", subquery would not be
    traced.
  */
  sql_command_flags[SQLCOM_CALL]=      CF_REEXECUTION_FRAGILE |
                                       CF_CAN_GENERATE_ROW_EVENTS |
                                       CF_OPTIMIZER_TRACE; // (1)
  sql_command_flags[SQLCOM_EXECUTE]=   CF_CAN_GENERATE_ROW_EVENTS;
  sql_command_flags[SQLCOM_EXECUTE_IMMEDIATE]= CF_CAN_GENERATE_ROW_EVENTS;
  sql_command_flags[SQLCOM_COMPOUND]=  CF_CAN_GENERATE_ROW_EVENTS;

  /*
    We don't want to change to statement based replication for these commands
  */
  sql_command_flags[SQLCOM_ROLLBACK]|= CF_FORCE_ORIGINAL_BINLOG_FORMAT;
  /* We don't want to replicate ALTER TABLE for temp tables in row format */
  sql_command_flags[SQLCOM_ALTER_TABLE]|= CF_FORCE_ORIGINAL_BINLOG_FORMAT;
  /* We don't want to replicate TRUNCATE for temp tables in row format */
  sql_command_flags[SQLCOM_TRUNCATE]|= CF_FORCE_ORIGINAL_BINLOG_FORMAT;
  /* We don't want to replicate DROP for temp tables in row format */
  sql_command_flags[SQLCOM_DROP_TABLE]|= CF_FORCE_ORIGINAL_BINLOG_FORMAT;
  sql_command_flags[SQLCOM_DROP_SEQUENCE]|= CF_FORCE_ORIGINAL_BINLOG_FORMAT;
  /* We don't want to replicate CREATE/DROP INDEX for temp tables in row format */
  sql_command_flags[SQLCOM_CREATE_INDEX]|= CF_FORCE_ORIGINAL_BINLOG_FORMAT;
  sql_command_flags[SQLCOM_DROP_INDEX]|= CF_FORCE_ORIGINAL_BINLOG_FORMAT;
  /* One can change replication mode with SET */
  sql_command_flags[SQLCOM_SET_OPTION]|= CF_FORCE_ORIGINAL_BINLOG_FORMAT;

  /*
    The following admin table operations are allowed
    on log tables.
  */
  sql_command_flags[SQLCOM_REPAIR]=    CF_WRITE_LOGS_COMMAND | CF_AUTO_COMMIT_TRANS |
                                       CF_REPORT_PROGRESS | CF_ADMIN_COMMAND;
  sql_command_flags[SQLCOM_OPTIMIZE]|= CF_WRITE_LOGS_COMMAND | CF_AUTO_COMMIT_TRANS |
                                       CF_REPORT_PROGRESS | CF_ADMIN_COMMAND;
  sql_command_flags[SQLCOM_ANALYZE]=   CF_WRITE_LOGS_COMMAND | CF_AUTO_COMMIT_TRANS |
                                       CF_REPORT_PROGRESS | CF_ADMIN_COMMAND;
  sql_command_flags[SQLCOM_CHECK]=     CF_WRITE_LOGS_COMMAND | CF_AUTO_COMMIT_TRANS |
                                       CF_REPORT_PROGRESS | CF_ADMIN_COMMAND;
  sql_command_flags[SQLCOM_CHECKSUM]=  CF_REPORT_PROGRESS;

  sql_command_flags[SQLCOM_CREATE_USER]|=       CF_AUTO_COMMIT_TRANS;
  sql_command_flags[SQLCOM_ALTER_USER]|=        CF_AUTO_COMMIT_TRANS;
  sql_command_flags[SQLCOM_DROP_USER]|=         CF_AUTO_COMMIT_TRANS;
  sql_command_flags[SQLCOM_RENAME_USER]|=       CF_AUTO_COMMIT_TRANS;
  sql_command_flags[SQLCOM_CREATE_ROLE]|=       CF_AUTO_COMMIT_TRANS;
  sql_command_flags[SQLCOM_DROP_ROLE]|=         CF_AUTO_COMMIT_TRANS;
  sql_command_flags[SQLCOM_REVOKE]|=            CF_AUTO_COMMIT_TRANS;
  sql_command_flags[SQLCOM_REVOKE_ALL]=         CF_AUTO_COMMIT_TRANS;
  sql_command_flags[SQLCOM_REVOKE_ROLE]|=       CF_AUTO_COMMIT_TRANS;
  sql_command_flags[SQLCOM_GRANT]|=             CF_AUTO_COMMIT_TRANS;
  sql_command_flags[SQLCOM_GRANT_ROLE]|=        CF_AUTO_COMMIT_TRANS;

  sql_command_flags[SQLCOM_FLUSH]=              CF_AUTO_COMMIT_TRANS;
  sql_command_flags[SQLCOM_RESET]=              CF_AUTO_COMMIT_TRANS;
  sql_command_flags[SQLCOM_CREATE_SERVER]=      CF_AUTO_COMMIT_TRANS;
  sql_command_flags[SQLCOM_ALTER_SERVER]=       CF_AUTO_COMMIT_TRANS;
  sql_command_flags[SQLCOM_DROP_SERVER]=        CF_AUTO_COMMIT_TRANS;
  sql_command_flags[SQLCOM_BACKUP]=             CF_AUTO_COMMIT_TRANS;
  sql_command_flags[SQLCOM_BACKUP_LOCK]=        0;

  /*
    The following statements can deal with temporary tables,
    so temporary tables should be pre-opened for those statements to
    simplify privilege checking.

    There are other statements that deal with temporary tables and open
    them, but which are not listed here. The thing is that the order of
    pre-opening temporary tables for those statements is somewhat custom.

    Note that SQLCOM_RENAME_TABLE should not be in this list!
  */
  sql_command_flags[SQLCOM_CREATE_TABLE]|=    CF_PREOPEN_TMP_TABLES;
  sql_command_flags[SQLCOM_CREATE_INDEX]|=    CF_PREOPEN_TMP_TABLES;
  sql_command_flags[SQLCOM_ALTER_TABLE]|=     CF_PREOPEN_TMP_TABLES;
  sql_command_flags[SQLCOM_TRUNCATE]|=        CF_PREOPEN_TMP_TABLES;
  sql_command_flags[SQLCOM_LOAD]|=            CF_PREOPEN_TMP_TABLES;
  sql_command_flags[SQLCOM_DROP_INDEX]|=      CF_PREOPEN_TMP_TABLES;
  sql_command_flags[SQLCOM_UPDATE]|=          CF_PREOPEN_TMP_TABLES;
  sql_command_flags[SQLCOM_UPDATE_MULTI]|=    CF_PREOPEN_TMP_TABLES;
  sql_command_flags[SQLCOM_INSERT_SELECT]|=   CF_PREOPEN_TMP_TABLES;
  sql_command_flags[SQLCOM_DELETE]|=          CF_PREOPEN_TMP_TABLES;
  sql_command_flags[SQLCOM_DELETE_MULTI]|=    CF_PREOPEN_TMP_TABLES;
  sql_command_flags[SQLCOM_REPLACE_SELECT]|=  CF_PREOPEN_TMP_TABLES;
  sql_command_flags[SQLCOM_SELECT]|=          CF_PREOPEN_TMP_TABLES;
  sql_command_flags[SQLCOM_SET_OPTION]|=      CF_PREOPEN_TMP_TABLES;
  sql_command_flags[SQLCOM_DO]|=              CF_PREOPEN_TMP_TABLES;
  sql_command_flags[SQLCOM_HA_OPEN]|=         CF_PREOPEN_TMP_TABLES;
  sql_command_flags[SQLCOM_CALL]|=            CF_PREOPEN_TMP_TABLES;
  sql_command_flags[SQLCOM_CHECKSUM]|=        CF_PREOPEN_TMP_TABLES;
  sql_command_flags[SQLCOM_ANALYZE]|=         CF_PREOPEN_TMP_TABLES;
  sql_command_flags[SQLCOM_CHECK]|=           CF_PREOPEN_TMP_TABLES;
  sql_command_flags[SQLCOM_OPTIMIZE]|=        CF_PREOPEN_TMP_TABLES;
  sql_command_flags[SQLCOM_REPAIR]|=          CF_PREOPEN_TMP_TABLES;
  sql_command_flags[SQLCOM_PRELOAD_KEYS]|=    CF_PREOPEN_TMP_TABLES;
  sql_command_flags[SQLCOM_ASSIGN_TO_KEYCACHE]|= CF_PREOPEN_TMP_TABLES;

  /*
    DDL statements that should start with closing opened handlers.

    We use this flag only for statements for which open HANDLERs
    have to be closed before temporary tables are pre-opened.
  */
  sql_command_flags[SQLCOM_CREATE_TABLE]|=    CF_HA_CLOSE;
  sql_command_flags[SQLCOM_CREATE_SEQUENCE]|= CF_HA_CLOSE;
  sql_command_flags[SQLCOM_DROP_TABLE]|=      CF_HA_CLOSE;
  sql_command_flags[SQLCOM_DROP_SEQUENCE]|=   CF_HA_CLOSE;
  sql_command_flags[SQLCOM_ALTER_TABLE]|=     CF_HA_CLOSE;
  sql_command_flags[SQLCOM_TRUNCATE]|=        CF_HA_CLOSE;
  sql_command_flags[SQLCOM_REPAIR]|=          CF_HA_CLOSE;
  sql_command_flags[SQLCOM_OPTIMIZE]|=        CF_HA_CLOSE;
  sql_command_flags[SQLCOM_ANALYZE]|=         CF_HA_CLOSE;
  sql_command_flags[SQLCOM_CHECK]|=           CF_HA_CLOSE;
  sql_command_flags[SQLCOM_CREATE_INDEX]|=    CF_HA_CLOSE;
  sql_command_flags[SQLCOM_DROP_INDEX]|=      CF_HA_CLOSE;
  sql_command_flags[SQLCOM_PRELOAD_KEYS]|=    CF_HA_CLOSE;
  sql_command_flags[SQLCOM_ASSIGN_TO_KEYCACHE]|=  CF_HA_CLOSE;

  /*
    Mark statements that always are disallowed in read-only
    transactions. Note that according to the SQL standard,
    even temporary table DDL should be disallowed.
  */
  sql_command_flags[SQLCOM_CREATE_TABLE]|=     CF_DISALLOW_IN_RO_TRANS;
  sql_command_flags[SQLCOM_CREATE_SEQUENCE]|=  CF_DISALLOW_IN_RO_TRANS;
  sql_command_flags[SQLCOM_ALTER_TABLE]|=      CF_DISALLOW_IN_RO_TRANS;
  sql_command_flags[SQLCOM_DROP_TABLE]|=       CF_DISALLOW_IN_RO_TRANS;
  sql_command_flags[SQLCOM_DROP_SEQUENCE]|=    CF_DISALLOW_IN_RO_TRANS;
  sql_command_flags[SQLCOM_RENAME_TABLE]|=     CF_DISALLOW_IN_RO_TRANS;
  sql_command_flags[SQLCOM_CREATE_INDEX]|=     CF_DISALLOW_IN_RO_TRANS;
  sql_command_flags[SQLCOM_DROP_INDEX]|=       CF_DISALLOW_IN_RO_TRANS;
  sql_command_flags[SQLCOM_CREATE_DB]|=        CF_DISALLOW_IN_RO_TRANS;
  sql_command_flags[SQLCOM_DROP_DB]|=          CF_DISALLOW_IN_RO_TRANS;
  sql_command_flags[SQLCOM_CREATE_PACKAGE]|=   CF_DISALLOW_IN_RO_TRANS;
  sql_command_flags[SQLCOM_DROP_PACKAGE]|=     CF_DISALLOW_IN_RO_TRANS;
  sql_command_flags[SQLCOM_CREATE_PACKAGE_BODY]|= CF_DISALLOW_IN_RO_TRANS;
  sql_command_flags[SQLCOM_DROP_PACKAGE_BODY]|= CF_DISALLOW_IN_RO_TRANS;
  sql_command_flags[SQLCOM_ALTER_DB_UPGRADE]|= CF_DISALLOW_IN_RO_TRANS;
  sql_command_flags[SQLCOM_ALTER_DB]|=         CF_DISALLOW_IN_RO_TRANS;
  sql_command_flags[SQLCOM_CREATE_VIEW]|=      CF_DISALLOW_IN_RO_TRANS;
  sql_command_flags[SQLCOM_DROP_VIEW]|=        CF_DISALLOW_IN_RO_TRANS;
  sql_command_flags[SQLCOM_CREATE_TRIGGER]|=   CF_DISALLOW_IN_RO_TRANS;
  sql_command_flags[SQLCOM_DROP_TRIGGER]|=     CF_DISALLOW_IN_RO_TRANS;
  sql_command_flags[SQLCOM_CREATE_EVENT]|=     CF_DISALLOW_IN_RO_TRANS;
  sql_command_flags[SQLCOM_ALTER_EVENT]|=      CF_DISALLOW_IN_RO_TRANS;
  sql_command_flags[SQLCOM_DROP_EVENT]|=       CF_DISALLOW_IN_RO_TRANS;
  sql_command_flags[SQLCOM_CREATE_USER]|=      CF_DISALLOW_IN_RO_TRANS;
  sql_command_flags[SQLCOM_ALTER_USER]|=       CF_DISALLOW_IN_RO_TRANS;
  sql_command_flags[SQLCOM_RENAME_USER]|=      CF_DISALLOW_IN_RO_TRANS;
  sql_command_flags[SQLCOM_DROP_USER]|=        CF_DISALLOW_IN_RO_TRANS;
  sql_command_flags[SQLCOM_CREATE_SERVER]|=    CF_DISALLOW_IN_RO_TRANS;
  sql_command_flags[SQLCOM_ALTER_SERVER]|=     CF_DISALLOW_IN_RO_TRANS;
  sql_command_flags[SQLCOM_DROP_SERVER]|=      CF_DISALLOW_IN_RO_TRANS;
  sql_command_flags[SQLCOM_CREATE_FUNCTION]|=  CF_DISALLOW_IN_RO_TRANS;
  sql_command_flags[SQLCOM_CREATE_PROCEDURE]|= CF_DISALLOW_IN_RO_TRANS;
  sql_command_flags[SQLCOM_CREATE_SPFUNCTION]|=CF_DISALLOW_IN_RO_TRANS;
  sql_command_flags[SQLCOM_DROP_PROCEDURE]|=   CF_DISALLOW_IN_RO_TRANS;
  sql_command_flags[SQLCOM_DROP_FUNCTION]|=    CF_DISALLOW_IN_RO_TRANS;
  sql_command_flags[SQLCOM_ALTER_PROCEDURE]|=  CF_DISALLOW_IN_RO_TRANS;
  sql_command_flags[SQLCOM_ALTER_FUNCTION]|=   CF_DISALLOW_IN_RO_TRANS;
  sql_command_flags[SQLCOM_TRUNCATE]|=         CF_DISALLOW_IN_RO_TRANS;
  sql_command_flags[SQLCOM_ALTER_TABLESPACE]|= CF_DISALLOW_IN_RO_TRANS;
  sql_command_flags[SQLCOM_REPAIR]|=           CF_DISALLOW_IN_RO_TRANS;
  sql_command_flags[SQLCOM_OPTIMIZE]|=         CF_DISALLOW_IN_RO_TRANS;
  sql_command_flags[SQLCOM_GRANT]|=            CF_DISALLOW_IN_RO_TRANS;
  sql_command_flags[SQLCOM_REVOKE]|=           CF_DISALLOW_IN_RO_TRANS;
  sql_command_flags[SQLCOM_REVOKE_ALL]|=       CF_DISALLOW_IN_RO_TRANS;
  sql_command_flags[SQLCOM_INSTALL_PLUGIN]|=   CF_DISALLOW_IN_RO_TRANS;
  sql_command_flags[SQLCOM_UNINSTALL_PLUGIN]|= CF_DISALLOW_IN_RO_TRANS;
#ifdef WITH_WSREP
  /*
    Statements for which some errors are ignored when
    wsrep_ignore_apply_errors = WSREP_IGNORE_ERRORS_ON_RECONCILING_DDL
  */
  sql_command_flags[SQLCOM_DROP_DB]|=          CF_WSREP_MAY_IGNORE_ERRORS;
  sql_command_flags[SQLCOM_DROP_TABLE]|=       CF_WSREP_MAY_IGNORE_ERRORS;
  sql_command_flags[SQLCOM_DROP_INDEX]|=       CF_WSREP_MAY_IGNORE_ERRORS;
  sql_command_flags[SQLCOM_ALTER_TABLE]|=      CF_WSREP_MAY_IGNORE_ERRORS;
#endif /* WITH_WSREP */
}

bool sqlcom_can_generate_row_events(const THD *thd)
{
  return (sql_command_flags[thd->lex->sql_command] &
          CF_CAN_GENERATE_ROW_EVENTS);
}
 
bool is_update_query(enum enum_sql_command command)
{
  DBUG_ASSERT(command <= SQLCOM_END);
  return (sql_command_flags[command] & CF_CHANGES_DATA) != 0;
}

/**
  Check if a sql command is allowed to write to log tables.
  @param command The SQL command
  @return true if writing is allowed
*/
bool is_log_table_write_query(enum enum_sql_command command)
{
  DBUG_ASSERT(command <= SQLCOM_END);
  return (sql_command_flags[command] & CF_WRITE_LOGS_COMMAND) != 0;
}

void execute_init_command(THD *thd, LEX_STRING *init_command,
                          mysql_rwlock_t *var_lock)
{
  Vio* save_vio;
  ulonglong save_client_capabilities;

  mysql_rwlock_rdlock(var_lock);
  if (!init_command->length)
  {
    mysql_rwlock_unlock(var_lock);
    return;
  }

  /*
    copy the value under a lock, and release the lock.
    init_command has to be executed without a lock held,
    as it may try to change itself
  */
  size_t len= init_command->length;
  char *buf= thd->strmake(init_command->str, len);
  mysql_rwlock_unlock(var_lock);

#if defined(ENABLED_PROFILING)
  thd->profiling.start_new_query();
  thd->profiling.set_query_source(buf, len);
#endif

  THD_STAGE_INFO(thd, stage_execution_of_init_command);
  save_client_capabilities= thd->client_capabilities;
  thd->client_capabilities|= CLIENT_MULTI_QUERIES;
  /*
    We don't need return result of execution to client side.
    To forbid this we should set thd->net.vio to 0.
  */
  save_vio= thd->net.vio;
  thd->net.vio= 0;
  thd->clear_error(1);
  dispatch_command(COM_QUERY, thd, buf, (uint)len, FALSE, FALSE);
  thd->client_capabilities= save_client_capabilities;
  thd->net.vio= save_vio;

#if defined(ENABLED_PROFILING)
  thd->profiling.finish_current_query();
#endif
}


static char *fgets_fn(char *buffer, size_t size, fgets_input_t input, int *error)
{
  MYSQL_FILE *in= static_cast<MYSQL_FILE*> (input);
  char *line= mysql_file_fgets(buffer, (int)size, in);
  if (unlikely(error))
    *error= (line == NULL) ? ferror(in->m_file) : 0;
  return line;
}


int bootstrap(MYSQL_FILE *file)
{
  int bootstrap_error= 0;
  DBUG_ENTER("handle_bootstrap");

  THD *thd= new THD(next_thread_id());
#ifdef WITH_WSREP
  thd->variables.wsrep_on= 0;
#endif
  thd->bootstrap=1;
  my_net_init(&thd->net,(st_vio*) 0, thd, MYF(0));
  thd->max_client_packet_length= thd->net.max_packet;
  thd->security_ctx->master_access= ~(ulong)0;

#ifndef EMBEDDED_LIBRARY
  mysql_thread_set_psi_id(thd->thread_id);
#else
  thd->mysql= 0;
#endif

  /* The following must be called before DBUG_ENTER */
  thd->thread_stack= (char*) &thd;
  thd->store_globals();

  thd->security_ctx->user= (char*) my_strdup("boot", MYF(MY_WME));
  thd->security_ctx->priv_user[0]= thd->security_ctx->priv_host[0]=
    thd->security_ctx->priv_role[0]= 0;
  /*
    Make the "client" handle multiple results. This is necessary
    to enable stored procedures with SELECTs and Dynamic SQL
    in init-file.
  */
  thd->client_capabilities|= CLIENT_MULTI_RESULTS;

  thd->init_for_queries();

  for ( ; ; )
  {
    char buffer[MAX_BOOTSTRAP_QUERY_SIZE] = "";
    int rc, length;
    char *query;
    int error= 0;

    rc= read_bootstrap_query(buffer, &length, file, fgets_fn, &error);

    if (rc == READ_BOOTSTRAP_EOF)
      break;
    /*
      Check for bootstrap file errors. SQL syntax errors will be
      caught below.
    */
    if (rc != READ_BOOTSTRAP_SUCCESS)
    {
      /*
        mysql_parse() may have set a successful error status for the previous
        query. We must clear the error status to report the bootstrap error.
      */
      thd->get_stmt_da()->reset_diagnostics_area();

      /* Get the nearest query text for reference. */
      char *err_ptr= buffer + (length <= MAX_BOOTSTRAP_ERROR_LEN ?
                                        0 : (length - MAX_BOOTSTRAP_ERROR_LEN));
      switch (rc)
      {
      case READ_BOOTSTRAP_ERROR:
        my_printf_error(ER_UNKNOWN_ERROR, "Bootstrap file error, return code (%d). "
                        "Nearest query: '%s'", MYF(0), error, err_ptr);
        break;

      case READ_BOOTSTRAP_QUERY_SIZE:
        my_printf_error(ER_UNKNOWN_ERROR, "Boostrap file error. Query size "
                        "exceeded %d bytes near '%s'.", MYF(0),
                        MAX_BOOTSTRAP_LINE_SIZE, err_ptr);
        break;

      default:
        DBUG_ASSERT(false);
        break;
      }

      thd->protocol->end_statement();
      bootstrap_error= 1;
      break;
    }

    query= (char *) thd->memdup_w_gap(buffer, length + 1,
                                      thd->db.length + 1 +
                                      QUERY_CACHE_DB_LENGTH_SIZE +
                                      QUERY_CACHE_FLAGS_SIZE);
    size_t db_len= 0;
    memcpy(query + length + 1, (char *) &db_len, sizeof(size_t));
    thd->set_query_and_id(query, length, thd->charset(), next_query_id());
    int2store(query + length + 1, 0);           // No db in bootstrap
    DBUG_PRINT("query",("%-.4096s",thd->query()));
#if defined(ENABLED_PROFILING)
    thd->profiling.start_new_query();
    thd->profiling.set_query_source(thd->query(), length);
#endif

    thd->set_time();
    Parser_state parser_state;
    if (parser_state.init(thd, thd->query(), length))
    {
      thd->protocol->end_statement();
      bootstrap_error= 1;
      break;
    }

    mysql_parse(thd, thd->query(), length, &parser_state, FALSE, FALSE);

    bootstrap_error= thd->is_error();
    thd->protocol->end_statement();

#if defined(ENABLED_PROFILING)
    thd->profiling.finish_current_query();
#endif
    delete_explain_query(thd->lex);

    if (unlikely(bootstrap_error))
      break;

    thd->reset_kill_query();  /* Ensure that killed_errmsg is released */
    free_root(thd->mem_root,MYF(MY_KEEP_PREALLOC));
    free_root(&thd->transaction.mem_root,MYF(MY_KEEP_PREALLOC));
    thd->lex->restore_set_statement_var();
  }
  delete thd;
  DBUG_RETURN(bootstrap_error);
}


/* This works because items are allocated on THD::mem_root */

void free_items(Item *item)
{
  Item *next;
  DBUG_ENTER("free_items");
  for (; item ; item=next)
  {
    next=item->next;
    item->delete_self();
  }
  DBUG_VOID_RETURN;
}

/**
   This works because items are allocated on THD::mem_root.
   @note The function also handles null pointers (empty list).
*/
void cleanup_items(Item *item)
{
  DBUG_ENTER("cleanup_items");  
  for (; item ; item=item->next)
    item->cleanup();
  DBUG_VOID_RETURN;
}

static enum enum_server_command fetch_command(THD *thd, char *packet)
{
  enum enum_server_command
    command= (enum enum_server_command) (uchar) packet[0];
  DBUG_ENTER("fetch_command");

  if (command >= COM_END ||
      (command >= COM_MDB_GAP_BEG && command <= COM_MDB_GAP_END))
    command= COM_END;				// Wrong command

  DBUG_PRINT("info",("Command on %s = %d (%s)",
                     vio_description(thd->net.vio), command,
                     command_name[command].str));
  DBUG_RETURN(command);
}


#ifdef WITH_WSREP
static bool wsrep_tables_accessible_when_detached(const TABLE_LIST *tables)
{
  for (const TABLE_LIST *table= tables; table; table= table->next_global)
  {
    LEX_CSTRING db= table->db, tn= table->table_name;
    if (get_table_category(&db, &tn)  < TABLE_CATEGORY_INFORMATION)
      return false;
  }
  return true;
}
#endif /* WITH_WSREP */
#ifndef EMBEDDED_LIBRARY

/**
  Read one command from connection and execute it (query or simple command).
  This function is called in loop from thread function.

  For profiling to work, it must never be called recursively.

  @retval
    0  success
  @retval
    1  request of thread shutdown (see dispatch_command() description)
*/

bool do_command(THD *thd)
{
  bool return_value;
  char *packet= 0;
  ulong packet_length;
  NET *net= &thd->net;
  enum enum_server_command command;
  DBUG_ENTER("do_command");

<<<<<<< HEAD
=======
#ifdef WITH_WSREP
  if (WSREP(thd))
  {
    mysql_mutex_lock(&thd->LOCK_thd_data);
    wsrep_thd_set_query_state(thd, QUERY_IDLE);
    if (thd->wsrep_conflict_state==MUST_ABORT)
    {
      wsrep_client_rollback(thd);
    }
    mysql_mutex_unlock(&thd->LOCK_thd_data);
  }
#endif /* WITH_WSREP */

>>>>>>> b092d35f
  /*
    indicator of uninitialized lex => normal flow of errors handling
    (see my_message_sql)
  */
  thd->lex->current_select= 0;

  /*
    This thread will do a blocking read from the client which
    will be interrupted when the next command is received from
    the client, the connection is closed or "net_wait_timeout"
    number of seconds has passed.
  */
  if (!thd->skip_wait_timeout)
    my_net_set_read_timeout(net, thd->get_net_wait_timeout());

  /* Errors and diagnostics are cleared once here before query */
  thd->clear_error(1);

  net_new_transaction(net);

  /* Save for user statistics */
  thd->start_bytes_received= thd->status_var.bytes_received;

  /*
    Synchronization point for testing of KILL_CONNECTION.
    This sync point can wait here, to simulate slow code execution
    between the last test of thd->killed and blocking in read().

    The goal of this test is to verify that a connection does not
    hang, if it is killed at this point of execution.
    (Bug#37780 - main.kill fails randomly)

    Note that the sync point wait itself will be terminated by a
    kill. In this case it consumes a condition broadcast, but does
    not change anything else. The consumed broadcast should not
    matter here, because the read/recv() below doesn't use it.
  */
  DEBUG_SYNC(thd, "before_do_command_net_read");

  packet_length= my_net_read_packet(net, 1);
<<<<<<< HEAD
=======
#ifdef WITH_WSREP
  if (WSREP(thd)) {
    mysql_mutex_lock(&thd->LOCK_thd_data);

    /* these THD's are aborted or are aborting during being idle */
    if (thd->wsrep_conflict_state == ABORTING)
    {
      while (thd->wsrep_conflict_state == ABORTING) {
        mysql_mutex_unlock(&thd->LOCK_thd_data);
        my_sleep(1000);
        mysql_mutex_lock(&thd->LOCK_thd_data);
      }
      thd->store_globals();
    }
    else if (thd->wsrep_conflict_state == ABORTED)
    {
      thd->store_globals();
    }

    wsrep_thd_set_query_state(thd, QUERY_EXEC);
    mysql_mutex_unlock(&thd->LOCK_thd_data);
  }
#endif /* WITH_WSREP */
>>>>>>> b092d35f

  if (unlikely(packet_length == packet_error))
  {
    DBUG_PRINT("info",("Got error %d reading command from socket %s",
		       net->error,
		       vio_description(net->vio)));

    /* Instrument this broken statement as "statement/com/error" */
    thd->m_statement_psi= MYSQL_REFINE_STATEMENT(thd->m_statement_psi,
                                                 com_statement_info[COM_END].
                                                 m_key);


    /* Check if we can continue without closing the connection */

    /* The error must be set. */
    DBUG_ASSERT(thd->is_error());
    thd->protocol->end_statement();

    /* Mark the statement completed. */
    MYSQL_END_STATEMENT(thd->m_statement_psi, thd->get_stmt_da());
    thd->m_statement_psi= NULL;
    thd->m_digest= NULL;

    if (net->error != 3)
    {
      return_value= TRUE;                       // We have to close it.
      goto out;
    }

    net->error= 0;
    return_value= FALSE;
    goto out;
  }

  packet= (char*) net->read_pos;
  /*
    'packet_length' contains length of data, as it was stored in packet
    header. In case of malformed header, my_net_read returns zero.
    If packet_length is not zero, my_net_read ensures that the returned
    number of bytes was actually read from network.
    There is also an extra safety measure in my_net_read:
    it sets packet[packet_length]= 0, but only for non-zero packets.
  */
  if (packet_length == 0)                       /* safety */
  {
    /* Initialize with COM_SLEEP packet */
    packet[0]= (uchar) COM_SLEEP;
    packet_length= 1;
  }
  /* Do not rely on my_net_read, extra safety against programming errors. */
  packet[packet_length]= '\0';                  /* safety */


  command= fetch_command(thd, packet);

#ifdef WITH_WSREP
  /*
    Aborted by background rollbacker thread.
    Handle error here and jump straight to out
  */
  if (wsrep_before_command(thd))
  {
    thd->store_globals();
    WSREP_LOG_THD(thd, "enter found BF aborted");
    DBUG_ASSERT(!thd->mdl_context.has_locks());
    DBUG_ASSERT(!thd->get_stmt_da()->is_set());
    /* We let COM_QUIT and COM_STMT_CLOSE to execute even if wsrep aborted. */
    if (command != COM_STMT_CLOSE &&
        command != COM_QUIT)
    {
      my_error(ER_LOCK_DEADLOCK, MYF(0));
      WSREP_DEBUG("Deadlock error for: %s", thd->query());
      thd->reset_killed();
      thd->mysys_var->abort     = 0;
      thd->wsrep_retry_counter  = 0;

      /* Instrument this broken statement as "statement/com/error" */
      thd->m_statement_psi= MYSQL_REFINE_STATEMENT(thd->m_statement_psi,
                                                 com_statement_info[COM_END].
                                                 m_key);

      thd->protocol->end_statement();

      /* Mark the statement completed. */
      MYSQL_END_STATEMENT(thd->m_statement_psi, thd->get_stmt_da());
      thd->m_statement_psi= NULL;
      thd->m_digest= NULL;
      return_value= FALSE;

      wsrep_after_command_before_result(thd);
      goto out;
    }
  }

  if (WSREP(thd))
  {
    /*
     * bail out if DB snapshot has not been installed. We however,
     * allow queries "SET" and "SHOW", they are trapped later in execute_command
     */
    if (!(thd->wsrep_applier) &&
        (!wsrep_ready_get() || wsrep_reject_queries != WSREP_REJECT_NONE) &&
        (server_command_flags[command] & CF_SKIP_WSREP_CHECK) == 0)
    {
      my_message(ER_UNKNOWN_COM_ERROR,
                 "WSREP has not yet prepared node for application use", MYF(0));
      thd->protocol->end_statement();

      /* Performance Schema Interface instrumentation end. */
      MYSQL_END_STATEMENT(thd->m_statement_psi, thd->get_stmt_da());
      thd->m_statement_psi= NULL;
      thd->m_digest= NULL;

      return_value= FALSE;
      wsrep_after_command_before_result(thd);
      goto out;
    }
  }
#endif /* WITH_WSREP */
  /* Restore read timeout value */
  my_net_set_read_timeout(net, thd->variables.net_read_timeout);

  DBUG_ASSERT(packet_length);
  DBUG_ASSERT(!thd->apc_target.is_enabled());
  return_value= dispatch_command(command, thd, packet+1,
                                 (uint) (packet_length-1), FALSE, FALSE);
  DBUG_ASSERT(!thd->apc_target.is_enabled());

out:
  thd->lex->restore_set_statement_var();
  /* The statement instrumentation must be closed in all cases. */
  DBUG_ASSERT(thd->m_digest == NULL);
  DBUG_ASSERT(thd->m_statement_psi == NULL);
#ifdef WITH_WSREP
  if (packet_length != packet_error)
  {
    /* there was a command to process, and before_command() has been called */
    wsrep_after_command_after_result(thd);
  }
#endif /* WITH_WSREP */
  DBUG_RETURN(return_value);
}
#endif  /* EMBEDDED_LIBRARY */

/**
  @brief Determine if an attempt to update a non-temporary table while the
    read-only option was enabled has been made.

  This is a helper function to mysql_execute_command.

  @note SQLCOM_MULTI_UPDATE is an exception and dealt with elsewhere.

  @see mysql_execute_command
  @returns Status code
    @retval TRUE The statement should be denied.
    @retval FALSE The statement isn't updating any relevant tables.
*/

static bool deny_updates_if_read_only_option(THD *thd, TABLE_LIST *all_tables)
{
  DBUG_ENTER("deny_updates_if_read_only_option");

  if (!opt_readonly)
    DBUG_RETURN(FALSE);

  LEX *lex= thd->lex;

  /* Super user is allowed to do changes */
  if (((ulong)(thd->security_ctx->master_access & SUPER_ACL) ==
       (ulong)SUPER_ACL))
    DBUG_RETURN(FALSE);

  /* Check if command doesn't update anything */
  if (!(sql_command_flags[lex->sql_command] & CF_CHANGES_DATA))
    DBUG_RETURN(FALSE);

  /* Multi update is an exception and is dealt with later. */
  if (lex->sql_command == SQLCOM_UPDATE_MULTI)
    DBUG_RETURN(FALSE);

  /*
    a table-to-be-created is not in the temp table list yet,
    so CREATE TABLE needs a special treatment
  */
  if (lex->sql_command == SQLCOM_CREATE_TABLE)
    DBUG_RETURN(!lex->tmp_table());

  /*
    a table-to-be-dropped might not exist (DROP TEMPORARY TABLE IF EXISTS),
    cannot use the temp table list either.
  */
  if (lex->sql_command == SQLCOM_DROP_TABLE && lex->tmp_table())
    DBUG_RETURN(FALSE);

  /* Check if we created, dropped, or renamed a database */
  if ((sql_command_flags[lex->sql_command] & CF_DB_CHANGE))
    DBUG_RETURN(TRUE);

  if (some_non_temp_table_to_be_updated(thd, all_tables))
    DBUG_RETURN(TRUE);

  /* Assuming that only temporary tables are modified. */
  DBUG_RETURN(FALSE);
}

#ifdef WITH_WSREP
static my_bool wsrep_read_only_option(THD *thd, TABLE_LIST *all_tables)
{
  int opt_readonly_saved = opt_readonly;
  ulong flag_saved = (ulong)(thd->security_ctx->master_access & SUPER_ACL);

  opt_readonly = 0;
  thd->security_ctx->master_access &= ~SUPER_ACL;

  my_bool ret = !deny_updates_if_read_only_option(thd, all_tables);

  opt_readonly = opt_readonly_saved;
  thd->security_ctx->master_access |= flag_saved;

  return ret;
}

static void wsrep_copy_query(THD *thd)
{
  thd->wsrep_retry_command   = thd->get_command();
  thd->wsrep_retry_query_len = thd->query_length();
  if (thd->wsrep_retry_query) {
      my_free(thd->wsrep_retry_query);
  }
  thd->wsrep_retry_query     = (char *)my_malloc(
                                 thd->wsrep_retry_query_len + 1, MYF(0));
  strncpy(thd->wsrep_retry_query, thd->query(), thd->wsrep_retry_query_len);
  thd->wsrep_retry_query[thd->wsrep_retry_query_len] = '\0';
}
#endif /* WITH_WSREP */

/**
  check COM_MULTI packet

  @param thd             thread handle
  @param packet          pointer on the packet of commands
  @param packet_length   length of this packet

  @retval 0 - Error
  @retval # - Number of commands in the batch
*/

uint maria_multi_check(THD *thd, char *packet, size_t packet_length)
{
  uint counter= 0;
  DBUG_ENTER("maria_multi_check");
  while (packet_length)
  {
    char *packet_start= packet;
    size_t subpacket_length= net_field_length((uchar **)&packet_start);
    size_t length_length= packet_start - packet;
    // length of command + 3 bytes where that length was stored
    DBUG_PRINT("info", ("sub-packet length: %zu + %zu  command: %x",
                        subpacket_length, length_length,
                        packet_start[3]));

    if (subpacket_length == 0 ||
        (subpacket_length + length_length) > packet_length)
    {
      my_message(ER_UNKNOWN_COM_ERROR, ER_THD(thd, ER_UNKNOWN_COM_ERROR),
                 MYF(0));
      DBUG_RETURN(0);
    }

    counter++;
    packet= packet_start + subpacket_length;
    packet_length-= (subpacket_length + length_length);
  }
  DBUG_RETURN(counter);
}


/**
  Perform one connection-level (COM_XXXX) command.

  @param command         type of command to perform
  @param thd             connection handle
  @param packet          data for the command, packet is always null-terminated
  @param packet_length   length of packet + 1 (to show that data is
                         null-terminated) except for COM_SLEEP, where it
                         can be zero.
  @param is_com_multi    recursive call from COM_MULTI
  @param is_next_command there will be more command in the COM_MULTI batch

  @todo
    set thd->lex->sql_command to SQLCOM_END here.
  @todo
    The following has to be changed to an 8 byte integer

  @retval
    0   ok
  @retval
    1   request of thread shutdown, i. e. if command is
        COM_QUIT/COM_SHUTDOWN
*/
bool dispatch_command(enum enum_server_command command, THD *thd,
		      char* packet, uint packet_length, bool is_com_multi,
                      bool is_next_command)
{
  NET *net= &thd->net;
  bool error= 0;
  bool do_end_of_statement= true;
  DBUG_ENTER("dispatch_command");
  DBUG_PRINT("info", ("command: %d %s", command,
                      (command_name[command].str != 0 ?
                       command_name[command].str :
                       "<?>")));
  bool drop_more_results= 0;

  /* keep it withing 1 byte */
  compile_time_assert(COM_END == 255);

<<<<<<< HEAD
=======
#ifdef WITH_WSREP
  if (WSREP(thd))
  {
    if (!thd->in_multi_stmt_transaction_mode())
    {
      thd->wsrep_PA_safe= true;
    }

    mysql_mutex_lock(&thd->LOCK_thd_data);
    wsrep_thd_set_query_state(thd, QUERY_EXEC);
    if (thd->wsrep_conflict_state== RETRY_AUTOCOMMIT)
    {
      thd->wsrep_conflict_state= NO_CONFLICT;
    }
    if (thd->wsrep_conflict_state== MUST_ABORT)
    {
      wsrep_client_rollback(thd);
    }
    /* We let COM_QUIT and COM_STMT_CLOSE to execute even if wsrep aborted. */
    if (thd->wsrep_conflict_state == ABORTED &&
        command != COM_STMT_CLOSE && command != COM_QUIT)
    {
      mysql_mutex_unlock(&thd->LOCK_thd_data);
      my_message(ER_LOCK_DEADLOCK, "Deadlock: wsrep aborted transaction",
                 MYF(0));
      WSREP_DEBUG("Deadlock error for: %s", thd->query());
      thd->reset_killed();
      thd->mysys_var->abort     = 0;
      thd->wsrep_conflict_state = NO_CONFLICT;
      thd->wsrep_retry_counter  = 0;
      goto dispatch_end;
    }
    mysql_mutex_unlock(&thd->LOCK_thd_data);
  }
#endif /* WITH_WSREP */
>>>>>>> b092d35f
#if defined(ENABLED_PROFILING)
  thd->profiling.start_new_query();
#endif
  MYSQL_COMMAND_START(thd->thread_id, command,
                      &thd->security_ctx->priv_user[0],
                      (char *) thd->security_ctx->host_or_ip);
  
  DBUG_EXECUTE_IF("crash_dispatch_command_before",
                  { DBUG_PRINT("crash_dispatch_command_before", ("now"));
                    DBUG_SUICIDE(); });

  /* Performance Schema Interface instrumentation, begin */
  thd->m_statement_psi= MYSQL_REFINE_STATEMENT(thd->m_statement_psi,
                                               com_statement_info[command].
                                               m_key);
  /*
    We should always call reset_for_next_command() before a query.
    mysql_parse() will do this for queries. Ensure it's also done
    for other commands.
  */
  if (command != COM_QUERY)
    thd->reset_for_next_command();
  thd->set_command(command);

  thd->enable_slow_log= true;
  thd->query_plan_flags= QPLAN_INIT;
  thd->lex->sql_command= SQLCOM_END; /* to avoid confusing VIEW detectors */
  thd->reset_kill_query();

  DEBUG_SYNC(thd,"dispatch_command_before_set_time");

  thd->set_time();
  if (!(server_command_flags[command] & CF_SKIP_QUERY_ID))
    thd->set_query_id(next_query_id());
  else
  {
    /*
      ping, get statistics or similar stateless command.
      No reason to increase query id here.
    */
    thd->set_query_id(get_query_id());
  }
#ifdef WITH_WSREP
  if (WSREP(thd) && thd->wsrep_next_trx_id() == WSREP_UNDEFINED_TRX_ID)
  {
    thd->set_wsrep_next_trx_id(thd->query_id);
    WSREP_DEBUG("assigned new next trx id: %" PRIu64, thd->wsrep_next_trx_id());
  }
#endif /* WITH_WSREP */

  if (!(server_command_flags[command] & CF_SKIP_QUESTIONS))
    statistic_increment(thd->status_var.questions, &LOCK_status);

  /* Copy data for user stats */
  if ((thd->userstat_running= opt_userstat_running))
  {
    thd->start_cpu_time= my_getcputime();
    memcpy(&thd->org_status_var, &thd->status_var, sizeof(thd->status_var));
    thd->select_commands= thd->update_commands= thd->other_commands= 0;
  }

  /**
    Clear the set of flags that are expected to be cleared at the
    beginning of each command.
  */
  thd->server_status&= ~SERVER_STATUS_CLEAR_SET;
  if (is_next_command)
  {
    drop_more_results= !MY_TEST(thd->server_status &
                                SERVER_MORE_RESULTS_EXISTS);
    thd->server_status|= SERVER_MORE_RESULTS_EXISTS;
    if (is_com_multi)
      thd->get_stmt_da()->set_skip_flush();
  }

  if (unlikely(thd->security_ctx->password_expired &&
               command != COM_QUERY &&
               command != COM_PING &&
               command != COM_QUIT))
  {
    my_error(ER_MUST_CHANGE_PASSWORD, MYF(0));
    goto dispatch_end;
  }

  switch (command) {
  case COM_INIT_DB:
  {
    LEX_CSTRING tmp;
    status_var_increment(thd->status_var.com_stat[SQLCOM_CHANGE_DB]);
    if (unlikely(thd->copy_with_error(system_charset_info, (LEX_STRING*) &tmp,
                                      thd->charset(), packet, packet_length)))
      break;
    if (!mysql_change_db(thd, &tmp, FALSE))
    {
      general_log_write(thd, command, thd->db.str, thd->db.length);
      my_ok(thd);
    }
    break;
  }
#ifdef HAVE_REPLICATION
  case COM_REGISTER_SLAVE:
  {
    status_var_increment(thd->status_var.com_register_slave);
    if (!thd->register_slave((uchar*) packet, packet_length))
      my_ok(thd);
    break;
  }
#endif
  case COM_RESET_CONNECTION:
  {
    thd->status_var.com_other++;
#ifdef WITH_WSREP
    wsrep_after_command_ignore_result(thd);
    wsrep_close(thd);
#endif /* WITH_WSREP */
    thd->change_user();
    thd->clear_error();                         // if errors from rollback
#ifdef WITH_WSREP
    wsrep_open(thd);
    wsrep_before_command(thd);
#endif /* WITH_WSREP */
    /* Restore original charset from client authentication packet.*/
    if(thd->org_charset)
      thd->update_charset(thd->org_charset,thd->org_charset,thd->org_charset);
    my_ok(thd, 0, 0, 0);
    break;
  }
  case COM_CHANGE_USER:
  {
    int auth_rc;
    status_var_increment(thd->status_var.com_other);

#ifdef WITH_WSREP
    wsrep_after_command_ignore_result(thd);
    wsrep_close(thd);
#endif /* WITH_WSREP */
    thd->change_user();
#ifdef WITH_WSREP
    wsrep_open(thd);
    wsrep_before_command(thd);
#endif /* WITH_WSREP */
    thd->clear_error();                         // if errors from rollback

    /* acl_authenticate() takes the data from net->read_pos */
    net->read_pos= (uchar*)packet;

    LEX_CSTRING save_db= thd->db;
    USER_CONN *save_user_connect= thd->user_connect;
    Security_context save_security_ctx= *thd->security_ctx;
    CHARSET_INFO *save_character_set_client=
      thd->variables.character_set_client;
    CHARSET_INFO *save_collation_connection=
      thd->variables.collation_connection;
    CHARSET_INFO *save_character_set_results=
      thd->variables.character_set_results;

    /* Ensure we don't free security_ctx->user in case we have to revert */
    thd->security_ctx->user= 0;
    thd->user_connect= 0;

    /*
      to limit COM_CHANGE_USER ability to brute-force passwords,
      we only allow three unsuccessful COM_CHANGE_USER per connection.
    */
    if (thd->failed_com_change_user >= 3)
    {
      my_message(ER_UNKNOWN_COM_ERROR, ER_THD(thd,ER_UNKNOWN_COM_ERROR),
                 MYF(0));
      auth_rc= 1;
    }
    else
      auth_rc= acl_authenticate(thd, packet_length);

    mysql_audit_notify_connection_change_user(thd);
    if (auth_rc)
    {
      /* Free user if allocated by acl_authenticate */
      my_free(const_cast<char*>(thd->security_ctx->user));
      *thd->security_ctx= save_security_ctx;
      if (thd->user_connect)
	decrease_user_connections(thd->user_connect);
      thd->user_connect= save_user_connect;
      thd->reset_db(&save_db);
      thd->update_charset(save_character_set_client, save_collation_connection,
                          save_character_set_results);
      thd->failed_com_change_user++;
      my_sleep(1000000);
    }
    else
    {
#ifndef NO_EMBEDDED_ACCESS_CHECKS
      /* we've authenticated new user */
      if (save_user_connect)
	decrease_user_connections(save_user_connect);
#endif /* NO_EMBEDDED_ACCESS_CHECKS */
      my_free((char*) save_db.str);
      my_free(const_cast<char*>(save_security_ctx.user));
    }
    break;
  }
  case COM_STMT_BULK_EXECUTE:
  {
    mysqld_stmt_bulk_execute(thd, packet, packet_length);
#ifdef WITH_WSREP
    if (WSREP_ON)
    {
        (void)wsrep_after_statement(thd);
    }
#endif /* WITH_WSREP */
    break;
  }
  case COM_STMT_EXECUTE:
  {
    mysqld_stmt_execute(thd, packet, packet_length);
#ifdef WITH_WSREP
    if (WSREP_ON)
    {
        (void)wsrep_after_statement(thd);
    }
#endif /* WITH_WSREP */
    break;
  }
  case COM_STMT_FETCH:
  {
    mysqld_stmt_fetch(thd, packet, packet_length);
    break;
  }
  case COM_STMT_SEND_LONG_DATA:
  {
    mysql_stmt_get_longdata(thd, packet, packet_length);
    break;
  }
  case COM_STMT_PREPARE:
  {
    mysqld_stmt_prepare(thd, packet, packet_length);
    break;
  }
  case COM_STMT_CLOSE:
  {
    mysqld_stmt_close(thd, packet);
    break;
  }
  case COM_STMT_RESET:
  {
    mysqld_stmt_reset(thd, packet);
    break;
  }
  case COM_QUERY:
  {
    DBUG_ASSERT(thd->m_digest == NULL);
    thd->m_digest= & thd->m_digest_state;
    thd->m_digest->reset(thd->m_token_array, max_digest_length);

    if (unlikely(alloc_query(thd, packet, packet_length)))
      break;					// fatal error is set
    MYSQL_QUERY_START(thd->query(), thd->thread_id,
                      thd->get_db(),
                      &thd->security_ctx->priv_user[0],
                      (char *) thd->security_ctx->host_or_ip);
    char *packet_end= thd->query() + thd->query_length();
    general_log_write(thd, command, thd->query(), thd->query_length());
    DBUG_PRINT("query",("%-.4096s",thd->query()));
#if defined(ENABLED_PROFILING)
    thd->profiling.set_query_source(thd->query(), thd->query_length());
#endif
    MYSQL_SET_STATEMENT_TEXT(thd->m_statement_psi, thd->query(),
                             thd->query_length());

    Parser_state parser_state;
    if (unlikely(parser_state.init(thd, thd->query(), thd->query_length())))
      break;

#ifdef WITH_WSREP
    if (WSREP_ON)
    {
      if (wsrep_mysql_parse(thd, thd->query(), thd->query_length(),
                            &parser_state,
                            is_com_multi, is_next_command))
      {
        WSREP_DEBUG("Deadlock error for: %s", thd->query());
        mysql_mutex_lock(&thd->LOCK_thd_data);
        thd->reset_kill_query();
        thd->wsrep_retry_counter  = 0;
        mysql_mutex_unlock(&thd->LOCK_thd_data);
        goto dispatch_end;
      }
    }
    else
#endif /* WITH_WSREP */
      mysql_parse(thd, thd->query(), thd->query_length(), &parser_state,
                  is_com_multi, is_next_command);

    while (!thd->killed && (parser_state.m_lip.found_semicolon != NULL) &&
           ! thd->is_error())
    {
      /*
        Multiple queries exist, execute them individually
      */
      char *beginning_of_next_stmt= (char*) parser_state.m_lip.found_semicolon;

#ifdef WITH_ARIA_STORAGE_ENGINE
    ha_maria::implicit_commit(thd, FALSE);
#endif

      /* Finalize server status flags after executing a statement. */
      thd->update_server_status();
      thd->protocol->end_statement();
      query_cache_end_of_result(thd);

      mysql_audit_general(thd, MYSQL_AUDIT_GENERAL_STATUS,
                          thd->get_stmt_da()->is_error()
                            ? thd->get_stmt_da()->sql_errno()
                            : 0,
                          command_name[command].str);

      ulong length= (ulong)(packet_end - beginning_of_next_stmt);

      log_slow_statement(thd);
      DBUG_ASSERT(!thd->apc_target.is_enabled());

      /* Remove garbage at start of query */
      while (length > 0 && my_isspace(thd->charset(), *beginning_of_next_stmt))
      {
        beginning_of_next_stmt++;
        length--;
      }

      /* PSI end */
      MYSQL_END_STATEMENT(thd->m_statement_psi, thd->get_stmt_da());
      thd->m_statement_psi= NULL;
      thd->m_digest= NULL;

      /* DTRACE end */
      if (MYSQL_QUERY_DONE_ENABLED())
      {
        MYSQL_QUERY_DONE(thd->is_error());
      }

#if defined(ENABLED_PROFILING)
      thd->profiling.finish_current_query();
      thd->profiling.start_new_query("continuing");
      thd->profiling.set_query_source(beginning_of_next_stmt, length);
#endif

      /* DTRACE begin */
      MYSQL_QUERY_START(beginning_of_next_stmt, thd->thread_id,
                        thd->get_db(),
                        &thd->security_ctx->priv_user[0],
                        (char *) thd->security_ctx->host_or_ip);

      /* PSI begin */
      thd->m_digest= & thd->m_digest_state;

      thd->m_statement_psi= MYSQL_START_STATEMENT(&thd->m_statement_state,
                                                  com_statement_info[command].m_key,
                                                  thd->db.str, thd->db.length,
                                                  thd->charset());
      THD_STAGE_INFO(thd, stage_init);
      MYSQL_SET_STATEMENT_TEXT(thd->m_statement_psi, beginning_of_next_stmt,
                               length);

      thd->set_query_and_id(beginning_of_next_stmt, length,
                            thd->charset(), next_query_id());

      /*
        Count each statement from the client.
      */
      statistic_increment(thd->status_var.questions, &LOCK_status);

      if (!WSREP(thd))
        thd->set_time(); /* Reset the query start time. */

      parser_state.reset(beginning_of_next_stmt, length);

#ifdef WITH_WSREP
      if (WSREP_ON)
      {
        if (wsrep_mysql_parse(thd, beginning_of_next_stmt,
                              length, &parser_state,
                              is_com_multi, is_next_command))
        {
          WSREP_DEBUG("Deadlock error for: %s", thd->query());
          mysql_mutex_lock(&thd->LOCK_thd_data);
          thd->reset_kill_query();
          thd->wsrep_retry_counter  = 0;
          mysql_mutex_unlock(&thd->LOCK_thd_data);

          goto dispatch_end;
        }
      }
      else
#endif /* WITH_WSREP */
      mysql_parse(thd, beginning_of_next_stmt, length, &parser_state,
                  is_com_multi, is_next_command);

    }

    DBUG_PRINT("info",("query ready"));
    break;
  }
  case COM_FIELD_LIST:				// This isn't actually needed
#ifdef DONT_ALLOW_SHOW_COMMANDS
    my_message(ER_NOT_ALLOWED_COMMAND, ER_THD(thd, ER_NOT_ALLOWED_COMMAND),
               MYF(0));	/* purecov: inspected */
    break;
#else
  {
    char *fields, *packet_end= packet + packet_length, *arg_end;
    /* Locked closure of all tables */
    TABLE_LIST table_list;
    LEX_STRING table_name;
    LEX_CSTRING db;
    /*
      SHOW statements should not add the used tables to the list of tables
      used in a transaction.
    */
    MDL_savepoint mdl_savepoint= thd->mdl_context.mdl_savepoint();

    status_var_increment(thd->status_var.com_stat[SQLCOM_SHOW_FIELDS]);
    if (thd->copy_db_to(&db))
      break;
    /*
      We have name + wildcard in packet, separated by endzero
      (The packet is guaranteed to end with an end zero)
    */
    arg_end= strend(packet);
    uint arg_length= (uint)(arg_end - packet);

    /* Check given table name length. */
    if (packet_length - arg_length > NAME_LEN + 1 || arg_length > SAFE_NAME_LEN)
    {
      my_message(ER_UNKNOWN_COM_ERROR, ER_THD(thd, ER_UNKNOWN_COM_ERROR),
                 MYF(0));
      break;
    }
    thd->convert_string(&table_name, system_charset_info,
			packet, arg_length, thd->charset());
    if (check_table_name(table_name.str, table_name.length, FALSE))
    {
      /* this is OK due to convert_string() null-terminating the string */
      my_error(ER_WRONG_TABLE_NAME, MYF(0), table_name.str);
      break;
    }
    packet= arg_end + 1;
    // thd->reset_for_next_command reset state => restore it
    if (is_next_command)
    {
      thd->server_status|= SERVER_MORE_RESULTS_EXISTS;
      if (is_com_multi)
        thd->get_stmt_da()->set_skip_flush();
    }

    lex_start(thd);
    /* Must be before we init the table list. */
    if (lower_case_table_names)
    {
      table_name.length= my_casedn_str(files_charset_info, table_name.str);
      db.length= my_casedn_str(files_charset_info, (char*) db.str);
    }
    table_list.init_one_table(&db, (LEX_CSTRING*) &table_name, 0, TL_READ);
    /*
      Init TABLE_LIST members necessary when the undelrying
      table is view.
    */
    table_list.select_lex= thd->lex->first_select_lex();
    thd->lex->
      first_select_lex()->table_list.link_in_list(&table_list,
                                                  &table_list.next_local);
    thd->lex->add_to_query_tables(&table_list);

    if (is_infoschema_db(&table_list.db))
    {
      ST_SCHEMA_TABLE *schema_table= find_schema_table(thd, &table_list.alias);
      if (schema_table)
        table_list.schema_table= schema_table;
    }

    uint query_length= (uint) (packet_end - packet); // Don't count end \0
    if (!(fields= (char *) thd->memdup(packet, query_length + 1)))
      break;
    thd->set_query(fields, query_length);
    general_log_print(thd, command, "%s %s", table_list.table_name.str,
                      fields);

    if (thd->open_temporary_tables(&table_list))
      break;

    if (check_table_access(thd, SELECT_ACL, &table_list,
                           TRUE, UINT_MAX, FALSE))
      break;
    /*
      Turn on an optimization relevant if the underlying table
      is a view: do not fill derived tables.
    */
    thd->lex->sql_command= SQLCOM_SHOW_FIELDS;

    mysqld_list_fields(thd,&table_list,fields);
    thd->lex->unit.cleanup();
    /* No need to rollback statement transaction, it's not started. */
    DBUG_ASSERT(thd->transaction.stmt.is_empty());
    close_thread_tables(thd);
    thd->mdl_context.rollback_to_savepoint(mdl_savepoint);

    if (thd->transaction_rollback_request)
    {
      /*
        Transaction rollback was requested since MDL deadlock was
        discovered while trying to open tables. Rollback transaction
        in all storage engines including binary log and release all
        locks.
      */
      trans_rollback_implicit(thd);
      thd->mdl_context.release_transactional_locks();
    }

    thd->cleanup_after_query();
    break;
  }
#endif
  case COM_QUIT:
    /* Note: We don't calculate statistics for this command */

    /* Ensure that quit works even if max_mem_used is set */
    thd->variables.max_mem_used= LONGLONG_MAX;
    general_log_print(thd, command, NullS);
    net->error=0;				// Don't give 'abort' message
    thd->get_stmt_da()->disable_status();       // Don't send anything back
    error=TRUE;					// End server
    break;
#ifndef EMBEDDED_LIBRARY
  case COM_BINLOG_DUMP:
    {
      ulong pos;
      ushort flags;
      uint32 slave_server_id;

      status_var_increment(thd->status_var.com_other);

      thd->query_plan_flags|= QPLAN_ADMIN;
      if (check_global_access(thd, REPL_SLAVE_ACL))
	break;

      /* TODO: The following has to be changed to an 8 byte integer */
      pos = uint4korr(packet);
      flags = uint2korr(packet + 4);
      thd->variables.server_id=0; /* avoid suicide */
      if ((slave_server_id= uint4korr(packet+6))) // mysqlbinlog.server_id==0
	kill_zombie_dump_threads(slave_server_id);
      thd->variables.server_id = slave_server_id;

      const char *name= packet + 10;
      size_t nlen= strlen(name);

      general_log_print(thd, command, "Log: '%s'  Pos: %lu", name, pos);
      if (nlen < FN_REFLEN)
        mysql_binlog_send(thd, thd->strmake(name, nlen), (my_off_t)pos, flags);
      thd->unregister_slave();
      /*  fake COM_QUIT -- if we get here, the thread needs to terminate */
      error = TRUE;
      break;
    }
#endif
  case COM_REFRESH:
  {
    int not_used;

    /*
      Initialize thd->lex since it's used in many base functions, such as
      open_tables(). Otherwise, it remains unitialized and may cause crash
      during execution of COM_REFRESH.
    */
    lex_start(thd);
    
    status_var_increment(thd->status_var.com_stat[SQLCOM_FLUSH]);
    ulonglong options= (ulonglong) (uchar) packet[0];
    if (trans_commit_implicit(thd))
      break;
    thd->mdl_context.release_transactional_locks();
    if (check_global_access(thd,RELOAD_ACL))
      break;
    general_log_print(thd, command, NullS);
#ifndef DBUG_OFF
    bool debug_simulate= FALSE;
    DBUG_EXECUTE_IF("simulate_detached_thread_refresh", debug_simulate= TRUE;);
    if (debug_simulate)
    {
      /* This code doesn't work under FTWRL */
      DBUG_ASSERT(! (options & REFRESH_READ_LOCK));
      /*
        Simulate a reload without a attached thread session.
        Provides a environment similar to that of when the
        server receives a SIGHUP signal and reloads caches
        and flushes tables.
      */
      bool res;
      set_current_thd(0);
      res= reload_acl_and_cache(NULL, options | REFRESH_FAST,
                                NULL, &not_used);
      set_current_thd(thd);
      if (res)
        break;
    }
    else
#endif
    {
      thd->lex->relay_log_connection_name= empty_clex_str;
      if (reload_acl_and_cache(thd, options, (TABLE_LIST*) 0, &not_used))
        break;
    }
    if (trans_commit_implicit(thd))
      break;
    close_thread_tables(thd);
    thd->mdl_context.release_transactional_locks();
    my_ok(thd);
    break;
  }
#ifndef EMBEDDED_LIBRARY
  case COM_SHUTDOWN:
  {
    status_var_increment(thd->status_var.com_other);
    if (check_global_access(thd,SHUTDOWN_ACL))
      break; /* purecov: inspected */
    /*
      If the client is < 4.1.3, it is going to send us no argument; then
      packet_length is 0, packet[0] is the end 0 of the packet. Note that
      SHUTDOWN_DEFAULT is 0. If client is >= 4.1.3, the shutdown level is in
      packet[0].
    */
    enum mysql_enum_shutdown_level level;
    level= (enum mysql_enum_shutdown_level) (uchar) packet[0];
    thd->lex->is_shutdown_wait_for_slaves= false;  // "deferred" cleanup
    if (level == SHUTDOWN_DEFAULT)
      level= SHUTDOWN_WAIT_ALL_BUFFERS; // soon default will be configurable
    else if (level != SHUTDOWN_WAIT_ALL_BUFFERS)
    {
      my_error(ER_NOT_SUPPORTED_YET, MYF(0), "this shutdown level");
      break;
    }
    DBUG_PRINT("quit",("Got shutdown command for level %u", level));
    general_log_print(thd, command, NullS);
    my_eof(thd);
    kill_mysql(thd);
    error=TRUE;
    break;
  }
#endif
  case COM_STATISTICS:
  {
    STATUS_VAR *current_global_status_var;      // Big; Don't allocate on stack
    ulong uptime;
    ulonglong queries_per_second1000;
    char buff[250];
    uint buff_len= sizeof(buff);

    if (!(current_global_status_var= (STATUS_VAR*)
          thd->alloc(sizeof(STATUS_VAR))))
      break;
    general_log_print(thd, command, NullS);
    status_var_increment(thd->status_var.com_stat[SQLCOM_SHOW_STATUS]);
    calc_sum_of_all_status(current_global_status_var);
    if (!(uptime= (ulong) (thd->start_time - server_start_time)))
      queries_per_second1000= 0;
    else
      queries_per_second1000= thd->query_id * 1000 / uptime;
#ifndef EMBEDDED_LIBRARY
    size_t length=
#endif
    my_snprintf(buff, buff_len - 1,
                        "Uptime: %lu  Threads: %d  Questions: %lu  "
                        "Slow queries: %lu  Opens: %lu  Flush tables: %lld  "
                        "Open tables: %u  Queries per second avg: %u.%03u",
                        uptime,
                        (int) thread_count, (ulong) thd->query_id,
                        current_global_status_var->long_query_count,
                        current_global_status_var->opened_tables,
                        tdc_refresh_version(),
                        tc_records(),
                        (uint) (queries_per_second1000 / 1000),
                        (uint) (queries_per_second1000 % 1000));
#ifdef EMBEDDED_LIBRARY
    /* Store the buffer in permanent memory */
    my_ok(thd, 0, 0, buff);
#else
    (void) my_net_write(net, (uchar*) buff, length);
    (void) net_flush(net);
    thd->get_stmt_da()->disable_status();
#endif
    break;
  }
  case COM_PING:
    status_var_increment(thd->status_var.com_other);
    my_ok(thd);				// Tell client we are alive
    break;
  case COM_PROCESS_INFO:
    status_var_increment(thd->status_var.com_stat[SQLCOM_SHOW_PROCESSLIST]);
    if (!thd->security_ctx->priv_user[0] &&
        check_global_access(thd, PROCESS_ACL))
      break;
    general_log_print(thd, command, NullS);
    mysqld_list_processes(thd,
			  thd->security_ctx->master_access & PROCESS_ACL ? 
			  NullS : thd->security_ctx->priv_user, 0);
    break;
  case COM_PROCESS_KILL:
  {
    status_var_increment(thd->status_var.com_stat[SQLCOM_KILL]);
    ulong id=(ulong) uint4korr(packet);
    sql_kill(thd, id, KILL_CONNECTION_HARD, KILL_TYPE_ID);
    break;
  }
  case COM_SET_OPTION:
  {
    status_var_increment(thd->status_var.com_stat[SQLCOM_SET_OPTION]);
    uint opt_command= uint2korr(packet);

    switch (opt_command) {
    case (int) MYSQL_OPTION_MULTI_STATEMENTS_ON:
      thd->client_capabilities|= CLIENT_MULTI_STATEMENTS;
      my_eof(thd);
      break;
    case (int) MYSQL_OPTION_MULTI_STATEMENTS_OFF:
      thd->client_capabilities&= ~CLIENT_MULTI_STATEMENTS;
      my_eof(thd);
      break;
    default:
      my_message(ER_UNKNOWN_COM_ERROR, ER_THD(thd, ER_UNKNOWN_COM_ERROR),
                 MYF(0));
      break;
    }
    break;
  }
  case COM_DEBUG:
    status_var_increment(thd->status_var.com_other);
    if (check_global_access(thd, SUPER_ACL))
      break;					/* purecov: inspected */
    mysql_print_status();
    general_log_print(thd, command, NullS);
    my_eof(thd);
    break;
  case COM_MULTI:
  {
    uint counter;
    uint current_com= 0;
    DBUG_ASSERT(!is_com_multi);
    if (!(thd->client_capabilities & CLIENT_MULTI_RESULTS))
    {
      /* The client does not support multiple result sets being sent back */
      my_error(ER_COMMULTI_BADCONTEXT, MYF(0));
      break;
    }

    if (!(counter= maria_multi_check(thd, packet, packet_length)))
      break;

    {
      char *packet_start= packet;
      /* We have to store next length because it will be destroyed by '\0' */
      size_t next_subpacket_length= net_field_length((uchar **)&packet_start);
      size_t next_length_length= packet_start - packet;
      unsigned char *readbuff= net->buff;

      if (net_allocate_new_packet(net, thd, MYF(0)))
        break;

      PSI_statement_locker *save_locker= thd->m_statement_psi;
      sql_digest_state *save_digest= thd->m_digest;
      thd->m_statement_psi= NULL;
      thd->m_digest= NULL;

      while (packet_length)
      {
        current_com++;
        size_t subpacket_length= next_subpacket_length + next_length_length;
        size_t length_length= next_length_length;
        if (subpacket_length < packet_length)
        {
          packet_start= packet + subpacket_length;
          next_subpacket_length= net_field_length((uchar**)&packet_start);
          next_length_length= packet_start - (packet + subpacket_length);
        }
        /* safety like in do_command() */
        packet[subpacket_length]= '\0';

        enum enum_server_command subcommand=
          fetch_command(thd, (packet + length_length));

        if (server_command_flags[subcommand] & CF_NO_COM_MULTI)
        {
          my_error(ER_BAD_COMMAND_IN_MULTI, MYF(0),
                   command_name[subcommand].str);
          goto com_multi_end;
        }

        if (dispatch_command(subcommand, thd, packet + (1 + length_length),
                             (uint)(subpacket_length - (1 + length_length)), TRUE,
                             (current_com != counter)))
        {
          DBUG_ASSERT(thd->is_error());
          goto com_multi_end;
        }

        DBUG_ASSERT(subpacket_length <= packet_length);
        packet+= subpacket_length;
        packet_length-= (uint)subpacket_length;
      }

com_multi_end:
      thd->m_statement_psi= save_locker;
      thd->m_digest= save_digest;

      /* release old buffer */
      net_flush(net);
      DBUG_ASSERT(net->buff == net->write_pos); // nothing to send
      my_free(readbuff);
    }
    break;
  }
  case COM_SLEEP:
  case COM_CONNECT:				// Impossible here
  case COM_TIME:				// Impossible from client
  case COM_DELAYED_INSERT:
  case COM_END:
  case COM_UNIMPLEMENTED:
  default:
    my_message(ER_UNKNOWN_COM_ERROR, ER_THD(thd, ER_UNKNOWN_COM_ERROR),
               MYF(0));
    break;
  }

dispatch_end:
#ifdef WITH_WSREP
  /*
    BF aborted before sending response back to client
  */
  if (thd->killed == KILL_QUERY)
  {
    WSREP_DEBUG("THD is killed at dispatch_end");
  }
  wsrep_after_command_before_result(thd);
  if (wsrep_current_error(thd) &&
      !(command == COM_STMT_PREPARE          ||
        command == COM_STMT_FETCH            ||
        command == COM_STMT_SEND_LONG_DATA   ||
        command == COM_STMT_CLOSE
        ))
  {
    /* todo: Pass wsrep client state current error to override */
    wsrep_override_error(thd, wsrep_current_error(thd),
                         wsrep_current_error_status(thd));
    WSREP_LOG_THD(thd, "leave");
  }
  if (WSREP(thd))
  {
    /*
      MDEV-10812
      In the case of COM_QUIT/COM_STMT_CLOSE thread status should be disabled.
    */
    DBUG_ASSERT((command != COM_QUIT && command != COM_STMT_CLOSE)
                  || thd->get_stmt_da()->is_disabled());
    DBUG_ASSERT(thd->wsrep_trx().state() != wsrep::transaction::s_replaying);
    /* wsrep BF abort in query exec phase */
    mysql_mutex_lock(&thd->LOCK_thd_kill);
    do_end_of_statement= thd_is_connection_alive(thd);
    mysql_mutex_unlock(&thd->LOCK_thd_kill);
  }
  else
    do_end_of_statement= true;

#endif /* WITH_WSREP */

  if (do_end_of_statement)
  {
    DBUG_ASSERT(thd->derived_tables == NULL &&
               (thd->open_tables == NULL ||
               (thd->locked_tables_mode == LTM_LOCK_TABLES)));

    thd_proc_info(thd, "Updating status");
    /* Finalize server status flags after executing a command. */
    thd->update_server_status();
    if (command != COM_MULTI)
    {
      thd->protocol->end_statement();
      query_cache_end_of_result(thd);
    }
  }
  if (drop_more_results)
    thd->server_status&= ~SERVER_MORE_RESULTS_EXISTS;

  if (likely(!thd->is_error() && !thd->killed_errno()))
    mysql_audit_general(thd, MYSQL_AUDIT_GENERAL_RESULT, 0, 0);

  mysql_audit_general(thd, MYSQL_AUDIT_GENERAL_STATUS,
                      thd->get_stmt_da()->is_error() ?
                      thd->get_stmt_da()->sql_errno() : 0,
                      command_name[command].str);

  thd->update_all_stats();

  log_slow_statement(thd);

  THD_STAGE_INFO(thd, stage_cleaning_up);
  thd->reset_query();

  /* Performance Schema Interface instrumentation, end */
  MYSQL_END_STATEMENT(thd->m_statement_psi, thd->get_stmt_da());
  thd->set_examined_row_count(0);                   // For processlist
  thd->set_command(COM_SLEEP);

  thd->m_statement_psi= NULL;
  thd->m_digest= NULL;

  if (!is_com_multi)
    thd->packet.shrink(thd->variables.net_buffer_length); // Reclaim some memory

  thd->reset_kill_query();  /* Ensure that killed_errmsg is released */
  /*
    LEX::m_sql_cmd can point to Sql_cmd allocated on thd->mem_root.
    Unlink it now, before freeing the root.
  */
  thd->lex->m_sql_cmd= NULL;
  free_root(thd->mem_root,MYF(MY_KEEP_PREALLOC));

#if defined(ENABLED_PROFILING)
  thd->profiling.finish_current_query();
#endif
  if (MYSQL_QUERY_DONE_ENABLED() || MYSQL_COMMAND_DONE_ENABLED())
  {
    int res __attribute__((unused));
    res= (int) thd->is_error();
    if (command == COM_QUERY)
    {
      MYSQL_QUERY_DONE(res);
    }
    MYSQL_COMMAND_DONE(res);
  }
  DEBUG_SYNC(thd,"dispatch_command_end");

  /* Check that some variables are reset properly */
  DBUG_ASSERT(thd->abort_on_warning == 0);
  thd->lex->restore_set_statement_var();
  DBUG_RETURN(error);
}

static bool slow_filter_masked(THD *thd, ulonglong mask)
{
  return thd->variables.log_slow_filter && !(thd->variables.log_slow_filter & mask);
}

/*
  Log query to slow queries, if it passes filtering

  @note
    This function must call delete_explain_query().
*/

void log_slow_statement(THD *thd)
{
  DBUG_ENTER("log_slow_statement");

  /*
    The following should never be true with our current code base,
    but better to keep this here so we don't accidently try to log a
    statement in a trigger or stored function
  */
  if (unlikely(thd->in_sub_stmt))
    goto end;                           // Don't set time for sub stmt
  /*
    Skip both long_query_count increment and logging if the current
    statement forces slow log suppression (e.g. an SP statement).

    Note, we don't check for global_system_variables.sql_log_slow here.
    According to the manual, the "Slow_queries" status variable does not require
    sql_log_slow to be ON. So even if sql_log_slow is OFF, we still need to
    continue and increment long_query_count (and skip only logging, see below):
  */
  if (!thd->enable_slow_log)
    goto end; // E.g. SP statement

  DBUG_EXECUTE_IF("simulate_slow_query", {
                  if (thd->get_command() == COM_QUERY ||
                      thd->get_command() == COM_STMT_EXECUTE)
                    thd->server_status|= SERVER_QUERY_WAS_SLOW;
                  });

  if ((thd->server_status &
       (SERVER_QUERY_NO_INDEX_USED | SERVER_QUERY_NO_GOOD_INDEX_USED)) &&
      !(thd->query_plan_flags & QPLAN_STATUS) &&
      !slow_filter_masked(thd, QPLAN_NOT_USING_INDEX))
  {
    thd->query_plan_flags|= QPLAN_NOT_USING_INDEX;
    /* We are always logging no index queries if enabled in filter */
    thd->server_status|= SERVER_QUERY_WAS_SLOW;
  }

  if ((thd->server_status & SERVER_QUERY_WAS_SLOW) &&
      thd->get_examined_row_count() >= thd->variables.min_examined_row_limit)
  {
    thd->status_var.long_query_count++;

    /*
      until log_slow_disabled_statements=admin is removed, it
      duplicates slow_log_filter=admin
    */
    if ((thd->query_plan_flags & QPLAN_ADMIN) &&
        (thd->variables.log_slow_disabled_statements & LOG_SLOW_DISABLE_ADMIN))
      goto end;

    if (!global_system_variables.sql_log_slow || !thd->variables.sql_log_slow)
      goto end;

    /*
      If rate limiting of slow log writes is enabled, decide whether to log
      this query to the log or not.
    */ 
    if (thd->variables.log_slow_rate_limit > 1 &&
        (global_query_id % thd->variables.log_slow_rate_limit) != 0)
      goto end;

    /*
      Follow the slow log filter configuration:
      skip logging if the current statement matches the filter.
    */
    if (slow_filter_masked(thd, thd->query_plan_flags))
      goto end;

    THD_STAGE_INFO(thd, stage_logging_slow_query);
    slow_log_print(thd, thd->query(), thd->query_length(), 
                   thd->utime_after_query);
  }

end:
  delete_explain_query(thd->lex);
  DBUG_VOID_RETURN;
}


/**
  Create a TABLE_LIST object for an INFORMATION_SCHEMA table.

    This function is used in the parser to convert a SHOW or DESCRIBE
    table_name command to a SELECT from INFORMATION_SCHEMA.
    It prepares a SELECT_LEX and a TABLE_LIST object to represent the
    given command as a SELECT parse tree.

  @param thd              thread handle
  @param lex              current lex
  @param table_ident      table alias if it's used
  @param schema_table_idx the type of the INFORMATION_SCHEMA table to be
                          created

  @note
    Due to the way this function works with memory and LEX it cannot
    be used outside the parser (parse tree transformations outside
    the parser break PS and SP).

  @retval
    0                 success
  @retval
    1                 out of memory or SHOW commands are not allowed
                      in this version of the server.
*/

int prepare_schema_table(THD *thd, LEX *lex, Table_ident *table_ident,
                         enum enum_schema_tables schema_table_idx)
{
  SELECT_LEX *schema_select_lex= NULL;
  DBUG_ENTER("prepare_schema_table");

  switch (schema_table_idx) {
  case SCH_SCHEMATA:
#if defined(DONT_ALLOW_SHOW_COMMANDS)
    my_message(ER_NOT_ALLOWED_COMMAND,
               ER_THD(thd, ER_NOT_ALLOWED_COMMAND), MYF(0));
    DBUG_RETURN(1);
#else
    break;
#endif

  case SCH_TABLE_NAMES:
  case SCH_TABLES:
  case SCH_CHECK_CONSTRAINTS:
  case SCH_VIEWS:
  case SCH_TRIGGERS:
  case SCH_EVENTS:
#ifdef DONT_ALLOW_SHOW_COMMANDS
    my_message(ER_NOT_ALLOWED_COMMAND,
               ER_THD(thd, ER_NOT_ALLOWED_COMMAND), MYF(0));
    DBUG_RETURN(1);
#else
    {
      if (lex->first_select_lex()->db.str == NULL &&
          lex->copy_db_to(&lex->first_select_lex()->db))
      {
        DBUG_RETURN(1);
      }
      schema_select_lex= new (thd->mem_root) SELECT_LEX();
      schema_select_lex->table_list.first= NULL;
      if (lower_case_table_names == 1)
        lex->first_select_lex()->db.str=
          thd->strdup(lex->first_select_lex()->db.str);
      schema_select_lex->db= lex->first_select_lex()->db;
      /*
        check_db_name() may change db.str if lower_case_table_names == 1,
        but that's ok as the db is allocted above in this case.
      */
      if (check_db_name((LEX_STRING*) &lex->first_select_lex()->db))
      {
        my_error(ER_WRONG_DB_NAME, MYF(0), lex->first_select_lex()->db.str);
        DBUG_RETURN(1);
      }
      break;
    }
#endif
  case SCH_COLUMNS:
  case SCH_STATISTICS:
#ifdef DONT_ALLOW_SHOW_COMMANDS
    my_message(ER_NOT_ALLOWED_COMMAND,
               ER_THD(thd, ER_NOT_ALLOWED_COMMAND), MYF(0));
    DBUG_RETURN(1);
#else
  {
    DBUG_ASSERT(table_ident);
    TABLE_LIST **query_tables_last= lex->query_tables_last;
    schema_select_lex= new (thd->mem_root) SELECT_LEX();
    /* 'parent_lex' is used in init_query() so it must be before it. */
    schema_select_lex->parent_lex= lex;
    schema_select_lex->init_query();
    if (!schema_select_lex->add_table_to_list(thd, table_ident, 0, 0, TL_READ,
                                              MDL_SHARED_READ))
      DBUG_RETURN(1);
    lex->query_tables_last= query_tables_last;
    break;
#endif
  }
  case SCH_PROFILES:
    /* 
      Mark this current profiling record to be discarded.  We don't
      wish to have SHOW commands show up in profiling.
    */
#if defined(ENABLED_PROFILING)
    thd->profiling.discard_current_query();
#endif
    break;
  default:
    break;
  }
  if (schema_select_lex)
    schema_select_lex->set_master_unit(&lex->unit);
  SELECT_LEX *select_lex= lex->current_select;
  if (make_schema_select(thd, select_lex, get_schema_table(schema_table_idx)))
    DBUG_RETURN(1);

  select_lex->table_list.first->schema_select_lex= schema_select_lex;
  DBUG_RETURN(0);
}


/**
  Read query from packet and store in thd->query.
  Used in COM_QUERY and COM_STMT_PREPARE.

    Sets the following THD variables:
  - query
  - query_length

  @retval
    FALSE ok
  @retval
    TRUE  error;  In this case thd->fatal_error is set
*/

bool alloc_query(THD *thd, const char *packet, size_t packet_length)
{
  char *query;
  /* Remove garbage at start and end of query */
  while (packet_length > 0 && my_isspace(thd->charset(), packet[0]))
  {
    packet++;
    packet_length--;
  }
  const char *pos= packet + packet_length;     // Point at end null
  while (packet_length > 0 &&
	 (pos[-1] == ';' || my_isspace(thd->charset() ,pos[-1])))
  {
    pos--;
    packet_length--;
  }
  /* We must allocate some extra memory for query cache 

    The query buffer layout is:
       buffer :==
            <statement>   The input statement(s)
            '\0'          Terminating null char  (1 byte)
            <length>      Length of following current database name (size_t)
            <db_name>     Name of current database
            <flags>       Flags struct
  */
  if (! (query= (char*) thd->memdup_w_gap(packet,
                                          packet_length,
                                          1 + thd->db.length +
                                          QUERY_CACHE_DB_LENGTH_SIZE +
                                          QUERY_CACHE_FLAGS_SIZE)))
      return TRUE;
  query[packet_length]= '\0';
  /*
    Space to hold the name of the current database is allocated.  We
    also store this length, in case current database is changed during
    execution.  We might need to reallocate the 'query' buffer
  */
  int2store(query + packet_length + 1, thd->db.length);
    
  thd->set_query(query, packet_length);

  /* Reclaim some memory */
  thd->packet.shrink(thd->variables.net_buffer_length);
  thd->convert_buffer.shrink(thd->variables.net_buffer_length);

  return FALSE;
}


bool sp_process_definer(THD *thd)
{
  DBUG_ENTER("sp_process_definer");

  LEX *lex= thd->lex;

  /*
    If the definer is not specified, this means that CREATE-statement missed
    DEFINER-clause. DEFINER-clause can be missed in two cases:

      - The user submitted a statement w/o the clause. This is a normal
        case, we should assign CURRENT_USER as definer.

      - Our slave received an updated from the master, that does not
        replicate definer for stored rountines. We should also assign
        CURRENT_USER as definer here, but also we should mark this routine
        as NON-SUID. This is essential for the sake of backward
        compatibility.

        The problem is the slave thread is running under "special" user (@),
        that actually does not exist. In the older versions we do not fail
        execution of a stored routine if its definer does not exist and
        continue the execution under the authorization of the invoker
        (BUG#13198). And now if we try to switch to slave-current-user (@),
        we will fail.

        Actually, this leads to the inconsistent state of master and
        slave (different definers, different SUID behaviour), but it seems,
        this is the best we can do.
  */

  if (!lex->definer)
  {
    Query_arena original_arena;
    Query_arena *ps_arena= thd->activate_stmt_arena_if_needed(&original_arena);

    lex->definer= create_default_definer(thd, false);

    if (ps_arena)
      thd->restore_active_arena(ps_arena, &original_arena);

    /* Error has been already reported. */
    if (lex->definer == NULL)
      DBUG_RETURN(TRUE);

    if (thd->slave_thread && lex->sphead)
      lex->sphead->set_suid(SP_IS_NOT_SUID);
  }
  else
  {
    LEX_USER *d= lex->definer= get_current_user(thd, lex->definer);
    if (!d)
      DBUG_RETURN(TRUE);

    /*
      If the specified definer differs from the current user or role, we
      should check that the current user has SUPER privilege (in order
      to create a stored routine under another user one must have
      SUPER privilege).
    */
    bool curuser= !strcmp(d->user.str, thd->security_ctx->priv_user);
    bool currole= !curuser && !strcmp(d->user.str, thd->security_ctx->priv_role);
    bool curuserhost= curuser && d->host.str &&
                  !my_strcasecmp(system_charset_info, d->host.str,
                                 thd->security_ctx->priv_host);
    if (!curuserhost && !currole &&
        check_global_access(thd, SUPER_ACL, false))
      DBUG_RETURN(TRUE);
  }

  /* Check that the specified definer exists. Emit a warning if not. */

#ifndef NO_EMBEDDED_ACCESS_CHECKS
  if (!is_acl_user(lex->definer->host.str, lex->definer->user.str))
  {
    push_warning_printf(thd,
                        Sql_condition::WARN_LEVEL_NOTE,
                        ER_NO_SUCH_USER,
                        ER_THD(thd, ER_NO_SUCH_USER),
                        lex->definer->user.str,
                        lex->definer->host.str);
  }
#endif /* NO_EMBEDDED_ACCESS_CHECKS */

  DBUG_RETURN(FALSE);
}


/**
  Auxiliary call that opens and locks tables for LOCK TABLES statement
  and initializes the list of locked tables.

  @param thd     Thread context.
  @param tables  List of tables to be locked.

  @return FALSE in case of success, TRUE in case of error.
*/

static bool lock_tables_open_and_lock_tables(THD *thd, TABLE_LIST *tables)
{
  Lock_tables_prelocking_strategy lock_tables_prelocking_strategy;
  MDL_deadlock_and_lock_abort_error_handler deadlock_handler;
  MDL_savepoint mdl_savepoint= thd->mdl_context.mdl_savepoint();
  uint counter;
  TABLE_LIST *table;

  thd->in_lock_tables= 1;

retry:

  if (open_tables(thd, &tables, &counter, 0, &lock_tables_prelocking_strategy))
    goto err;

  for (table= tables; table; table= table->next_global)
  {
    if (!table->placeholder())
    {
      if (table->table->s->tmp_table)
      {
        /*
          We allow to change temporary tables even if they were locked for read
          by LOCK TABLES. To avoid a discrepancy between lock acquired at LOCK
          TABLES time and by the statement which is later executed under LOCK
          TABLES we ensure that for temporary tables we always request a write
          lock (such discrepancy can cause problems for the storage engine).
          We don't set TABLE_LIST::lock_type in this case as this might result
          in extra warnings from THD::decide_logging_format() even though
          binary logging is totally irrelevant for LOCK TABLES.
        */
        table->table->reginfo.lock_type= TL_WRITE;
      }
      else if (table->mdl_request.type == MDL_SHARED_READ &&
               ! table->prelocking_placeholder &&
               table->table->file->lock_count() == 0)
      {
        enum enum_mdl_type lock_type;
        /*
          In case when LOCK TABLE ... READ LOCAL was issued for table with
          storage engine which doesn't support READ LOCAL option and doesn't
          use THR_LOCK locks we need to upgrade weak SR metadata lock acquired
          in open_tables() to stronger SRO metadata lock.
          This is not needed for tables used through stored routines or
          triggers as we always acquire SRO (or even stronger SNRW) metadata
          lock for them.
        */
        deadlock_handler.init();
        thd->push_internal_handler(&deadlock_handler);

        lock_type= table->table->mdl_ticket->get_type() == MDL_SHARED_WRITE ?
                   MDL_SHARED_NO_READ_WRITE : MDL_SHARED_READ_ONLY;

        bool result= thd->mdl_context.upgrade_shared_lock(
                                        table->table->mdl_ticket,
                                        lock_type,
                                        thd->variables.lock_wait_timeout);

        thd->pop_internal_handler();

        if (deadlock_handler.need_reopen())
        {
          /*
            Deadlock occurred during upgrade of metadata lock.
            Let us restart acquring and opening tables for LOCK TABLES.
          */
          close_tables_for_reopen(thd, &tables, mdl_savepoint);
          if (thd->open_temporary_tables(tables))
            goto err;
          goto retry;
        }

        if (result)
          goto err;
      }
    }
  }

  if (lock_tables(thd, tables, counter, 0) ||
      thd->locked_tables_list.init_locked_tables(thd))
    goto err;

  thd->in_lock_tables= 0;

  return FALSE;

err:
  thd->in_lock_tables= 0;

  trans_rollback_stmt(thd);
  /*
    Need to end the current transaction, so the storage engine (InnoDB)
    can free its locks if LOCK TABLES locked some tables before finding
    that it can't lock a table in its list
  */
  trans_rollback(thd);
  /* Close tables and release metadata locks. */
  close_thread_tables(thd);
  DBUG_ASSERT(!thd->locked_tables_mode);
  thd->mdl_context.release_transactional_locks();
  return TRUE;
}


static bool do_execute_sp(THD *thd, sp_head *sp)
{
  /* bits that should be cleared in thd->server_status */
  uint bits_to_be_cleared= 0;
  ulonglong affected_rows;
  if (sp->m_flags & sp_head::MULTI_RESULTS)
  {
    if (!(thd->client_capabilities & CLIENT_MULTI_RESULTS))
    {
      /* The client does not support multiple result sets being sent back */
      my_error(ER_SP_BADSELECT, MYF(0), ErrConvDQName(sp).ptr());
      return 1;
    }
  }
  /*
    If SERVER_MORE_RESULTS_EXISTS is not set,
    then remember that it should be cleared
  */
  bits_to_be_cleared= (~thd->server_status &
                       SERVER_MORE_RESULTS_EXISTS);
  thd->server_status|= SERVER_MORE_RESULTS_EXISTS;
  ha_rows select_limit= thd->variables.select_limit;
  thd->variables.select_limit= HA_POS_ERROR;

  /*
    Reset current_select as it may point to random data as a
    result of previous parsing.
  */
  thd->lex->current_select= NULL;
  thd->lex->in_sum_func= 0;                     // For Item_field::fix_fields()

  /*
    We never write CALL statements into binlog:
     - If the mode is non-prelocked, each statement will be logged
       separately.
     - If the mode is prelocked, the invoking statement will care
       about writing into binlog.
    So just execute the statement.
  */
  int res= sp->execute_procedure(thd, &thd->lex->value_list);

  thd->variables.select_limit= select_limit;
  thd->server_status&= ~bits_to_be_cleared;

  if (res)
  {
    DBUG_ASSERT(thd->is_error() || thd->killed);
    return 1;  		// Substatement should already have sent error
  }

  affected_rows= thd->affected_rows; // Affected rows for all sub statements
  thd->affected_rows= 0;             // Reset total, as my_ok() adds to it
  my_ok(thd, affected_rows);
  return 0;
}


static int mysql_create_routine(THD *thd, LEX *lex)
{
  DBUG_ASSERT(lex->sphead != 0);
  DBUG_ASSERT(lex->sphead->m_db.str); /* Must be initialized in the parser */
  /*
    Verify that the database name is allowed, optionally
    lowercase it.
  */
  if (check_db_name((LEX_STRING*) &lex->sphead->m_db))
  {
    my_error(ER_WRONG_DB_NAME, MYF(0), lex->sphead->m_db.str);
    return true;
  }

  if (check_access(thd, CREATE_PROC_ACL, lex->sphead->m_db.str,
                   NULL, NULL, 0, 0))
    return true;

  /* Checking the drop permissions if CREATE OR REPLACE is used */
  if (lex->create_info.or_replace())
  {
    if (check_routine_access(thd, ALTER_PROC_ACL, &lex->sphead->m_db,
                             &lex->sphead->m_name,
                             Sp_handler::handler(lex->sql_command), 0))
      return true;
  }

  const LEX_CSTRING *name= lex->sphead->name();
#ifdef HAVE_DLOPEN
  if (lex->sphead->m_handler->type() == TYPE_ENUM_FUNCTION)
  {
    udf_func *udf = find_udf(name->str, name->length);

    if (udf)
    {
      my_error(ER_UDF_EXISTS, MYF(0), name->str);
      return true;
    }
  }
#endif

  if (sp_process_definer(thd))
    return true;

  WSREP_TO_ISOLATION_BEGIN(WSREP_MYSQL_DB, NULL, NULL);
  if (!lex->sphead->m_handler->sp_create_routine(thd, lex->sphead))
  {
#ifndef NO_EMBEDDED_ACCESS_CHECKS
    /* only add privileges if really neccessary */

    Security_context security_context;
    bool restore_backup_context= false;
    Security_context *backup= NULL;
    LEX_USER *definer= thd->lex->definer;
    /*
      We're going to issue an implicit GRANT statement so we close all
      open tables. We have to keep metadata locks as this ensures that
      this statement is atomic against concurent FLUSH TABLES WITH READ
      LOCK. Deadlocks which can arise due to fact that this implicit
      statement takes metadata locks should be detected by a deadlock
      detector in MDL subsystem and reported as errors.

      No need to commit/rollback statement transaction, it's not started.

      TODO: Long-term we should either ensure that implicit GRANT statement
            is written into binary log as a separate statement or make both
            creation of routine and implicit GRANT parts of one fully atomic
            statement.
      */
    DBUG_ASSERT(thd->transaction.stmt.is_empty());
    close_thread_tables(thd);
    /*
      Check if the definer exists on slave,
      then use definer privilege to insert routine privileges to mysql.procs_priv.

      For current user of SQL thread has GLOBAL_ACL privilege,
      which doesn't any check routine privileges,
      so no routine privilege record  will insert into mysql.procs_priv.
    */
    if (thd->slave_thread && is_acl_user(definer->host.str, definer->user.str))
    {
      security_context.change_security_context(thd,
                                               &thd->lex->definer->user,
                                               &thd->lex->definer->host,
                                               &thd->lex->sphead->m_db,
                                               &backup);
      restore_backup_context= true;
    }

    if (sp_automatic_privileges && !opt_noacl &&
        check_routine_access(thd, DEFAULT_CREATE_PROC_ACLS,
                             &lex->sphead->m_db, name,
                             Sp_handler::handler(lex->sql_command), 1))
    {
      if (sp_grant_privileges(thd, lex->sphead->m_db.str, name->str,
                              Sp_handler::handler(lex->sql_command)))
        push_warning(thd, Sql_condition::WARN_LEVEL_WARN,
                     ER_PROC_AUTO_GRANT_FAIL, ER_THD(thd, ER_PROC_AUTO_GRANT_FAIL));
      thd->clear_error();
    }

    /*
      Restore current user with GLOBAL_ACL privilege of SQL thread
    */
    if (restore_backup_context)
    {
      DBUG_ASSERT(thd->slave_thread == 1);
      thd->security_ctx->restore_security_context(thd, backup);
    }

#endif
    return false;
  }
#ifdef WITH_WSREP
wsrep_error_label:
#endif
  return true;
}


/**
  Prepare for CREATE DATABASE, ALTER DATABASE, DROP DATABASE.

  @param thd         - current THD
  @param want_access - access needed
  @param dbname      - the database name

  @retval false      - Ok to proceed with CREATE/ALTER/DROP
  @retval true       - not OK to proceed (error, or filtered)

  Note, on slave this function returns true if the database
  is in the ignore filter. The caller must distinguish this case
  from other cases: bad database error, no access error.
  This can be done by testing thd->is_error().
*/
static bool prepare_db_action(THD *thd, ulong want_access, LEX_CSTRING *dbname)
{
  if (check_db_name((LEX_STRING*)dbname))
  {
    my_error(ER_WRONG_DB_NAME, MYF(0), dbname->str);
    return true;
  }
  /*
    If in a slave thread :
    - CREATE DATABASE DB was certainly not preceded by USE DB.
    - ALTER DATABASE DB may not be preceded by USE DB.
    - DROP DATABASE DB may not be preceded by USE DB.
    For that reason, db_ok() in sql/slave.cc did not check the
    do_db/ignore_db. And as this query involves no tables, tables_ok()
    was not called. So we have to check rules again here.
  */
#ifdef HAVE_REPLICATION
  if (thd->slave_thread)
  {
    Rpl_filter *rpl_filter;
    rpl_filter= thd->system_thread_info.rpl_sql_info->rpl_filter;
    if (!rpl_filter->db_ok(dbname->str) ||
        !rpl_filter->db_ok_with_wild_table(dbname->str))
    {
      my_message(ER_SLAVE_IGNORED_TABLE,
                 ER_THD(thd, ER_SLAVE_IGNORED_TABLE), MYF(0));
      return true;
    }
  }
#endif
  return check_access(thd, want_access, dbname->str, NULL, NULL, 1, 0);
}


bool Sql_cmd_call::execute(THD *thd)
{
  TABLE_LIST *all_tables= thd->lex->query_tables;
  sp_head *sp;
  /*
    This will cache all SP and SF and open and lock all tables
    required for execution.
  */
  if (check_table_access(thd, SELECT_ACL, all_tables, FALSE,
                         UINT_MAX, FALSE) ||
      open_and_lock_tables(thd, all_tables, TRUE, 0))
   return true;

  /*
    By this moment all needed SPs should be in cache so no need to look
    into DB.
  */
  if (!(sp= m_handler->sp_find_routine(thd, m_name, true)))
  {
    /*
      If the routine is not found, let's still check EXECUTE_ACL to decide
      whether to return "Access denied" or "Routine does not exist".
    */
    if (check_routine_access(thd, EXECUTE_ACL, &m_name->m_db,
                             &m_name->m_name,
                             &sp_handler_procedure,
                             false))
      return true;
    /*
      sp_find_routine can have issued an ER_SP_RECURSION_LIMIT error.
      Send message ER_SP_DOES_NOT_EXIST only if procedure is not found in
      cache.
    */
    if (!sp_cache_lookup(&thd->sp_proc_cache, m_name))
      my_error(ER_SP_DOES_NOT_EXIST, MYF(0), "PROCEDURE",
               ErrConvDQName(m_name).ptr());
    return true;
  }
  else
  {
    if (sp->check_execute_access(thd))
      return true;
    /*
      Check that the stored procedure doesn't contain Dynamic SQL
      and doesn't return result sets: such stored procedures can't
      be called from a function or trigger.
    */
    if (thd->in_sub_stmt)
    {
      const char *where= (thd->in_sub_stmt & SUB_STMT_TRIGGER ?
                          "trigger" : "function");
      if (sp->is_not_allowed_in_function(where))
        return true;
    }

    if (do_execute_sp(thd, sp))
      return true;

    /*
      Disable slow log for the above call(), if calls are disabled.
      Instead we will log the executed statements to the slow log.
    */
    if (thd->variables.log_slow_disabled_statements & LOG_SLOW_DISABLE_CALL)
      thd->enable_slow_log= 0;
  }
  return false;
}


/**
  Execute command saved in thd and lex->sql_command.

  @param thd                       Thread handle

  @todo
    - Invalidate the table in the query cache if something changed
    after unlocking when changes become visible.
    TODO: this is workaround. right way will be move invalidating in
    the unlock procedure.
    - TODO: use check_change_password()

  @retval
    FALSE       OK
  @retval
    TRUE        Error
*/

int
mysql_execute_command(THD *thd)
{
  int res= 0;
  int  up_result= 0;
  LEX  *lex= thd->lex;
  /* first SELECT_LEX (have special meaning for many of non-SELECTcommands) */
  SELECT_LEX *select_lex= lex->first_select_lex();
  /* first table of first SELECT_LEX */
  TABLE_LIST *first_table= select_lex->table_list.first;
  /* list of all tables in query */
  TABLE_LIST *all_tables;
  /* most outer SELECT_LEX_UNIT of query */
  SELECT_LEX_UNIT *unit= &lex->unit;
#ifdef HAVE_REPLICATION
  /* have table map for update for multi-update statement (BUG#37051) */
  bool have_table_map_for_update= FALSE;
  /* */
  Rpl_filter *rpl_filter;
#endif
  DBUG_ENTER("mysql_execute_command");

  // check that we correctly marked first table for data insertion
  DBUG_ASSERT(!(sql_command_flags[lex->sql_command] & CF_INSERTS_DATA) ||
              first_table->for_insert_data);

  if (thd->security_ctx->password_expired &&
      lex->sql_command != SQLCOM_SET_OPTION)
  {
    my_error(ER_MUST_CHANGE_PASSWORD, MYF(0));
    DBUG_RETURN(1);
  }

  DBUG_ASSERT(thd->transaction.stmt.is_empty() || thd->in_sub_stmt);
  /*
    Each statement or replication event which might produce deadlock
    should handle transaction rollback on its own. So by the start of
    the next statement transaction rollback request should be fulfilled
    already.
  */
  DBUG_ASSERT(! thd->transaction_rollback_request || thd->in_sub_stmt);
  /*
    In many cases first table of main SELECT_LEX have special meaning =>
    check that it is first table in global list and relink it first in 
    queries_tables list if it is necessary (we need such relinking only
    for queries with subqueries in select list, in this case tables of
    subqueries will go to global list first)

    all_tables will differ from first_table only if most upper SELECT_LEX
    do not contain tables.

    Because of above in place where should be at least one table in most
    outer SELECT_LEX we have following check:
    DBUG_ASSERT(first_table == all_tables);
    DBUG_ASSERT(first_table == all_tables && first_table != 0);
  */
  lex->first_lists_tables_same();
  lex->fix_first_select_number();
  /* should be assigned after making first tables same */
  all_tables= lex->query_tables;
  /* set context for commands which do not use setup_tables */
  select_lex->
    context.resolve_in_table_list_only(select_lex->
                                       table_list.first);

  /*
    Remember last commmand executed, so that we can use it in functions called by
    dispatch_command()
  */
  thd->last_sql_command= lex->sql_command;

  /*
    Reset warning count for each query that uses tables
    A better approach would be to reset this for any commands
    that is not a SHOW command or a select that only access local
    variables, but for now this is probably good enough.
  */
  if ((sql_command_flags[lex->sql_command] & CF_DIAGNOSTIC_STMT) != 0)
    thd->get_stmt_da()->set_warning_info_read_only(TRUE);
  else
  {
    thd->get_stmt_da()->set_warning_info_read_only(FALSE);
    if (all_tables)
      thd->get_stmt_da()->opt_clear_warning_info(thd->query_id);
  }

  if (check_dependencies_in_with_clauses(thd->lex->with_clauses_list))
    DBUG_RETURN(1);

#ifdef HAVE_REPLICATION
  if (unlikely(thd->slave_thread))
  {
    if (lex->sql_command == SQLCOM_DROP_TRIGGER)
    {
      /*
        When dropping a trigger, we need to load its table name
        before checking slave filter rules.
      */
      add_table_for_trigger(thd, thd->lex->spname, 1, &all_tables);
      
      if (!all_tables)
      {
        /*
          If table name cannot be loaded,
          it means the trigger does not exists possibly because
          CREATE TRIGGER was previously skipped for this trigger
          according to slave filtering rules.
          Returning success without producing any errors in this case.
        */
        if (!thd->lex->create_info.if_exists())
          DBUG_RETURN(0);
        /*
          DROP TRIGGER IF NOT EXISTS will return without an error later
          after possibly writing the query to a binlog
        */
      }
      else // force searching in slave.cc:tables_ok()
        all_tables->updating= 1;
    }

    /*
      For fix of BUG#37051, the master stores the table map for update
      in the Query_log_event, and the value is assigned to
      thd->variables.table_map_for_update before executing the update
      query.

      If thd->variables.table_map_for_update is set, then we are
      replicating from a new master, we can use this value to apply
      filter rules without opening all the tables. However If
      thd->variables.table_map_for_update is not set, then we are
      replicating from an old master, so we just skip this and
      continue with the old method. And of course, the bug would still
      exist for old masters.
    */
    if (lex->sql_command == SQLCOM_UPDATE_MULTI &&
        thd->table_map_for_update)
    {
      have_table_map_for_update= TRUE;
      table_map table_map_for_update= thd->table_map_for_update;
      uint nr= 0;
      TABLE_LIST *table;
      for (table=all_tables; table; table=table->next_global, nr++)
      {
        if (table_map_for_update & ((table_map)1 << nr))
          table->updating= TRUE;
        else
          table->updating= FALSE;
      }

      if (all_tables_not_ok(thd, all_tables))
      {
        /* we warn the slave SQL thread */
        my_message(ER_SLAVE_IGNORED_TABLE, ER_THD(thd, ER_SLAVE_IGNORED_TABLE),
                   MYF(0));
      }
    }
    
    /*
      Check if statment should be skipped because of slave filtering
      rules

      Exceptions are:
      - UPDATE MULTI: For this statement, we want to check the filtering
        rules later in the code
      - SET: we always execute it (Not that many SET commands exists in
        the binary log anyway -- only 4.1 masters write SET statements,
	in 5.0 there are no SET statements in the binary log)
      - DROP TEMPORARY TABLE IF EXISTS: we always execute it (otherwise we
        have stale files on slave caused by exclusion of one tmp table).
    */
    if (!(lex->sql_command == SQLCOM_UPDATE_MULTI) &&
	!(lex->sql_command == SQLCOM_SET_OPTION) &&
	!((lex->sql_command == SQLCOM_DROP_TABLE ||
           lex->sql_command == SQLCOM_DROP_SEQUENCE) &&
          lex->tmp_table() && lex->if_exists()) &&
        all_tables_not_ok(thd, all_tables))
    {
      /* we warn the slave SQL thread */
      my_message(ER_SLAVE_IGNORED_TABLE, ER_THD(thd, ER_SLAVE_IGNORED_TABLE),
                 MYF(0));
      DBUG_RETURN(0);
    }
    /* 
       Execute deferred events first
    */
    if (slave_execute_deferred_events(thd))
      DBUG_RETURN(-1);
  }
  else
  {
#endif /* HAVE_REPLICATION */
    /*
      When option readonly is set deny operations which change non-temporary
      tables. Except for the replication thread and the 'super' users.
    */
    if (deny_updates_if_read_only_option(thd, all_tables))
    {
      my_error(ER_OPTION_PREVENTS_STATEMENT, MYF(0), "--read-only");
      DBUG_RETURN(-1);
    }
#ifdef HAVE_REPLICATION
  } /* endif unlikely slave */
#endif
  Opt_trace_start ots(thd, all_tables, lex->sql_command, &lex->var_list,
                      thd->query(), thd->query_length(),
                      thd->variables.character_set_client);

  Json_writer_object trace_command(thd);
  Json_writer_array trace_command_steps(thd, "steps");

#ifdef WITH_WSREP
  if (WSREP(thd))
  {
    /*
      change LOCK TABLE WRITE to transaction
    */
    if (lex->sql_command== SQLCOM_LOCK_TABLES && wsrep_convert_LOCK_to_trx)
    {
      for (TABLE_LIST *table= all_tables; table; table= table->next_global)
      {
	if (table->lock_type >= TL_WRITE_ALLOW_WRITE)
        {
	  lex->sql_command= SQLCOM_BEGIN;
	  thd->wsrep_converted_lock_session= true;
	  break;
	}
      }
    }
    if (lex->sql_command== SQLCOM_UNLOCK_TABLES &&
	thd->wsrep_converted_lock_session)
    {
      thd->wsrep_converted_lock_session= false;
      lex->sql_command= SQLCOM_COMMIT;
      lex->tx_release= TVL_NO;
    }

    /*
     * Bail out if DB snapshot has not been installed. We however,
     * allow SET and SHOW queries and reads from information schema
     * and dirty reads (if configured)
     */
    if (!(thd->wsrep_applier) &&
        !(wsrep_ready_get() && wsrep_reject_queries == WSREP_REJECT_NONE)    &&
        !(thd->variables.wsrep_dirty_reads &&
          (sql_command_flags[lex->sql_command] & CF_CHANGES_DATA) == 0)    &&
        !wsrep_tables_accessible_when_detached(all_tables)                 &&
        lex->sql_command != SQLCOM_SET_OPTION                              &&
        !wsrep_is_show_query(lex->sql_command))
    {
      my_message(ER_UNKNOWN_COM_ERROR,
                 "WSREP has not yet prepared node for application use", MYF(0));
      goto error;
    }
  }
#endif /* WITH_WSREP */
  status_var_increment(thd->status_var.com_stat[lex->sql_command]);
  thd->progress.report_to_client= MY_TEST(sql_command_flags[lex->sql_command] &
                                          CF_REPORT_PROGRESS);

  DBUG_ASSERT(thd->transaction.stmt.modified_non_trans_table == FALSE);

  /* store old value of binlog format */
  enum_binlog_format orig_binlog_format,orig_current_stmt_binlog_format;

  thd->get_binlog_format(&orig_binlog_format,
                         &orig_current_stmt_binlog_format);

  if (!lex->stmt_var_list.is_empty() && !thd->slave_thread)
  {
    Query_arena backup;
    DBUG_PRINT("info", ("SET STATEMENT %d vars", lex->stmt_var_list.elements));

    lex->old_var_list.empty();
    List_iterator_fast<set_var_base> it(lex->stmt_var_list);
    set_var_base *var;

    if (lex->set_arena_for_set_stmt(&backup))
      goto error;

    MEM_ROOT *mem_root= thd->mem_root;
    while ((var= it++))
    {
      DBUG_ASSERT(var->is_system());
      set_var *o= NULL, *v= (set_var*)var;
      if (!v->var->is_set_stmt_ok())
      {
        my_error(ER_SET_STATEMENT_NOT_SUPPORTED, MYF(0), v->var->name.str);
        lex->reset_arena_for_set_stmt(&backup);
        lex->old_var_list.empty();
        lex->free_arena_for_set_stmt();
        goto error;
      }
      if (v->var->session_is_default(thd))
          o= new set_var(thd,v->type, v->var, &v->base, NULL);
      else
      {
        switch (v->var->option.var_type & GET_TYPE_MASK)
        {
        case GET_BOOL:
        case GET_INT:
        case GET_LONG:
        case GET_LL:
          {
            bool null_value;
            longlong val= v->var->val_int(&null_value, thd, v->type, &v->base);
            o= new set_var(thd, v->type, v->var, &v->base,
                           (null_value ?
                            (Item *) new (mem_root) Item_null(thd) :
                            (Item *) new (mem_root) Item_int(thd, val)));
          }
          break;
        case GET_UINT:
        case GET_ULONG:
        case GET_ULL:
          {
            bool null_value;
            ulonglong val= v->var->val_int(&null_value, thd, v->type, &v->base);
            o= new set_var(thd, v->type, v->var, &v->base,
                           (null_value ?
                            (Item *) new (mem_root) Item_null(thd) :
                            (Item *) new (mem_root) Item_uint(thd, val)));
          }
          break;
        case GET_DOUBLE:
          {
            bool null_value;
            double val= v->var->val_real(&null_value, thd, v->type, &v->base);
            o= new set_var(thd, v->type, v->var, &v->base,
                           (null_value ?
                            (Item *) new (mem_root) Item_null(thd) :
                            (Item *) new (mem_root) Item_float(thd, val, 1)));
          }
          break;
        default:
        case GET_NO_ARG:
        case GET_DISABLED:
          DBUG_ASSERT(0);
          /* fall through */
        case 0:
        case GET_FLAGSET:
        case GET_ENUM:
        case GET_SET:
        case GET_STR:
        case GET_STR_ALLOC:
          {
            char buff[STRING_BUFFER_USUAL_SIZE];
            String tmp(buff, sizeof(buff), v->var->charset(thd)),*val;
            val= v->var->val_str(&tmp, thd, v->type, &v->base);
            if (val)
            {
              Item_string *str= new (mem_root) Item_string(thd, v->var->charset(thd),
                                                val->ptr(), val->length());
              o= new set_var(thd, v->type, v->var, &v->base, str);
            }
            else
              o= new set_var(thd, v->type, v->var, &v->base,
                             new (mem_root) Item_null(thd));
          }
          break;
        }
      }
      DBUG_ASSERT(o);
      lex->old_var_list.push_back(o, thd->mem_root);
    }
    lex->reset_arena_for_set_stmt(&backup);
    if (lex->old_var_list.is_empty())
      lex->free_arena_for_set_stmt();
    if (thd->is_error() ||
        (res= sql_set_variables(thd, &lex->stmt_var_list, false)))
    {
      if (!thd->is_error())
        my_error(ER_WRONG_ARGUMENTS, MYF(0), "SET");
      lex->restore_set_statement_var();
      goto error;
    }
    /*
      The value of last_insert_id is remembered in THD to be written to binlog
      when it's used *the first time* in the statement. But SET STATEMENT
      must read the old value of last_insert_id to be able to restore it at
      the end. This should not count at "reading of last_insert_id" and
      should not remember last_insert_id for binlog. That is, it should clear
      stmt_depends_on_first_successful_insert_id_in_prev_stmt flag.
    */
    if (!thd->in_sub_stmt)
    {
      thd->stmt_depends_on_first_successful_insert_id_in_prev_stmt= 0;
    }
  }

  if (thd->lex->mi.connection_name.str == NULL)
      thd->lex->mi.connection_name= thd->variables.default_master_connection;

  /*
    Force statement logging for DDL commands to allow us to update
    privilege, system or statistic tables directly without the updates
    getting logged.
  */
  if (!(sql_command_flags[lex->sql_command] &
        (CF_CAN_GENERATE_ROW_EVENTS | CF_FORCE_ORIGINAL_BINLOG_FORMAT |
         CF_STATUS_COMMAND)))
    thd->set_binlog_format_stmt();

  /*
    End a active transaction so that this command will have it's
    own transaction and will also sync the binary log. If a DDL is
    not run in it's own transaction it may simply never appear on
    the slave in case the outside transaction rolls back.
  */
  if (stmt_causes_implicit_commit(thd, CF_IMPLICIT_COMMIT_BEGIN))
  {
    /*
      Note that this should never happen inside of stored functions
      or triggers as all such statements prohibited there.
    */
    DBUG_ASSERT(! thd->in_sub_stmt);
    /* Statement transaction still should not be started. */
    DBUG_ASSERT(thd->transaction.stmt.is_empty());
    if (!(thd->variables.option_bits & OPTION_GTID_BEGIN))
    {
      /* Commit the normal transaction if one is active. */
      bool commit_failed= trans_commit_implicit(thd);
      /* Release metadata locks acquired in this transaction. */
      thd->mdl_context.release_transactional_locks();
      if (commit_failed)
      {
        WSREP_DEBUG("implicit commit failed, MDL released: %lld",
                    (longlong) thd->thread_id);
        goto error;
      }
    }
    thd->transaction.stmt.mark_trans_did_ddl();
#ifdef WITH_WSREP
    /* Clean up the previous transaction on implicit commit */
    if (wsrep_thd_is_local(thd) && wsrep_after_statement(thd))
    {
      goto error;
    }
#endif /* WITH_WSREP */
  }

#ifndef DBUG_OFF
  if (lex->sql_command != SQLCOM_SET_OPTION)
    DEBUG_SYNC(thd,"before_execute_sql_command");
#endif

  /*
    Check if we are in a read-only transaction and we're trying to
    execute a statement which should always be disallowed in such cases.

    Note that this check is done after any implicit commits.
  */
  if (thd->tx_read_only &&
      (sql_command_flags[lex->sql_command] & CF_DISALLOW_IN_RO_TRANS))
  {
    my_error(ER_CANT_EXECUTE_IN_READ_ONLY_TRANSACTION, MYF(0));
    goto error;
  }

  /*
    Close tables open by HANDLERs before executing DDL statement
    which is going to affect those tables.

    This should happen before temporary tables are pre-opened as
    otherwise we will get errors about attempt to re-open tables
    if table to be changed is open through HANDLER.

    Note that even although this is done before any privilege
    checks there is no security problem here as closing open
    HANDLER doesn't require any privileges anyway.
  */
  if (sql_command_flags[lex->sql_command] & CF_HA_CLOSE)
    mysql_ha_rm_tables(thd, all_tables);

  /*
    Pre-open temporary tables to simplify privilege checking
    for statements which need this.
  */
  if (sql_command_flags[lex->sql_command] & CF_PREOPEN_TMP_TABLES)
  {
    if (thd->open_temporary_tables(all_tables))
      goto error;
  }

  if (sql_command_flags[lex->sql_command] & CF_STATUS_COMMAND)
    thd->query_plan_flags|= QPLAN_STATUS;
  if (sql_command_flags[lex->sql_command] & CF_ADMIN_COMMAND)
    thd->query_plan_flags|= QPLAN_ADMIN;

  /* Start timeouts */
  thd->set_query_timer();

#ifdef WITH_WSREP
  /*
    Always start a new transaction for a wsrep THD unless the
    current command is DDL or explicit BEGIN. This will guarantee that
    the THD is BF abortable even if it does not generate any
    changes and takes only read locks. If the statement does not
    start a multi STMT transaction, the wsrep_transaction is
    committed as empty at the end of this function.

    Transaction is started for BEGIN in trans_begin(), for DDL the
    implicit commit took care of committing previous transaction
    above and a new transaction should not be started.

    Do not start transaction for stored procedures, it will be handled
    internally in SP processing.
  */
  if (WSREP(thd)                          &&
      wsrep_thd_is_local(thd)             &&
      lex->sql_command != SQLCOM_BEGIN    &&
      lex->sql_command != SQLCOM_CALL     &&
      lex->sql_command != SQLCOM_EXECUTE  &&
      !(sql_command_flags[lex->sql_command] & CF_AUTO_COMMIT_TRANS))
  {
    wsrep_start_trx_if_not_started(thd);
  }
#endif /* WITH_WSREP */

  switch (lex->sql_command) {

  case SQLCOM_SHOW_EVENTS:
#ifndef HAVE_EVENT_SCHEDULER
    my_error(ER_NOT_SUPPORTED_YET, MYF(0), "embedded server");
    break;
#endif
  case SQLCOM_SHOW_STATUS:
  {
    WSREP_SYNC_WAIT(thd, WSREP_SYNC_WAIT_BEFORE_SHOW);
    execute_show_status(thd, all_tables);

    break;
  }
  case SQLCOM_SHOW_EXPLAIN:
  {
    if (!thd->security_ctx->priv_user[0] &&
        check_global_access(thd,PROCESS_ACL))
      break;

    /*
      The select should use only one table, it's the SHOW EXPLAIN pseudo-table
    */
    if (lex->sroutines.records || lex->query_tables->next_global)
    {
      my_message(ER_SET_CONSTANTS_ONLY, ER_THD(thd, ER_SET_CONSTANTS_ONLY),
		 MYF(0));
      goto error;
    }

    Item **it= lex->value_list.head_ref();
    if (!(*it)->basic_const_item() ||
        (*it)->fix_fields_if_needed_for_scalar(lex->thd, it))
    {
      my_message(ER_SET_CONSTANTS_ONLY, ER_THD(thd, ER_SET_CONSTANTS_ONLY),
		 MYF(0));
      goto error;
    }
  }
    /* fall through */
  case SQLCOM_SHOW_STATUS_PROC:
  case SQLCOM_SHOW_STATUS_FUNC:
  case SQLCOM_SHOW_STATUS_PACKAGE:
  case SQLCOM_SHOW_STATUS_PACKAGE_BODY:
  case SQLCOM_SHOW_DATABASES:
  case SQLCOM_SHOW_TABLES:
  case SQLCOM_SHOW_TRIGGERS:
  case SQLCOM_SHOW_TABLE_STATUS:
  case SQLCOM_SHOW_OPEN_TABLES:
  case SQLCOM_SHOW_GENERIC:
  case SQLCOM_SHOW_PLUGINS:
  case SQLCOM_SHOW_FIELDS:
  case SQLCOM_SHOW_KEYS:
  case SQLCOM_SHOW_VARIABLES:
  case SQLCOM_SHOW_CHARSETS:
  case SQLCOM_SHOW_COLLATIONS:
  case SQLCOM_SHOW_STORAGE_ENGINES:
  case SQLCOM_SHOW_PROFILE:
  case SQLCOM_SELECT:
  {
#ifdef WITH_WSREP
    if (lex->sql_command == SQLCOM_SELECT)
    {
      WSREP_SYNC_WAIT(thd, WSREP_SYNC_WAIT_BEFORE_READ);
    }
    else
    {
      WSREP_SYNC_WAIT(thd, WSREP_SYNC_WAIT_BEFORE_SHOW);
# ifdef ENABLED_PROFILING
      if (lex->sql_command == SQLCOM_SHOW_PROFILE)
        thd->profiling.discard_current_query();
# endif
    }
#endif /* WITH_WSREP */

    thd->status_var.last_query_cost= 0.0;

    /*
      lex->exchange != NULL implies SELECT .. INTO OUTFILE and this
      requires FILE_ACL access.
    */
    ulong privileges_requested= lex->exchange ? SELECT_ACL | FILE_ACL :
      SELECT_ACL;

    if (all_tables)
      res= check_table_access(thd,
                              privileges_requested,
                              all_tables, FALSE, UINT_MAX, FALSE);
    else
      res= check_access(thd, privileges_requested, any_db, NULL, NULL, 0, 0);

    if (!res)
      res= execute_sqlcom_select(thd, all_tables);

    break;
  }
  case SQLCOM_EXECUTE_IMMEDIATE:
  {
    mysql_sql_stmt_execute_immediate(thd);
    break;
  }
  case SQLCOM_PREPARE:
  {
    mysql_sql_stmt_prepare(thd);
    break;
  }
  case SQLCOM_EXECUTE:
  {
    mysql_sql_stmt_execute(thd);
    break;
  }
  case SQLCOM_DEALLOCATE_PREPARE:
  {
    mysql_sql_stmt_close(thd);
    break;
  }
  case SQLCOM_DO:
    if (check_table_access(thd, SELECT_ACL, all_tables, FALSE, UINT_MAX, FALSE)
        || open_and_lock_tables(thd, all_tables, TRUE, 0))
      goto error;

    res= mysql_do(thd, *lex->insert_list);
    break;

  case SQLCOM_EMPTY_QUERY:
    my_ok(thd);
    break;

  case SQLCOM_HELP:
    res= mysqld_help(thd,lex->help_arg);
    break;

#ifndef EMBEDDED_LIBRARY
  case SQLCOM_PURGE:
  {
    if (check_global_access(thd, SUPER_ACL))
      goto error;
    /* PURGE MASTER LOGS TO 'file' */
    res = purge_master_logs(thd, lex->to_log);
    break;
  }
  case SQLCOM_PURGE_BEFORE:
  {
    Item *it;

    if (check_global_access(thd, SUPER_ACL))
      goto error;
    /* PURGE MASTER LOGS BEFORE 'data' */
    it= (Item *)lex->value_list.head();
    if (it->fix_fields_if_needed_for_scalar(lex->thd, &it))
    {
      my_error(ER_WRONG_ARGUMENTS, MYF(0), "PURGE LOGS BEFORE");
      goto error;
    }
    it= new (thd->mem_root) Item_func_unix_timestamp(thd, it);
    it->fix_fields(thd, &it);
    res = purge_master_logs_before_date(thd, (ulong)it->val_int());
    break;
  }
#endif
  case SQLCOM_SHOW_WARNS:
  {
    res= mysqld_show_warnings(thd, (ulong)
			      ((1L << (uint) Sql_condition::WARN_LEVEL_NOTE) |
			       (1L << (uint) Sql_condition::WARN_LEVEL_WARN) |
			       (1L << (uint) Sql_condition::WARN_LEVEL_ERROR)
			       ));
    break;
  }
  case SQLCOM_SHOW_ERRORS:
  {
    res= mysqld_show_warnings(thd, (ulong)
			      (1L << (uint) Sql_condition::WARN_LEVEL_ERROR));
    break;
  }
  case SQLCOM_SHOW_PROFILES:
  {
#if defined(ENABLED_PROFILING)
    thd->profiling.discard_current_query();
    res= thd->profiling.show_profiles();
    if (res)
      goto error;
#else
    my_error(ER_FEATURE_DISABLED, MYF(0), "SHOW PROFILES", "enable-profiling");
    goto error;
#endif
    break;
  }

#ifdef HAVE_REPLICATION
  case SQLCOM_SHOW_SLAVE_HOSTS:
  {
    if (check_global_access(thd, REPL_SLAVE_ACL))
      goto error;
    res = show_slave_hosts(thd);
    break;
  }
  case SQLCOM_SHOW_RELAYLOG_EVENTS: /* fall through */
  case SQLCOM_SHOW_BINLOG_EVENTS:
  {
    WSREP_SYNC_WAIT(thd, WSREP_SYNC_WAIT_BEFORE_SHOW);
    if (check_global_access(thd, REPL_SLAVE_ACL))
      goto error;
    res = mysql_show_binlog_events(thd);
    break;
  }
#endif

  case SQLCOM_ASSIGN_TO_KEYCACHE:
  {
    DBUG_ASSERT(first_table == all_tables && first_table != 0);
    if (check_access(thd, INDEX_ACL, first_table->db.str,
                     &first_table->grant.privilege,
                     &first_table->grant.m_internal,
                     0, 0))
      goto error;
    res= mysql_assign_to_keycache(thd, first_table, &lex->ident);
    break;
  }
  case SQLCOM_PRELOAD_KEYS:
  {
    DBUG_ASSERT(first_table == all_tables && first_table != 0);
    if (check_access(thd, INDEX_ACL, first_table->db.str,
                     &first_table->grant.privilege,
                     &first_table->grant.m_internal,
                     0, 0))
      goto error;
    res = mysql_preload_keys(thd, first_table);
    break;
  }
#ifdef HAVE_REPLICATION
  case SQLCOM_CHANGE_MASTER:
  {
    LEX_MASTER_INFO *lex_mi= &thd->lex->mi;
    Master_info *mi;
    bool new_master= 0;
    bool master_info_added;

    if (check_global_access(thd, SUPER_ACL))
      goto error;
    /*
      In this code it's ok to use LOCK_active_mi as we are adding new things
      into master_info_index
    */
    mysql_mutex_lock(&LOCK_active_mi);
    if (!master_info_index)
    {
      mysql_mutex_unlock(&LOCK_active_mi);
      my_error(ER_SERVER_SHUTDOWN, MYF(0));
      goto error;
    }

    mi= master_info_index->get_master_info(&lex_mi->connection_name,
                                           Sql_condition::WARN_LEVEL_NOTE);

    if (mi == NULL)
    {
      /* New replication created */
      mi= new Master_info(&lex_mi->connection_name, relay_log_recovery); 
      if (unlikely(!mi || mi->error()))
      {
        delete mi;
        res= 1;
        mysql_mutex_unlock(&LOCK_active_mi);
        break;
      }
      new_master= 1;
    }

    res= change_master(thd, mi, &master_info_added);
    if (res && new_master)
    {
      /*
        If the new master was added by change_master(), remove it as it didn't
        work (this will free mi as well).

        If new master was not added, we still need to free mi.
      */
      if (master_info_added)
        master_info_index->remove_master_info(mi);
      else
        delete mi;
    }
    else
    {
      mi->rpl_filter= get_or_create_rpl_filter(lex_mi->connection_name.str,
                                               lex_mi->connection_name.length);
    }

    mysql_mutex_unlock(&LOCK_active_mi);
    break;
  }
  case SQLCOM_SHOW_SLAVE_STAT:
  {
    /* Accept one of two privileges */
    if (check_global_access(thd, SUPER_ACL | REPL_CLIENT_ACL))
      goto error;

    if (lex->verbose)
    {
      mysql_mutex_lock(&LOCK_active_mi);
      res= show_all_master_info(thd);
      mysql_mutex_unlock(&LOCK_active_mi);
    }
    else
    {
      LEX_MASTER_INFO *lex_mi= &thd->lex->mi;
      Master_info *mi;
      if ((mi= get_master_info(&lex_mi->connection_name,
                               Sql_condition::WARN_LEVEL_ERROR)))
      {
        res= show_master_info(thd, mi, 0);
        mi->release();
      }
    }
    break;
  }
  case SQLCOM_SHOW_MASTER_STAT:
  {
    /* Accept one of two privileges */
    if (check_global_access(thd, SUPER_ACL | REPL_CLIENT_ACL))
      goto error;
    res = show_binlog_info(thd);
    break;
  }

#endif /* HAVE_REPLICATION */
  case SQLCOM_SHOW_ENGINE_STATUS:
    {
      if (check_global_access(thd, PROCESS_ACL))
        goto error;
      res = ha_show_status(thd, lex->create_info.db_type, HA_ENGINE_STATUS);
      break;
    }
  case SQLCOM_SHOW_ENGINE_MUTEX:
    {
      if (check_global_access(thd, PROCESS_ACL))
        goto error;
      res = ha_show_status(thd, lex->create_info.db_type, HA_ENGINE_MUTEX);
      break;
    }
  case SQLCOM_CREATE_INDEX:
  case SQLCOM_DROP_INDEX:
  /*
    CREATE INDEX and DROP INDEX are implemented by calling ALTER
    TABLE with proper arguments.

    In the future ALTER TABLE will notice that the request is to
    only add indexes and create these one by one for the existing
    table without having to do a full rebuild.
  */
  {
    /* Prepare stack copies to be re-execution safe */
    HA_CREATE_INFO create_info;
    Alter_info alter_info(lex->alter_info, thd->mem_root);

    if (unlikely(thd->is_fatal_error)) /* out of memory creating alter_info */
      goto error;

    DBUG_ASSERT(first_table == all_tables && first_table != 0);
    if (check_one_table_access(thd, INDEX_ACL, all_tables))
      goto error; /* purecov: inspected */
    WSREP_TO_ISOLATION_BEGIN(first_table->db.str, first_table->table_name.str, NULL);

    bzero((char*) &create_info, sizeof(create_info));
    create_info.db_type= 0;
    create_info.row_type= ROW_TYPE_NOT_USED;
    create_info.default_table_charset= thd->variables.collation_database;

    res= mysql_alter_table(thd, &first_table->db, &first_table->table_name,
                           &create_info, first_table, &alter_info,
                           0, (ORDER*) 0, 0);
    break;
  }
#ifdef HAVE_REPLICATION
  case SQLCOM_SLAVE_START:
  {
    LEX_MASTER_INFO* lex_mi= &thd->lex->mi;
    Master_info *mi;
    int load_error;

    load_error= rpl_load_gtid_slave_state(thd);

    /*
      We don't need to ensure that only one user is using master_info
      as start_slave is protected against simultaneous usage
    */
    if (unlikely((mi= get_master_info(&lex_mi->connection_name,
                                      Sql_condition::WARN_LEVEL_ERROR))))
    {
      if (load_error)
      {
        /*
          We cannot start a slave using GTID if we cannot load the
          GTID position from the mysql.gtid_slave_pos table. But we
          can allow non-GTID replication (useful eg. during upgrade).
        */
        if (mi->using_gtid != Master_info::USE_GTID_NO)
        {
          mi->release();
          break;
        }
        else
          thd->clear_error();
      }
      if (!start_slave(thd, mi, 1 /* net report*/))
        my_ok(thd);
      mi->release();
    }
    break;
  }
  case SQLCOM_SLAVE_STOP:
  {
    LEX_MASTER_INFO *lex_mi;
    Master_info *mi;
    /*
      If the client thread has locked tables, a deadlock is possible.
      Assume that
      - the client thread does LOCK TABLE t READ.
      - then the master updates t.
      - then the SQL slave thread wants to update t,
        so it waits for the client thread because t is locked by it.
    - then the client thread does SLAVE STOP.
      SLAVE STOP waits for the SQL slave thread to terminate its
      update t, which waits for the client thread because t is locked by it.
      To prevent that, refuse SLAVE STOP if the
      client thread has locked tables
    */
    if (thd->locked_tables_mode ||
        thd->in_active_multi_stmt_transaction() ||
        thd->global_read_lock.is_acquired())
    {
      my_message(ER_LOCK_OR_ACTIVE_TRANSACTION,
                 ER_THD(thd, ER_LOCK_OR_ACTIVE_TRANSACTION), MYF(0));
      goto error;
    }

    lex_mi= &thd->lex->mi;
    if ((mi= get_master_info(&lex_mi->connection_name,
                             Sql_condition::WARN_LEVEL_ERROR)))
    {
      if (stop_slave(thd, mi, 1/* net report*/))
        res= 1;
      mi->release();
      if (rpl_parallel_resize_pool_if_no_slaves())
        res= 1;
      if (!res)
        my_ok(thd);
    }
    break;
  }
  case SQLCOM_SLAVE_ALL_START:
  {
    mysql_mutex_lock(&LOCK_active_mi);
    if (master_info_index && !master_info_index->start_all_slaves(thd))
      my_ok(thd);
    mysql_mutex_unlock(&LOCK_active_mi);
    break;
  }
  case SQLCOM_SLAVE_ALL_STOP:
  {
    if (thd->locked_tables_mode ||
        thd->in_active_multi_stmt_transaction() ||
        thd->global_read_lock.is_acquired())
    {
      my_message(ER_LOCK_OR_ACTIVE_TRANSACTION,
                 ER_THD(thd, ER_LOCK_OR_ACTIVE_TRANSACTION), MYF(0));
      goto error;
    }
    mysql_mutex_lock(&LOCK_active_mi);
    if (master_info_index && !master_info_index->stop_all_slaves(thd))
      my_ok(thd);      
    mysql_mutex_unlock(&LOCK_active_mi);
    break;
  }
#endif /* HAVE_REPLICATION */
  case SQLCOM_RENAME_TABLE:
  {
    if (check_rename_table(thd, first_table, all_tables))
      goto error;

    WSREP_TO_ISOLATION_BEGIN(0, 0, first_table);

    if (mysql_rename_tables(thd, first_table, 0))
      goto error;
    break;
  }
#ifndef EMBEDDED_LIBRARY
  case SQLCOM_SHOW_BINLOGS:
#ifdef DONT_ALLOW_SHOW_COMMANDS
    my_message(ER_NOT_ALLOWED_COMMAND, ER_THD(thd, ER_NOT_ALLOWED_COMMAND),
               MYF(0)); /* purecov: inspected */
    goto error;
#else
    {
      if (check_global_access(thd, SUPER_ACL | REPL_CLIENT_ACL))
	goto error;
      WSREP_SYNC_WAIT(thd, WSREP_SYNC_WAIT_BEFORE_SHOW);
      res = show_binlogs(thd);
      break;
    }
#endif
#endif /* EMBEDDED_LIBRARY */
  case SQLCOM_SHOW_CREATE:
  {
     DBUG_ASSERT(first_table == all_tables && first_table != 0);
#ifdef DONT_ALLOW_SHOW_COMMANDS
    my_message(ER_NOT_ALLOWED_COMMAND, ER_THD(thd, ER_NOT_ALLOWED_COMMAND),
               MYF(0)); /* purecov: inspected */
    goto error;
#else
      WSREP_SYNC_WAIT(thd, WSREP_SYNC_WAIT_BEFORE_SHOW);

     /*
        Access check:
        SHOW CREATE TABLE require any privileges on the table level (ie
        effecting all columns in the table).
        SHOW CREATE VIEW require the SHOW_VIEW and SELECT ACLs on the table
        level.
        NOTE: SHOW_VIEW ACL is checked when the view is created.
      */

      DBUG_PRINT("debug", ("lex->only_view: %d, table: %s.%s",
                           lex->table_type == TABLE_TYPE_VIEW,
                           first_table->db.str, first_table->table_name.str));
      res= mysqld_show_create(thd, first_table);
      break;
#endif
  }
  case SQLCOM_CHECKSUM:
  {
    DBUG_ASSERT(first_table == all_tables && first_table != 0);
    WSREP_SYNC_WAIT(thd, WSREP_SYNC_WAIT_BEFORE_READ);

    if (check_table_access(thd, SELECT_ACL, all_tables,
                           FALSE, UINT_MAX, FALSE))
      goto error; /* purecov: inspected */

    res = mysql_checksum_table(thd, first_table, &lex->check_opt);
    break;
  }
  case SQLCOM_UPDATE:
  {
    WSREP_SYNC_WAIT(thd, WSREP_SYNC_WAIT_BEFORE_UPDATE_DELETE);
    ha_rows found= 0, updated= 0;
    DBUG_ASSERT(first_table == all_tables && first_table != 0);
    WSREP_SYNC_WAIT(thd, WSREP_SYNC_WAIT_BEFORE_UPDATE_DELETE);

    if (update_precheck(thd, all_tables))
      break;

    /*
      UPDATE IGNORE can be unsafe. We therefore use row based
      logging if mixed or row based logging is available.
      TODO: Check if the order of the output of the select statement is
      deterministic. Waiting for BUG#42415
    */
    if (lex->ignore)
      lex->set_stmt_unsafe(LEX::BINLOG_STMT_UNSAFE_UPDATE_IGNORE);

    DBUG_ASSERT(select_lex->offset_limit == 0);
    unit->set_limit(select_lex);
    MYSQL_UPDATE_START(thd->query());
    res= up_result= mysql_update(thd, all_tables,
                                  select_lex->item_list,
                                  lex->value_list,
                                  select_lex->where,
                                  select_lex->order_list.elements,
                                  select_lex->order_list.first,
                                  unit->select_limit_cnt,
                                  lex->ignore, &found, &updated);
    MYSQL_UPDATE_DONE(res, found, updated);
    /* mysql_update return 2 if we need to switch to multi-update */
    if (up_result != 2)
      break;
  }
  /* fall through */
  case SQLCOM_UPDATE_MULTI:
  {
    DBUG_ASSERT(first_table == all_tables && first_table != 0);
    /* if we switched from normal update, rights are checked */
    if (up_result != 2)
    {
      WSREP_SYNC_WAIT(thd, WSREP_SYNC_WAIT_BEFORE_UPDATE_DELETE);
      if ((res= multi_update_precheck(thd, all_tables)))
        break;
    }
    else
      res= 0;

    unit->set_limit(select_lex);
    /*
      We can not use mysql_explain_union() because of parameters of
      mysql_select in mysql_multi_update so just set the option if needed
    */
    if (thd->lex->describe)
    {
      select_lex->set_explain_type(FALSE);
      select_lex->options|= SELECT_DESCRIBE;
    }

    res= mysql_multi_update_prepare(thd);

#ifdef HAVE_REPLICATION
    /* Check slave filtering rules */
    if (unlikely(thd->slave_thread && !have_table_map_for_update))
    {
      if (all_tables_not_ok(thd, all_tables))
      {
        if (res!= 0)
        {
          res= 0;             /* don't care of prev failure  */
          thd->clear_error(); /* filters are of highest prior */
        }
        /* we warn the slave SQL thread */
        my_error(ER_SLAVE_IGNORED_TABLE, MYF(0));
        break;
      }
      if (res)
        break;
    }
    else
    {
#endif /* HAVE_REPLICATION */
      if (res)
        break;
      if (opt_readonly &&
	  !(thd->security_ctx->master_access & SUPER_ACL) &&
	  some_non_temp_table_to_be_updated(thd, all_tables))
      {
	my_error(ER_OPTION_PREVENTS_STATEMENT, MYF(0), "--read-only");
	break;
      }
#ifdef HAVE_REPLICATION
    }  /* unlikely */
#endif
    {
      multi_update *result_obj;
      MYSQL_MULTI_UPDATE_START(thd->query());
      res= mysql_multi_update(thd, all_tables,
                              &select_lex->item_list,
                              &lex->value_list,
                              select_lex->where,
                              select_lex->options,
                              lex->duplicates,
                              lex->ignore,
                              unit,
                              select_lex,
                              &result_obj);
      if (result_obj)
      {
        MYSQL_MULTI_UPDATE_DONE(res, result_obj->num_found(),
                                result_obj->num_updated());
        res= FALSE; /* Ignore errors here */
        delete result_obj;
      }
      else
      {
        MYSQL_MULTI_UPDATE_DONE(1, 0, 0);
      }
    }
    break;
  }
  case SQLCOM_REPLACE:
#ifndef DBUG_OFF
    if (mysql_bin_log.is_open())
    {
      /*
        Generate an incident log event before writing the real event
        to the binary log.  We put this event is before the statement
        since that makes it simpler to check that the statement was
        not executed on the slave (since incidents usually stop the
        slave).

        Observe that any row events that are generated will be
        generated before.

        This is only for testing purposes and will not be present in a
        release build.
      */

      Incident incident= INCIDENT_NONE;
      DBUG_PRINT("debug", ("Just before generate_incident()"));
      DBUG_EXECUTE_IF("incident_database_resync_on_replace",
                      incident= INCIDENT_LOST_EVENTS;);
      if (incident)
      {
        Incident_log_event ev(thd, incident);
        (void) mysql_bin_log.write(&ev);        /* error is ignored */
        if (mysql_bin_log.rotate_and_purge(true))
        {
          res= 1;
          break;
        }
      }
      DBUG_PRINT("debug", ("Just after generate_incident()"));
    }
#endif
    /* fall through */
  case SQLCOM_INSERT:
  {
    WSREP_SYNC_WAIT(thd, WSREP_SYNC_WAIT_BEFORE_INSERT_REPLACE);
    DBUG_ASSERT(first_table == all_tables && first_table != 0);

    WSREP_SYNC_WAIT(thd, WSREP_SYNC_WAIT_BEFORE_INSERT_REPLACE);

    /*
      Since INSERT DELAYED doesn't support temporary tables, we could
      not pre-open temporary tables for SQLCOM_INSERT / SQLCOM_REPLACE.
      Open them here instead.
    */
    if (first_table->lock_type != TL_WRITE_DELAYED)
    {
      res= (thd->open_temporary_tables(all_tables)) ? TRUE : FALSE;
      if (res)
        break;
    }

    if ((res= insert_precheck(thd, all_tables)))
      break;

    MYSQL_INSERT_START(thd->query());
    res= mysql_insert(thd, all_tables, lex->field_list, lex->many_values,
		      lex->update_list, lex->value_list,
                      lex->duplicates, lex->ignore);
    MYSQL_INSERT_DONE(res, (ulong) thd->get_row_count_func());
    /*
      If we have inserted into a VIEW, and the base table has
      AUTO_INCREMENT column, but this column is not accessible through
      a view, then we should restore LAST_INSERT_ID to the value it
      had before the statement.
    */
    if (first_table->view && !first_table->contain_auto_increment)
      thd->first_successful_insert_id_in_cur_stmt=
        thd->first_successful_insert_id_in_prev_stmt;

#ifdef ENABLED_DEBUG_SYNC
    DBUG_EXECUTE_IF("after_mysql_insert",
                    {
                      const char act1[]=
                        "now "
                        "wait_for signal.continue";
                      const char act2[]=
                        "now "
                        "signal signal.continued";
                      DBUG_ASSERT(debug_sync_service);
                      DBUG_ASSERT(!debug_sync_set_action(thd,
                                                         STRING_WITH_LEN(act1)));
                      DBUG_ASSERT(!debug_sync_set_action(thd,
                                                         STRING_WITH_LEN(act2)));
                    };);
    DEBUG_SYNC(thd, "after_mysql_insert");
#endif
    break;
  }
  case SQLCOM_REPLACE_SELECT:
  case SQLCOM_INSERT_SELECT:
  {
    WSREP_SYNC_WAIT(thd, WSREP_SYNC_WAIT_BEFORE_INSERT_REPLACE);
    select_insert *sel_result;
    bool explain= MY_TEST(lex->describe);
    DBUG_ASSERT(first_table == all_tables && first_table != 0);
    WSREP_SYNC_WAIT(thd, WSREP_SYNC_WAIT_BEFORE_UPDATE_DELETE);

    if ((res= insert_precheck(thd, all_tables)))
      break;
#ifdef WITH_WSREP
    if (WSREP(thd) && thd->wsrep_consistency_check == CONSISTENCY_CHECK_DECLARED)
    {
      thd->wsrep_consistency_check = CONSISTENCY_CHECK_RUNNING;
      WSREP_TO_ISOLATION_BEGIN(first_table->db.str, first_table->table_name.str, NULL);
    }
#endif /* WITH_WSREP */

    /*
      INSERT...SELECT...ON DUPLICATE KEY UPDATE/REPLACE SELECT/
      INSERT...IGNORE...SELECT can be unsafe, unless ORDER BY PRIMARY KEY
      clause is used in SELECT statement. We therefore use row based
      logging if mixed or row based logging is available.
      TODO: Check if the order of the output of the select statement is
      deterministic. Waiting for BUG#42415
    */
    if (lex->sql_command == SQLCOM_INSERT_SELECT &&
        lex->duplicates == DUP_UPDATE)
      lex->set_stmt_unsafe(LEX::BINLOG_STMT_UNSAFE_INSERT_SELECT_UPDATE);

    if (lex->sql_command == SQLCOM_INSERT_SELECT && lex->ignore)
      lex->set_stmt_unsafe(LEX::BINLOG_STMT_UNSAFE_INSERT_IGNORE_SELECT);

    if (lex->sql_command == SQLCOM_REPLACE_SELECT)
      lex->set_stmt_unsafe(LEX::BINLOG_STMT_UNSAFE_REPLACE_SELECT);

    /* Fix lock for first table */
    if (first_table->lock_type == TL_WRITE_DELAYED)
      first_table->lock_type= TL_WRITE;

    /* Don't unlock tables until command is written to binary log */
    select_lex->options|= SELECT_NO_UNLOCK;

    unit->set_limit(select_lex);

    if (!(res=open_and_lock_tables(thd, all_tables, TRUE, 0)))
    {
      MYSQL_INSERT_SELECT_START(thd->query());
      /*
        Only the INSERT table should be merged. Other will be handled by
        select.
      */
      /* Skip first table, which is the table we are inserting in */
      TABLE_LIST *second_table= first_table->next_local;
      /*
        This is a hack: this leaves select_lex->table_list in an inconsistent
        state as 'elements' does not contain number of elements in the list.
        Moreover, if second_table == NULL then 'next' becomes invalid.
        TODO: fix it by removing the front element (restoring of it should
        be done properly as well)
      */
      select_lex->table_list.first= second_table;
      select_lex->context.table_list= 
        select_lex->context.first_name_resolution_table= second_table;
      res= mysql_insert_select_prepare(thd);
      if (!res && (sel_result= new (thd->mem_root) select_insert(thd,
                                                             first_table,
                                                             first_table->table,
                                                             &lex->field_list,
                                                             &lex->update_list,
                                                             &lex->value_list,
                                                             lex->duplicates,
                                                             lex->ignore)))
      {
        if (lex->analyze_stmt)
          ((select_result_interceptor*)sel_result)->disable_my_ok_calls();

        if (explain)
          res= mysql_explain_union(thd, &thd->lex->unit, sel_result);
        else
          res= handle_select(thd, lex, sel_result, OPTION_SETUP_TABLES_DONE);
        /*
          Invalidate the table in the query cache if something changed
          after unlocking when changes become visible.
          TODO: this is workaround. right way will be move invalidating in
          the unlock procedure.
        */
        if (!res && first_table->lock_type ==  TL_WRITE_CONCURRENT_INSERT &&
            thd->lock)
        {
          /* INSERT ... SELECT should invalidate only the very first table */
          TABLE_LIST *save_table= first_table->next_local;
          first_table->next_local= 0;
          query_cache_invalidate3(thd, first_table, 1);
          first_table->next_local= save_table;
        }
        if (explain)
        {
          /*
            sel_result needs to be cleaned up properly.
            INSERT... SELECT statement will call either send_eof() or
            abort_result_set(). EXPLAIN doesn't call either, so we need
            to cleanup manually.
          */
          sel_result->abort_result_set();
        }
        delete sel_result;
      }

      if (!res && (explain || lex->analyze_stmt))
        res= thd->lex->explain->send_explain(thd);

      /* revert changes for SP */
      MYSQL_INSERT_SELECT_DONE(res, (ulong) thd->get_row_count_func());
      select_lex->table_list.first= first_table;
    }
    /*
      If we have inserted into a VIEW, and the base table has
      AUTO_INCREMENT column, but this column is not accessible through
      a view, then we should restore LAST_INSERT_ID to the value it
      had before the statement.
    */
    if (first_table->view && !first_table->contain_auto_increment)
      thd->first_successful_insert_id_in_cur_stmt=
        thd->first_successful_insert_id_in_prev_stmt;

    break;
  }
  case SQLCOM_DELETE:
  {
    WSREP_SYNC_WAIT(thd, WSREP_SYNC_WAIT_BEFORE_UPDATE_DELETE);
    select_result *sel_result= NULL;
    DBUG_ASSERT(first_table == all_tables && first_table != 0);
    WSREP_SYNC_WAIT(thd, WSREP_SYNC_WAIT_BEFORE_UPDATE_DELETE);

    if ((res= delete_precheck(thd, all_tables)))
      break;
    DBUG_ASSERT(select_lex->offset_limit == 0);
    unit->set_limit(select_lex);

    MYSQL_DELETE_START(thd->query());
    Protocol * UNINIT_VAR(save_protocol);
    bool replaced_protocol= false;

    if (!select_lex->item_list.is_empty())
    {
      /* This is DELETE ... RETURNING.  It will return output to the client */
      if (thd->lex->analyze_stmt)
      {
        /* 
          Actually, it is ANALYZE .. DELETE .. RETURNING. We need to produce
          output and then discard it.
        */
        sel_result= new (thd->mem_root) select_send_analyze(thd);
        replaced_protocol= true;
        save_protocol= thd->protocol;
        thd->protocol= new Protocol_discard(thd);
      }
      else
      {
        if (!lex->result && !(sel_result= new (thd->mem_root) select_send(thd)))
          goto error;
      }
    }

    res = mysql_delete(thd, all_tables, 
                       select_lex->where, &select_lex->order_list,
                       unit->select_limit_cnt, select_lex->options,
                       lex->result ? lex->result : sel_result);

    if (replaced_protocol)
    {
      delete thd->protocol;
      thd->protocol= save_protocol;
    }

    if (thd->lex->analyze_stmt || thd->lex->describe)
    {
      if (!res)
        res= thd->lex->explain->send_explain(thd);
    }

    delete sel_result;
    MYSQL_DELETE_DONE(res, (ulong) thd->get_row_count_func());
    break;
  }
  case SQLCOM_DELETE_MULTI:
  {
    WSREP_SYNC_WAIT(thd, WSREP_SYNC_WAIT_BEFORE_UPDATE_DELETE);
    DBUG_ASSERT(first_table == all_tables && first_table != 0);
    TABLE_LIST *aux_tables= thd->lex->auxiliary_table_list.first;
    multi_delete *result;
    WSREP_SYNC_WAIT(thd, WSREP_SYNC_WAIT_BEFORE_UPDATE_DELETE);

    if ((res= multi_delete_precheck(thd, all_tables)))
      break;

    /* condition will be TRUE on SP re-excuting */
    if (select_lex->item_list.elements != 0)
      select_lex->item_list.empty();
    if (add_item_to_list(thd, new (thd->mem_root) Item_null(thd)))
      goto error;

    THD_STAGE_INFO(thd, stage_init);
    if ((res= open_and_lock_tables(thd, all_tables, TRUE, 0)))
      break;

    MYSQL_MULTI_DELETE_START(thd->query());
    if (unlikely(res= mysql_multi_delete_prepare(thd)))
    {
      MYSQL_MULTI_DELETE_DONE(1, 0);
      goto error;
    }

    if (likely(!thd->is_fatal_error))
    {
      result= new (thd->mem_root) multi_delete(thd, aux_tables,
                                               lex->table_count);
      if (likely(result))
      {
        if (unlikely(select_lex->vers_setup_conds(thd, aux_tables)))
          goto multi_delete_error;
        res= mysql_select(thd,
                          select_lex->get_table_list(),
                          select_lex->with_wild,
                          select_lex->item_list,
                          select_lex->where,
                          0, (ORDER *)NULL, (ORDER *)NULL, (Item *)NULL,
                          (ORDER *)NULL,
                          (select_lex->options | thd->variables.option_bits |
                          SELECT_NO_JOIN_CACHE | SELECT_NO_UNLOCK |
                          OPTION_SETUP_TABLES_DONE) & ~OPTION_BUFFER_RESULT,
                          result, unit, select_lex);
        res|= (int)(thd->is_error());

        MYSQL_MULTI_DELETE_DONE(res, result->num_deleted());
        if (res)
          result->abort_result_set(); /* for both DELETE and EXPLAIN DELETE */
        else
        {
          if (lex->describe || lex->analyze_stmt)
            res= thd->lex->explain->send_explain(thd);
        }
      multi_delete_error:
        delete result;
      }
    }
    else
    {
      res= TRUE;                                // Error
      MYSQL_MULTI_DELETE_DONE(1, 0);
    }
    break;
  }
  case SQLCOM_DROP_SEQUENCE:
  case SQLCOM_DROP_TABLE:
  {
    int result;
    DBUG_ASSERT(first_table == all_tables && first_table != 0);

    thd->open_options|= HA_OPEN_FOR_REPAIR;
    result= thd->open_temporary_tables(all_tables);
    thd->open_options&= ~HA_OPEN_FOR_REPAIR;
    if (result)
      goto error;
    if (!lex->tmp_table())
    {
      if (check_table_access(thd, DROP_ACL, all_tables, FALSE, UINT_MAX, FALSE))
	goto error;				/* purecov: inspected */
    }
    else
    {
      status_var_decrement(thd->status_var.com_stat[lex->sql_command]);
      status_var_increment(thd->status_var.com_drop_tmp_table);

      /* So that DROP TEMPORARY TABLE gets to binlog at commit/rollback */
      thd->variables.option_bits|= OPTION_KEEP_LOG;
    }
    /*
      If we are a slave, we should add IF EXISTS if the query executed
      on the master without an error. This will help a slave to
      recover from multi-table DROP TABLE that was aborted in the
      middle.
    */
    if (thd->slave_thread && !thd->slave_expected_error &&
        slave_ddl_exec_mode_options == SLAVE_EXEC_MODE_IDEMPOTENT)
      lex->create_info.set(DDL_options_st::OPT_IF_EXISTS);

    if (WSREP(thd))
    {
      for (TABLE_LIST *table= all_tables; table; table= table->next_global)
      {
        if (!lex->tmp_table() &&
           (!thd->is_current_stmt_binlog_format_row() ||
	    !thd->find_temporary_table(table)))
        {
          WSREP_TO_ISOLATION_BEGIN(NULL, NULL, all_tables);
          break;
        }
      }
    }
    
    /* DDL and binlog write order are protected by metadata locks. */
    res= mysql_rm_table(thd, first_table, lex->if_exists(), lex->tmp_table(),
                        lex->table_type == TABLE_TYPE_SEQUENCE);

    /*
      When dropping temporary tables if @@session_track_state_change is ON
      then send the boolean tracker in the OK packet
    */
    if(!res && (lex->create_info.options & HA_LEX_CREATE_TMP_TABLE))
    {
      SESSION_TRACKER_CHANGED(thd, SESSION_STATE_CHANGE_TRACKER, NULL);
    }
    break;
  }
  case SQLCOM_SHOW_PROCESSLIST:
    if (!thd->security_ctx->priv_user[0] &&
        check_global_access(thd,PROCESS_ACL))
      break;
    mysqld_list_processes(thd,
			  (thd->security_ctx->master_access & PROCESS_ACL ?
                           NullS :
                           thd->security_ctx->priv_user),
                          lex->verbose);
    break;
  case SQLCOM_SHOW_AUTHORS:
    res= mysqld_show_authors(thd);
    break;
  case SQLCOM_SHOW_CONTRIBUTORS:
    res= mysqld_show_contributors(thd);
    break;
  case SQLCOM_SHOW_PRIVILEGES:
    res= mysqld_show_privileges(thd);
    break;
  case SQLCOM_SHOW_ENGINE_LOGS:
#ifdef DONT_ALLOW_SHOW_COMMANDS
    my_message(ER_NOT_ALLOWED_COMMAND, ER_THD(thd, ER_NOT_ALLOWED_COMMAND),
               MYF(0));	/* purecov: inspected */
    goto error;
#else
    {
      if (check_access(thd, FILE_ACL, any_db, NULL, NULL, 0, 0))
	goto error;
      res= ha_show_status(thd, lex->create_info.db_type, HA_ENGINE_LOGS);
      break;
    }
#endif
  case SQLCOM_CHANGE_DB:
  {
    if (!mysql_change_db(thd, &select_lex->db, FALSE))
      my_ok(thd);

    break;
  }

  case SQLCOM_LOAD:
  {
    DBUG_ASSERT(first_table == all_tables && first_table != 0);
    uint privilege= (lex->duplicates == DUP_REPLACE ?
		     INSERT_ACL | DELETE_ACL : INSERT_ACL) |
                    (lex->local_file ? 0 : FILE_ACL);

    if (lex->local_file)
    {
      if (!(thd->client_capabilities & CLIENT_LOCAL_FILES) ||
          !opt_local_infile)
      {
	my_message(ER_NOT_ALLOWED_COMMAND, ER_THD(thd, ER_NOT_ALLOWED_COMMAND), MYF(0));
	goto error;
      }
    }

    if (check_one_table_access(thd, privilege, all_tables))
      goto error;

    res= mysql_load(thd, lex->exchange, first_table, lex->field_list,
                    lex->update_list, lex->value_list, lex->duplicates,
                    lex->ignore, (bool) lex->local_file);
    break;
  }

  case SQLCOM_SET_OPTION:
  {
    List<set_var_base> *lex_var_list= &lex->var_list;

    if ((check_table_access(thd, SELECT_ACL, all_tables, FALSE, UINT_MAX, FALSE)
         || open_and_lock_tables(thd, all_tables, TRUE, 0)))
      goto error;
    if (likely(!(res= sql_set_variables(thd, lex_var_list, true))))
    {
      if (likely(!thd->is_error()))
        my_ok(thd);
    }
    else
    {
      /*
        We encountered some sort of error, but no message was sent.
        Send something semi-generic here since we don't know which
        assignment in the list caused the error.
      */
      if (!thd->is_error())
        my_error(ER_WRONG_ARGUMENTS,MYF(0),"SET");
      goto error;
    }

    break;
  }

  case SQLCOM_UNLOCK_TABLES:
    /*
      It is critical for mysqldump --single-transaction --master-data that
      UNLOCK TABLES does not implicitely commit a connection which has only
      done FLUSH TABLES WITH READ LOCK + BEGIN. If this assumption becomes
      false, mysqldump will not work.
    */
    if (thd->variables.option_bits & OPTION_TABLE_LOCK)
    {
      res= trans_commit_implicit(thd);
      thd->locked_tables_list.unlock_locked_tables(thd);
      thd->mdl_context.release_transactional_locks();
      thd->variables.option_bits&= ~(OPTION_TABLE_LOCK);
    }
    if (thd->global_read_lock.is_acquired() &&
        thd->current_backup_stage == BACKUP_FINISHED)
      thd->global_read_lock.unlock_global_read_lock(thd);
    if (res)
      goto error;
    my_ok(thd);
    break;
  case SQLCOM_LOCK_TABLES:
    /* We must end the transaction first, regardless of anything */
    res= trans_commit_implicit(thd);
    thd->locked_tables_list.unlock_locked_tables(thd);
    /* Release transactional metadata locks. */
    thd->mdl_context.release_transactional_locks();
    if (res)
      goto error;

    /* We can't have any kind of table locks while backup is active */
    if (thd->current_backup_stage != BACKUP_FINISHED)
    {
      my_error(ER_BACKUP_LOCK_IS_ACTIVE, MYF(0));
      goto error;
    }

    /*
      Here we have to pre-open temporary tables for LOCK TABLES.

      CF_PREOPEN_TMP_TABLES is not set for this SQL statement simply
      because LOCK TABLES calls close_thread_tables() as a first thing
      (it's called from unlock_locked_tables() above). So even if
      CF_PREOPEN_TMP_TABLES was set and the tables would be pre-opened
      in a usual way, they would have been closed.
    */
    if (thd->open_temporary_tables(all_tables))
      goto error;

    if (lock_tables_precheck(thd, all_tables))
      goto error;

    thd->variables.option_bits|= OPTION_TABLE_LOCK;

    res= lock_tables_open_and_lock_tables(thd, all_tables);

    if (res)
    {
      thd->variables.option_bits&= ~(OPTION_TABLE_LOCK);
    }
    else
    {
#ifdef HAVE_QUERY_CACHE
      if (thd->variables.query_cache_wlock_invalidate)
	query_cache.invalidate_locked_for_write(thd, first_table);
#endif /*HAVE_QUERY_CACHE*/
      my_ok(thd);
    }
    break;
  case SQLCOM_BACKUP:
    if (check_global_access(thd, RELOAD_ACL))
      goto error;
    if (!(res= run_backup_stage(thd, lex->backup_stage)))
      my_ok(thd);
    break;
  case SQLCOM_BACKUP_LOCK:
    if (check_global_access(thd, RELOAD_ACL))
      goto error;
    /* first table is set for lock. For unlock the list is empty */
    if (first_table)
      res= backup_lock(thd, first_table);
    else
      backup_unlock(thd);
    if (!res)
      my_ok(thd);
    break;
  case SQLCOM_CREATE_DB:
  {
    if (prepare_db_action(thd, lex->create_info.or_replace() ?
                          (CREATE_ACL | DROP_ACL) : CREATE_ACL,
                          &lex->name))
      break;
    WSREP_TO_ISOLATION_BEGIN(lex->name.str, NULL, NULL);
    res= mysql_create_db(thd, &lex->name,
                         lex->create_info, &lex->create_info);
    break;
  }
  case SQLCOM_DROP_DB:
  {
    if (prepare_db_action(thd, DROP_ACL, &lex->name))
      break;
    WSREP_TO_ISOLATION_BEGIN(lex->name.str, NULL, NULL);
    res= mysql_rm_db(thd, &lex->name, lex->if_exists());
    break;
  }
  case SQLCOM_ALTER_DB_UPGRADE:
  {
    LEX_CSTRING *db= &lex->name;
#ifdef HAVE_REPLICATION
    if (thd->slave_thread)
    {
      rpl_filter= thd->system_thread_info.rpl_sql_info->rpl_filter;
      if (!rpl_filter->db_ok(db->str) ||
          !rpl_filter->db_ok_with_wild_table(db->str))
      {
        res= 1;
        my_message(ER_SLAVE_IGNORED_TABLE, ER_THD(thd, ER_SLAVE_IGNORED_TABLE), MYF(0));
        break;
      }
    }
#endif
    if (check_db_name((LEX_STRING*) db))
    {
      my_error(ER_WRONG_DB_NAME, MYF(0), db->str);
      break;
    }
    if (check_access(thd, ALTER_ACL, db->str, NULL, NULL, 1, 0) ||
        check_access(thd, DROP_ACL, db->str, NULL, NULL, 1, 0) ||
        check_access(thd, CREATE_ACL, db->str, NULL, NULL, 1, 0))
    {
      res= 1;
      break;
    }
    WSREP_TO_ISOLATION_BEGIN(db->str, NULL, NULL);
    res= mysql_upgrade_db(thd, db);
    if (!res)
      my_ok(thd);
    break;
  }
  case SQLCOM_ALTER_DB:
  {
    LEX_CSTRING *db= &lex->name;
    if (prepare_db_action(thd, ALTER_ACL, db))
      break;
    WSREP_TO_ISOLATION_BEGIN(db->str, NULL, NULL);
    res= mysql_alter_db(thd, db, &lex->create_info);
    break;
  }
  case SQLCOM_SHOW_CREATE_DB:
  {
    char db_name_buff[NAME_LEN+1];
    LEX_CSTRING db_name;
    DBUG_EXECUTE_IF("4x_server_emul",
                    my_error(ER_UNKNOWN_ERROR, MYF(0)); goto error;);

    db_name.str= db_name_buff;
    db_name.length= lex->name.length;
    strmov(db_name_buff, lex->name.str);

    WSREP_SYNC_WAIT(thd, WSREP_SYNC_WAIT_BEFORE_SHOW);

    if (check_db_name((LEX_STRING*) &db_name))
    {
      my_error(ER_WRONG_DB_NAME, MYF(0), db_name.str);
      break;
    }
    res= mysqld_show_create_db(thd, &db_name, &lex->name, lex->create_info);
    break;
  }
  case SQLCOM_CREATE_EVENT:
  case SQLCOM_ALTER_EVENT:
  #ifdef HAVE_EVENT_SCHEDULER
  do
  {
    DBUG_ASSERT(lex->event_parse_data);
    if (lex->table_or_sp_used())
    {
      my_error(ER_SUBQUERIES_NOT_SUPPORTED, MYF(0), "CREATE/ALTER EVENT");
      break;
    }

    res= sp_process_definer(thd);
    if (res)
      break;

    switch (lex->sql_command) {
    case SQLCOM_CREATE_EVENT:
    {
      res= Events::create_event(thd, lex->event_parse_data);
      break;
    }
    case SQLCOM_ALTER_EVENT:
      res= Events::update_event(thd, lex->event_parse_data,
                                lex->spname ? &lex->spname->m_db : NULL,
                                lex->spname ? &lex->spname->m_name : NULL);
      break;
    default:
      DBUG_ASSERT(0);
    }
    DBUG_PRINT("info",("DDL error code=%d", res));
    if (!res)
      my_ok(thd);

  } while (0);
  /* Don't do it, if we are inside a SP */
  if (!thd->spcont)
  {
    sp_head::destroy(lex->sphead);
    lex->sphead= NULL;
  }
  /* lex->unit.cleanup() is called outside, no need to call it here */
  break;
  case SQLCOM_SHOW_CREATE_EVENT:
    WSREP_SYNC_WAIT(thd, WSREP_SYNC_WAIT_BEFORE_SHOW);
    res= Events::show_create_event(thd, &lex->spname->m_db,
                                   &lex->spname->m_name);
    break;
  case SQLCOM_DROP_EVENT:
    if (!(res= Events::drop_event(thd,
                                  &lex->spname->m_db, &lex->spname->m_name,
                                  lex->if_exists())))
      my_ok(thd);
    break;
#else
    my_error(ER_NOT_SUPPORTED_YET,MYF(0),"embedded server");
    break;
#endif
  case SQLCOM_CREATE_FUNCTION:                  // UDF function
  {
    if (check_access(thd, lex->create_info.or_replace() ?
                          (INSERT_ACL | DELETE_ACL) : INSERT_ACL,
                     "mysql", NULL, NULL, 1, 0))
      break;
#ifdef HAVE_DLOPEN
    WSREP_TO_ISOLATION_BEGIN(WSREP_MYSQL_DB, NULL, NULL);
    if (!(res = mysql_create_function(thd, &lex->udf)))
      my_ok(thd);
#else
    my_error(ER_CANT_OPEN_LIBRARY, MYF(0), lex->udf.dl, 0, "feature disabled");
    res= TRUE;
#endif
    break;
  }
#ifndef NO_EMBEDDED_ACCESS_CHECKS
  case SQLCOM_CREATE_USER:
  case SQLCOM_CREATE_ROLE:
  {
    if (check_access(thd, lex->create_info.or_replace() ?
                          INSERT_ACL | DELETE_ACL : INSERT_ACL,
                     "mysql", NULL, NULL, 1, 1) &&
        check_global_access(thd,CREATE_USER_ACL))
      break;
    WSREP_TO_ISOLATION_BEGIN(WSREP_MYSQL_DB, NULL, NULL);
    /* Conditionally writes to binlog */
    if (!(res= mysql_create_user(thd, lex->users_list,
                                 lex->sql_command == SQLCOM_CREATE_ROLE)))
      my_ok(thd);
    break;
  }
  case SQLCOM_DROP_USER:
  case SQLCOM_DROP_ROLE:
  {
    if (check_access(thd, DELETE_ACL, "mysql", NULL, NULL, 1, 1) &&
        check_global_access(thd,CREATE_USER_ACL))
      break;
    /* Conditionally writes to binlog */
    WSREP_TO_ISOLATION_BEGIN(WSREP_MYSQL_DB, NULL, NULL);
    if (!(res= mysql_drop_user(thd, lex->users_list,
                               lex->sql_command == SQLCOM_DROP_ROLE)))
      my_ok(thd);
    break;
  }
  case SQLCOM_ALTER_USER:
  case SQLCOM_RENAME_USER:
  {
    if (check_access(thd, UPDATE_ACL, "mysql", NULL, NULL, 1, 1) &&
        check_global_access(thd,CREATE_USER_ACL))
      break;
    /* Conditionally writes to binlog */
    WSREP_TO_ISOLATION_BEGIN(WSREP_MYSQL_DB, NULL, NULL);
    if (lex->sql_command == SQLCOM_ALTER_USER)
      res= mysql_alter_user(thd, lex->users_list);
    else
      res= mysql_rename_user(thd, lex->users_list);
    if (!res)
      my_ok(thd);
    break;
  }
  case SQLCOM_REVOKE_ALL:
  {
    if (check_access(thd, UPDATE_ACL, "mysql", NULL, NULL, 1, 1) &&
        check_global_access(thd,CREATE_USER_ACL))
      break;

    /* Conditionally writes to binlog */
    WSREP_TO_ISOLATION_BEGIN(WSREP_MYSQL_DB, NULL, NULL);
    if (!(res = mysql_revoke_all(thd, lex->users_list)))
      my_ok(thd);
    break;
  }
  case SQLCOM_REVOKE:
  case SQLCOM_GRANT:
  {
    if (lex->type != TYPE_ENUM_PROXY &&
        check_access(thd, lex->grant | lex->grant_tot_col | GRANT_ACL,
                     first_table ?  first_table->db.str : select_lex->db.str,
                     first_table ? &first_table->grant.privilege : NULL,
                     first_table ? &first_table->grant.m_internal : NULL,
                     first_table ? 0 : 1, 0))
      goto error;

    /* Replicate current user as grantor */
    thd->binlog_invoker(false);

    if (thd->security_ctx->user)              // If not replication
    {
      LEX_USER *user;
      bool first_user= TRUE;

      List_iterator <LEX_USER> user_list(lex->users_list);
      while ((user= user_list++))
      {
        if (specialflag & SPECIAL_NO_RESOLVE &&
            hostname_requires_resolving(user->host.str))
          push_warning_printf(thd, Sql_condition::WARN_LEVEL_WARN,
                              ER_WARN_HOSTNAME_WONT_WORK,
                              ER_THD(thd, ER_WARN_HOSTNAME_WONT_WORK));

        /*
          GRANT/REVOKE PROXY has the target user as a first entry in the list. 
         */
        if (lex->type == TYPE_ENUM_PROXY && first_user)
        {
          if (!(user= get_current_user(thd, user)) || !user->host.str)
            goto error;

          first_user= FALSE;
          if (acl_check_proxy_grant_access (thd, user->host.str, user->user.str,
                                        lex->grant & GRANT_ACL))
            goto error;
        } 
      }
    }
    if (first_table)
    {
      const Sp_handler *sph= Sp_handler::handler((stored_procedure_type)
                                                 lex->type);
      if (sph)
      {
        uint grants= lex->all_privileges 
		   ? (PROC_ACLS & ~GRANT_ACL) | (lex->grant & GRANT_ACL)
		   : lex->grant;
        if (check_grant_routine(thd, grants | GRANT_ACL, all_tables, sph, 0))
	  goto error;
        /* Conditionally writes to binlog */
        WSREP_TO_ISOLATION_BEGIN(WSREP_MYSQL_DB, NULL, NULL);
        res= mysql_routine_grant(thd, all_tables, sph,
                                 lex->users_list, grants,
                                 lex->sql_command == SQLCOM_REVOKE, TRUE);
        if (!res)
          my_ok(thd);
      }
      else
      {
	if (check_grant(thd,(lex->grant | lex->grant_tot_col | GRANT_ACL),
                        all_tables, FALSE, UINT_MAX, FALSE))
	  goto error;
        /* Conditionally writes to binlog */
        WSREP_TO_ISOLATION_BEGIN(WSREP_MYSQL_DB, NULL, NULL);
        res= mysql_table_grant(thd, all_tables, lex->users_list,
			       lex->columns, lex->grant,
			       lex->sql_command == SQLCOM_REVOKE);
      }
    }
    else
    {
      if (lex->columns.elements || (lex->type && lex->type != TYPE_ENUM_PROXY))
      {
	my_message(ER_ILLEGAL_GRANT_FOR_TABLE, ER_THD(thd, ER_ILLEGAL_GRANT_FOR_TABLE),
                   MYF(0));
        goto error;
      }
      else
      {
        WSREP_TO_ISOLATION_BEGIN(WSREP_MYSQL_DB, NULL, NULL);
        /* Conditionally writes to binlog */
        res= mysql_grant(thd, select_lex->db.str, lex->users_list, lex->grant,
                         lex->sql_command == SQLCOM_REVOKE,
                         lex->type == TYPE_ENUM_PROXY);
      }
      if (!res)
      {
	if (lex->sql_command == SQLCOM_GRANT)
	{
	  List_iterator <LEX_USER> str_list(lex->users_list);
	  LEX_USER *user, *tmp_user;
	  while ((tmp_user=str_list++))
          {
            if (!(user= get_current_user(thd, tmp_user)))
              goto error;
	    reset_mqh(user, 0);
          }
	}
      }
    }
    break;
  }
  case SQLCOM_REVOKE_ROLE:
  case SQLCOM_GRANT_ROLE:
  {
    WSREP_TO_ISOLATION_BEGIN(WSREP_MYSQL_DB, NULL, NULL);
    if (!(res= mysql_grant_role(thd, lex->users_list,
                                lex->sql_command != SQLCOM_GRANT_ROLE)))
      my_ok(thd);
    break;
  }
#endif /*!NO_EMBEDDED_ACCESS_CHECKS*/
  case SQLCOM_RESET:
    /*
      RESET commands are never written to the binary log, so we have to
      initialize this variable because RESET shares the same code as FLUSH
    */
    lex->no_write_to_binlog= 1;
    /* fall through */
  case SQLCOM_FLUSH:
  {
    int write_to_binlog;
    if (check_global_access(thd,RELOAD_ACL))
      goto error;

    if (first_table && lex->type & (REFRESH_READ_LOCK|REFRESH_FOR_EXPORT))
    {
      /* Check table-level privileges. */
      if (check_table_access(thd, LOCK_TABLES_ACL | SELECT_ACL, all_tables,
                             FALSE, UINT_MAX, FALSE))
        goto error;

      if (flush_tables_with_read_lock(thd, all_tables))
        goto error;

      my_ok(thd);
      break;
    }

#ifdef WITH_WSREP
    if (lex->type & (
    REFRESH_GRANT                           |
    REFRESH_HOSTS                           |
#ifdef HAVE_OPENSSL
    REFRESH_DES_KEY_FILE                    |
#endif
    /*
      Write all flush log statements except
      FLUSH LOGS
      FLUSH BINARY LOGS
      Check reload_acl_and_cache for why.
    */
    REFRESH_RELAY_LOG                       |
    REFRESH_SLOW_LOG                        |
    REFRESH_GENERAL_LOG                     |
    REFRESH_ENGINE_LOG                      |
    REFRESH_ERROR_LOG                       |
#ifdef HAVE_QUERY_CACHE
    REFRESH_QUERY_CACHE_FREE                |
#endif /* HAVE_QUERY_CACHE */
    REFRESH_STATUS                          |
    REFRESH_USER_RESOURCES))
    {
      WSREP_TO_ISOLATION_BEGIN_WRTCHK(WSREP_MYSQL_DB, NULL, NULL);
    }
#endif /* WITH_WSREP*/

#ifdef HAVE_REPLICATION
    if (lex->type & REFRESH_READ_LOCK)
    {
      /*
        We need to pause any parallel replication slave workers during FLUSH
        TABLES WITH READ LOCK. Otherwise we might cause a deadlock, as
        worker threads eun run in arbitrary order but need to commit in a
        specific given order.
      */
      if (rpl_pause_for_ftwrl(thd))
        goto error;
    }
#endif
    /*
      reload_acl_and_cache() will tell us if we are allowed to write to the
      binlog or not.
    */
    if (!reload_acl_and_cache(thd, lex->type, first_table, &write_to_binlog))
    {
#ifdef WITH_WSREP
      if ((lex->type & REFRESH_TABLES) && !(lex->type & (REFRESH_FOR_EXPORT|REFRESH_READ_LOCK)))
      {
        /*
          This is done after reload_acl_and_cache is because
          LOCK TABLES is not replicated in galera, the upgrade of which
          is checked in reload_acl_and_cache.
          Hence, done after/if we are able to upgrade locks.
        */
        if (first_table)
        {
          WSREP_TO_ISOLATION_BEGIN_WRTCHK(NULL, NULL, first_table);
        }
        else
        {
          WSREP_TO_ISOLATION_BEGIN_WRTCHK(WSREP_MYSQL_DB, NULL, NULL);
        }
      }
#endif /* WITH_WSREP */
      /*
        We WANT to write and we CAN write.
        ! we write after unlocking the table.
      */
      /*
        Presumably, RESET and binlog writing doesn't require synchronization
      */

      if (write_to_binlog > 0)  // we should write
      { 
        if (!lex->no_write_to_binlog)
          res= write_bin_log(thd, FALSE, thd->query(), thd->query_length());
      } else if (write_to_binlog < 0) 
      {
        /* 
           We should not write, but rather report error because 
           reload_acl_and_cache binlog interactions failed 
         */
        res= 1;
      }

      if (!res)
        my_ok(thd);
    } 
    else
      res= 1;                                   // reload_acl_and_cache failed
#ifdef HAVE_REPLICATION
    if (lex->type & REFRESH_READ_LOCK)
      rpl_unpause_after_ftwrl(thd);
#endif
    
    break;
  }
  case SQLCOM_KILL:
  {
    if (lex->table_or_sp_used())
    {
      my_error(ER_SUBQUERIES_NOT_SUPPORTED, MYF(0), "KILL");
      break;
    }

    if (lex->kill_type == KILL_TYPE_ID || lex->kill_type == KILL_TYPE_QUERY)
    {
      Item *it= (Item *)lex->value_list.head();
      if (it->fix_fields_if_needed_for_scalar(lex->thd, &it))
      {
        my_message(ER_SET_CONSTANTS_ONLY, ER_THD(thd, ER_SET_CONSTANTS_ONLY),
                   MYF(0));
        goto error;
      }
      sql_kill(thd, it->val_int(), lex->kill_signal, lex->kill_type);
    }
    else
      sql_kill_user(thd, get_current_user(thd, lex->users_list.head()),
                    lex->kill_signal);
    break;
  }
  case SQLCOM_SHUTDOWN:
#ifndef EMBEDDED_LIBRARY
    DBUG_EXECUTE_IF("crash_shutdown", DBUG_SUICIDE(););
    if (check_global_access(thd,SHUTDOWN_ACL))
      goto error;
    kill_mysql(thd);
    my_ok(thd);
#else
    my_error(ER_NOT_SUPPORTED_YET, MYF(0), "embedded server");
#endif
    break;

#ifndef NO_EMBEDDED_ACCESS_CHECKS
  case SQLCOM_SHOW_CREATE_USER:
  {
    LEX_USER *grant_user= lex->grant_user;
    if (!grant_user)
      goto error;

    res = mysql_show_create_user(thd, grant_user);
    break;
  }
  case SQLCOM_SHOW_GRANTS:
  {
    LEX_USER *grant_user= lex->grant_user;
    if (!grant_user)
      goto error;

    WSREP_SYNC_WAIT(thd, WSREP_SYNC_WAIT_BEFORE_SHOW);
    res = mysql_show_grants(thd, grant_user);
    break;
  }
#endif
  case SQLCOM_HA_OPEN:
    DBUG_ASSERT(first_table == all_tables && first_table != 0);
    if (check_table_access(thd, SELECT_ACL, all_tables, FALSE, UINT_MAX, FALSE))
      goto error;
    /* Close temporary tables which were pre-opened for privilege checking. */
    close_thread_tables(thd);
    all_tables->table= NULL;
    res= mysql_ha_open(thd, first_table, 0);
    break;
  case SQLCOM_HA_CLOSE:
    DBUG_ASSERT(first_table == all_tables && first_table != 0);
    res= mysql_ha_close(thd, first_table);
    break;
  case SQLCOM_HA_READ:
    DBUG_ASSERT(first_table == all_tables && first_table != 0);
    /*
      There is no need to check for table permissions here, because
      if a user has no permissions to read a table, he won't be
      able to open it (with SQLCOM_HA_OPEN) in the first place.
    */
    unit->set_limit(select_lex);

    res= mysql_ha_read(thd, first_table, lex->ha_read_mode, lex->ident.str,
                       lex->insert_list, lex->ha_rkey_mode, select_lex->where,
                       unit->select_limit_cnt, unit->offset_limit_cnt);
    break;

  case SQLCOM_BEGIN:
    DBUG_PRINT("info", ("Executing SQLCOM_BEGIN  thd: %p", thd));
    if (trans_begin(thd, lex->start_transaction_opt))
    {
      thd->mdl_context.release_transactional_locks();
      WSREP_DEBUG("BEGIN failed, MDL released: %lld",
                  (longlong) thd->thread_id);
      WSREP_DEBUG("stmt_da, sql_errno: %d", (thd->get_stmt_da()->is_error()) ? thd->get_stmt_da()->sql_errno() : 0);
      goto error;
    }
    my_ok(thd);
    break;
  case SQLCOM_COMMIT:
  {
    DBUG_ASSERT(thd->lock == NULL ||
                thd->locked_tables_mode == LTM_LOCK_TABLES);
    bool tx_chain= (lex->tx_chain == TVL_YES ||
                    (thd->variables.completion_type == 1 &&
                     lex->tx_chain != TVL_NO));
    bool tx_release= (lex->tx_release == TVL_YES ||
                      (thd->variables.completion_type == 2 &&
                       lex->tx_release != TVL_NO));
    bool commit_failed= trans_commit(thd);
    thd->mdl_context.release_transactional_locks();
    if (commit_failed)
    {
      WSREP_DEBUG("COMMIT failed, MDL released: %lld",
                  (longlong) thd->thread_id);
      goto error;
    }
    /* Begin transaction with the same isolation level. */
    if (tx_chain)
    {
      if (trans_begin(thd))
        goto error;
    }
    else
    {
      /* Reset the isolation level and access mode if no chaining transaction.*/
      trans_reset_one_shot_chistics(thd);
    }
    /* Disconnect the current client connection. */
    if (tx_release)
    {
      thd->set_killed(KILL_CONNECTION);
      thd->print_aborted_warning(3, "RELEASE");
    }
    my_ok(thd);
    break;
  }
  case SQLCOM_ROLLBACK:
  {
    DBUG_ASSERT(thd->lock == NULL ||
                thd->locked_tables_mode == LTM_LOCK_TABLES);
    bool tx_chain= (lex->tx_chain == TVL_YES ||
                    (thd->variables.completion_type == 1 &&
                     lex->tx_chain != TVL_NO));
    bool tx_release= (lex->tx_release == TVL_YES ||
                      (thd->variables.completion_type == 2 &&
                       lex->tx_release != TVL_NO));
    bool rollback_failed= trans_rollback(thd);
    thd->mdl_context.release_transactional_locks();

    if (rollback_failed)
    {
      WSREP_DEBUG("rollback failed, MDL released: %lld",
                  (longlong) thd->thread_id);
      goto error;
    }
    /* Begin transaction with the same isolation level. */
    if (tx_chain)
    {
      if (trans_begin(thd))
        goto error;
    }
    else
    {
      /* Reset the isolation level and access mode if no chaining transaction.*/
      trans_reset_one_shot_chistics(thd);
    }
    /* Disconnect the current client connection. */
    if (tx_release)
      thd->set_killed(KILL_CONNECTION);
    my_ok(thd);
   break;
  }
  case SQLCOM_RELEASE_SAVEPOINT:
    if (trans_release_savepoint(thd, lex->ident))
      goto error;
    my_ok(thd);
    break;
  case SQLCOM_ROLLBACK_TO_SAVEPOINT:
    if (trans_rollback_to_savepoint(thd, lex->ident))
      goto error;
    my_ok(thd);
    break;
  case SQLCOM_SAVEPOINT:
    if (trans_savepoint(thd, lex->ident))
      goto error;
    my_ok(thd);
    break;
  case SQLCOM_CREATE_PROCEDURE:
  case SQLCOM_CREATE_SPFUNCTION:
  case SQLCOM_CREATE_PACKAGE:
  case SQLCOM_CREATE_PACKAGE_BODY:
  {
    if (mysql_create_routine(thd, lex))
      goto error;
    my_ok(thd);
    break; /* break super switch */
  } /* end case group bracket */
  case SQLCOM_COMPOUND:
    DBUG_ASSERT(all_tables == 0);
    DBUG_ASSERT(thd->in_sub_stmt == 0);
    lex->sphead->m_sql_mode= thd->variables.sql_mode;
    if (do_execute_sp(thd, lex->sphead))
      goto error;
    break;

  case SQLCOM_ALTER_PROCEDURE:
  case SQLCOM_ALTER_FUNCTION:
    {
      int sp_result;
      const Sp_handler *sph= Sp_handler::handler(lex->sql_command);
      if (check_routine_access(thd, ALTER_PROC_ACL, &lex->spname->m_db,
                               &lex->spname->m_name, sph, 0))
        goto error;

      /*
        Note that if you implement the capability of ALTER FUNCTION to
        alter the body of the function, this command should be made to
        follow the restrictions that log-bin-trust-function-creators=0
        already puts on CREATE FUNCTION.
      */
      /* Conditionally writes to binlog */
      sp_result= sph->sp_update_routine(thd, lex->spname, &lex->sp_chistics);
      switch (sp_result)
      {
      case SP_OK:
	my_ok(thd);
	break;
      case SP_KEY_NOT_FOUND:
	my_error(ER_SP_DOES_NOT_EXIST, MYF(0),
                 sph->type_str(), ErrConvDQName(lex->spname).ptr());
	goto error;
      default:
	my_error(ER_SP_CANT_ALTER, MYF(0),
                 sph->type_str(), ErrConvDQName(lex->spname).ptr());
	goto error;
      }
      break;
    }
  case SQLCOM_DROP_PROCEDURE:
  case SQLCOM_DROP_FUNCTION:
  case SQLCOM_DROP_PACKAGE:
  case SQLCOM_DROP_PACKAGE_BODY:
    {
#ifdef HAVE_DLOPEN
      if (lex->sql_command == SQLCOM_DROP_FUNCTION &&
          ! lex->spname->m_explicit_name)
      {
        /* DROP FUNCTION <non qualified name> */
        udf_func *udf = find_udf(lex->spname->m_name.str,
                                 lex->spname->m_name.length);
        if (udf)
        {
          if (check_access(thd, DELETE_ACL, "mysql", NULL, NULL, 1, 0))
            goto error;

          if (!(res = mysql_drop_function(thd, &lex->spname->m_name)))
          {
            my_ok(thd);
            break;
          }
          my_error(ER_SP_DROP_FAILED, MYF(0),
                   "FUNCTION (UDF)", lex->spname->m_name.str);
          goto error;
        }

        if (lex->spname->m_db.str == NULL)
        {
          if (lex->if_exists())
          {
            push_warning_printf(thd, Sql_condition::WARN_LEVEL_NOTE,
                                ER_SP_DOES_NOT_EXIST, ER_THD(thd, ER_SP_DOES_NOT_EXIST),
                                "FUNCTION (UDF)", lex->spname->m_name.str);
            res= FALSE;
            my_ok(thd);
            break;
          }
          my_error(ER_SP_DOES_NOT_EXIST, MYF(0),
                   "FUNCTION (UDF)", lex->spname->m_name.str);
          goto error;
        }
        /* Fall thought to test for a stored function */
      }
#endif

      int sp_result;
      const Sp_handler *sph= Sp_handler::handler(lex->sql_command);

      if (check_routine_access(thd, ALTER_PROC_ACL, &lex->spname->m_db, &lex->spname->m_name,
                               Sp_handler::handler(lex->sql_command), 0))
        goto error;
      WSREP_TO_ISOLATION_BEGIN(WSREP_MYSQL_DB, NULL, NULL);

      /* Conditionally writes to binlog */
      sp_result= sph->sp_drop_routine(thd, lex->spname);

#ifndef NO_EMBEDDED_ACCESS_CHECKS
      /*
        We're going to issue an implicit REVOKE statement so we close all
        open tables. We have to keep metadata locks as this ensures that
        this statement is atomic against concurent FLUSH TABLES WITH READ
        LOCK. Deadlocks which can arise due to fact that this implicit
        statement takes metadata locks should be detected by a deadlock
        detector in MDL subsystem and reported as errors.

        No need to commit/rollback statement transaction, it's not started.

        TODO: Long-term we should either ensure that implicit REVOKE statement
              is written into binary log as a separate statement or make both
              dropping of routine and implicit REVOKE parts of one fully atomic
              statement.
      */
      DBUG_ASSERT(thd->transaction.stmt.is_empty());
      close_thread_tables(thd);

      if (sp_result != SP_KEY_NOT_FOUND &&
          sp_automatic_privileges && !opt_noacl &&
          sp_revoke_privileges(thd, lex->spname->m_db.str, lex->spname->m_name.str,
                               Sp_handler::handler(lex->sql_command)))
      {
        push_warning(thd, Sql_condition::WARN_LEVEL_WARN,
                     ER_PROC_AUTO_REVOKE_FAIL,
                     ER_THD(thd, ER_PROC_AUTO_REVOKE_FAIL));
        /* If this happens, an error should have been reported. */
        goto error;
      }
#endif

      res= sp_result;
      switch (sp_result) {
      case SP_OK:
	my_ok(thd);
	break;
      case SP_KEY_NOT_FOUND:
	if (lex->if_exists())
	{
          res= write_bin_log(thd, TRUE, thd->query(), thd->query_length());
	  push_warning_printf(thd, Sql_condition::WARN_LEVEL_NOTE,
			      ER_SP_DOES_NOT_EXIST, ER_THD(thd, ER_SP_DOES_NOT_EXIST),
                              sph->type_str(),
                              ErrConvDQName(lex->spname).ptr());
          if (!res)
            my_ok(thd);
	  break;
	}
	my_error(ER_SP_DOES_NOT_EXIST, MYF(0),
                 sph->type_str(), ErrConvDQName(lex->spname).ptr());
	goto error;
      default:
	my_error(ER_SP_DROP_FAILED, MYF(0),
                 sph->type_str(), ErrConvDQName(lex->spname).ptr());
	goto error;
      }
      break;
    }
  case SQLCOM_SHOW_CREATE_PROC:
  case SQLCOM_SHOW_CREATE_FUNC:
  case SQLCOM_SHOW_CREATE_PACKAGE:
  case SQLCOM_SHOW_CREATE_PACKAGE_BODY:
    {
      WSREP_SYNC_WAIT(thd, WSREP_SYNC_WAIT_BEFORE_SHOW);
      const Sp_handler *sph= Sp_handler::handler(lex->sql_command);
      if (sph->sp_show_create_routine(thd, lex->spname))
        goto error;
      break;
    }
  case SQLCOM_SHOW_PROC_CODE:
  case SQLCOM_SHOW_FUNC_CODE:
  case SQLCOM_SHOW_PACKAGE_BODY_CODE:
    {
#ifndef DBUG_OFF
      Database_qualified_name pkgname(&null_clex_str, &null_clex_str);
      sp_head *sp;
      const Sp_handler *sph= Sp_handler::handler(lex->sql_command);
      WSREP_SYNC_WAIT(thd, WSREP_SYNC_WAIT_BEFORE_SHOW);
      if (sph->sp_resolve_package_routine(thd, thd->lex->sphead,
                                          lex->spname, &sph, &pkgname))
        return true;
      if (sph->sp_cache_routine(thd, lex->spname, false, &sp))
        goto error;
      if (!sp || sp->show_routine_code(thd))
      {
        /* We don't distinguish between errors for now */
        my_error(ER_SP_DOES_NOT_EXIST, MYF(0),
                 sph->type_str(), lex->spname->m_name.str);
        goto error;
      }
      break;
#else
      my_error(ER_FEATURE_DISABLED, MYF(0),
               "SHOW PROCEDURE|FUNCTION CODE", "--with-debug");
      goto error;
#endif // ifndef DBUG_OFF
    }
  case SQLCOM_SHOW_CREATE_TRIGGER:
    {
      if (check_ident_length(&lex->spname->m_name))
        goto error;

      WSREP_SYNC_WAIT(thd, WSREP_SYNC_WAIT_BEFORE_SHOW);
      if (show_create_trigger(thd, lex->spname))
        goto error; /* Error has been already logged. */

      break;
    }
  case SQLCOM_CREATE_VIEW:
    {
      /*
        Note: SQLCOM_CREATE_VIEW also handles 'ALTER VIEW' commands
        as specified through the thd->lex->create_view->mode flag.
      */
      res= mysql_create_view(thd, first_table, thd->lex->create_view->mode);
      break;
    }
  case SQLCOM_DROP_VIEW:
    {
      if (check_table_access(thd, DROP_ACL, all_tables, FALSE, UINT_MAX, FALSE))
        goto error;
      /* Conditionally writes to binlog. */
      WSREP_TO_ISOLATION_BEGIN(WSREP_MYSQL_DB, NULL, NULL);
      res= mysql_drop_view(thd, first_table, thd->lex->drop_mode);
      break;
    }
  case SQLCOM_CREATE_TRIGGER:
  {
    /* Conditionally writes to binlog. */
    res= mysql_create_or_drop_trigger(thd, all_tables, 1);

    break;
  }
  case SQLCOM_DROP_TRIGGER:
  {
    /* Conditionally writes to binlog. */
    res= mysql_create_or_drop_trigger(thd, all_tables, 0);
    break;
  }
  case SQLCOM_XA_START:
    if (trans_xa_start(thd))
      goto error;
    my_ok(thd);
    break;
  case SQLCOM_XA_END:
    if (trans_xa_end(thd))
      goto error;
    my_ok(thd);
    break;
  case SQLCOM_XA_PREPARE:
    if (trans_xa_prepare(thd))
      goto error;
    my_ok(thd);
    break;
  case SQLCOM_XA_COMMIT:
  {
    bool commit_failed= trans_xa_commit(thd);
    thd->mdl_context.release_transactional_locks();
    if (commit_failed)
    {
      WSREP_DEBUG("XA commit failed, MDL released: %lld",
                  (longlong) thd->thread_id);
      goto error;
    }
    /*
      We've just done a commit, reset transaction
      isolation level and access mode to the session default.
    */
    trans_reset_one_shot_chistics(thd);
    my_ok(thd);
    break;
  }
  case SQLCOM_XA_ROLLBACK:
  {
    bool rollback_failed= trans_xa_rollback(thd);
    thd->mdl_context.release_transactional_locks();
    if (rollback_failed)
    {
      WSREP_DEBUG("XA rollback failed, MDL released: %lld",
                  (longlong) thd->thread_id);
      goto error;
    }
    /*
      We've just done a rollback, reset transaction
      isolation level and access mode to the session default.
    */
    trans_reset_one_shot_chistics(thd);
    my_ok(thd);
    break;
  }
  case SQLCOM_XA_RECOVER:
    res= mysql_xa_recover(thd);
    break;
  case SQLCOM_ALTER_TABLESPACE:
    if (check_global_access(thd, CREATE_TABLESPACE_ACL))
      break;
    if (!(res= mysql_alter_tablespace(thd, lex->alter_tablespace_info)))
      my_ok(thd);
    break;
  case SQLCOM_INSTALL_PLUGIN:
    if (! (res= mysql_install_plugin(thd, &thd->lex->comment,
                                     &thd->lex->ident)))
      my_ok(thd);
    break;
  case SQLCOM_UNINSTALL_PLUGIN:
    if (! (res= mysql_uninstall_plugin(thd, &thd->lex->comment,
                                       &thd->lex->ident)))
      my_ok(thd);
    break;
  case SQLCOM_BINLOG_BASE64_EVENT:
  {
#ifndef EMBEDDED_LIBRARY
    mysql_client_binlog_statement(thd);
#else /* EMBEDDED_LIBRARY */
    my_error(ER_OPTION_PREVENTS_STATEMENT, MYF(0), "embedded");
#endif /* EMBEDDED_LIBRARY */
    break;
  }
  case SQLCOM_CREATE_SERVER:
  {
    DBUG_PRINT("info", ("case SQLCOM_CREATE_SERVER"));

    if (check_global_access(thd, SUPER_ACL))
      break;

    WSREP_TO_ISOLATION_BEGIN(WSREP_MYSQL_DB, NULL, NULL);

    res= create_server(thd, &lex->server_options);
    break;
  }
  case SQLCOM_ALTER_SERVER:
  {
    int error;
    DBUG_PRINT("info", ("case SQLCOM_ALTER_SERVER"));

    if (check_global_access(thd, SUPER_ACL))
      break;

    WSREP_TO_ISOLATION_BEGIN(WSREP_MYSQL_DB, NULL, NULL);

    if (unlikely((error= alter_server(thd, &lex->server_options))))
    {
      DBUG_PRINT("info", ("problem altering server <%s>",
                          lex->server_options.server_name.str));
      my_error(error, MYF(0), lex->server_options.server_name.str);
      break;
    }
    my_ok(thd, 1);
    break;
  }
  case SQLCOM_DROP_SERVER:
  {
    int err_code;
    DBUG_PRINT("info", ("case SQLCOM_DROP_SERVER"));

    if (check_global_access(thd, SUPER_ACL))
      break;

    WSREP_TO_ISOLATION_BEGIN(WSREP_MYSQL_DB, NULL, NULL);

    if ((err_code= drop_server(thd, &lex->server_options)))
    {
      if (! lex->if_exists() && err_code == ER_FOREIGN_SERVER_DOESNT_EXIST)
      {
        DBUG_PRINT("info", ("problem dropping server %s",
                            lex->server_options.server_name.str));
        my_error(err_code, MYF(0), lex->server_options.server_name.str);
      }
      else
      {
        my_ok(thd, 0);
      }
      break;
    }
    my_ok(thd, 1);
    break;
  }
  case SQLCOM_ANALYZE:
  case SQLCOM_CHECK:
  case SQLCOM_OPTIMIZE:
  case SQLCOM_REPAIR:
  case SQLCOM_TRUNCATE:
  case SQLCOM_CREATE_TABLE:
  case SQLCOM_CREATE_SEQUENCE:
  case SQLCOM_ALTER_TABLE:
      DBUG_ASSERT(first_table == all_tables && first_table != 0);
    /* fall through */
  case SQLCOM_ALTER_SEQUENCE:
  case SQLCOM_SIGNAL:
  case SQLCOM_RESIGNAL:
  case SQLCOM_GET_DIAGNOSTICS:
  case SQLCOM_CALL:
    DBUG_ASSERT(lex->m_sql_cmd != NULL);
    res= lex->m_sql_cmd->execute(thd);
    break;
  default:

#ifndef EMBEDDED_LIBRARY
    DBUG_ASSERT(0);                             /* Impossible */
#endif
    my_ok(thd);
    break;
  }
  THD_STAGE_INFO(thd, stage_query_end);
  thd->update_stats();

  goto finish;

error:
#ifdef WITH_WSREP
wsrep_error_label:
#endif
  res= true;

finish:

  thd->reset_query_timer();
  DBUG_ASSERT(!thd->in_active_multi_stmt_transaction() ||
               thd->in_multi_stmt_transaction_mode());

  lex->unit.cleanup();

  /* close/reopen tables that were marked to need reopen under LOCK TABLES */
  if (! thd->lex->requires_prelocking())
    thd->locked_tables_list.reopen_tables(thd, true);

  if (! thd->in_sub_stmt)
  {
    if (thd->killed != NOT_KILLED)
    {
      /* report error issued during command execution */
      if (thd->killed_errno())
      {
        /* If we already sent 'ok', we can ignore any kill query statements */
        if (! thd->get_stmt_da()->is_set())
          thd->send_kill_message();
      }
      thd->reset_kill_query();
    }
    if (unlikely(thd->is_error()) ||
        (thd->variables.option_bits & OPTION_MASTER_SQL_ERROR))
    {
      THD_STAGE_INFO(thd, stage_rollback);
      trans_rollback_stmt(thd);
    }
    else
    {
      /* If commit fails, we should be able to reset the OK status. */
      THD_STAGE_INFO(thd, stage_commit);
      thd->get_stmt_da()->set_overwrite_status(true);
      trans_commit_stmt(thd);
      thd->get_stmt_da()->set_overwrite_status(false);
    }
#ifdef WITH_ARIA_STORAGE_ENGINE
    ha_maria::implicit_commit(thd, FALSE);
#endif
  }

  /* Free tables. Set stage 'closing tables' */
  close_thread_tables(thd);


#ifndef DBUG_OFF
  if (lex->sql_command != SQLCOM_SET_OPTION && ! thd->in_sub_stmt)
    DEBUG_SYNC(thd, "execute_command_after_close_tables");
#endif
  if (!(sql_command_flags[lex->sql_command] &
        (CF_CAN_GENERATE_ROW_EVENTS | CF_FORCE_ORIGINAL_BINLOG_FORMAT |
         CF_STATUS_COMMAND)))
    thd->set_binlog_format(orig_binlog_format,
                           orig_current_stmt_binlog_format);

  if (! thd->in_sub_stmt && thd->transaction_rollback_request)
  {
    /*
      We are not in sub-statement and transaction rollback was requested by
      one of storage engines (e.g. due to deadlock). Rollback transaction in
      all storage engines including binary log.
    */
    THD_STAGE_INFO(thd, stage_rollback_implicit);
    trans_rollback_implicit(thd);
    thd->mdl_context.release_transactional_locks();
  }
  else if (stmt_causes_implicit_commit(thd, CF_IMPLICIT_COMMIT_END))
  {
    /* No transaction control allowed in sub-statements. */
    DBUG_ASSERT(! thd->in_sub_stmt);
    if (!(thd->variables.option_bits & OPTION_GTID_BEGIN))
    {
      THD_STAGE_INFO(thd, stage_commit_implicit);
      /* If commit fails, we should be able to reset the OK status. */
      thd->get_stmt_da()->set_overwrite_status(true);
      /* Commit the normal transaction if one is active. */
      trans_commit_implicit(thd);
      thd->get_stmt_da()->set_overwrite_status(false);
      thd->mdl_context.release_transactional_locks();
    }
  }
  else if (! thd->in_sub_stmt && ! thd->in_multi_stmt_transaction_mode())
  {
    /*
      - If inside a multi-statement transaction,
      defer the release of metadata locks until the current
      transaction is either committed or rolled back. This prevents
      other statements from modifying the table for the entire
      duration of this transaction.  This provides commit ordering
      and guarantees serializability across multiple transactions.
      - If in autocommit mode, or outside a transactional context,
      automatically release metadata locks of the current statement.
    */
    thd->mdl_context.release_transactional_locks();
  }
  else if (! thd->in_sub_stmt)
  {
    thd->mdl_context.release_statement_locks();
  }

  THD_STAGE_INFO(thd, stage_starting_cleanup);

  TRANSACT_TRACKER(add_trx_state_from_thd(thd));

#ifdef WITH_WSREP
  thd->wsrep_consistency_check= NO_CONSISTENCY_CHECK;
  
  WSREP_TO_ISOLATION_END;
  /*
    Force release of transactional locks if not in active MST and wsrep is on.
  */
  if (WSREP(thd) &&
      ! thd->in_sub_stmt &&
      ! thd->in_active_multi_stmt_transaction() &&
      thd->mdl_context.has_transactional_locks())
  {
    WSREP_DEBUG("Forcing release of transactional locks for thd: %lld",
                (longlong) thd->thread_id);
    thd->mdl_context.release_transactional_locks();
  }

  /*
    Current command did not start multi STMT transaction and the command
    did not cause commit to happen (e.g. read only). Commit the wsrep
    transaction as empty.
  */
  if (!thd->in_active_multi_stmt_transaction() &&
      !thd->in_sub_stmt &&
      thd->wsrep_trx().active() &&
      thd->wsrep_trx().state() == wsrep::transaction::s_executing)
  {
    wsrep_commit_empty(thd, true);
  }

  /* assume PA safety for next transaction */
  thd->wsrep_PA_safe= true;
#endif /* WITH_WSREP */

  DBUG_RETURN(res || thd->is_error());
 }

static bool execute_sqlcom_select(THD *thd, TABLE_LIST *all_tables)
{
  LEX	*lex= thd->lex;
  select_result *result=lex->result;
  bool res;
  /* assign global limit variable if limit is not given */
  {
    SELECT_LEX *param= lex->unit.global_parameters();
    if (!param->explicit_limit)
      param->select_limit=
        new (thd->mem_root) Item_int(thd,
                                     (ulonglong) thd->variables.select_limit);
  }

  if (!(res= open_and_lock_tables(thd, all_tables, TRUE, 0)))
  {
    if (lex->describe)
    {
      /*
        We always use select_send for EXPLAIN, even if it's an EXPLAIN
        for SELECT ... INTO OUTFILE: a user application should be able
        to prepend EXPLAIN to any query and receive output for it,
        even if the query itself redirects the output.
      */
      if (unlikely(!(result= new (thd->mem_root) select_send(thd))))
        return 1;                               /* purecov: inspected */
      thd->send_explain_fields(result, lex->describe, lex->analyze_stmt);
        
      /*
        This will call optimize() for all parts of query. The query plan is
        printed out below.
      */
      res= mysql_explain_union(thd, &lex->unit, result);
      
      /* Print EXPLAIN only if we don't have an error */
      if (likely(!res))
      {
        /* 
          Do like the original select_describe did: remove OFFSET from the
          top-level LIMIT
        */        
        result->reset_offset_limit(); 
        if (lex->explain_json)
        {
          lex->explain->print_explain_json(result, lex->analyze_stmt);
        }
        else
        {
          lex->explain->print_explain(result, thd->lex->describe,
                                      thd->lex->analyze_stmt);
          if (lex->describe & DESCRIBE_EXTENDED)
          {
            char buff[1024];
            String str(buff,(uint32) sizeof(buff), system_charset_info);
            str.length(0);
            /*
              The warnings system requires input in utf8, @see
              mysqld_show_warnings().
            */
            lex->unit.print(&str, QT_EXPLAIN_EXTENDED);
            push_warning(thd, Sql_condition::WARN_LEVEL_NOTE,
                         ER_YES, str.c_ptr_safe());
          }
        }
      }

      if (res)
        result->abort_result_set();
      else
        result->send_eof();
      delete result;
    }
    else
    {
      Protocol *save_protocol= NULL;
      if (lex->analyze_stmt)
      {
        if (result && result->result_interceptor())
          result->result_interceptor()->disable_my_ok_calls();
        else 
        {
          DBUG_ASSERT(thd->protocol);
          result= new (thd->mem_root) select_send_analyze(thd);
          save_protocol= thd->protocol;
          thd->protocol= new Protocol_discard(thd);
        }
      }
      else
      {
        if (!result && !(result= new (thd->mem_root) select_send(thd)))
          return 1;                               /* purecov: inspected */
      }
      query_cache_store_query(thd, all_tables);
      res= handle_select(thd, lex, result, 0);
      if (result != lex->result)
        delete result;

      if (lex->analyze_stmt)
      {
        if (save_protocol)
        {
          delete thd->protocol;
          thd->protocol= save_protocol;
        }
        if (!res)
          res= thd->lex->explain->send_explain(thd);
      }
    }
  }
  /* Count number of empty select queries */
  if (!thd->get_sent_row_count() && !res)
    status_var_increment(thd->status_var.empty_queries);
  else
    status_var_add(thd->status_var.rows_sent, thd->get_sent_row_count());

  return res;
}


static bool execute_show_status(THD *thd, TABLE_LIST *all_tables)
{
  bool res;
  system_status_var old_status_var= thd->status_var;
  thd->initial_status_var= &old_status_var;
  WSREP_SYNC_WAIT(thd, WSREP_SYNC_WAIT_BEFORE_SHOW);
  if (!(res= check_table_access(thd, SELECT_ACL, all_tables, FALSE,
                                UINT_MAX, FALSE)))
    res= execute_sqlcom_select(thd, all_tables);

  /* Don't log SHOW STATUS commands to slow query log */
  thd->server_status&= ~(SERVER_QUERY_NO_INDEX_USED |
                         SERVER_QUERY_NO_GOOD_INDEX_USED);
  /*
    restore status variables, as we don't want 'show status' to cause
    changes
  */
  mysql_mutex_lock(&LOCK_status);
  add_diff_to_status(&global_status_var, &thd->status_var,
                     &old_status_var);
  memcpy(&thd->status_var, &old_status_var,
         offsetof(STATUS_VAR, last_cleared_system_status_var));
  mysql_mutex_unlock(&LOCK_status);
  return res;
#ifdef WITH_WSREP
wsrep_error_label: /* see WSREP_SYNC_WAIT() macro above */
  return true;
#endif /* WITH_WSREP */
}


/*
  Find out if a table is a temporary table

  A table is a temporary table if it's a temporary table or
  there has been before a temporary table that has been renamed
  to the current name.

  Some examples:
  A->B          B is a temporary table if and only if A is a temp.
  A->B, B->C    Second B is temp if A is temp
  A->B, A->C    Second A can't be temp as if A was temp then B is temp
                and Second A can only be a normal table. C is also not temp
*/

static TABLE *find_temporary_table_for_rename(THD *thd,
                                              TABLE_LIST *first_table,
                                              TABLE_LIST *cur_table)
{
  TABLE_LIST *table;
  TABLE *res= 0;
  bool found= 0;
  DBUG_ENTER("find_temporary_table_for_rename");

  /* Find last instance when cur_table is in TO part */
  for (table= first_table;
       table != cur_table;
       table= table->next_local->next_local)
  {
    TABLE_LIST *next= table->next_local;

    if (!strcmp(table->get_db_name(),   cur_table->get_db_name()) &&
        !strcmp(table->get_table_name(), cur_table->get_table_name()))
    {
      /* Table was moved away, can't be same as 'table' */
      found= 1;
      res= 0;                      // Table can't be a temporary table
    }
    if (!strcmp(next->get_db_name(),    cur_table->get_db_name()) &&
        !strcmp(next->get_table_name(), cur_table->get_table_name()))
    {
      /*
        Table has matching name with new name of this table. cur_table should
        have same temporary type as this table.
      */
      found= 1;
      res= table->table;
    }
  }
  if (!found)
    res= thd->find_temporary_table(table, THD::TMP_TABLE_ANY);
  DBUG_RETURN(res);
}


static bool check_rename_table(THD *thd, TABLE_LIST *first_table,
                               TABLE_LIST *all_tables)
{
  DBUG_ASSERT(first_table == all_tables && first_table != 0);
  TABLE_LIST *table;
  for (table= first_table; table; table= table->next_local->next_local)
  {
    if (check_access(thd, ALTER_ACL | DROP_ACL, table->db.str,
                     &table->grant.privilege,
                     &table->grant.m_internal,
                     0, 0) ||
        check_access(thd, INSERT_ACL | CREATE_ACL, table->next_local->db.str,
                     &table->next_local->grant.privilege,
                     &table->next_local->grant.m_internal,
                     0, 0))
      return 1;

    /* check if these are referring to temporary tables */
    table->table= find_temporary_table_for_rename(thd, first_table, table);
    table->next_local->table= table->table;

    TABLE_LIST old_list, new_list;
    /*
      we do not need initialize old_list and new_list because we will
      copy table[0] and table->next[0] there
    */
    old_list= table[0];
    new_list= table->next_local[0];

    if (check_grant(thd, ALTER_ACL | DROP_ACL, &old_list, FALSE, 1, FALSE) ||
       (!test_all_bits(table->next_local->grant.privilege,
                       INSERT_ACL | CREATE_ACL) &&
        check_grant(thd, INSERT_ACL | CREATE_ACL, &new_list, FALSE, 1,
                    FALSE)))
      return 1;
  }

  return 0;
}


/**
  @brief Compare requested privileges with the privileges acquired from the
    User- and Db-tables.
  @param thd          Thread handler
  @param want_access  The requested access privileges.
  @param db           A pointer to the Db name.
  @param[out] save_priv A pointer to the granted privileges will be stored.
  @param grant_internal_info A pointer to the internal grant cache.
  @param dont_check_global_grants True if no global grants are checked.
  @param no_error     True if no errors should be sent to the client.

  'save_priv' is used to save the User-table (global) and Db-table grants for
  the supplied db name. Note that we don't store db level grants if the global
  grants is enough to satisfy the request AND the global grants contains a
  SELECT grant.

  For internal databases (INFORMATION_SCHEMA, PERFORMANCE_SCHEMA),
  additional rules apply, see ACL_internal_schema_access.

  @see check_grant

  @return Status of denial of access by exclusive ACLs.
    @retval FALSE Access can't exclusively be denied by Db- and User-table
      access unless Column- and Table-grants are checked too.
    @retval TRUE Access denied.
*/

bool
check_access(THD *thd, ulong want_access, const char *db, ulong *save_priv,
             GRANT_INTERNAL_INFO *grant_internal_info,
             bool dont_check_global_grants, bool no_errors)
{
#ifdef NO_EMBEDDED_ACCESS_CHECKS
  if (save_priv)
    *save_priv= GLOBAL_ACLS;
  return false;
#else
  Security_context *sctx= thd->security_ctx;
  ulong db_access;

  /*
    GRANT command:
    In case of database level grant the database name may be a pattern,
    in case of table|column level grant the database name can not be a pattern.
    We use 'dont_check_global_grants' as a flag to determine
    if it's database level grant command
    (see SQLCOM_GRANT case, mysql_execute_command() function) and
    set db_is_pattern according to 'dont_check_global_grants' value.
  */
  bool  db_is_pattern= ((want_access & GRANT_ACL) && dont_check_global_grants);
  ulong dummy;
  DBUG_ENTER("check_access");
  DBUG_PRINT("enter",("db: %s  want_access: %lu  master_access: %lu",
                      db ? db : "", want_access, sctx->master_access));

  if (save_priv)
    *save_priv=0;
  else
  {
    save_priv= &dummy;
    dummy= 0;
  }

  /* check access may be called twice in a row. Don't change to same stage */
  if (thd->proc_info != stage_checking_permissions.m_name)
    THD_STAGE_INFO(thd, stage_checking_permissions);
  if (unlikely((!db || !db[0]) && !thd->db.str && !dont_check_global_grants))
  {
    DBUG_RETURN(FALSE); // CTE reference or an error later
  }

  if (likely((db != NULL) && (db != any_db)))
  {
    /*
      Check if this is reserved database, like information schema or
      performance schema
    */
    const ACL_internal_schema_access *access;
    access= get_cached_schema_access(grant_internal_info, db);
    if (access)
    {
      switch (access->check(want_access, save_priv))
      {
      case ACL_INTERNAL_ACCESS_GRANTED:
        /*
          All the privileges requested have been granted internally.
          [out] *save_privileges= Internal privileges.
        */
        DBUG_RETURN(FALSE);
      case ACL_INTERNAL_ACCESS_DENIED:
        if (! no_errors)
        {
          status_var_increment(thd->status_var.access_denied_errors);
          my_error(ER_DBACCESS_DENIED_ERROR, MYF(0),
                   sctx->priv_user, sctx->priv_host, db);
        }
        DBUG_RETURN(TRUE);
      case ACL_INTERNAL_ACCESS_CHECK_GRANT:
        /*
          Only some of the privilege requested have been granted internally,
          proceed with the remaining bits of the request (want_access).
        */
        want_access&= ~(*save_priv);
        break;
      }
    }
  }

  if ((sctx->master_access & want_access) == want_access)
  {
    /*
      1. If we don't have a global SELECT privilege, we have to get the
      database specific access rights to be able to handle queries of type
      UPDATE t1 SET a=1 WHERE b > 0
      2. Change db access if it isn't current db which is being addressed
    */
    if (!(sctx->master_access & SELECT_ACL))
    {
      if (db && (!thd->db.str || db_is_pattern || strcmp(db, thd->db.str)))
      {
        db_access= acl_get(sctx->host, sctx->ip, sctx->priv_user, db,
                           db_is_pattern);
        if (sctx->priv_role[0])
          db_access|= acl_get("", "", sctx->priv_role, db, db_is_pattern);
      }
      else
      {
        /* get access for current db */
        db_access= sctx->db_access;
      }
      /*
        The effective privileges are the union of the global privileges
        and the intersection of db- and host-privileges,
        plus the internal privileges.
      */
      *save_priv|= sctx->master_access | db_access;
    }
    else
      *save_priv|= sctx->master_access;
    DBUG_RETURN(FALSE);
  }
  if (unlikely(((want_access & ~sctx->master_access) & ~DB_ACLS) ||
               (! db && dont_check_global_grants)))
  {						// We can never grant this
    DBUG_PRINT("error",("No possible access"));
    if (!no_errors)
    {
      status_var_increment(thd->status_var.access_denied_errors);
      my_error(access_denied_error_code(thd->password), MYF(0),
               sctx->priv_user,
               sctx->priv_host,
               (thd->password ?
                ER_THD(thd, ER_YES) :
                ER_THD(thd, ER_NO)));                    /* purecov: tested */
    }
    DBUG_RETURN(TRUE);				/* purecov: tested */
  }

  if (unlikely(db == any_db))
  {
    /*
      Access granted; Allow select on *any* db.
      [out] *save_privileges= 0
    */
    DBUG_RETURN(FALSE);
  }

  if (db && (!thd->db.str || db_is_pattern || strcmp(db, thd->db.str)))
  {
    db_access= acl_get(sctx->host, sctx->ip, sctx->priv_user, db,
                       db_is_pattern);
    if (sctx->priv_role[0])
    {
      db_access|= acl_get("", "", sctx->priv_role, db, db_is_pattern);
    }
  }
  else
    db_access= sctx->db_access;
  DBUG_PRINT("info",("db_access: %lu  want_access: %lu",
                     db_access, want_access));

  /*
    Save the union of User-table and the intersection between Db-table and
    Host-table privileges, with the already saved internal privileges.
  */
  db_access= (db_access | sctx->master_access);
  *save_priv|= db_access;

  /*
    We need to investigate column- and table access if all requested privileges
    belongs to the bit set of .
  */
  bool need_table_or_column_check=
    (want_access & (TABLE_ACLS | PROC_ACLS | db_access)) == want_access;

  /*
    Grant access if the requested access is in the intersection of
    host- and db-privileges (as retrieved from the acl cache),
    also grant access if all the requested privileges are in the union of
    TABLES_ACLS and PROC_ACLS; see check_grant.
  */
  if ( (db_access & want_access) == want_access ||
      (!dont_check_global_grants &&
       need_table_or_column_check))
  {
    /*
       Ok; but need to check table- and column privileges.
       [out] *save_privileges is (User-priv | (Db-priv & Host-priv) | Internal-priv)
    */
    DBUG_RETURN(FALSE);
  }

  /*
    Access is denied;
    [out] *save_privileges is (User-priv | (Db-priv & Host-priv) | Internal-priv)
  */
  DBUG_PRINT("error",("Access denied"));
  if (!no_errors)
  {
    status_var_increment(thd->status_var.access_denied_errors);
    my_error(ER_DBACCESS_DENIED_ERROR, MYF(0),
             sctx->priv_user, sctx->priv_host,
             (db ? db : (thd->db.str ?
                         thd->db.str :
                         "unknown")));
  }
  DBUG_RETURN(TRUE);
#endif // NO_EMBEDDED_ACCESS_CHECKS
}


#ifndef NO_EMBEDDED_ACCESS_CHECKS
/**
  Check grants for commands which work only with one table.

  @param thd                    Thread handler
  @param privilege              requested privilege
  @param all_tables             global table list of query
  @param no_errors              FALSE/TRUE - report/don't report error to
                            the client (using my_error() call).

  @retval
    0   OK
  @retval
    1   access denied, error is sent to client
*/

bool check_single_table_access(THD *thd, ulong privilege, 
                               TABLE_LIST *all_tables, bool no_errors)
{
  Switch_to_definer_security_ctx backup_sctx(thd, all_tables);

  const char *db_name;
  if ((all_tables->view || all_tables->field_translation) &&
      !all_tables->schema_table)
    db_name= all_tables->view_db.str;
  else
    db_name= all_tables->db.str;

  if (check_access(thd, privilege, db_name,
                   &all_tables->grant.privilege,
                   &all_tables->grant.m_internal,
                   0, no_errors))
    return 1;

  /* Show only 1 table for check_grant */
  if (!(all_tables->belong_to_view &&
        (thd->lex->sql_command == SQLCOM_SHOW_FIELDS)) &&
      check_grant(thd, privilege, all_tables, FALSE, 1, no_errors))
    return 1;

  return 0;
}

/**
  Check grants for commands which work only with one table and all other
  tables belonging to subselects or implicitly opened tables.

  @param thd			Thread handler
  @param privilege		requested privilege
  @param all_tables		global table list of query

  @retval
    0   OK
  @retval
    1   access denied, error is sent to client
*/

bool check_one_table_access(THD *thd, ulong privilege, TABLE_LIST *all_tables)
{
  if (check_single_table_access (thd,privilege,all_tables, FALSE))
    return 1;

  /* Check rights on tables of subselects and implictly opened tables */
  TABLE_LIST *subselects_tables, *view= all_tables->view ? all_tables : 0;
  if ((subselects_tables= all_tables->next_global))
  {
    /*
      Access rights asked for the first table of a view should be the same
      as for the view
    */
    if (view && subselects_tables->belong_to_view == view)
    {
      if (check_single_table_access (thd, privilege, subselects_tables, FALSE))
        return 1;
      subselects_tables= subselects_tables->next_global;
    }
    if (subselects_tables &&
        (check_table_access(thd, SELECT_ACL, subselects_tables, FALSE,
                            UINT_MAX, FALSE)))
      return 1;
  }
  return 0;
}


static bool check_show_access(THD *thd, TABLE_LIST *table)
{
  /*
    This is a SHOW command using an INFORMATION_SCHEMA table.
    check_access() has not been called for 'table',
    and SELECT is currently always granted on the I_S, so we automatically
    grant SELECT on table here, to bypass a call to check_access().
    Note that not calling check_access(table) is an optimization,
    which needs to be revisited if the INFORMATION_SCHEMA does
    not always automatically grant SELECT but use the grant tables.
    See Bug#38837 need a way to disable information_schema for security
  */
  table->grant.privilege= SELECT_ACL;

  switch (get_schema_table_idx(table->schema_table)) {
  case SCH_SCHEMATA:
    return (specialflag & SPECIAL_SKIP_SHOW_DB) &&
      check_global_access(thd, SHOW_DB_ACL);

  case SCH_TABLE_NAMES:
  case SCH_TABLES:
  case SCH_VIEWS:
  case SCH_TRIGGERS:
  case SCH_EVENTS:
  {
    const char *dst_db_name= table->schema_select_lex->db.str;

    DBUG_ASSERT(dst_db_name);

    if (check_access(thd, SELECT_ACL, dst_db_name,
                     &thd->col_access, NULL, FALSE, FALSE))
      return TRUE;

    if (!thd->col_access && check_grant_db(thd, dst_db_name))
    {
      status_var_increment(thd->status_var.access_denied_errors);
      my_error(ER_DBACCESS_DENIED_ERROR, MYF(0),
               thd->security_ctx->priv_user,
               thd->security_ctx->priv_host,
               dst_db_name);
      return TRUE;
    }

    return FALSE;
  }

  case SCH_COLUMNS:
  case SCH_STATISTICS:
  {
    TABLE_LIST *dst_table;
    dst_table= table->schema_select_lex->table_list.first;

    DBUG_ASSERT(dst_table);

    /*
      Open temporary tables to be able to detect them during privilege check.
    */
    if (thd->open_temporary_tables(dst_table))
      return TRUE;

    if (check_access(thd, SELECT_ACL, dst_table->db.str,
                     &dst_table->grant.privilege,
                     &dst_table->grant.m_internal,
                     FALSE, FALSE))
          return TRUE; /* Access denied */

    /*
      Check_grant will grant access if there is any column privileges on
      all of the tables thanks to the fourth parameter (bool show_table).
    */
    if (check_grant(thd, SELECT_ACL, dst_table, TRUE, 1, FALSE))
      return TRUE; /* Access denied */

    close_thread_tables(thd);
    dst_table->table= NULL;

    /* Access granted */
    return FALSE;
  }
  default:
    break;
  }

  return FALSE;
}



/**
  @brief Check if the requested privileges exists in either User-, Host- or
    Db-tables.
  @param thd          Thread context
  @param want_access  Privileges requested
  @param tables       List of tables to be compared against
  @param no_errors    Don't report error to the client (using my_error() call).
  @param any_combination_of_privileges_will_do TRUE if any privileges on any
    column combination is enough.
  @param number       Only the first 'number' tables in the linked list are
                      relevant.

  The suppled table list contains cached privileges. This functions calls the
  help functions check_access and check_grant to verify the first three steps
  in the privileges check queue:
  1. Global privileges
  2. OR (db privileges AND host privileges)
  3. OR table privileges
  4. OR column privileges (not checked by this function!)
  5. OR routine privileges (not checked by this function!)

  @see check_access
  @see check_grant

  @note This functions assumes that table list used and
  thd->lex->query_tables_own_last value correspond to each other
  (the latter should be either 0 or point to next_global member
  of one of elements of this table list).

  @return
    @retval FALSE OK
    @retval TRUE  Access denied; But column or routine privileges might need to
      be checked also.
*/

bool
check_table_access(THD *thd, ulong requirements,TABLE_LIST *tables,
		   bool any_combination_of_privileges_will_do,
                   uint number, bool no_errors)
{
  TABLE_LIST *org_tables= tables;
  TABLE_LIST *first_not_own_table= thd->lex->first_not_own_table();
  uint i= 0;
  /*
    The check that first_not_own_table is not reached is for the case when
    the given table list refers to the list for prelocking (contains tables
    of other queries). For simple queries first_not_own_table is 0.
  */
  for (; i < number && tables != first_not_own_table && tables;
       tables= tables->next_global, i++)
  {
    TABLE_LIST *const table_ref= tables->correspondent_table ?
      tables->correspondent_table : tables;
    Switch_to_definer_security_ctx backup_ctx(thd, table_ref);

    ulong want_access= requirements;

    /*
       Register access for view underlying table.
       Remove SHOW_VIEW_ACL, because it will be checked during making view
     */
    table_ref->grant.orig_want_privilege= (want_access & ~SHOW_VIEW_ACL);

    if (table_ref->schema_table_reformed)
    {
      if (check_show_access(thd, table_ref))
        return 1;
      continue;
    }

    DBUG_PRINT("info", ("derived: %d  view: %d", table_ref->derived != 0,
                        table_ref->view != 0));

    if (table_ref->is_anonymous_derived_table())
      continue;

    if (table_ref->sequence)
    {
      /* We want to have either SELECT or INSERT rights to sequences depending
         on how they are accessed
      */
      want_access= ((table_ref->lock_type == TL_WRITE_ALLOW_WRITE) ?
                    INSERT_ACL : SELECT_ACL);
    }

    if (check_access(thd, want_access, table_ref->get_db_name(),
                     &table_ref->grant.privilege,
                     &table_ref->grant.m_internal,
                     0, no_errors))
      return 1;
  }
  return check_grant(thd,requirements,org_tables,
                     any_combination_of_privileges_will_do,
                     number, no_errors);
}


bool
check_routine_access(THD *thd, ulong want_access, const LEX_CSTRING *db,
                     const LEX_CSTRING *name,
                     const Sp_handler *sph, bool no_errors)
{
  TABLE_LIST tables[1];
  
  bzero((char *)tables, sizeof(TABLE_LIST));
  tables->db= *db;
  tables->table_name= tables->alias= *name;
  
  /*
    The following test is just a shortcut for check_access() (to avoid
    calculating db_access) under the assumption that it's common to
    give persons global right to execute all stored SP (but not
    necessary to create them).
    Note that this effectively bypasses the ACL_internal_schema_access checks
    that are implemented for the INFORMATION_SCHEMA and PERFORMANCE_SCHEMA,
    which are located in check_access().
    Since the I_S and P_S do not contain routines, this bypass is ok,
    as long as this code path is not abused to create routines.
    The assert enforce that.
  */
  DBUG_ASSERT((want_access & CREATE_PROC_ACL) == 0);
  if ((thd->security_ctx->master_access & want_access) == want_access)
    tables->grant.privilege= want_access;
  else if (check_access(thd, want_access, db->str,
                        &tables->grant.privilege,
                        &tables->grant.m_internal,
                        0, no_errors))
    return TRUE;
  
  return check_grant_routine(thd, want_access, tables, sph, no_errors);
}


/**
  Check if the routine has any of the routine privileges.

  @param thd	       Thread handler
  @param db           Database name
  @param name         Routine name

  @retval
    0            ok
  @retval
    1            error
*/

bool check_some_routine_access(THD *thd, const char *db, const char *name,
                               const Sp_handler *sph)
{
  ulong save_priv;
  /*
    The following test is just a shortcut for check_access() (to avoid
    calculating db_access)
    Note that this effectively bypasses the ACL_internal_schema_access checks
    that are implemented for the INFORMATION_SCHEMA and PERFORMANCE_SCHEMA,
    which are located in check_access().
    Since the I_S and P_S do not contain routines, this bypass is ok,
    as it only opens SHOW_PROC_ACLS.
  */
  if (thd->security_ctx->master_access & SHOW_PROC_ACLS)
    return FALSE;
  if (!check_access(thd, SHOW_PROC_ACLS, db, &save_priv, NULL, 0, 1) ||
      (save_priv & SHOW_PROC_ACLS))
    return FALSE;
  return check_routine_level_acl(thd, db, name, sph);
}


/*
  Check if the given table has any of the asked privileges

  @param thd		 Thread handler
  @param want_access	 Bitmap of possible privileges to check for

  @retval
    0  ok
  @retval
    1  error
*/

bool check_some_access(THD *thd, ulong want_access, TABLE_LIST *table)
{
  ulong access;
  DBUG_ENTER("check_some_access");

  /* This loop will work as long as we have less than 32 privileges */
  for (access= 1; access < want_access ; access<<= 1)
  {
    if (access & want_access)
    {
      if (!check_access(thd, access, table->db.str,
                        &table->grant.privilege,
                        &table->grant.m_internal,
                        0, 1) &&
           !check_grant(thd, access, table, FALSE, 1, TRUE))
        DBUG_RETURN(0);
    }
  }
  DBUG_PRINT("exit",("no matching access rights"));
  DBUG_RETURN(1);
}

#endif /*NO_EMBEDDED_ACCESS_CHECKS*/


/**
  check for global access and give descriptive error message if it fails.

  @param thd			Thread handler
  @param want_access		Use should have any of these global rights

  @warning
    One gets access right if one has ANY of the rights in want_access.
    This is useful as one in most cases only need one global right,
    but in some case we want to check if the user has SUPER or
    REPL_CLIENT_ACL rights.

  @retval
    0	ok
  @retval
    1	Access denied.  In this case an error is sent to the client
*/

bool check_global_access(THD *thd, ulong want_access, bool no_errors)
{
#ifndef NO_EMBEDDED_ACCESS_CHECKS
  char command[128];
  if ((thd->security_ctx->master_access & want_access))
    return 0;
  if (unlikely(!no_errors))
  {
    get_privilege_desc(command, sizeof(command), want_access);
    my_error(ER_SPECIFIC_ACCESS_DENIED_ERROR, MYF(0), command);
  }
  status_var_increment(thd->status_var.access_denied_errors);
  return 1;
#else
  return 0;
#endif
}


/**
  Checks foreign key's parent table access.

  @param thd	       [in]	Thread handler
  @param create_info   [in]     Create information (like MAX_ROWS, ENGINE or
                                temporary table flag)
  @param alter_info    [in]     Initial list of columns and indexes for the
                                table to be created
  @param create_db     [in]     Database of the created table

  @retval
   false  ok.
  @retval
   true	  error or access denied. Error is sent to client in this case.
*/
bool check_fk_parent_table_access(THD *thd,
                                  HA_CREATE_INFO *create_info,
                                  Alter_info *alter_info,
                                  const char* create_db)
{
  Key *key;
  List_iterator<Key> key_iterator(alter_info->key_list);

  while ((key= key_iterator++))
  {
    if (key->type == Key::FOREIGN_KEY)
    {
      TABLE_LIST parent_table;
      bool is_qualified_table_name;
      Foreign_key *fk_key= (Foreign_key *)key;
      LEX_CSTRING db_name;
      LEX_CSTRING table_name= { fk_key->ref_table.str,
                               fk_key->ref_table.length };
      const ulong privileges= (SELECT_ACL | INSERT_ACL | UPDATE_ACL |
                               DELETE_ACL | REFERENCES_ACL);

      // Check if tablename is valid or not.
      DBUG_ASSERT(table_name.str != NULL);
      if (check_table_name(table_name.str, table_name.length, false))
      {
        my_error(ER_WRONG_TABLE_NAME, MYF(0), table_name.str);
        return true;
      }

      if (fk_key->ref_db.str)
      {
        is_qualified_table_name= true;
        if (!(db_name.str= (char *) thd->memdup(fk_key->ref_db.str,
                                                fk_key->ref_db.length+1)))
          return true;
        db_name.length= fk_key->ref_db.length;

        // Check if database name is valid or not.
        if (check_db_name((LEX_STRING*) &db_name))
        {
          my_error(ER_WRONG_DB_NAME, MYF(0), db_name.str);
          return true;
        }
      }
      else
      {
        if (!thd->db.str)
        {
          DBUG_ASSERT(create_db);
          db_name.length= strlen(create_db);
          if (!(db_name.str= (char *) thd->memdup(create_db,
                                                  db_name.length+1)))
            return true;
          is_qualified_table_name= true;

          if (check_db_name((LEX_STRING*) &db_name))
          {
            my_error(ER_WRONG_DB_NAME, MYF(0), db_name.str);
            return true;
          }
        }
        else
        {
          if (thd->lex->copy_db_to(&db_name))
            return true;
          else
           is_qualified_table_name= false;
        }
      }

      // if lower_case_table_names is set then convert tablename to lower case.
      if (lower_case_table_names)
      {
        char *name;
        table_name.str= name= (char *) thd->memdup(fk_key->ref_table.str,
                                                   fk_key->ref_table.length+1);
        table_name.length= my_casedn_str(files_charset_info, name);
        db_name.length= my_casedn_str(files_charset_info, (char*) db_name.str);
      }

      parent_table.init_one_table(&db_name, &table_name, 0, TL_IGNORE);

      /*
       Check if user has any of the "privileges" at table level on
       "parent_table".
       Having privilege on any of the parent_table column is not
       enough so checking whether user has any of the "privileges"
       at table level only here.
      */
      if (check_some_access(thd, privileges, &parent_table) ||
          parent_table.grant.want_privilege)
      {
        if (is_qualified_table_name)
        {
          const size_t qualified_table_name_len= NAME_LEN + 1 + NAME_LEN + 1;
          char *qualified_table_name= (char *) thd->alloc(qualified_table_name_len);

          my_snprintf(qualified_table_name, qualified_table_name_len, "%s.%s",
                      db_name.str, table_name.str);
          table_name.str= qualified_table_name;
        }

        my_error(ER_TABLEACCESS_DENIED_ERROR, MYF(0),
                 "REFERENCES",
                 thd->security_ctx->priv_user,
                 thd->security_ctx->host_or_ip,
                 table_name.str);

        return true;
      }
    }
  }

  return false;
}


/****************************************************************************
	Check stack size; Send error if there isn't enough stack to continue
****************************************************************************/


#ifndef DBUG_OFF
long max_stack_used;
#endif

/**
  @note
  Note: The 'buf' parameter is necessary, even if it is unused here.
  - fix_fields functions has a "dummy" buffer large enough for the
    corresponding exec. (Thus we only have to check in fix_fields.)
  - Passing to check_stack_overrun() prevents the compiler from removing it.
*/
bool check_stack_overrun(THD *thd, long margin,
			 uchar *buf __attribute__((unused)))
{
  long stack_used;
  DBUG_ASSERT(thd == current_thd);
  if ((stack_used= available_stack_size(thd->thread_stack, &stack_used)) >=
      (long) (my_thread_stack_size - margin))
  {
    thd->is_fatal_error= 1;
    /*
      Do not use stack for the message buffer to ensure correct
      behaviour in cases we have close to no stack left.
    */
    char* ebuff= new char[MYSQL_ERRMSG_SIZE];
    if (ebuff) {
      my_snprintf(ebuff, MYSQL_ERRMSG_SIZE, ER_THD(thd, ER_STACK_OVERRUN_NEED_MORE),
                  stack_used, my_thread_stack_size, margin);
      my_message(ER_STACK_OVERRUN_NEED_MORE, ebuff, MYF(ME_FATAL));
      delete [] ebuff;
    }
    return 1;
  }
#ifndef DBUG_OFF
  max_stack_used= MY_MAX(max_stack_used, stack_used);
#endif
  return 0;
}


#define MY_YACC_INIT 1000			// Start with big alloc
#define MY_YACC_MAX  32000			// Because of 'short'

bool my_yyoverflow(short **yyss, YYSTYPE **yyvs, size_t *yystacksize)
{
  Yacc_state *state= & current_thd->m_parser_state->m_yacc;
  size_t old_info=0;
  DBUG_ASSERT(state);
  if ( *yystacksize >= MY_YACC_MAX)
    return 1;
  if (!state->yacc_yyvs)
    old_info= *yystacksize;
  *yystacksize= set_zone((int)(*yystacksize)*2,MY_YACC_INIT,MY_YACC_MAX);
  if (!(state->yacc_yyvs= (uchar*)
        my_realloc(state->yacc_yyvs,
                   *yystacksize*sizeof(**yyvs),
                   MYF(MY_ALLOW_ZERO_PTR | MY_FREE_ON_ERROR))) ||
      !(state->yacc_yyss= (uchar*)
        my_realloc(state->yacc_yyss,
                   *yystacksize*sizeof(**yyss),
                   MYF(MY_ALLOW_ZERO_PTR | MY_FREE_ON_ERROR))))
    return 1;
  if (old_info)
  {
    /*
      Only copy the old stack on the first call to my_yyoverflow(),
      when replacing a static stack (YYINITDEPTH) by a dynamic stack.
      For subsequent calls, my_realloc already did preserve the old stack.
    */
    memcpy(state->yacc_yyss, *yyss, old_info*sizeof(**yyss));
    memcpy(state->yacc_yyvs, *yyvs, old_info*sizeof(**yyvs));
  }
  *yyss= (short*) state->yacc_yyss;
  *yyvs= (YYSTYPE*) state->yacc_yyvs;
  return 0;
}


/**
  Reset the part of THD responsible for the state of command
  processing.

  @param do_clear_error  Set if we should clear errors

  This needs to be called before execution of every statement
  (prepared or conventional).  It is not called by substatements of
  routines.

  @todo Call it after we use THD for queries, not before.
*/

void THD::reset_for_next_command(bool do_clear_error)
{
  DBUG_ENTER("THD::reset_for_next_command");
  DBUG_ASSERT(!spcont); /* not for substatements of routines */
  DBUG_ASSERT(!in_sub_stmt);

  if (likely(do_clear_error))
  {
    clear_error(1);
    /*
      The following variable can't be reset in clear_error() as
      clear_error() is called during auto_repair of table
    */
    error_printed_to_log= 0;
  }
  free_list= 0;
  /*
    We also assign stmt_lex in lex_start(), but during bootstrap this
    code is executed first.
  */
  DBUG_ASSERT(lex == &main_lex);
  main_lex.stmt_lex= &main_lex; main_lex.current_select_number= 0;
  /*
    Those two lines below are theoretically unneeded as
    THD::cleanup_after_query() should take care of this already.
  */
  auto_inc_intervals_in_cur_stmt_for_binlog.empty();
  stmt_depends_on_first_successful_insert_id_in_prev_stmt= 0;

#ifdef WITH_WSREP
  /*
    Autoinc variables should be adjusted only for locally executed
    transactions. Appliers and replayers are either processing ROW
    events or get autoinc variable values from Query_log_event and
    mysql slave may be processing STATEMENT format events, but he should
    use autoinc values passed in binlog events, not the values forced by
    the cluster.
  */
  if (WSREP_NNULL(this) && wsrep_thd_is_local(this) &&
      !slave_thread && wsrep_auto_increment_control)
  {
    variables.auto_increment_offset=
      global_system_variables.auto_increment_offset;
    variables.auto_increment_increment=
      global_system_variables.auto_increment_increment;
  }
#endif /* WITH_WSREP */
  query_start_sec_part_used= 0;
  is_fatal_error= time_zone_used= 0;
  log_current_statement= 0;

  /*
    Clear the status flag that are expected to be cleared at the
    beginning of each SQL statement.
  */
  server_status&= ~SERVER_STATUS_CLEAR_SET;
  /*
    If in autocommit mode and not in a transaction, reset
    OPTION_STATUS_NO_TRANS_UPDATE | OPTION_KEEP_LOG to not get warnings
    in ha_rollback_trans() about some tables couldn't be rolled back.
  */
  if (!in_multi_stmt_transaction_mode())
  {
    variables.option_bits&= ~OPTION_KEEP_LOG;
    transaction.all.reset();
  }
  DBUG_ASSERT(security_ctx== &main_security_ctx);
  thread_specific_used= FALSE;

  if (opt_bin_log)
    reset_dynamic(&user_var_events);
  DBUG_ASSERT(user_var_events_alloc == &main_mem_root);
  enable_slow_log= true;
  get_stmt_da()->reset_for_next_command();
  rand_used= 0;
  m_sent_row_count= m_examined_row_count= 0;
  accessed_rows_and_keys= 0;

  reset_slow_query_state();

  reset_current_stmt_binlog_format_row();
  binlog_unsafe_warning_flags= 0;

  save_prep_leaf_list= false;

  DBUG_PRINT("debug",
             ("is_current_stmt_binlog_format_row(): %d",
              is_current_stmt_binlog_format_row()));

  DBUG_VOID_RETURN;
}


/**
  Resets the lex->current_select object.
  @note It is assumed that lex->current_select != NULL

  This function is a wrapper around select_lex->init_select() with an added
  check for the special situation when using INTO OUTFILE and LOAD DATA.
*/

void
mysql_init_select(LEX *lex)
{
  SELECT_LEX *select_lex= lex->current_select;
  select_lex->init_select();
  lex->wild= 0;
  lex->exchange= 0;
}


/**
  Used to allocate a new SELECT_LEX object on the current thd mem_root and
  link it into the relevant lists.

  This function is always followed by mysql_init_select.

  @see mysql_init_select

  @retval TRUE An error occurred
  @retval FALSE The new SELECT_LEX was successfully allocated.
*/

bool
mysql_new_select(LEX *lex, bool move_down, SELECT_LEX *select_lex)
{
  THD *thd= lex->thd;
  bool new_select= select_lex == NULL;
  int old_nest_level= lex->current_select->nest_level;
  DBUG_ENTER("mysql_new_select");

  if (new_select)
  {
    if (!(select_lex= new (thd->mem_root) SELECT_LEX()))
      DBUG_RETURN(1);
    select_lex->select_number= ++thd->lex->stmt_lex->current_select_number;
    select_lex->parent_lex= lex; /* Used in init_query. */
    select_lex->init_query();
    select_lex->init_select();
  }
  select_lex->nest_level_base= &thd->lex->unit;
  if (move_down)
  {
    lex->nest_level++;
    if (select_lex->set_nest_level(old_nest_level + 1))
      DBUG_RETURN(1);
    SELECT_LEX_UNIT *unit;
    /* first select_lex of subselect or derived table */
    if (!(unit= lex->alloc_unit()))
      DBUG_RETURN(1);

    unit->include_down(lex->current_select);
    unit->return_to= lex->current_select;
    select_lex->include_down(unit);
    /*
      By default we assume that it is usual subselect and we have outer name
      resolution context, if no we will assign it to 0 later
    */
    select_lex->context.outer_context= &select_lex->outer_select()->context;
  }
  else
  {
    bool const outer_most= (lex->current_select->master_unit() == &lex->unit);
    if (outer_most && lex->result)
    {
      my_error(ER_WRONG_USAGE, MYF(0), "UNION", "INTO");
      DBUG_RETURN(TRUE);
    }

    /*
      This type of query is not possible in the grammar:
        SELECT 1 FROM t1 PROCEDURE ANALYSE() UNION ... ;

      But this type of query is still possible:
        (SELECT 1 FROM t1 PROCEDURE ANALYSE()) UNION ... ;
      and it's not easy to disallow this grammatically,
      because there can be any parenthesis nest level:
        (((SELECT 1 FROM t1 PROCEDURE ANALYSE()))) UNION ... ;
    */
    if (lex->proc_list.elements!=0)
    {
      my_error(ER_WRONG_USAGE, MYF(0), "UNION",
               "SELECT ... PROCEDURE ANALYSE()");
      DBUG_RETURN(TRUE);
    }

    SELECT_LEX_NODE *save_slave= select_lex->slave;
    select_lex->include_neighbour(lex->current_select);
    select_lex->slave= save_slave;
    SELECT_LEX_UNIT *unit= select_lex->master_unit();
    if (select_lex->set_nest_level(old_nest_level))
      DBUG_RETURN(1);
    if (!unit->fake_select_lex && unit->add_fake_select_lex(lex->thd))
      DBUG_RETURN(1);
    select_lex->context.outer_context= 
                unit->first_select()->context.outer_context;
  }

  if (new_select)
    select_lex->include_global((st_select_lex_node**)&lex->all_selects_list);
  lex->current_select= select_lex;
  /*
    in subquery is SELECT query and we allow resolution of names in SELECT
    list
  */
  select_lex->context.resolve_in_select_list= TRUE;
  DBUG_RETURN(0);
}

/**
  Create a select to return the same output as 'SELECT @@var_name'.

  Used for SHOW COUNT(*) [ WARNINGS | ERROR].

  This will crash with a core dump if the variable doesn't exists.

  @param var_name		Variable name
*/

void create_select_for_variable(THD *thd, LEX_CSTRING *var_name)
{
  LEX *lex;
  Item *var;
  char buff[MAX_SYS_VAR_LENGTH*2+4+8], *end;
  DBUG_ENTER("create_select_for_variable");

  lex= thd->lex;
  mysql_init_select(lex);
  lex->sql_command= SQLCOM_SELECT;
  /*
    We set the name of Item to @@session.var_name because that then is used
    as the column name in the output.
  */
  if ((var= get_system_var(thd, OPT_SESSION, var_name, &null_clex_str)))
  {
    end= strxmov(buff, "@@session.", var_name->str, NullS);
    var->set_name(thd, buff, (uint)(end-buff), system_charset_info);
    add_item_to_list(thd, var);
  }
  DBUG_VOID_RETURN;
}


void mysql_init_multi_delete(LEX *lex)
{
  lex->sql_command=  SQLCOM_DELETE_MULTI;
  mysql_init_select(lex);
  lex->first_select_lex()->select_limit= 0;
  lex->unit.select_limit_cnt= HA_POS_ERROR;
  lex->first_select_lex()->table_list.
    save_and_clear(&lex->auxiliary_table_list);
  lex->query_tables= 0;
  lex->query_tables_last= &lex->query_tables;
}

#ifdef WITH_WSREP
static void wsrep_prepare_for_autocommit_retry(THD* thd,
                                               char* rawbuf,
                                               uint length,
                                               Parser_state* parser_state)
{
  thd->clear_error();
  close_thread_tables(thd);
  thd->wsrep_retry_counter++;            // grow
  wsrep_copy_query(thd);
  thd->set_time();
  parser_state->reset(rawbuf, length);

  /* PSI end */
  MYSQL_END_STATEMENT(thd->m_statement_psi, thd->get_stmt_da());
  thd->m_statement_psi= NULL;
  thd->m_digest= NULL;

  /* DTRACE end */
  if (MYSQL_QUERY_DONE_ENABLED())
  {
    MYSQL_QUERY_DONE(thd->is_error());
  }

  /* SHOW PROFILE end */
#if defined(ENABLED_PROFILING)
  thd->profiling.finish_current_query();
#endif

  /* SHOW PROFILE begin */
#if defined(ENABLED_PROFILING)
  thd->profiling.start_new_query("continuing");
  thd->profiling.set_query_source(rawbuf, length);
#endif

  /* DTRACE begin */
  MYSQL_QUERY_START(rawbuf, thd->thread_id,
                    thd->get_db(),
                    &thd->security_ctx->priv_user[0],
                    (char *) thd->security_ctx->host_or_ip);

  /* Performance Schema Interface instrumentation, begin */
  thd->m_statement_psi= MYSQL_REFINE_STATEMENT(thd->m_statement_psi,
                                               com_statement_info[thd->get_command()].m_key);
  MYSQL_SET_STATEMENT_TEXT(thd->m_statement_psi, thd->query(),
                           thd->query_length());
 
  DBUG_ASSERT(thd->wsrep_trx().active() == false);
  thd->wsrep_cs().reset_error();
  thd->set_query_id(next_query_id());
}

static bool wsrep_mysql_parse(THD *thd, char *rawbuf, uint length,
                              Parser_state *parser_state,
                              bool is_com_multi,
                              bool is_next_command)
{
  bool is_autocommit=
    !thd->in_multi_stmt_transaction_mode()                  &&
    wsrep_read_only_option(thd, thd->lex->query_tables);
  bool retry_autocommit;
  do
  {
    retry_autocommit= false;
    mysql_parse(thd, rawbuf, length, parser_state, is_com_multi, is_next_command);

    /*
      Convert all ER_QUERY_INTERRUPTED errors to ER_LOCK_DEADLOCK
      if the transaction was BF aborted. This can happen when the
      transaction is being BF aborted via thd->awake() while it is
      still executing.

      Note that this must be done before wsrep_after_statement() call
      since it clears the transaction for autocommit queries.
     */
    if (((thd->get_stmt_da()->is_error() &&
          thd->get_stmt_da()->sql_errno() == ER_QUERY_INTERRUPTED) ||
         !thd->get_stmt_da()->is_set()) &&
        thd->wsrep_trx().bf_aborted())
    {
      WSREP_DEBUG("overriding error: %d with DEADLOCK",
                  (thd->get_stmt_da()->is_error()) ?
                   thd->get_stmt_da()->sql_errno() : 0);

      thd->reset_kill_query();
      wsrep_override_error(thd, ER_LOCK_DEADLOCK);
    }

#ifdef ENABLED_DEBUG_SYNC
    /* we need the test otherwise we get stuck in the "SET DEBUG_SYNC" itself */
    if (thd->lex->sql_command != SQLCOM_SET_OPTION)
      DEBUG_SYNC(thd, "wsrep_after_statement_enter");
#endif

    if (wsrep_after_statement(thd) &&
        is_autocommit              &&
        thd_is_connection_alive(thd))
    {
      thd->reset_for_next_command();
      thd->reset_kill_query();
      if (is_autocommit                           &&
          thd->lex->sql_command != SQLCOM_SELECT  &&
          thd->wsrep_retry_counter < thd->variables.wsrep_retry_autocommit)
      {
	DBUG_EXECUTE_IF("sync.wsrep_retry_autocommit",
                    {
                      const char act[]=
                        "now "
                        "SIGNAL wsrep_retry_autocommit_reached "
                        "WAIT_FOR wsrep_retry_autocommit_continue";
                      DBUG_ASSERT(!debug_sync_set_action(thd, STRING_WITH_LEN(act)));
                    });
        WSREP_DEBUG("wsrep retrying AC query: %lu  %s",
                    thd->wsrep_retry_counter, WSREP_QUERY(thd));
        wsrep_prepare_for_autocommit_retry(thd, rawbuf, length, parser_state);
        if (thd->lex->explain)
          delete_explain_query(thd->lex);
        retry_autocommit= true;
      }
      else
      {
        WSREP_DEBUG("%s, thd: %llu is_AC: %d, retry: %lu - %lu SQL: %s",
                    wsrep_thd_transaction_state_str(thd),
                    thd->thread_id,
                    is_autocommit,
                    thd->wsrep_retry_counter,
                    thd->variables.wsrep_retry_autocommit,
                    WSREP_QUERY(thd));
        my_error(ER_LOCK_DEADLOCK, MYF(0));
        thd->reset_kill_query();
        thd->wsrep_retry_counter= 0;             //  reset
      }
    }
    else
    {
      set_if_smaller(thd->wsrep_retry_counter, 0); // reset; eventually ok
    }
  }  while (retry_autocommit);

  if (thd->wsrep_retry_query)
  {
    WSREP_DEBUG("releasing retry_query: "
                "conf %s sent %d kill %d  errno %d SQL %s",
                wsrep_thd_transaction_state_str(thd),
                thd->get_stmt_da()->is_sent(),
                thd->killed,
                thd->get_stmt_da()->is_error() ?
                thd->get_stmt_da()->sql_errno() : 0,
                thd->wsrep_retry_query);
    my_free(thd->wsrep_retry_query);
    thd->wsrep_retry_query      = NULL;
    thd->wsrep_retry_query_len  = 0;
    thd->wsrep_retry_command    = COM_CONNECT;
  }
  return false;
}
#endif /* WITH_WSREP */


/*
  When you modify mysql_parse(), you may need to modify
  mysql_test_parse_for_slave() in this same file.
*/

/**
  Parse a query.

  @param       thd     Current thread
  @param       rawbuf  Begining of the query text
  @param       length  Length of the query text
  @param[out]  found_semicolon For multi queries, position of the character of
                               the next query in the query text.
  @param is_next_command there will be more command in the COM_MULTI batch
*/

void mysql_parse(THD *thd, char *rawbuf, uint length,
                 Parser_state *parser_state,
                 bool is_com_multi,
                 bool is_next_command)
{
  int error __attribute__((unused));
  DBUG_ENTER("mysql_parse");
  DBUG_EXECUTE_IF("parser_debug", turn_parser_debug_on(););

  /*
    Warning.
    The purpose of query_cache_send_result_to_client() is to lookup the
    query in the query cache first, to avoid parsing and executing it.
    So, the natural implementation would be to:
    - first, call query_cache_send_result_to_client,
    - second, if caching failed, initialise the lexical and syntactic parser.
    The problem is that the query cache depends on a clean initialization
    of (among others) lex->safe_to_cache_query and thd->server_status,
    which are reset respectively in
    - lex_start()
    - THD::reset_for_next_command()
    So, initializing the lexical analyser *before* using the query cache
    is required for the cache to work properly.
    FIXME: cleanup the dependencies in the code to simplify this.
  */
  lex_start(thd);
  thd->reset_for_next_command();
  if (is_next_command)
  {
    thd->server_status|= SERVER_MORE_RESULTS_EXISTS;
    if (is_com_multi)
      thd->get_stmt_da()->set_skip_flush();
  }

  if (query_cache_send_result_to_client(thd, rawbuf, length) <= 0)
  {
    LEX *lex= thd->lex;

    bool err= parse_sql(thd, parser_state, NULL, true);

    if (likely(!err))
    {
      thd->m_statement_psi=
        MYSQL_REFINE_STATEMENT(thd->m_statement_psi,
                               sql_statement_info[thd->lex->sql_command].
                               m_key);
#ifndef NO_EMBEDDED_ACCESS_CHECKS
      if (mqh_used && thd->user_connect &&
	  check_mqh(thd, lex->sql_command))
      {
	thd->net.error = 0;
      }
      else
#endif
      {
	if (likely(! thd->is_error()))
	{
          const char *found_semicolon= parser_state->m_lip.found_semicolon;
          /*
            Binlog logs a string starting from thd->query and having length
            thd->query_length; so we set thd->query_length correctly (to not
            log several statements in one event, when we executed only first).
            We set it to not see the ';' (otherwise it would get into binlog
            and Query_log_event::print() would give ';;' output).
            This also helps display only the current query in SHOW
            PROCESSLIST.
          */
          if (found_semicolon && (ulong) (found_semicolon - thd->query()))
            thd->set_query(thd->query(),
                           (uint32) (found_semicolon - thd->query() - 1),
                           thd->charset());
          /* Actually execute the query */
          if (found_semicolon)
          {
            lex->safe_to_cache_query= 0;
            thd->server_status|= SERVER_MORE_RESULTS_EXISTS;
          }
          lex->set_trg_event_type_for_tables();
          MYSQL_QUERY_EXEC_START(thd->query(),
                                 thd->thread_id,
                                 thd->get_db(),
                                 &thd->security_ctx->priv_user[0],
                                 (char *) thd->security_ctx->host_or_ip,
                                 0);

          error= mysql_execute_command(thd);
          MYSQL_QUERY_EXEC_DONE(error);
	}
      }
    }
    else
    {
      /* Instrument this broken statement as "statement/sql/error" */
      thd->m_statement_psi=
        MYSQL_REFINE_STATEMENT(thd->m_statement_psi,
                               sql_statement_info[SQLCOM_END].m_key);
      DBUG_ASSERT(thd->is_error());
      DBUG_PRINT("info",("Command aborted. Fatal_error: %d",
			 thd->is_fatal_error));

      query_cache_abort(thd, &thd->query_cache_tls);
    }
    THD_STAGE_INFO(thd, stage_freeing_items);
    sp_cache_enforce_limit(thd->sp_proc_cache, stored_program_cache_size);
    sp_cache_enforce_limit(thd->sp_func_cache, stored_program_cache_size);
    sp_cache_enforce_limit(thd->sp_package_spec_cache, stored_program_cache_size);
    sp_cache_enforce_limit(thd->sp_package_body_cache, stored_program_cache_size);
    thd->end_statement();
    thd->cleanup_after_query();
    DBUG_ASSERT(thd->Item_change_list::is_empty());
  }
  else
  {
    /* Update statistics for getting the query from the cache */
    thd->lex->sql_command= SQLCOM_SELECT;
    thd->m_statement_psi=
      MYSQL_REFINE_STATEMENT(thd->m_statement_psi,
                             sql_statement_info[SQLCOM_SELECT].m_key);
    status_var_increment(thd->status_var.com_stat[SQLCOM_SELECT]);
    thd->update_stats();
#ifdef WITH_WSREP
    if (WSREP_CLIENT(thd))
    {
      thd->wsrep_sync_wait_gtid= WSREP_GTID_UNDEFINED;
    }
#endif /* WITH_WSREP */
  }
  DBUG_VOID_RETURN;
}


#ifdef HAVE_REPLICATION
/*
  Usable by the replication SQL thread only: just parse a query to know if it
  can be ignored because of replicate-*-table rules.

  @retval
    0	cannot be ignored
  @retval
    1	can be ignored
*/

bool mysql_test_parse_for_slave(THD *thd, char *rawbuf, uint length)
{
  LEX *lex= thd->lex;
  bool error= 0;
  DBUG_ENTER("mysql_test_parse_for_slave");

  Parser_state parser_state;
  if (likely(!(error= parser_state.init(thd, rawbuf, length))))
  {
    lex_start(thd);
    thd->reset_for_next_command();

    if (!parse_sql(thd, & parser_state, NULL, true) &&
        all_tables_not_ok(thd, lex->first_select_lex()->table_list.first))
      error= 1;                  /* Ignore question */
    thd->end_statement();
  }
  thd->cleanup_after_query();
  DBUG_RETURN(error);
}
#endif


bool
add_proc_to_list(THD* thd, Item *item)
{
  ORDER *order;
  Item	**item_ptr;

  if (unlikely(!(order = (ORDER *) thd->alloc(sizeof(ORDER)+sizeof(Item*)))))
    return 1;
  item_ptr = (Item**) (order+1);
  *item_ptr= item;
  order->item=item_ptr;
  thd->lex->proc_list.link_in_list(order, &order->next);
  return 0;
}


/**
  save order by and tables in own lists.
*/

bool add_to_list(THD *thd, SQL_I_List<ORDER> &list, Item *item,bool asc)
{
  ORDER *order;
  DBUG_ENTER("add_to_list");
  if (unlikely(!(order = (ORDER *) thd->alloc(sizeof(ORDER)))))
    DBUG_RETURN(1);
  order->item_ptr= item;
  order->item= &order->item_ptr;
  order->direction= (asc ? ORDER::ORDER_ASC : ORDER::ORDER_DESC);
  order->used=0;
  order->counter_used= 0;
  order->fast_field_copier_setup= 0; 
  list.link_in_list(order, &order->next);
  DBUG_RETURN(0);
}


/**
  Add a table to list of used tables.

  @param table		Table to add
  @param alias		alias for table (or null if no alias)
  @param table_options	A set of the following bits:
                         - TL_OPTION_UPDATING : Table will be updated
                         - TL_OPTION_FORCE_INDEX : Force usage of index
                         - TL_OPTION_ALIAS : an alias in multi table DELETE
  @param lock_type	How table should be locked
  @param mdl_type       Type of metadata lock to acquire on the table.
  @param use_index	List of indexed used in USE INDEX
  @param ignore_index	List of indexed used in IGNORE INDEX

  @retval
      0		Error
  @retval
    \#	Pointer to TABLE_LIST element added to the total table list
*/

TABLE_LIST *st_select_lex::add_table_to_list(THD *thd,
					     Table_ident *table,
					     LEX_CSTRING *alias,
					     ulong table_options,
					     thr_lock_type lock_type,
					     enum_mdl_type mdl_type,
					     List<Index_hint> *index_hints_arg,
                                             List<String> *partition_names,
                                             LEX_STRING *option)
{
  TABLE_LIST *ptr;
  TABLE_LIST *UNINIT_VAR(previous_table_ref); /* The table preceding the current one. */
  LEX_CSTRING alias_str;
  LEX *lex= thd->lex;
  DBUG_ENTER("add_table_to_list");
  DBUG_PRINT("enter", ("Table '%s' (%p)  Select %p (%u)",
                        (alias ? alias->str : table->table.str),
                        table,
                        this, select_number));

  if (unlikely(!table))
    DBUG_RETURN(0);				// End of memory
  alias_str= alias ? *alias : table->table;
  DBUG_ASSERT(alias_str.str);
  if (!MY_TEST(table_options & TL_OPTION_ALIAS) &&
      unlikely(check_table_name(table->table.str, table->table.length, FALSE)))
  {
    my_error(ER_WRONG_TABLE_NAME, MYF(0), table->table.str);
    DBUG_RETURN(0);
  }

  if (unlikely(table->is_derived_table() == FALSE && table->db.str &&
               check_db_name((LEX_STRING*) &table->db)))
  {
    my_error(ER_WRONG_DB_NAME, MYF(0), table->db.str);
    DBUG_RETURN(0);
  }

  if (!alias)                            /* Alias is case sensitive */
  {
    if (unlikely(table->sel))
    {
      my_message(ER_DERIVED_MUST_HAVE_ALIAS,
                 ER_THD(thd, ER_DERIVED_MUST_HAVE_ALIAS), MYF(0));
      DBUG_RETURN(0);
    }
    /* alias_str points to table->table;  Let's make a copy */
    if (unlikely(!(alias_str.str= (char*) thd->memdup(alias_str.str, alias_str.length+1))))
      DBUG_RETURN(0);
  }
  if (unlikely(!(ptr = (TABLE_LIST *) thd->calloc(sizeof(TABLE_LIST)))))
    DBUG_RETURN(0);				/* purecov: inspected */
  if (table->db.str)
  {
    ptr->is_fqtn= TRUE;
    ptr->db= table->db;
  }
  else if (lex->copy_db_to(&ptr->db))
    DBUG_RETURN(0);
  else
    ptr->is_fqtn= FALSE;

  ptr->alias= alias_str;
  ptr->is_alias= alias ? TRUE : FALSE;
  if (lower_case_table_names)
  {
    if (table->table.length)
      table->table.length= my_casedn_str(files_charset_info,
                                         (char*) table->table.str);
    if (ptr->db.length && ptr->db.str != any_db)
      ptr->db.length= my_casedn_str(files_charset_info, (char*) ptr->db.str);
  }
      
  ptr->table_name= table->table;
  ptr->lock_type=   lock_type;
  ptr->updating=    MY_TEST(table_options & TL_OPTION_UPDATING);
  /* TODO: remove TL_OPTION_FORCE_INDEX as it looks like it's not used */
  ptr->force_index= MY_TEST(table_options & TL_OPTION_FORCE_INDEX);
  ptr->ignore_leaves= MY_TEST(table_options & TL_OPTION_IGNORE_LEAVES);
  ptr->sequence=      MY_TEST(table_options & TL_OPTION_SEQUENCE);
  ptr->derived=	    table->sel;
  if (!ptr->derived && is_infoschema_db(&ptr->db))
  {
    if (ptr->updating &&
        /* Special cases which are processed by commands itself */
        lex->sql_command != SQLCOM_CHECK &&
        lex->sql_command != SQLCOM_CHECKSUM)
    {
      my_error(ER_DBACCESS_DENIED_ERROR, MYF(0),
               thd->security_ctx->priv_user,
               thd->security_ctx->priv_host,
               INFORMATION_SCHEMA_NAME.str);
      DBUG_RETURN(0);
    }
    ST_SCHEMA_TABLE *schema_table;
    schema_table= find_schema_table(thd, &ptr->table_name);
    ptr->schema_table_name= ptr->table_name;
    ptr->schema_table= schema_table;
  }
  ptr->select_lex= this;
  /*
    We can't cache internal temporary tables between prepares as the
    table may be deleted before next exection.
 */
  ptr->cacheable_table= !table->is_derived_table();
  ptr->index_hints= index_hints_arg;
  ptr->option= option ? option->str : 0;
  /* check that used name is unique. Sequences are ignored */
  if (lock_type != TL_IGNORE && !ptr->sequence)
  {
    TABLE_LIST *first_table= table_list.first;
    if (lex->sql_command == SQLCOM_CREATE_VIEW)
      first_table= first_table ? first_table->next_local : NULL;
    for (TABLE_LIST *tables= first_table ;
	 tables ;
	 tables=tables->next_local)
    {
      if (unlikely(!my_strcasecmp(table_alias_charset, alias_str.str,
                                  tables->alias.str) &&
                   !cmp(&ptr->db, &tables->db) && ! tables->sequence))
      {
	my_error(ER_NONUNIQ_TABLE, MYF(0), alias_str.str); /* purecov: tested */
	DBUG_RETURN(0);				/* purecov: tested */
      }
    }
  }
  /* Store the table reference preceding the current one. */
  if (table_list.elements > 0 && likely(!ptr->sequence))
  {
    /*
      table_list.next points to the last inserted TABLE_LIST->next_local'
      element
      We don't use the offsetof() macro here to avoid warnings from gcc
    */
    previous_table_ref= (TABLE_LIST*) ((char*) table_list.next -
                                       ((char*) &(ptr->next_local) -
                                        (char*) ptr));
    /*
      Set next_name_resolution_table of the previous table reference to point
      to the current table reference. In effect the list
      TABLE_LIST::next_name_resolution_table coincides with
      TABLE_LIST::next_local. Later this may be changed in
      store_top_level_join_columns() for NATURAL/USING joins.
    */
    previous_table_ref->next_name_resolution_table= ptr;
  }

  /*
    Link the current table reference in a local list (list for current select).
    Notice that as a side effect here we set the next_local field of the
    previous table reference to 'ptr'. Here we also add one element to the
    list 'table_list'.
    We don't store sequences into the local list to hide them from INSERT
    and SELECT.
  */
  if (likely(!ptr->sequence))
    table_list.link_in_list(ptr, &ptr->next_local);
  ptr->next_name_resolution_table= NULL;
#ifdef WITH_PARTITION_STORAGE_ENGINE
  ptr->partition_names= partition_names;
#endif /* WITH_PARTITION_STORAGE_ENGINE */
  /* Link table in global list (all used tables) */
  lex->add_to_query_tables(ptr);

  // Pure table aliases do not need to be locked:
  if (ptr->db.str && !(table_options & TL_OPTION_ALIAS))
  {
    ptr->mdl_request.init(MDL_key::TABLE, ptr->db.str, ptr->table_name.str,
                          mdl_type,
                          MDL_TRANSACTION);
  }
  DBUG_RETURN(ptr);
}


/**
  Initialize a new table list for a nested join.

    The function initializes a structure of the TABLE_LIST type
    for a nested join. It sets up its nested join list as empty.
    The created structure is added to the front of the current
    join list in the st_select_lex object. Then the function
    changes the current nest level for joins to refer to the newly
    created empty list after having saved the info on the old level
    in the initialized structure.

  @param thd         current thread

  @retval
    0   if success
  @retval
    1   otherwise
*/

bool st_select_lex::init_nested_join(THD *thd)
{
  TABLE_LIST *ptr;
  NESTED_JOIN *nested_join;
  DBUG_ENTER("init_nested_join");

  if (unlikely(!(ptr= (TABLE_LIST*) thd->calloc(ALIGN_SIZE(sizeof(TABLE_LIST))+
                                                sizeof(NESTED_JOIN)))))
    DBUG_RETURN(1);
  nested_join= ptr->nested_join=
    ((NESTED_JOIN*) ((uchar*) ptr + ALIGN_SIZE(sizeof(TABLE_LIST))));

  ptr->embedding= embedding;
  ptr->join_list= join_list;
  ptr->alias.str="(nested_join)";
  ptr->alias.length= sizeof("(nested_join)")-1;
  embedding= ptr;
  join_list= &nested_join->join_list;
  join_list->empty();
  DBUG_RETURN(0);
}


/**
  End a nested join table list.

    The function returns to the previous join nest level.
    If the current level contains only one member, the function
    moves it one level up, eliminating the nest.

  @param thd         current thread

  @return
    - Pointer to TABLE_LIST element added to the total table list, if success
    - 0, otherwise
*/

TABLE_LIST *st_select_lex::end_nested_join(THD *thd)
{
  TABLE_LIST *ptr;
  NESTED_JOIN *nested_join;
  DBUG_ENTER("end_nested_join");

  DBUG_ASSERT(embedding);
  ptr= embedding;
  join_list= ptr->join_list;
  embedding= ptr->embedding;
  nested_join= ptr->nested_join;
  if (nested_join->join_list.elements == 1)
  {
    TABLE_LIST *embedded= nested_join->join_list.head();
    join_list->pop();
    embedded->join_list= join_list;
    embedded->embedding= embedding;
    join_list->push_front(embedded, thd->mem_root);
    ptr= embedded;
    embedded->lifted= 1;
  }
  else if (nested_join->join_list.elements == 0)
  {
    join_list->pop();
    ptr= 0;                                     // return value
  }
  DBUG_RETURN(ptr);
}


/**
  Nest last join operation.

    The function nest last join operation as if it was enclosed in braces.

  @param thd         current thread

  @retval
    0  Error
  @retval
    \#  Pointer to TABLE_LIST element created for the new nested join
*/

TABLE_LIST *st_select_lex::nest_last_join(THD *thd)
{
  TABLE_LIST *ptr;
  NESTED_JOIN *nested_join;
  List<TABLE_LIST> *embedded_list;
  DBUG_ENTER("nest_last_join");

  TABLE_LIST *head= join_list->head();
  if (head->nested_join && (head->nested_join->nest_type & REBALANCED_NEST))
  {
    head= join_list->pop();
    DBUG_RETURN(head);
  }

  if (unlikely(!(ptr= (TABLE_LIST*) thd->calloc(ALIGN_SIZE(sizeof(TABLE_LIST))+
                                                sizeof(NESTED_JOIN)))))
    DBUG_RETURN(0);
  nested_join= ptr->nested_join=
    ((NESTED_JOIN*) ((uchar*) ptr + ALIGN_SIZE(sizeof(TABLE_LIST))));

  ptr->embedding= embedding;
  ptr->join_list= join_list;
  ptr->alias.str= "(nest_last_join)";
  ptr->alias.length= sizeof("(nest_last_join)")-1;
  embedded_list= &nested_join->join_list;
  embedded_list->empty();
  nested_join->nest_type= JOIN_OP_NEST;

  for (uint i=0; i < 2; i++)
  {
    TABLE_LIST *table= join_list->pop();
    if (unlikely(!table))
      DBUG_RETURN(NULL);
    table->join_list= embedded_list;
    table->embedding= ptr;
    embedded_list->push_back(table);
    if (table->natural_join)
    {
      ptr->is_natural_join= TRUE;
      /*
        If this is a JOIN ... USING, move the list of joined fields to the
        table reference that describes the join.
      */
      if (prev_join_using)
        ptr->join_using_fields= prev_join_using;
    }
  }
  nested_join->used_tables= nested_join->not_null_tables= (table_map) 0;
  DBUG_RETURN(ptr);
}


/**
  Add a table to the current join list.

    The function puts a table in front of the current join list
    of st_select_lex object.
    Thus, joined tables are put into this list in the reverse order
    (the most outer join operation follows first).

  @param table       the table to add

  @return
    None
*/

void st_select_lex::add_joined_table(TABLE_LIST *table)
{
  DBUG_ENTER("add_joined_table");
  join_list->push_front(table, parent_lex->thd->mem_root);
  table->join_list= join_list;
  table->embedding= embedding;
  DBUG_VOID_RETURN;
}


/**
  @brief
    Create a node for JOIN/INNER JOIN/CROSS JOIN/STRAIGHT_JOIN operation

  @param left_op     the node for the left operand constructed by the parser
  @param right_op    the node for the right operand constructed by the parser
  @param straight_fl TRUE if STRAIGHT_JOIN is used

  @retval
    false on success
    true  otherwise

  @details

    JOIN operator can be left-associative with other join operators in one
    context and right-associative in another context.

    In this query
      SELECT * FROM t1 JOIN t2 LEFT JOIN t3 ON t2.a=t3.a  (Q1)
    JOIN is left-associative and the query Q1 is interpreted as
      SELECT * FROM (t1 JOIN t2) LEFT JOIN t3 ON t2.a=t3.a.
    While in this query
      SELECT * FROM t1 JOIN t2 LEFT JOIN t3 ON t2.a=t3.a ON t1.b=t2.b (Q2)
    JOIN is right-associative and the query Q2 is interpreted as
      SELECT * FROM t1 JOIN (t2 LEFT JOIN t3 ON t2.a=t3.a) ON t1.b=t2.b

    JOIN is right-associative if it is used with ON clause or with USING clause.
    Otherwise it is left-associative.
    When parsing a join expression with JOIN operator we can't determine
    whether this operation left or right associative until either we read the
    corresponding ON clause or we reach the end of the expression. This creates
    a problem for the parser to build a proper internal representation of the
    used join expression.

    For Q1 and Q2 the trees representing the used join expressions look like

            LJ - ON                   J - ON
           /  \                      / \
          J    t3   (TQ1)          t1   LJ - ON      (TQ2)
         / \                           /  \
       t1   t2                       t2    t3

    To build TQ1 the parser has to reduce the expression for JOIN right after
    it has read the reference to t2. To build TQ2 the parser reduces JOIN
    when he has read the whole join expression. There is no way to determine
    whether an early reduction is needed until the whole join expression is
    read.
    A solution here is always to do a late reduction. In this case the parser
    first builds an incorrect tree TQ1* that has to be rebalanced right after
    it has been constructed.

             J                               LJ - ON
            / \                             /  \
          t1   LJ - ON    (TQ1*)    =>     J    t3
              /  \                        / \
            t2    t3                    t1   t2

    Actually the transformation is performed over the nodes t1 and LJ before the
    node for J is created in the function st_select_lex::add_cross_joined_table.
    The function creates a node for J which replaces the node t2. Then it
    attaches the nodes t1 and t2 to this newly created node. The node LJ becomes
    the top node of the tree.

    For the query
      SELECT * FROM t1 JOIN t2 RIGHT JOIN t3 ON t2.a=t3.a  (Q3)
    the transformation looks slightly differently because the parser
    replaces the RIGHT JOIN tree for an equivalent LEFT JOIN tree.

             J                               LJ - ON
            / \                             /  \
          t1   LJ - ON    (TQ3*)    =>    t3    J
              /  \                             / \
            t3    t2                         t1   t2

    With several left associative JOINs
      SELECT * FROM t1 JOIN t2 JOIN t3 LEFT JOIN t4 ON t3.a=t4.a (Q4)
    the newly created node for JOIN replaces the left most node of the tree:

          J1                         LJ - ON
         /  \                       /  \
       t1    J2                    J2   t4
            /  \          =>      /  \
           t2  LJ - ON          J1    t3
              /  \             /  \
            t3   t4          t1    t2

    Here's another example:
      SELECT *
      FROM t1 JOIN t2 LEFT JOIN t3 JOIN t4 ON t3.a=t4.a ON t2.b=t3.b (Q5)

          J                       LJ - ON
         / \                     /   \
       t1   LJ - ON             J     J - ON
           /  \          =>    / \   / \
         t2    J - ON         t1 t2 t3 t4
              / \
            t3   t4

    If the transformed nested join node node is a natural join node like in
    the following query
      SELECT * FROM t1 JOIN t2 LEFT JOIN t3 USING(a)  (Q6)
    the transformation additionally has to take care about setting proper
    references in the field natural_join for both operands of the natural
    join operation.

    The queries that combine comma syntax for join operation with
    JOIN expression require a special care. Consider the query
      SELECT * FROM t1, t2 JOIN t3 LEFT JOIN t4 ON t3.a=t4.a (Q7)
    This query is equivalent to the query
      SELECT * FROM (t1, t2) JOIN t3 LEFT JOIN t4 ON t3.a=t4.a
    The latter is transformed in the same way as query Q1

             J                               LJ - ON
            / \                             /  \
      (t1,t2)  LJ - ON      =>             J    t4
              /  \                        / \
            t3    t4                (t1,t2)   t3

    A transformation similar to the transformation for Q3 is done for
    the following query with RIGHT JOIN
      SELECT * FROM t1, t2 JOIN t3 RIGHT JOIN t4 ON t3.a=t4.a (Q8)

             J                               LJ - ON
            / \                             /  \
          t3   LJ - ON      =>            t4    J
              /  \                             / \
            t4   (t1,t2)                 (t1,t2)  t3

    The function also has to change the name resolution context for ON
    expressions used in the transformed join expression to take into
    account the tables of the left_op node.

  TODO:
    A more elegant solution would be to implement the transformation that
    eliminates nests for cross join operations. For Q7 it would work like this:

             J                               LJ - ON
            / \                             /  \
      (t1,t2)  LJ - ON      =>     (t1,t2,t3)   t4
              /  \
            t3    t4

    For Q8 with RIGHT JOIN the transformation would work similarly:

             J                               LJ - ON
            / \                             /  \
          t3   LJ - ON      =>            t4   (t1,t2,t3)
              /  \
            t4   (t1,t2)

*/

bool st_select_lex::add_cross_joined_table(TABLE_LIST *left_op,
                                           TABLE_LIST *right_op,
                                           bool straight_fl)
{
  DBUG_ENTER("add_cross_joined_table");
  THD *thd= parent_lex->thd;
  if (!(right_op->nested_join &&
	(right_op->nested_join->nest_type & JOIN_OP_NEST)))
  {
    /*
      This handles the cases when the right operand is not a nested join.
      like in queries
        SELECT * FROM t1 JOIN t2;
        SELECT * FROM t1 LEFT JOIN t2 ON t1.a=t2.a JOIN t3
    */
    add_joined_table(left_op);
    add_joined_table(right_op);
    right_op->straight= straight_fl;
    DBUG_RETURN(false);
  }

  TABLE_LIST *tbl;
  List<TABLE_LIST> *right_op_jl= right_op->join_list;
  TABLE_LIST *cj_nest;

  /*
    Create the node NJ for a new nested join for the future inclusion
    of left_op in it. Initially the nest is empty.
  */
  if (unlikely(!(cj_nest=
                 (TABLE_LIST*) thd->calloc(ALIGN_SIZE(sizeof(TABLE_LIST))+
                                           sizeof(NESTED_JOIN)))))
    DBUG_RETURN(true);
  cj_nest->nested_join=
    ((NESTED_JOIN*) ((uchar*) cj_nest + ALIGN_SIZE(sizeof(TABLE_LIST))));
  cj_nest->nested_join->nest_type= JOIN_OP_NEST;
  List<TABLE_LIST> *cjl=  &cj_nest->nested_join->join_list;
  cjl->empty();

  List<TABLE_LIST> *jl= &right_op->nested_join->join_list;
  DBUG_ASSERT(jl->elements == 2);
  /* Look for the left most node tbl of the right_op tree */
  for ( ; ; )
  {
    TABLE_LIST *pair_tbl= 0;  /* useful only for operands of natural joins */

    List_iterator<TABLE_LIST> li(*jl);
    tbl= li++;

    /* Expand name resolution context */
    Name_resolution_context *on_context;
    if ((on_context= tbl->on_context))
    {
      on_context->first_name_resolution_table=
        left_op->first_leaf_for_name_resolution();
    }

    if (!(tbl->outer_join & JOIN_TYPE_RIGHT))
    {
      pair_tbl= tbl;
      tbl= li++;
    }
    if (tbl->nested_join &&
        tbl->nested_join->nest_type & JOIN_OP_NEST)
    {
      jl= &tbl->nested_join->join_list;
      continue;
    }

    /* Replace the tbl node in the tree for the newly created NJ node */
    cj_nest->outer_join= tbl->outer_join;
    cj_nest->on_expr= tbl->on_expr;
    cj_nest->embedding= tbl->embedding;
    cj_nest->join_list= jl;
    cj_nest->alias.str= "(nest_last_join)";
    cj_nest->alias.length= sizeof("(nest_last_join)")-1;
    li.replace(cj_nest);

    /*
      If tbl is an operand of a natural join set properly the references
      in the fields natural_join for both operands of the operation.
    */
    if(tbl->embedding && tbl->embedding->is_natural_join)
    {
      if (!pair_tbl)
        pair_tbl= li++;
      pair_tbl->natural_join= cj_nest;
      cj_nest->natural_join= pair_tbl;
    }
    break;
  }

  /* Attach tbl as the right operand of NJ */
  if (unlikely(cjl->push_back(tbl, thd->mem_root)))
    DBUG_RETURN(true);
  tbl->outer_join= 0;
  tbl->on_expr= 0;
  tbl->straight= straight_fl;
  tbl->natural_join= 0;
  tbl->embedding= cj_nest;
  tbl->join_list= cjl;

  /* Add left_op as the left operand of NJ */
  if (unlikely(cjl->push_back(left_op, thd->mem_root)))
    DBUG_RETURN(true);
  left_op->embedding= cj_nest;
  left_op->join_list= cjl;

  /*
    Mark right_op as a rebalanced nested join in order not to
    create a new top level nested join node.
  */
  right_op->nested_join->nest_type|= REBALANCED_NEST;
  if (unlikely(right_op_jl->push_front(right_op)))
    DBUG_RETURN(true);
  DBUG_RETURN(false);
}


/**
  Convert a right join into equivalent left join.

    The function takes the current join list t[0],t[1] ... and
    effectively converts it into the list t[1],t[0] ...
    Although the outer_join flag for the new nested table contains
    JOIN_TYPE_RIGHT, it will be handled as the inner table of a left join
    operation.

  EXAMPLES
  @verbatim
    SELECT * FROM t1 RIGHT JOIN t2 ON on_expr =>
      SELECT * FROM t2 LEFT JOIN t1 ON on_expr

    SELECT * FROM t1,t2 RIGHT JOIN t3 ON on_expr =>
      SELECT * FROM t1,t3 LEFT JOIN t2 ON on_expr

    SELECT * FROM t1,t2 RIGHT JOIN (t3,t4) ON on_expr =>
      SELECT * FROM t1,(t3,t4) LEFT JOIN t2 ON on_expr

    SELECT * FROM t1 LEFT JOIN t2 ON on_expr1 RIGHT JOIN t3  ON on_expr2 =>
      SELECT * FROM t3 LEFT JOIN (t1 LEFT JOIN t2 ON on_expr2) ON on_expr1
   @endverbatim

  @param thd         current thread

  @return
    - Pointer to the table representing the inner table, if success
    - 0, otherwise
*/

TABLE_LIST *st_select_lex::convert_right_join()
{
  TABLE_LIST *tab2= join_list->pop();
  TABLE_LIST *tab1= join_list->pop();
  DBUG_ENTER("convert_right_join");

  join_list->push_front(tab2, parent_lex->thd->mem_root);
  join_list->push_front(tab1, parent_lex->thd->mem_root);
  tab1->outer_join|= JOIN_TYPE_RIGHT;

  DBUG_RETURN(tab1);
}


void st_select_lex::prepare_add_window_spec(THD *thd)
{
  LEX *lex= thd->lex;
  lex->save_group_list= group_list;
  lex->save_order_list= order_list;
  lex->win_ref= NULL;
  lex->win_frame= NULL;
  lex->frame_top_bound= NULL;
  lex->frame_bottom_bound= NULL;
  group_list.empty();
  order_list.empty();
}

bool st_select_lex::add_window_def(THD *thd,
                                   LEX_CSTRING *win_name,
                                   LEX_CSTRING *win_ref,
                                   SQL_I_List<ORDER> win_partition_list,
                                   SQL_I_List<ORDER> win_order_list,
                                   Window_frame *win_frame)
{
  SQL_I_List<ORDER> *win_part_list_ptr=
    new (thd->mem_root) SQL_I_List<ORDER> (win_partition_list);
  SQL_I_List<ORDER> *win_order_list_ptr=
    new (thd->mem_root) SQL_I_List<ORDER> (win_order_list);
  if (!(win_part_list_ptr && win_order_list_ptr))
    return true;
  Window_def *win_def= new (thd->mem_root) Window_def(win_name,
                                                      win_ref,
                                                      win_part_list_ptr,
                                                      win_order_list_ptr,
                                                      win_frame);
  group_list= thd->lex->save_group_list;
  order_list= thd->lex->save_order_list;
  return (win_def == NULL || window_specs.push_back(win_def));
}

bool st_select_lex::add_window_spec(THD *thd, 
                                    LEX_CSTRING *win_ref,
                                    SQL_I_List<ORDER> win_partition_list,
                                    SQL_I_List<ORDER> win_order_list,
                                    Window_frame *win_frame)
{
  SQL_I_List<ORDER> *win_part_list_ptr=
    new (thd->mem_root) SQL_I_List<ORDER> (win_partition_list);
  SQL_I_List<ORDER> *win_order_list_ptr=
    new (thd->mem_root) SQL_I_List<ORDER> (win_order_list);
  if (!(win_part_list_ptr && win_order_list_ptr))
    return true;
  Window_spec *win_spec= new (thd->mem_root) Window_spec(win_ref,
                                                         win_part_list_ptr,
                                                         win_order_list_ptr,
                                                         win_frame);
  group_list= thd->lex->save_group_list;
  order_list= thd->lex->save_order_list;
  thd->lex->win_spec= win_spec;
  return (win_spec == NULL || window_specs.push_back(win_spec));
}

/**
  Set lock for all tables in current select level.

  @param lock_type			Lock to set for tables

  @note
    If lock is a write lock, then tables->updating is set 1
    This is to get tables_ok to know that the table is updated by the
    query
*/

void st_select_lex::set_lock_for_tables(thr_lock_type lock_type, bool for_update)
{
  DBUG_ENTER("set_lock_for_tables");
  DBUG_PRINT("enter", ("lock_type: %d  for_update: %d", lock_type,
		       for_update));
  for (TABLE_LIST *tables= table_list.first;
       tables;
       tables= tables->next_local)
  {
    tables->lock_type= lock_type;
    tables->updating=  for_update;
    tables->mdl_request.set_type((lock_type >= TL_WRITE_ALLOW_WRITE) ?
                                 MDL_SHARED_WRITE : MDL_SHARED_READ);
  }
  DBUG_VOID_RETURN;
}


/**
  Create a fake SELECT_LEX for a unit.

    The method create a fake SELECT_LEX object for a unit.
    This object is created for any union construct containing a union
    operation and also for any single select union construct of the form
    @verbatim
    (SELECT ... ORDER BY order_list [LIMIT n]) ORDER BY ... 
    @endvarbatim
    or of the form
    @varbatim
    (SELECT ... ORDER BY LIMIT n) ORDER BY ...
    @endvarbatim
  
  @param thd_arg		   thread handle

  @note
    The object is used to retrieve rows from the temporary table
    where the result on the union is obtained.

  @retval
    1     on failure to create the object
  @retval
    0     on success
*/

bool st_select_lex_unit::add_fake_select_lex(THD *thd_arg)
{
  SELECT_LEX *first_sl= first_select();
  DBUG_ENTER("st_select_lex_unit::add_fake_select_lex");
  DBUG_ASSERT(!fake_select_lex);

  if (!(fake_select_lex= new (thd_arg->mem_root) SELECT_LEX()))
      DBUG_RETURN(1);
  fake_select_lex->include_standalone(this, 
                                      (SELECT_LEX_NODE**)&fake_select_lex);
  fake_select_lex->select_number= INT_MAX;
  fake_select_lex->parent_lex= thd_arg->lex; /* Used in init_query. */
  fake_select_lex->make_empty_select();
  fake_select_lex->set_linkage(GLOBAL_OPTIONS_TYPE);
  fake_select_lex->select_limit= 0;

  fake_select_lex->no_table_names_allowed= 1;

  fake_select_lex->context.outer_context=first_sl->context.outer_context;
  /* allow item list resolving in fake select for ORDER BY */
  fake_select_lex->context.resolve_in_select_list= TRUE;
  fake_select_lex->context.select_lex= fake_select_lex;  

  fake_select_lex->nest_level_base= first_select()->nest_level_base;
  if (fake_select_lex->set_nest_level(first_select()->nest_level))
    DBUG_RETURN(1);

  if (!is_unit_op())
  {
    /* 
      This works only for 
      (SELECT ... ORDER BY list [LIMIT n]) ORDER BY order_list [LIMIT m],
      (SELECT ... LIMIT n) ORDER BY order_list [LIMIT m]
      just before the parser starts processing order_list
    */ 
    fake_select_lex->no_table_names_allowed= 1;
    thd_arg->lex->current_select= fake_select_lex;
  }
  //thd_arg->lex->pop_context("add fake");
  DBUG_RETURN(0);
}


/**
  Push a new name resolution context for a JOIN ... ON clause to the
  context stack of a query block.

    Create a new name resolution context for a JOIN ... ON clause,
    set the first and last leaves of the list of table references
    to be used for name resolution, and push the newly created
    context to the stack of contexts of the query.

  @param thd       pointer to current thread
  @param left_op   left  operand of the JOIN
  @param right_op  rigth operand of the JOIN

  @retval
    FALSE  if all is OK
  @retval
    TRUE   if a memory allocation error occurred
*/

bool
push_new_name_resolution_context(THD *thd,
                                 TABLE_LIST *left_op, TABLE_LIST *right_op)
{
  Name_resolution_context *on_context;
  if (!(on_context= new (thd->mem_root) Name_resolution_context))
    return TRUE;
  on_context->init();
  on_context->first_name_resolution_table=
    left_op->first_leaf_for_name_resolution();
  on_context->last_name_resolution_table=
    right_op->last_leaf_for_name_resolution();
  return thd->lex->push_context(on_context);
}


/**
  Fix condition which contains only field (f turns to  f <> 0 )

  @param cond            The condition to fix

  @return fixed condition
*/

Item *normalize_cond(THD *thd, Item *cond)
{
  if (cond)
  {
    Item::Type type= cond->type();
    if (type == Item::FIELD_ITEM || type == Item::REF_ITEM)
    {
      cond= new (thd->mem_root) Item_func_ne(thd, cond, new (thd->mem_root) Item_int(thd, 0));
    }
  }
  return cond;
}


/**
  Add an ON condition to the second operand of a JOIN ... ON.

    Add an ON condition to the right operand of a JOIN ... ON clause.

  @param b     the second operand of a JOIN ... ON
  @param expr  the condition to be added to the ON clause

  @retval
    FALSE  if there was some error
  @retval
    TRUE   if all is OK
*/

void add_join_on(THD *thd, TABLE_LIST *b, Item *expr)
{
  if (expr)
  {
    expr= normalize_cond(thd, expr);
    if (!b->on_expr)
      b->on_expr= expr;
    else
    {
      /*
        If called from the parser, this happens if you have both a
        right and left join. If called later, it happens if we add more
        than one condition to the ON clause.
      */
      b->on_expr= new (thd->mem_root) Item_cond_and(thd, b->on_expr,expr);
    }
    b->on_expr->top_level_item();
  }
}


/**
  Mark that there is a NATURAL JOIN or JOIN ... USING between two
  tables.

    This function marks that table b should be joined with a either via
    a NATURAL JOIN or via JOIN ... USING. Both join types are special
    cases of each other, so we treat them together. The function
    setup_conds() creates a list of equal condition between all fields
    of the same name for NATURAL JOIN or the fields in 'using_fields'
    for JOIN ... USING. The list of equality conditions is stored
    either in b->on_expr, or in JOIN::conds, depending on whether there
    was an outer join.

  EXAMPLE
  @verbatim
    SELECT * FROM t1 NATURAL LEFT JOIN t2
     <=>
    SELECT * FROM t1 LEFT JOIN t2 ON (t1.i=t2.i and t1.j=t2.j ... )

    SELECT * FROM t1 NATURAL JOIN t2 WHERE <some_cond>
     <=>
    SELECT * FROM t1, t2 WHERE (t1.i=t2.i and t1.j=t2.j and <some_cond>)

    SELECT * FROM t1 JOIN t2 USING(j) WHERE <some_cond>
     <=>
    SELECT * FROM t1, t2 WHERE (t1.j=t2.j and <some_cond>)
   @endverbatim

  @param a		  Left join argumentex
  @param b		  Right join argument
  @param using_fields    Field names from USING clause
*/

void add_join_natural(TABLE_LIST *a, TABLE_LIST *b, List<String> *using_fields,
                      SELECT_LEX *lex)
{
  b->natural_join= a;
  lex->prev_join_using= using_fields;
}


/**
  Find a thread by id and return it, locking it LOCK_thd_kill

  @param id  Identifier of the thread we're looking for
  @param query_id If true, search by query_id instead of thread_id

  @return NULL    - not found
          pointer - thread found, and its LOCK_thd_kill is locked.
*/

struct find_thread_callback_arg
{
  find_thread_callback_arg(longlong id_arg, bool query_id_arg):
    thd(0), id(id_arg), query_id(query_id_arg) {}
  THD *thd;
  longlong id;
  bool query_id;
};


my_bool find_thread_callback(THD *thd, find_thread_callback_arg *arg)
{
  if (thd->get_command() != COM_DAEMON &&
      arg->id == (arg->query_id ? thd->query_id : (longlong) thd->thread_id))
  {
    if (WSREP(thd)) mysql_mutex_lock(&thd->LOCK_thd_data);
    mysql_mutex_lock(&thd->LOCK_thd_kill);    // Lock from delete
    arg->thd= thd;
    return 1;
  }
  return 0;
}


THD *find_thread_by_id(longlong id, bool query_id)
{
  find_thread_callback_arg arg(id, query_id);
  server_threads.iterate(find_thread_callback, &arg);
  return arg.thd;
}


/**
  kill one thread.

  @param thd			Thread class
  @param id                     Thread id or query id
  @param kill_signal            Should it kill the query or the connection
  @param type                   Type of id: thread id or query id
*/

uint
kill_one_thread(THD *thd, longlong id, killed_state kill_signal, killed_type type)
{
  THD *tmp;
  uint error= (type == KILL_TYPE_QUERY ? ER_NO_SUCH_QUERY : ER_NO_SUCH_THREAD);
  DBUG_ENTER("kill_one_thread");
  DBUG_PRINT("enter", ("id: %lld  signal: %u", id, (uint) kill_signal));
  WSREP_DEBUG("kill_one_thread %llu", thd->thread_id);
  if (id && (tmp= find_thread_by_id(id, type == KILL_TYPE_QUERY)))
  {
    /*
      If we're SUPER, we can KILL anything, including system-threads.
      No further checks.

      KILLer: thd->security_ctx->user could in theory be NULL while
      we're still in "unauthenticated" state. This is a theoretical
      case (the code suggests this could happen, so we play it safe).

      KILLee: tmp->security_ctx->user will be NULL for system threads.
      We need to check so Jane Random User doesn't crash the server
      when trying to kill a) system threads or b) unauthenticated users'
      threads (Bug#43748).

      If user of both killer and killee are non-NULL, proceed with
      slayage if both are string-equal.

      It's ok to also kill DELAYED threads with KILL_CONNECTION instead of
      KILL_SYSTEM_THREAD; The difference is that KILL_CONNECTION may be
      faster and do a harder kill than KILL_SYSTEM_THREAD;
    */

#ifdef WITH_WSREP
    if (((thd->security_ctx->master_access & SUPER_ACL) ||
        thd->security_ctx->user_matches(tmp->security_ctx)) &&
        !wsrep_thd_is_BF(tmp, false) && !tmp->wsrep_applier)
#else
    if ((thd->security_ctx->master_access & SUPER_ACL) ||
        thd->security_ctx->user_matches(tmp->security_ctx))
#endif /* WITH_WSREP */
    {
      tmp->awake_no_mutex(kill_signal);
      error=0;
    }
    else
      error= (type == KILL_TYPE_QUERY ? ER_KILL_QUERY_DENIED_ERROR :
                                        ER_KILL_DENIED_ERROR);
    if (WSREP(tmp)) mysql_mutex_unlock(&tmp->LOCK_thd_data);
    mysql_mutex_unlock(&tmp->LOCK_thd_kill);
  }
  DBUG_PRINT("exit", ("%d", error));
  DBUG_RETURN(error);
}


/**
  kill all threads from one user

  @param thd			Thread class
  @param user_name		User name for threads we should kill
  @param only_kill_query        Should it kill the query or the connection

  @note
    If we can't kill all threads because of security issues, no threads
    are killed.
*/

struct kill_threads_callback_arg
{
  kill_threads_callback_arg(THD *thd_arg, LEX_USER *user_arg):
    thd(thd_arg), user(user_arg) {}
  THD *thd;
  LEX_USER *user;
  List<THD> threads_to_kill;
};


static my_bool kill_threads_callback(THD *thd, kill_threads_callback_arg *arg)
{
  if (thd->security_ctx->user)
  {
    /*
      Check that hostname (if given) and user name matches.

      host.str[0] == '%' means that host name was not given. See sql_yacc.yy
    */
    if (((arg->user->host.str[0] == '%' && !arg->user->host.str[1]) ||
         !strcmp(thd->security_ctx->host_or_ip, arg->user->host.str)) &&
        !strcmp(thd->security_ctx->user, arg->user->user.str))
    {
      if (!(arg->thd->security_ctx->master_access & SUPER_ACL) &&
          !arg->thd->security_ctx->user_matches(thd->security_ctx))
        return 1;
      if (!arg->threads_to_kill.push_back(thd, arg->thd->mem_root))
      {
        if (WSREP(thd)) mysql_mutex_lock(&thd->LOCK_thd_data);
        mysql_mutex_lock(&thd->LOCK_thd_kill); // Lock from delete
      }
    }
  }
  return 0;
}


static uint kill_threads_for_user(THD *thd, LEX_USER *user,
                                  killed_state kill_signal, ha_rows *rows)
{
  kill_threads_callback_arg arg(thd, user);
  DBUG_ENTER("kill_threads_for_user");

  *rows= 0;

  if (unlikely(thd->is_fatal_error))        // If we run out of memory
    DBUG_RETURN(ER_OUT_OF_RESOURCES);

  DBUG_PRINT("enter", ("user: %s  signal: %u", user->user.str,
                       (uint) kill_signal));

  if (server_threads.iterate(kill_threads_callback, &arg))
    DBUG_RETURN(ER_KILL_DENIED_ERROR);

  if (!arg.threads_to_kill.is_empty())
  {
    List_iterator_fast<THD> it2(arg.threads_to_kill);
    THD *next_ptr;
    THD *ptr= it2++;
    do
    {
      ptr->awake_no_mutex(kill_signal);
      /*
        Careful here: The list nodes are allocated on the memroots of the
        THDs to be awakened.
        But those THDs may be terminated and deleted as soon as we release
        LOCK_thd_kill, which will make the list nodes invalid.
        Since the operation "it++" dereferences the "next" pointer of the
        previous list node, we need to do this while holding LOCK_thd_kill.
      */
      next_ptr= it2++;
      mysql_mutex_unlock(&ptr->LOCK_thd_kill);
      if (WSREP(ptr)) mysql_mutex_unlock(&ptr->LOCK_thd_data);
      (*rows)++;
    } while ((ptr= next_ptr));
  }
  DBUG_RETURN(0);
}


/**
  kills a thread and sends response.

  @param thd                    Thread class
  @param id                     Thread id or query id
  @param state                  Should it kill the query or the connection
  @param type                   Type of id: thread id or query id
*/

static
void sql_kill(THD *thd, longlong id, killed_state state, killed_type type)
{
  uint error;
  if (likely(!(error= kill_one_thread(thd, id, state, type))))
  {
    if (!thd->killed)
      my_ok(thd);
    else
      thd->send_kill_message();
  }
  else
    my_error(error, MYF(0), id);
}


static
void sql_kill_user(THD *thd, LEX_USER *user, killed_state state)
{
  uint error;
  ha_rows rows;
  if (likely(!(error= kill_threads_for_user(thd, user, state, &rows))))
    my_ok(thd, rows);
  else
  {
    /*
      This is probably ER_OUT_OF_RESOURCES, but in the future we may
      want to write the name of the user we tried to kill
    */
    my_error(error, MYF(0), user->host.str, user->user.str);
  }
}


/** If pointer is not a null pointer, append filename to it. */

bool append_file_to_dir(THD *thd, const char **filename_ptr,
                        const LEX_CSTRING *table_name)
{
  char buff[FN_REFLEN],*ptr, *end;
  if (!*filename_ptr)
    return 0;					// nothing to do

  /* Check that the filename is not too long and it's a hard path */
  if (strlen(*filename_ptr)+table_name->length >= FN_REFLEN-1 ||
      !test_if_hard_path(*filename_ptr))
  {
    my_error(ER_WRONG_TABLE_NAME, MYF(0), *filename_ptr);
    return 1;
  }
  /* Fix is using unix filename format on dos */
  strmov(buff,*filename_ptr);
  end=convert_dirname(buff, *filename_ptr, NullS);
  if (unlikely(!(ptr= (char*) thd->alloc((size_t) (end-buff) +
                                         table_name->length + 1))))
    return 1;					// End of memory
  *filename_ptr=ptr;
  strxmov(ptr,buff,table_name->str,NullS);
  return 0;
}


Comp_creator *comp_eq_creator(bool invert)
{
  return invert?(Comp_creator *)&ne_creator:(Comp_creator *)&eq_creator;
}


Comp_creator *comp_ge_creator(bool invert)
{
  return invert?(Comp_creator *)&lt_creator:(Comp_creator *)&ge_creator;
}


Comp_creator *comp_gt_creator(bool invert)
{
  return invert?(Comp_creator *)&le_creator:(Comp_creator *)&gt_creator;
}


Comp_creator *comp_le_creator(bool invert)
{
  return invert?(Comp_creator *)&gt_creator:(Comp_creator *)&le_creator;
}


Comp_creator *comp_lt_creator(bool invert)
{
  return invert?(Comp_creator *)&ge_creator:(Comp_creator *)&lt_creator;
}


Comp_creator *comp_ne_creator(bool invert)
{
  return invert?(Comp_creator *)&eq_creator:(Comp_creator *)&ne_creator;
}


/**
  Construct ALL/ANY/SOME subquery Item.

  @param left_expr   pointer to left expression
  @param cmp         compare function creator
  @param all         true if we create ALL subquery
  @param select_lex  pointer on parsed subquery structure

  @return
    constructed Item (or 0 if out of memory)
*/
Item * all_any_subquery_creator(THD *thd, Item *left_expr,
				chooser_compare_func_creator cmp,
				bool all,
				SELECT_LEX *select_lex)
{
  if ((cmp == &comp_eq_creator) && !all)       //  = ANY <=> IN
    return new (thd->mem_root) Item_in_subselect(thd, left_expr, select_lex);

  if ((cmp == &comp_ne_creator) && all)        // <> ALL <=> NOT IN
    return new (thd->mem_root) Item_func_not(thd,
             new (thd->mem_root) Item_in_subselect(thd, left_expr, select_lex));

  Item_allany_subselect *it=
    new (thd->mem_root) Item_allany_subselect(thd, left_expr, cmp, select_lex,
                                              all);
  if (all) /* ALL */
    return it->upper_item= new (thd->mem_root) Item_func_not_all(thd, it);

  /* ANY/SOME */
  return it->upper_item= new (thd->mem_root) Item_func_nop_all(thd, it);
}


/**
  Multi update query pre-check.

  @param thd		Thread handler
  @param tables	Global/local table list (have to be the same)

  @retval
    FALSE OK
  @retval
    TRUE  Error
*/

bool multi_update_precheck(THD *thd, TABLE_LIST *tables)
{
  TABLE_LIST *table;
  LEX *lex= thd->lex;
  SELECT_LEX *select_lex= lex->first_select_lex();
  DBUG_ENTER("multi_update_precheck");

  if (select_lex->item_list.elements != lex->value_list.elements)
  {
    my_message(ER_WRONG_VALUE_COUNT, ER_THD(thd, ER_WRONG_VALUE_COUNT), MYF(0));
    DBUG_RETURN(TRUE);
  }
  /*
    Ensure that we have UPDATE or SELECT privilege for each table
    The exact privilege is checked in mysql_multi_update()
  */
  for (table= tables; table; table= table->next_local)
  {
    if (table->is_jtbm())
      continue;
    if (table->derived)
      table->grant.privilege= SELECT_ACL;
    else if ((check_access(thd, UPDATE_ACL, table->db.str,
                           &table->grant.privilege,
                           &table->grant.m_internal,
                           0, 1) ||
              check_grant(thd, UPDATE_ACL, table, FALSE, 1, TRUE)) &&
             (check_access(thd, SELECT_ACL, table->db.str,
                           &table->grant.privilege,
                           &table->grant.m_internal,
                           0, 0) ||
              check_grant(thd, SELECT_ACL, table, FALSE, 1, FALSE)))
      DBUG_RETURN(TRUE);

    table->grant.orig_want_privilege= 0;
    table->table_in_first_from_clause= 1;
  }
  /*
    Is there tables of subqueries?
  */
  if (lex->first_select_lex() != lex->all_selects_list)
  {
    DBUG_PRINT("info",("Checking sub query list"));
    for (table= tables; table; table= table->next_global)
    {
      if (!table->table_in_first_from_clause)
      {
	if (check_access(thd, SELECT_ACL, table->db.str,
                         &table->grant.privilege,
                         &table->grant.m_internal,
                         0, 0) ||
	    check_grant(thd, SELECT_ACL, table, FALSE, 1, FALSE))
	  DBUG_RETURN(TRUE);
      }
    }
  }

  DBUG_RETURN(FALSE);
}

/**
  Multi delete query pre-check.

  @param thd			Thread handler
  @param tables		Global/local table list

  @retval
    FALSE OK
  @retval
    TRUE  error
*/

bool multi_delete_precheck(THD *thd, TABLE_LIST *tables)
{
  SELECT_LEX *select_lex= thd->lex->first_select_lex();
  TABLE_LIST *aux_tables= thd->lex->auxiliary_table_list.first;
  TABLE_LIST **save_query_tables_own_last= thd->lex->query_tables_own_last;
  DBUG_ENTER("multi_delete_precheck");

  /*
    Temporary tables are pre-opened in 'tables' list only. Here we need to
    initialize TABLE instances in 'aux_tables' list.
  */
  for (TABLE_LIST *tl= aux_tables; tl; tl= tl->next_global)
  {
    if (tl->table)
      continue;

    if (tl->correspondent_table)
      tl->table= tl->correspondent_table->table;
  }

  /* sql_yacc guarantees that tables and aux_tables are not zero */
  DBUG_ASSERT(aux_tables != 0);
  if (check_table_access(thd, SELECT_ACL, tables, FALSE, UINT_MAX, FALSE))
    DBUG_RETURN(TRUE);

  /*
    Since aux_tables list is not part of LEX::query_tables list we
    have to juggle with LEX::query_tables_own_last value to be able
    call check_table_access() safely.
  */
  thd->lex->query_tables_own_last= 0;
  if (check_table_access(thd, DELETE_ACL, aux_tables, FALSE, UINT_MAX, FALSE))
  {
    thd->lex->query_tables_own_last= save_query_tables_own_last;
    DBUG_RETURN(TRUE);
  }
  thd->lex->query_tables_own_last= save_query_tables_own_last;

  if ((thd->variables.option_bits & OPTION_SAFE_UPDATES) && !select_lex->where)
  {
    my_message(ER_UPDATE_WITHOUT_KEY_IN_SAFE_MODE,
               ER_THD(thd, ER_UPDATE_WITHOUT_KEY_IN_SAFE_MODE), MYF(0));
    DBUG_RETURN(TRUE);
  }
  DBUG_RETURN(FALSE);
}


/*
  Given a table in the source list, find a correspondent table in the
  table references list.

  @param lex Pointer to LEX representing multi-delete.
  @param src Source table to match.
  @param ref Table references list.

  @remark The source table list (tables listed before the FROM clause
  or tables listed in the FROM clause before the USING clause) may
  contain table names or aliases that must match unambiguously one,
  and only one, table in the target table list (table references list,
  after FROM/USING clause).

  @return Matching table, NULL otherwise.
*/

static TABLE_LIST *multi_delete_table_match(LEX *lex, TABLE_LIST *tbl,
                                            TABLE_LIST *tables)
{
  TABLE_LIST *match= NULL;
  DBUG_ENTER("multi_delete_table_match");

  for (TABLE_LIST *elem= tables; elem; elem= elem->next_local)
  {
    int res;

    if (tbl->is_fqtn && elem->is_alias)
      continue; /* no match */
    if (tbl->is_fqtn && elem->is_fqtn)
      res= (my_strcasecmp(table_alias_charset, tbl->table_name.str, elem->table_name.str) ||
            cmp(&tbl->db, &elem->db));
    else if (elem->is_alias)
      res= my_strcasecmp(table_alias_charset, tbl->alias.str, elem->alias.str);
    else
      res= (my_strcasecmp(table_alias_charset, tbl->table_name.str, elem->table_name.str) ||
            cmp(&tbl->db, &elem->db));

    if (res)
      continue;

    if (match)
    {
      my_error(ER_NONUNIQ_TABLE, MYF(0), elem->alias.str);
      DBUG_RETURN(NULL);
    }

    match= elem;
  }

  if (!match)
    my_error(ER_UNKNOWN_TABLE, MYF(0), tbl->table_name.str, "MULTI DELETE");

  DBUG_RETURN(match);
}


/**
  Link tables in auxilary table list of multi-delete with corresponding
  elements in main table list, and set proper locks for them.

  @param lex   pointer to LEX representing multi-delete

  @retval
    FALSE   success
  @retval
    TRUE    error
*/

bool multi_delete_set_locks_and_link_aux_tables(LEX *lex)
{
  TABLE_LIST *tables= lex->first_select_lex()->table_list.first;
  TABLE_LIST *target_tbl;
  DBUG_ENTER("multi_delete_set_locks_and_link_aux_tables");

  lex->table_count= 0;

  for (target_tbl= lex->auxiliary_table_list.first;
       target_tbl; target_tbl= target_tbl->next_local)
  {
    lex->table_count++;
    /* All tables in aux_tables must be found in FROM PART */
    TABLE_LIST *walk= multi_delete_table_match(lex, target_tbl, tables);
    if (!walk)
      DBUG_RETURN(TRUE);
    if (!walk->derived)
      target_tbl->table_name= walk->table_name;
    walk->updating= target_tbl->updating;
    walk->lock_type= target_tbl->lock_type;
    /* We can assume that tables to be deleted from are locked for write. */
    DBUG_ASSERT(walk->lock_type >= TL_WRITE_ALLOW_WRITE);
    walk->mdl_request.set_type(MDL_SHARED_WRITE);
    target_tbl->correspondent_table= walk;	// Remember corresponding table
  }
  DBUG_RETURN(FALSE);
}


/**
  simple UPDATE query pre-check.

  @param thd		Thread handler
  @param tables	Global table list

  @retval
    FALSE OK
  @retval
    TRUE  Error
*/

bool update_precheck(THD *thd, TABLE_LIST *tables)
{
  DBUG_ENTER("update_precheck");
  if (thd->lex->first_select_lex()->item_list.elements !=
      thd->lex->value_list.elements)
  {
    my_message(ER_WRONG_VALUE_COUNT, ER_THD(thd, ER_WRONG_VALUE_COUNT), MYF(0));
    DBUG_RETURN(TRUE);
  }
  DBUG_RETURN(check_one_table_access(thd, UPDATE_ACL, tables));
}


/**
  simple DELETE query pre-check.

  @param thd		Thread handler
  @param tables	Global table list

  @retval
    FALSE  OK
  @retval
    TRUE   error
*/

bool delete_precheck(THD *thd, TABLE_LIST *tables)
{
  DBUG_ENTER("delete_precheck");
  if (tables->vers_conditions.delete_history)
  {
    if (check_one_table_access(thd, DELETE_HISTORY_ACL, tables))
      DBUG_RETURN(TRUE);
  }
  else
  {
    if (check_one_table_access(thd, DELETE_ACL, tables))
      DBUG_RETURN(TRUE);
    /* Set privilege for the WHERE clause */
    tables->grant.want_privilege=(SELECT_ACL & ~tables->grant.privilege);
  }
  DBUG_RETURN(FALSE);
}


/**
  simple INSERT query pre-check.

  @param thd		Thread handler
  @param tables	Global table list

  @retval
    FALSE  OK
  @retval
    TRUE   error
*/

bool insert_precheck(THD *thd, TABLE_LIST *tables)
{
  LEX *lex= thd->lex;
  DBUG_ENTER("insert_precheck");

  /*
    Check that we have modify privileges for the first table and
    select privileges for the rest
  */
  ulong privilege= (INSERT_ACL |
                    (lex->duplicates == DUP_REPLACE ? DELETE_ACL : 0) |
                    (lex->value_list.elements ? UPDATE_ACL : 0));

  if (check_one_table_access(thd, privilege, tables))
    DBUG_RETURN(TRUE);

  if (lex->update_list.elements != lex->value_list.elements)
  {
    my_message(ER_WRONG_VALUE_COUNT, ER_THD(thd, ER_WRONG_VALUE_COUNT), MYF(0));
    DBUG_RETURN(TRUE);
  }
  DBUG_RETURN(FALSE);
}


/**
   Set proper open mode and table type for element representing target table
   of CREATE TABLE statement, also adjust statement table list if necessary.
*/

void create_table_set_open_action_and_adjust_tables(LEX *lex)
{
  TABLE_LIST *create_table= lex->query_tables;

  if (lex->tmp_table())
    create_table->open_type= OT_TEMPORARY_ONLY;
  else
    create_table->open_type= OT_BASE_ONLY;

  if (!lex->first_select_lex()->item_list.elements)
  {
    /*
      Avoid opening and locking target table for ordinary CREATE TABLE
      or CREATE TABLE LIKE for write (unlike in CREATE ... SELECT we
      won't do any insertions in it anyway). Not doing this causes
      problems when running CREATE TABLE IF NOT EXISTS for already
      existing log table.
    */
    create_table->lock_type= TL_READ;
  }
}


/**
  CREATE TABLE query pre-check.

  @param thd			Thread handler
  @param tables		Global table list
  @param create_table	        Table which will be created

  @retval
    FALSE   OK
  @retval
    TRUE   Error
*/

bool create_table_precheck(THD *thd, TABLE_LIST *tables,
                           TABLE_LIST *create_table)
{
  LEX *lex= thd->lex;
  SELECT_LEX *select_lex= lex->first_select_lex();
  ulong want_priv;
  bool error= TRUE;                                 // Error message is given
  DBUG_ENTER("create_table_precheck");

  /*
    Require CREATE [TEMPORARY] privilege on new table; for
    CREATE TABLE ... SELECT, also require INSERT.
  */

  want_priv= lex->tmp_table() ?  CREATE_TMP_ACL :
             (CREATE_ACL | (select_lex->item_list.elements ? INSERT_ACL : 0));

  /* CREATE OR REPLACE on not temporary tables require DROP_ACL */
  if (lex->create_info.or_replace() && !lex->tmp_table())
    want_priv|= DROP_ACL;
                          
  if (check_access(thd, want_priv, create_table->db.str,
                   &create_table->grant.privilege,
                   &create_table->grant.m_internal,
                   0, 0))
    goto err;

  /* If it is a merge table, check privileges for merge children. */
  if (lex->create_info.merge_list)
  {
    /*
      The user must have (SELECT_ACL | UPDATE_ACL | DELETE_ACL) on the
      underlying base tables, even if there are temporary tables with the same
      names.

      From user's point of view, it might look as if the user must have these
      privileges on temporary tables to create a merge table over them. This is
      one of two cases when a set of privileges is required for operations on
      temporary tables (see also CREATE TABLE).

      The reason for this behavior stems from the following facts:

        - For merge tables, the underlying table privileges are checked only
          at CREATE TABLE / ALTER TABLE time.

          In other words, once a merge table is created, the privileges of
          the underlying tables can be revoked, but the user will still have
          access to the merge table (provided that the user has privileges on
          the merge table itself). 

        - Temporary tables shadow base tables.

          I.e. there might be temporary and base tables with the same name, and
          the temporary table takes the precedence in all operations.

        - For temporary MERGE tables we do not track if their child tables are
          base or temporary. As result we can't guarantee that privilege check
          which was done in presence of temporary child will stay relevant
          later as this temporary table might be removed.

      If SELECT_ACL | UPDATE_ACL | DELETE_ACL privileges were not checked for
      the underlying *base* tables, it would create a security breach as in
      Bug#12771903.
    */

    if (check_table_access(thd, SELECT_ACL | UPDATE_ACL | DELETE_ACL,
                           lex->create_info.merge_list, FALSE, UINT_MAX, FALSE))
      goto err;
  }

  if (want_priv != CREATE_TMP_ACL &&
      check_grant(thd, want_priv, create_table, FALSE, 1, FALSE))
    goto err;

  if (select_lex->item_list.elements)
  {
    /* Check permissions for used tables in CREATE TABLE ... SELECT */
    if (tables && check_table_access(thd, SELECT_ACL, tables, FALSE,
                                     UINT_MAX, FALSE))
      goto err;
  }
  else if (lex->create_info.like())
  {
    if (check_table_access(thd, SELECT_ACL, tables, FALSE, UINT_MAX, FALSE))
      goto err;
  }

  if (check_fk_parent_table_access(thd, &lex->create_info, &lex->alter_info,
                                   create_table->db.str))
    goto err;

  error= FALSE;

err:
  DBUG_RETURN(error);
}


/**
  Check privileges for LOCK TABLES statement.

  @param thd     Thread context.
  @param tables  List of tables to be locked.

  @retval FALSE - Success.
  @retval TRUE  - Failure.
*/

static bool lock_tables_precheck(THD *thd, TABLE_LIST *tables)
{
  TABLE_LIST *first_not_own_table= thd->lex->first_not_own_table();

  for (TABLE_LIST *table= tables; table != first_not_own_table && table;
       table= table->next_global)
  {
    if (is_temporary_table(table))
      continue;

    if (check_table_access(thd, LOCK_TABLES_ACL | SELECT_ACL, table,
                           FALSE, 1, FALSE))
      return TRUE;
  }

  return FALSE;
}


/**
  negate given expression.

  @param thd  thread handler
  @param expr expression for negation

  @return
    negated expression
*/

Item *negate_expression(THD *thd, Item *expr)
{
  Item *negated;
  if (expr->type() == Item::FUNC_ITEM &&
      ((Item_func *) expr)->functype() == Item_func::NOT_FUNC)
  {
    /* it is NOT(NOT( ... )) */
    Item *arg= ((Item_func *) expr)->arguments()[0];
    const Type_handler *fh= arg->fixed_type_handler();
    enum_parsing_place place= thd->lex->current_select->parsing_place;
    if ((fh && fh->is_bool_type()) || place == IN_WHERE || place == IN_HAVING)
      return arg;
    /*
      if it is not boolean function then we have to emulate value of
      not(not(a)), it will be a != 0
    */
    return new (thd->mem_root) Item_func_ne(thd, arg, new (thd->mem_root) Item_int(thd, (char*) "0", 0, 1));
  }

  if ((negated= expr->neg_transformer(thd)) != 0)
    return negated;
  return new (thd->mem_root) Item_func_not(thd, expr);
}

/**
  Set the specified definer to the default value, which is the
  current user in the thread.
 
  @param[in]  thd       thread handler
  @param[out] definer   definer
*/
 
void get_default_definer(THD *thd, LEX_USER *definer, bool role)
{
  const Security_context *sctx= thd->security_ctx;

  if (role)
  {
    definer->user.str= const_cast<char*>(sctx->priv_role);
    definer->host= empty_clex_str;
  }
  else
  {
    definer->user.str= const_cast<char*>(sctx->priv_user);
    definer->host.str= const_cast<char*>(sctx->priv_host);
    definer->host.length= strlen(definer->host.str);
  }
  definer->user.length= strlen(definer->user.str);
  definer->auth= NULL;
}


/**
  Create default definer for the specified THD.

  @param[in] thd         thread handler

  @return
    - On success, return a valid pointer to the created and initialized
    LEX_USER, which contains definer information.
    - On error, return 0.
*/

LEX_USER *create_default_definer(THD *thd, bool role)
{
  LEX_USER *definer;

  if (unlikely(! (definer= (LEX_USER*) thd->alloc(sizeof(LEX_USER)))))
    return 0;

  thd->get_definer(definer, role);

  if (role && definer->user.length == 0)
  {
    my_error(ER_MALFORMED_DEFINER, MYF(0));
    return 0;
  }
  else
    return definer;
}


/**
  Create definer with the given user and host names.

  @param[in] thd          thread handler
  @param[in] user_name    user name
  @param[in] host_name    host name

  @return
    - On success, return a valid pointer to the created and initialized
    LEX_USER, which contains definer information.
    - On error, return 0.
*/

LEX_USER *create_definer(THD *thd, LEX_CSTRING *user_name,
                         LEX_CSTRING *host_name)
{
  LEX_USER *definer;

  /* Create and initialize. */

  if (unlikely(!(definer= (LEX_USER*) thd->alloc(sizeof(LEX_USER)))))
    return 0;

  definer->user= *user_name;
  definer->host= *host_name;
  definer->auth= NULL;

  return definer;
}


/**
  Check that byte length of a string does not exceed some limit.

  @param str         string to be checked
  @param err_msg     Number of error message to be displayed if the string
		     is too long.  0 if empty error message.
  @param max_length  max length

  @retval
    FALSE   the passed string is not longer than max_length
  @retval
    TRUE    the passed string is longer than max_length

  NOTE
    The function is not used in existing code but can be useful later?
*/

bool check_string_byte_length(const LEX_CSTRING *str, uint err_msg,
                              size_t max_byte_length)
{
  if (str->length <= max_byte_length)
    return FALSE;

  my_error(ER_WRONG_STRING_LENGTH, MYF(0), str->str,
           err_msg ? ER(err_msg) : "", max_byte_length);

  return TRUE;
}


/*
  Check that char length of a string does not exceed some limit.

  SYNOPSIS
  check_string_char_length()
      str              string to be checked
      err_msg          Number of error message to be displayed if the string
		       is too long.  0 if empty error message.
      max_char_length  max length in symbols
      cs               string charset

  RETURN
    FALSE   the passed string is not longer than max_char_length
    TRUE    the passed string is longer than max_char_length
*/


bool check_string_char_length(const LEX_CSTRING *str, uint err_msg,
                              size_t max_char_length, CHARSET_INFO *cs,
                              bool no_error)
{
  Well_formed_prefix prefix(cs, str->str, str->length, max_char_length);
  if (likely(!prefix.well_formed_error_pos() &&
             str->length == prefix.length()))
    return FALSE;

  if (!no_error)
  {
    ErrConvString err(str->str, str->length, cs);
    my_error(ER_WRONG_STRING_LENGTH, MYF(0), err.ptr(),
             err_msg ? ER(err_msg) : "",
             max_char_length);
  }
  return TRUE;
}


bool check_ident_length(const LEX_CSTRING *ident)
{
  if (check_string_char_length(ident, 0, NAME_CHAR_LEN, system_charset_info, 1))
  {
    my_error(ER_TOO_LONG_IDENT, MYF(0), ident->str);
    return 1;
  }
  return 0;
}


/*
  Check if path does not contain mysql data home directory

  SYNOPSIS
    path_starts_from_data_home_dir()
    dir                     directory, with all symlinks resolved

  RETURN VALUES
    0	ok
    1	error ;  Given path contains data directory
*/
extern "C" {

int path_starts_from_data_home_dir(const char *path)
{
  size_t dir_len= strlen(path);
  DBUG_ENTER("path_starts_from_data_home_dir");

  if (mysql_unpacked_real_data_home_len<= dir_len)
  {
    if (dir_len > mysql_unpacked_real_data_home_len &&
        path[mysql_unpacked_real_data_home_len] != FN_LIBCHAR)
      DBUG_RETURN(0);

    if (lower_case_file_system)
    {
      if (!my_strnncoll(default_charset_info, (const uchar*) path,
                        mysql_unpacked_real_data_home_len,
                        (const uchar*) mysql_unpacked_real_data_home,
                        mysql_unpacked_real_data_home_len))
      {
        DBUG_PRINT("error", ("Path is part of mysql_real_data_home"));
        DBUG_RETURN(1);
      }
    }
    else if (!memcmp(path, mysql_unpacked_real_data_home,
                     mysql_unpacked_real_data_home_len))
    {
      DBUG_PRINT("error", ("Path is part of mysql_real_data_home"));
      DBUG_RETURN(1);
    }
  }
  DBUG_RETURN(0);
}

}

/*
  Check if path does not contain mysql data home directory

  SYNOPSIS
    test_if_data_home_dir()
    dir                     directory

  RETURN VALUES
    0	ok
    1	error ;  Given path contains data directory
*/

int test_if_data_home_dir(const char *dir)
{
  char path[FN_REFLEN];
  DBUG_ENTER("test_if_data_home_dir");

  if (!dir)
    DBUG_RETURN(0);

  (void) fn_format(path, dir, "", "", MY_RETURN_REAL_PATH);
  DBUG_RETURN(path_starts_from_data_home_dir(path));
}


int error_if_data_home_dir(const char *path, const char *what)
{
  size_t dirlen;
  char   dirpath[FN_REFLEN];
  if (path)
  {
    dirname_part(dirpath, path, &dirlen);
    if (test_if_data_home_dir(dirpath))
    {
      my_error(ER_WRONG_ARGUMENTS, MYF(0), what);
      return 1;
    }
  }
  return 0;
}

/**
  Check that host name string is valid.

  @param[in] str string to be checked

  @return             Operation status
    @retval  FALSE    host name is ok
    @retval  TRUE     host name string is longer than max_length or
                      has invalid symbols
*/

bool check_host_name(LEX_CSTRING *str)
{
  const char *name= str->str;
  const char *end= str->str + str->length;
  if (check_string_byte_length(str, ER_HOSTNAME, HOSTNAME_LENGTH))
    return TRUE;

  while (name != end)
  {
    if (*name == '@')
    {
      my_printf_error(ER_UNKNOWN_ERROR, 
                      "Malformed hostname (illegal symbol: '%c')", MYF(0),
                      *name);
      return TRUE;
    }
    name++;
  }
  return FALSE;
}


extern int MYSQLparse(THD *thd); // from sql_yacc.cc
extern int ORAparse(THD *thd);   // from sql_yacc_ora.cc


/**
  This is a wrapper of MYSQLparse(). All the code should call parse_sql()
  instead of MYSQLparse().

  @param thd Thread context.
  @param parser_state Parser state.
  @param creation_ctx Object creation context.

  @return Error status.
    @retval FALSE on success.
    @retval TRUE on parsing error.
*/

bool parse_sql(THD *thd, Parser_state *parser_state,
               Object_creation_ctx *creation_ctx, bool do_pfs_digest)
{
  bool ret_value;
  DBUG_ENTER("parse_sql");
  DBUG_ASSERT(thd->m_parser_state == NULL);
  DBUG_ASSERT(thd->lex->m_sql_cmd == NULL);

  MYSQL_QUERY_PARSE_START(thd->query());
  /* Backup creation context. */

  Object_creation_ctx *backup_ctx= NULL;

  if (creation_ctx)
    backup_ctx= creation_ctx->set_n_backup(thd);

  /* Set parser state. */

  thd->m_parser_state= parser_state;

  parser_state->m_digest_psi= NULL;
  parser_state->m_lip.m_digest= NULL;

  if (do_pfs_digest)
  {
    /* Start Digest */
    parser_state->m_digest_psi= MYSQL_DIGEST_START(thd->m_statement_psi);

    if (parser_state->m_digest_psi != NULL)
    {
      /*
        If either:
        - the caller wants to compute a digest
        - the performance schema wants to compute a digest
        set the digest listener in the lexer.
      */
      parser_state->m_lip.m_digest= thd->m_digest;
      parser_state->m_lip.m_digest->m_digest_storage.m_charset_number= thd->charset()->number;
    }
  }

  /* Parse the query. */

  bool mysql_parse_status=
         ((thd->variables.sql_mode & MODE_ORACLE) ?
          ORAparse(thd) :
          MYSQLparse(thd)) != 0;
  DBUG_ASSERT(opt_bootstrap || mysql_parse_status ||
              thd->lex->select_stack_top == 0);
  thd->lex->current_select= thd->lex->first_select_lex();

  /*
    Check that if MYSQLparse() failed either thd->is_error() is set, or an
    internal error handler is set.

    The assert will not catch a situation where parsing fails without an
    error reported if an error handler exists. The problem is that the
    error handler might have intercepted the error, so thd->is_error() is
    not set. However, there is no way to be 100% sure here (the error
    handler might be for other errors than parsing one).
  */

  DBUG_ASSERT(!mysql_parse_status ||
              thd->is_error() ||
              thd->get_internal_handler());

  /* Reset parser state. */

  thd->m_parser_state= NULL;

  /* Restore creation context. */

  if (creation_ctx)
    creation_ctx->restore_env(thd, backup_ctx);

  /* That's it. */

  ret_value= mysql_parse_status || thd->is_fatal_error;

  if ((ret_value == 0) && (parser_state->m_digest_psi != NULL))
  {
    /*
      On parsing success, record the digest in the performance schema.
    */
    DBUG_ASSERT(do_pfs_digest);
    DBUG_ASSERT(thd->m_digest != NULL);
    MYSQL_DIGEST_END(parser_state->m_digest_psi,
                     & thd->m_digest->m_digest_storage);
  }

  MYSQL_QUERY_PARSE_DONE(ret_value);
  DBUG_RETURN(ret_value);
}

/**
  @} (end of group Runtime_Environment)
*/



/**
  Check and merge "CHARACTER SET cs [ COLLATE cl ]" clause

  @param cs character set pointer.
  @param cl collation pointer.

  Check if collation "cl" is applicable to character set "cs".

  If "cl" is NULL (e.g. when COLLATE clause is not specified),
  then simply "cs" is returned.
  
  @return Error status.
    @retval NULL, if "cl" is not applicable to "cs".
    @retval pointer to merged CHARSET_INFO on success.
*/


CHARSET_INFO*
merge_charset_and_collation(CHARSET_INFO *cs, CHARSET_INFO *cl)
{
  if (cl)
  {
    if (!my_charset_same(cs, cl))
    {
      my_error(ER_COLLATION_CHARSET_MISMATCH, MYF(0), cl->name, cs->csname);
      return NULL;
    }
    return cl;
  }
  return cs;
}

/** find a collation with binary comparison rules
*/
CHARSET_INFO *find_bin_collation(CHARSET_INFO *cs)
{
  const char *csname= cs->csname;
  cs= get_charset_by_csname(csname, MY_CS_BINSORT, MYF(0));
  if (!cs)
  {
    char tmp[65];
    strxnmov(tmp, sizeof(tmp)-1, csname, "_bin", NULL);
    my_error(ER_UNKNOWN_COLLATION, MYF(0), tmp);
  }
  return cs;
}

void LEX::mark_first_table_as_inserting()
{
  TABLE_LIST *t= first_select_lex()->table_list.first;
  DBUG_ENTER("Query_tables_list::mark_tables_with_important_flags");
  DBUG_ASSERT(sql_command_flags[sql_command] & CF_INSERTS_DATA);
  t->for_insert_data= TRUE;
  DBUG_PRINT("info", ("table_list: %p  name: %s  db: %s  command: %u",
                      t, t->table_name.str,t->db.str, sql_command));
  DBUG_VOID_RETURN;
}<|MERGE_RESOLUTION|>--- conflicted
+++ resolved
@@ -1,5 +1,5 @@
 /* Copyright (c) 2000, 2017, Oracle and/or its affiliates.
-   Copyright (c) 2008, 2019, MariaDB
+   Copyright (c) 2008, 2020, MariaDB
 
    This program is free software; you can redistribute it and/or modify
    it under the terms of the GNU General Public License as published by
@@ -1191,22 +1191,6 @@
   enum enum_server_command command;
   DBUG_ENTER("do_command");
 
-<<<<<<< HEAD
-=======
-#ifdef WITH_WSREP
-  if (WSREP(thd))
-  {
-    mysql_mutex_lock(&thd->LOCK_thd_data);
-    wsrep_thd_set_query_state(thd, QUERY_IDLE);
-    if (thd->wsrep_conflict_state==MUST_ABORT)
-    {
-      wsrep_client_rollback(thd);
-    }
-    mysql_mutex_unlock(&thd->LOCK_thd_data);
-  }
-#endif /* WITH_WSREP */
-
->>>>>>> b092d35f
   /*
     indicator of uninitialized lex => normal flow of errors handling
     (see my_message_sql)
@@ -1247,32 +1231,6 @@
   DEBUG_SYNC(thd, "before_do_command_net_read");
 
   packet_length= my_net_read_packet(net, 1);
-<<<<<<< HEAD
-=======
-#ifdef WITH_WSREP
-  if (WSREP(thd)) {
-    mysql_mutex_lock(&thd->LOCK_thd_data);
-
-    /* these THD's are aborted or are aborting during being idle */
-    if (thd->wsrep_conflict_state == ABORTING)
-    {
-      while (thd->wsrep_conflict_state == ABORTING) {
-        mysql_mutex_unlock(&thd->LOCK_thd_data);
-        my_sleep(1000);
-        mysql_mutex_lock(&thd->LOCK_thd_data);
-      }
-      thd->store_globals();
-    }
-    else if (thd->wsrep_conflict_state == ABORTED)
-    {
-      thd->store_globals();
-    }
-
-    wsrep_thd_set_query_state(thd, QUERY_EXEC);
-    mysql_mutex_unlock(&thd->LOCK_thd_data);
-  }
-#endif /* WITH_WSREP */
->>>>>>> b092d35f
 
   if (unlikely(packet_length == packet_error))
   {
@@ -1591,44 +1549,6 @@
   /* keep it withing 1 byte */
   compile_time_assert(COM_END == 255);
 
-<<<<<<< HEAD
-=======
-#ifdef WITH_WSREP
-  if (WSREP(thd))
-  {
-    if (!thd->in_multi_stmt_transaction_mode())
-    {
-      thd->wsrep_PA_safe= true;
-    }
-
-    mysql_mutex_lock(&thd->LOCK_thd_data);
-    wsrep_thd_set_query_state(thd, QUERY_EXEC);
-    if (thd->wsrep_conflict_state== RETRY_AUTOCOMMIT)
-    {
-      thd->wsrep_conflict_state= NO_CONFLICT;
-    }
-    if (thd->wsrep_conflict_state== MUST_ABORT)
-    {
-      wsrep_client_rollback(thd);
-    }
-    /* We let COM_QUIT and COM_STMT_CLOSE to execute even if wsrep aborted. */
-    if (thd->wsrep_conflict_state == ABORTED &&
-        command != COM_STMT_CLOSE && command != COM_QUIT)
-    {
-      mysql_mutex_unlock(&thd->LOCK_thd_data);
-      my_message(ER_LOCK_DEADLOCK, "Deadlock: wsrep aborted transaction",
-                 MYF(0));
-      WSREP_DEBUG("Deadlock error for: %s", thd->query());
-      thd->reset_killed();
-      thd->mysys_var->abort     = 0;
-      thd->wsrep_conflict_state = NO_CONFLICT;
-      thd->wsrep_retry_counter  = 0;
-      goto dispatch_end;
-    }
-    mysql_mutex_unlock(&thd->LOCK_thd_data);
-  }
-#endif /* WITH_WSREP */
->>>>>>> b092d35f
 #if defined(ENABLED_PROFILING)
   thd->profiling.start_new_query();
 #endif
