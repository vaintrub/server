/* Copyright (C) 2000-2004 MySQL AB

   This program is free software; you can redistribute it and/or modify
   it under the terms of the GNU General Public License as published by
   the Free Software Foundation; version 2 of the License.

   This program is distributed in the hope that it will be useful,
   but WITHOUT ANY WARRANTY; without even the implied warranty of
   MERCHANTABILITY or FITNESS FOR A PARTICULAR PURPOSE.  See the
   GNU General Public License for more details.

   You should have received a copy of the GNU General Public License
   along with this program; if not, write to the Free Software
   Foundation, Inc., 59 Temple Place, Suite 330, Boston, MA  02111-1307  USA */


#ifndef MYSQL_CLIENT

#ifdef USE_PRAGMA_IMPLEMENTATION
#pragma implementation				// gcc: Class implementation
#endif

#include "mysql_priv.h"
#include "slave.h"
#include "rpl_filter.h"
#include "rpl_utility.h"
#include <my_dir.h>
#endif /* MYSQL_CLIENT */
#include <base64.h>
#include <my_bitmap.h>

#define log_cs	&my_charset_latin1

/*
  Cache that will automatically be written to a dedicated file on
  destruction.

  DESCRIPTION

 */
class Write_on_release_cache
{
public:
  enum flag
  {
    FLUSH_F
  };

  typedef unsigned short flag_set;

  /*
    Constructor.

    SYNOPSIS
      Write_on_release_cache
      cache  Pointer to cache to use
      file   File to write cache to upon destruction
      flags  Flags for the cache

    DESCRIPTION

      Class used to guarantee copy of cache to file before exiting the
      current block.  On successful copy of the cache, the cache will
      be reinited as a WRITE_CACHE.

      Currently, a pointer to the cache is provided in the
      constructor, but it would be possible to create a subclass
      holding the IO_CACHE itself.
   */
  Write_on_release_cache(IO_CACHE *cache, FILE *file, flag_set flags = 0)
    : m_cache(cache), m_file(file), m_flags(flags)
  {
    reinit_io_cache(m_cache, WRITE_CACHE, 0L, FALSE, TRUE);
  }

  ~Write_on_release_cache()
  {
    if (!my_b_copy_to_file(m_cache, m_file))
      reinit_io_cache(m_cache, WRITE_CACHE, 0L, FALSE, TRUE);
    if (m_flags | FLUSH_F)
      fflush(m_file);
  }

  /*
    Return a pointer to the internal IO_CACHE.

    SYNOPSIS
      operator&()

    DESCRIPTION

      Function to return a pointer to the internal cache, so that the
      object can be treated as a IO_CACHE and used with the my_b_*
      IO_CACHE functions

    RETURN VALUE
      A pointer to the internal IO_CACHE.
   */
  IO_CACHE *operator&()
  {
    return m_cache;
  }

private:
  // Hidden, to prevent usage.
  Write_on_release_cache(Write_on_release_cache const&);

  IO_CACHE *m_cache;
  FILE *m_file;
  flag_set m_flags;
};


/*
  pretty_print_str()
*/

#ifdef MYSQL_CLIENT
static void pretty_print_str(IO_CACHE* cache, char* str, int len)
{
  char* end = str + len;
  my_b_printf(cache, "\'");
  while (str < end)
  {
    char c;
    switch ((c=*str++)) {
    case '\n': my_b_printf(cache, "\\n"); break;
    case '\r': my_b_printf(cache, "\\r"); break;
    case '\\': my_b_printf(cache, "\\\\"); break;
    case '\b': my_b_printf(cache, "\\b"); break;
    case '\t': my_b_printf(cache, "\\t"); break;
    case '\'': my_b_printf(cache, "\\'"); break;
    case 0   : my_b_printf(cache, "\\0"); break;
    default:
      my_b_printf(cache, "%c", c);
      break;
    }
  }
  my_b_printf(cache, "\'");
}
#endif /* MYSQL_CLIENT */

#if defined(HAVE_REPLICATION) && !defined(MYSQL_CLIENT)

static void clear_all_errors(THD *thd, struct st_relay_log_info *rli)
{
  thd->query_error = 0;
  thd->clear_error();
  *rli->last_slave_error = 0;
  rli->last_slave_errno = 0;
}


/*
  Ignore error code specified on command line
*/

inline int ignored_error_code(int err_code)
{
#ifdef HAVE_NDB_BINLOG
  /*
    The following error codes are hard-coded and will always be ignored.
  */
  switch (err_code)
  {
  case ER_DB_CREATE_EXISTS:
  case ER_DB_DROP_EXISTS:
    return 1;
  default:
    /* Nothing to do */
    break;
  }
#endif
  return ((err_code == ER_SLAVE_IGNORED_TABLE) ||
          (use_slave_mask && bitmap_is_set(&slave_error_mask, err_code)));
}
#endif


/*
  pretty_print_str()
*/

#if defined(HAVE_REPLICATION) && !defined(MYSQL_CLIENT)
static char *pretty_print_str(char *packet, char *str, int len)
{
  char *end= str + len;
  char *pos= packet;
  *pos++= '\'';
  while (str < end)
  {
    char c;
    switch ((c=*str++)) {
    case '\n': *pos++= '\\'; *pos++= 'n'; break;
    case '\r': *pos++= '\\'; *pos++= 'r'; break;
    case '\\': *pos++= '\\'; *pos++= '\\'; break;
    case '\b': *pos++= '\\'; *pos++= 'b'; break;
    case '\t': *pos++= '\\'; *pos++= 't'; break;
    case '\'': *pos++= '\\'; *pos++= '\''; break;
    case 0   : *pos++= '\\'; *pos++= '0'; break;
    default:
      *pos++= c;
      break;
    }
  }
  *pos++= '\'';
  return pos;
}
#endif /* !MYSQL_CLIENT */


/*
  Creates a temporary name for load data infile:

  SYNOPSIS
    slave_load_file_stem()
    buf		      Store new filename here
    file_id	      File_id (part of file name)
    event_server_id   Event_id (part of file name)
    ext		      Extension for file name

  RETURN
    Pointer to start of extension
*/

#if defined(HAVE_REPLICATION) && !defined(MYSQL_CLIENT)
static char *slave_load_file_stem(char *buf, uint file_id,
                                  int event_server_id, const char *ext)
{
  char *res;
  fn_format(buf,"SQL_LOAD-",slave_load_tmpdir, "", MY_UNPACK_FILENAME);
  to_unix_path(buf);

  buf = strend(buf);
  buf = int10_to_str(::server_id, buf, 10);
  *buf++ = '-';
  buf = int10_to_str(event_server_id, buf, 10);
  *buf++ = '-';
  res= int10_to_str(file_id, buf, 10);
  strmov(res, ext);                             // Add extension last
  return res;                                   // Pointer to extension
}
#endif


/*
  Delete all temporary files used for SQL_LOAD.

  SYNOPSIS
    cleanup_load_tmpdir()
*/

#if defined(HAVE_REPLICATION) && !defined(MYSQL_CLIENT)
static void cleanup_load_tmpdir()
{
  MY_DIR *dirp;
  FILEINFO *file;
  uint i;
  char fname[FN_REFLEN], prefbuf[31], *p;

  if (!(dirp=my_dir(slave_load_tmpdir,MYF(MY_WME))))
    return;

  /* 
     When we are deleting temporary files, we should only remove
     the files associated with the server id of our server.
     We don't use event_server_id here because since we've disabled
     direct binlogging of Create_file/Append_file/Exec_load events
     we cannot meet Start_log event in the middle of events from one 
     LOAD DATA.
  */
  p= strmake(prefbuf, STRING_WITH_LEN("SQL_LOAD-"));
  p= int10_to_str(::server_id, p, 10);
  *(p++)= '-';
  *p= 0;

  for (i=0 ; i < (uint)dirp->number_off_files; i++)
  {
    file=dirp->dir_entry+i;
    if (is_prefix(file->name, prefbuf))
    {
      fn_format(fname,file->name,slave_load_tmpdir,"",MY_UNPACK_FILENAME);
      my_delete(fname, MYF(0));
    }
  }

  my_dirend(dirp);
}
#endif


/*
  write_str()
*/

static bool write_str(IO_CACHE *file, char *str, uint length)
{
  byte tmp[1];
  tmp[0]= (byte) length;
  return (my_b_safe_write(file, tmp, sizeof(tmp)) ||
	  my_b_safe_write(file, (byte*) str, length));
}


/*
  read_str()
*/

static inline int read_str(char **buf, char *buf_end, char **str,
			   uint8 *len)
{
  if (*buf + ((uint) (uchar) **buf) >= buf_end)
    return 1;
  *len= (uint8) **buf;
  *str= (*buf)+1;
  (*buf)+= (uint) *len+1;
  return 0;
}


/*
  Transforms a string into "" or its expression in 0x... form.
*/

char *str_to_hex(char *to, const char *from, uint len)
{
  if (len)
  {
    *to++= '0';
    *to++= 'x';
    to= octet2hex(to, from, len);
  }
  else
    to= strmov(to, "\"\"");
  return to;                               // pointer to end 0 of 'to'
}

/*
  Append a version of the 'from' string suitable for use in a query to
  the 'to' string.  To generate a correct escaping, the character set
  information in 'csinfo' is used.
 */
#ifndef MYSQL_CLIENT
int
append_query_string(CHARSET_INFO *csinfo,
                    String const *from, String *to)
{
  char *beg, *ptr;
  uint32 const orig_len= to->length();
  if (to->reserve(orig_len + from->length()*2+3))
    return 1;

  beg= to->c_ptr_quick() + to->length();
  ptr= beg;
  if (csinfo->escape_with_backslash_is_dangerous)
    ptr= str_to_hex(ptr, from->ptr(), from->length());
  else
  {
    *ptr++= '\'';
    ptr+= escape_string_for_mysql(csinfo, ptr, 0,
                                  from->ptr(), from->length());
    *ptr++='\'';
  }
  to->length(orig_len + ptr - beg);
  return 0;
}
#endif


/*
  Prints a "session_var=value" string. Used by mysqlbinlog to print some SET
  commands just before it prints a query.
*/

#ifdef MYSQL_CLIENT

static void print_set_option(IO_CACHE* file, uint32 bits_changed,
                             uint32 option, uint32 flags, const char* name,
                             bool* need_comma)
{
  if (bits_changed & option)
  {
    if (*need_comma)
      my_b_printf(file,", ");
    my_b_printf(file,"%s=%d", name, test(flags & option));
    *need_comma= 1;
  }
}
#endif

/**************************************************************************
	Log_event methods (= the parent class of all events)
**************************************************************************/

/*
  Log_event::get_type_str()
*/

const char* Log_event::get_type_str()
{
  switch(get_type_code()) {
  case START_EVENT_V3:  return "Start_v3";
  case STOP_EVENT:   return "Stop";
  case QUERY_EVENT:  return "Query";
  case ROTATE_EVENT: return "Rotate";
  case INTVAR_EVENT: return "Intvar";
  case LOAD_EVENT:   return "Load";
  case NEW_LOAD_EVENT:   return "New_load";
  case SLAVE_EVENT:  return "Slave";
  case CREATE_FILE_EVENT: return "Create_file";
  case APPEND_BLOCK_EVENT: return "Append_block";
  case DELETE_FILE_EVENT: return "Delete_file";
  case EXEC_LOAD_EVENT: return "Exec_load";
  case RAND_EVENT: return "RAND";
  case XID_EVENT: return "Xid";
  case USER_VAR_EVENT: return "User var";
  case FORMAT_DESCRIPTION_EVENT: return "Format_desc";
  case TABLE_MAP_EVENT: return "Table_map";
  case WRITE_ROWS_EVENT: return "Write_rows";
  case UPDATE_ROWS_EVENT: return "Update_rows";
  case DELETE_ROWS_EVENT: return "Delete_rows";
  case BEGIN_LOAD_QUERY_EVENT: return "Begin_load_query";
  case EXECUTE_LOAD_QUERY_EVENT: return "Execute_load_query";
  default: return "Unknown";				/* impossible */
  }
}


/*
  Log_event::Log_event()
*/

#ifndef MYSQL_CLIENT
Log_event::Log_event(THD* thd_arg, uint16 flags_arg, bool using_trans)
  :log_pos(0), temp_buf(0), exec_time(0), flags(flags_arg), thd(thd_arg)
{
  server_id=	thd->server_id;
  when=		thd->start_time;
  cache_stmt=	using_trans;
}


/*
  This minimal constructor is for when you are not even sure that there
  is a valid THD. For example in the server when we are shutting down or
  flushing logs after receiving a SIGHUP (then we must write a Rotate to
  the binlog but we have no THD, so we need this minimal constructor).
*/

Log_event::Log_event()
  :temp_buf(0), exec_time(0), flags(0), cache_stmt(0),
   thd(0)
{
  server_id=	::server_id;
  when=		time(NULL);
  log_pos=	0;
}
#endif /* !MYSQL_CLIENT */


/*
  Log_event::Log_event()
*/

Log_event::Log_event(const char* buf,
                     const Format_description_log_event* description_event)
  :temp_buf(0), cache_stmt(0)
{
#ifndef MYSQL_CLIENT
  thd = 0;
#endif
  when = uint4korr(buf);
  server_id = uint4korr(buf + SERVER_ID_OFFSET);
  if (description_event->binlog_version==1)
  {
    log_pos= 0;
    flags= 0;
    return;
  }
  /* 4.0 or newer */
  log_pos= uint4korr(buf + LOG_POS_OFFSET);
  /*
    If the log is 4.0 (so here it can only be a 4.0 relay log read by
    the SQL thread or a 4.0 master binlog read by the I/O thread),
    log_pos is the beginning of the event: we transform it into the end
    of the event, which is more useful.
    But how do you know that the log is 4.0: you know it if
    description_event is version 3 *and* you are not reading a
    Format_desc (remember that mysqlbinlog starts by assuming that 5.0
    logs are in 4.0 format, until it finds a Format_desc).
  */
  if (description_event->binlog_version==3 &&
      buf[EVENT_TYPE_OFFSET]<FORMAT_DESCRIPTION_EVENT && log_pos)
  {
      /*
        If log_pos=0, don't change it. log_pos==0 is a marker to mean
        "don't change rli->group_master_log_pos" (see
        inc_group_relay_log_pos()). As it is unreal log_pos, adding the
        event len's is nonsense. For example, a fake Rotate event should
        not have its log_pos (which is 0) changed or it will modify
        Exec_master_log_pos in SHOW SLAVE STATUS, displaying a nonsense
        value of (a non-zero offset which does not exist in the master's
        binlog, so which will cause problems if the user uses this value
        in CHANGE MASTER).
      */
    log_pos+= uint4korr(buf + EVENT_LEN_OFFSET);
  }
  DBUG_PRINT("info", ("log_pos: %lu", (ulong) log_pos));

  flags= uint2korr(buf + FLAGS_OFFSET);
  if ((buf[EVENT_TYPE_OFFSET] == FORMAT_DESCRIPTION_EVENT) ||
      (buf[EVENT_TYPE_OFFSET] == ROTATE_EVENT))
  {
    /*
      These events always have a header which stops here (i.e. their
      header is FROZEN).
    */
    /*
      Initialization to zero of all other Log_event members as they're
      not specified. Currently there are no such members; in the future
      there will be an event UID (but Format_description and Rotate
      don't need this UID, as they are not propagated through
      --log-slave-updates (remember the UID is used to not play a query
      twice when you have two masters which are slaves of a 3rd master).
      Then we are done.
    */
    return;
  }
  /* otherwise, go on with reading the header from buf (nothing now) */
}

#ifndef MYSQL_CLIENT
#ifdef HAVE_REPLICATION

int Log_event::do_update_pos(RELAY_LOG_INFO *rli)
{
  /*
    rli is null when (as far as I (Guilhem) know) the caller is
    Load_log_event::do_apply_event *and* that one is called from
    Execute_load_log_event::do_apply_event.  In this case, we don't
    do anything here ; Execute_load_log_event::do_apply_event will
    call Log_event::do_apply_event again later with the proper rli.
    Strictly speaking, if we were sure that rli is null only in the
    case discussed above, 'if (rli)' is useless here.  But as we are
    not 100% sure, keep it for now.

    Matz: I don't think we will need this check with this refactoring.
  */
  if (rli)
  {
    /*
      If in a transaction, and if the slave supports transactions, just
      inc_event_relay_log_pos(). We only have to check for OPTION_BEGIN
      (not OPTION_NOT_AUTOCOMMIT) as transactions are logged with
      BEGIN/COMMIT, not with SET AUTOCOMMIT= .

      CAUTION: opt_using_transactions means
      innodb || bdb ; suppose the master supports InnoDB and BDB,
      but the slave supports only BDB, problems
      will arise:
      - suppose an InnoDB table is created on the master,
      - then it will be MyISAM on the slave
      - but as opt_using_transactions is true, the slave will believe he
      is transactional with the MyISAM table. And problems will come
      when one does START SLAVE; STOP SLAVE; START SLAVE; (the slave
      will resume at BEGIN whereas there has not been any rollback).
      This is the problem of using opt_using_transactions instead of a
      finer "does the slave support
      _the_transactional_handler_used_on_the_master_".

      More generally, we'll have problems when a query mixes a
      transactional handler and MyISAM and STOP SLAVE is issued in the
      middle of the "transaction". START SLAVE will resume at BEGIN
      while the MyISAM table has already been updated.
    */
    if ((thd->options & OPTION_BEGIN) && opt_using_transactions)
      rli->inc_event_relay_log_pos();
    else
    {
      rli->inc_group_relay_log_pos(log_pos);
      flush_relay_log_info(rli);
      /*
         Note that Rotate_log_event::do_apply_event() does not call
         this function, so there is no chance that a fake rotate event
         resets last_master_timestamp.  Note that we update without
         mutex (probably ok - except in some very rare cases, only
         consequence is that value may take some time to display in
         Seconds_Behind_Master - not critical).
      */
      rli->last_master_timestamp= when;
    }
  }

  return 0;                                   // Cannot fail currently
}


Log_event::enum_skip_reason
Log_event::do_shall_skip(RELAY_LOG_INFO *rli)
{
  DBUG_PRINT("info", ("ev->server_id=%lu, ::server_id=%lu,"
                      " rli->replicate_same_server_id=%d,"
                      " rli->slave_skip_counter=%d",
                      (ulong) server_id, (ulong) ::server_id,
                      rli->replicate_same_server_id,
                      rli->slave_skip_counter));
  if (server_id == ::server_id && !rli->replicate_same_server_id)
    return EVENT_SKIP_IGNORE;
  else if (rli->slave_skip_counter > 0)
    return EVENT_SKIP_COUNT;
  else
    return EVENT_SKIP_NOT;
}


/*
  Log_event::pack_info()
*/

void Log_event::pack_info(Protocol *protocol)
{
  protocol->store("", &my_charset_bin);
}


/*
  Log_event::net_send()

  Only called by SHOW BINLOG EVENTS
*/

int Log_event::net_send(Protocol *protocol, const char* log_name, my_off_t pos)
{
  const char *p= strrchr(log_name, FN_LIBCHAR);
  const char *event_type;
  if (p)
    log_name = p + 1;
  
  protocol->prepare_for_resend();
  protocol->store(log_name, &my_charset_bin);
  protocol->store((ulonglong) pos);
  event_type = get_type_str();
  protocol->store(event_type, strlen(event_type), &my_charset_bin);
  protocol->store((uint32) server_id);
  protocol->store((ulonglong) log_pos);
  pack_info(protocol);
  return protocol->write();
}
#endif /* HAVE_REPLICATION */


/*
  Log_event::init_show_field_list()
*/

void Log_event::init_show_field_list(List<Item>* field_list)
{
  field_list->push_back(new Item_empty_string("Log_name", 20));
  field_list->push_back(new Item_return_int("Pos", 11,
					    MYSQL_TYPE_LONGLONG));
  field_list->push_back(new Item_empty_string("Event_type", 20));
  field_list->push_back(new Item_return_int("Server_id", 10,
					    MYSQL_TYPE_LONG));
  field_list->push_back(new Item_return_int("End_log_pos", 11,
					    MYSQL_TYPE_LONGLONG));
  field_list->push_back(new Item_empty_string("Info", 20));
}


/*
  Log_event::write()
*/

bool Log_event::write_header(IO_CACHE* file, ulong event_data_length)
{
  byte header[LOG_EVENT_HEADER_LEN];
  DBUG_ENTER("Log_event::write_header");

  /* Store number of bytes that will be written by this event */
  data_written= event_data_length + sizeof(header);

  /*
    log_pos != 0 if this is relay-log event. In this case we should not
    change the position
  */

  if (is_artificial_event())
  {
    /*
      We should not do any cleanup on slave when reading this. We
      mark this by setting log_pos to 0.  Start_log_event_v3() will
      detect this on reading and set artificial_event=1 for the event.
    */
    log_pos= 0;
  }
  else  if (!log_pos)
  {
    /*
      Calculate position of end of event

      Note that with a SEQ_READ_APPEND cache, my_b_tell() does not
      work well.  So this will give slightly wrong positions for the
      Format_desc/Rotate/Stop events which the slave writes to its
      relay log. For example, the initial Format_desc will have
      end_log_pos=91 instead of 95. Because after writing the first 4
      bytes of the relay log, my_b_tell() still reports 0. Because
      my_b_append() does not update the counter which my_b_tell()
      later uses (one should probably use my_b_append_tell() to work
      around this).  To get right positions even when writing to the
      relay log, we use the (new) my_b_safe_tell().

      Note that this raises a question on the correctness of all these
      DBUG_ASSERT(my_b_tell()=rli->event_relay_log_pos).

      If in a transaction, the log_pos which we calculate below is not
      very good (because then my_b_safe_tell() returns start position
      of the BEGIN, so it's like the statement was at the BEGIN's
      place), but it's not a very serious problem (as the slave, when
      it is in a transaction, does not take those end_log_pos into
      account (as it calls inc_event_relay_log_pos()). To be fixed
      later, so that it looks less strange. But not bug.
    */

    log_pos= my_b_safe_tell(file)+data_written;
  }

  /*
    Header will be of size LOG_EVENT_HEADER_LEN for all events, except for
    FORMAT_DESCRIPTION_EVENT and ROTATE_EVENT, where it will be
    LOG_EVENT_MINIMAL_HEADER_LEN (remember these 2 have a frozen header,
    because we read them before knowing the format).
  */

  int4store(header, (ulong) when);              // timestamp
  header[EVENT_TYPE_OFFSET]= get_type_code();
  int4store(header+ SERVER_ID_OFFSET, server_id);
  int4store(header+ EVENT_LEN_OFFSET, data_written);
  int4store(header+ LOG_POS_OFFSET, log_pos);
  int2store(header+ FLAGS_OFFSET, flags);

  DBUG_RETURN(my_b_safe_write(file, header, sizeof(header)) != 0);
}


/*
  Log_event::read_log_event()

  This needn't be format-tolerant, because we only read
  LOG_EVENT_MINIMAL_HEADER_LEN (we just want to read the event's length).

*/

int Log_event::read_log_event(IO_CACHE* file, String* packet,
			      pthread_mutex_t* log_lock)
{
  ulong data_len;
  int result=0;
  char buf[LOG_EVENT_MINIMAL_HEADER_LEN];
  DBUG_ENTER("Log_event::read_log_event");

  if (log_lock)
    pthread_mutex_lock(log_lock);
  if (my_b_read(file, (byte*) buf, sizeof(buf)))
  {
    /*
      If the read hits eof, we must report it as eof so the caller
      will know it can go into cond_wait to be woken up on the next
      update to the log.
    */
    DBUG_PRINT("error",("file->error: %d", file->error));
    if (!file->error)
      result= LOG_READ_EOF;
    else
      result= (file->error > 0 ? LOG_READ_TRUNC : LOG_READ_IO);
    goto end;
  }
  data_len= uint4korr(buf + EVENT_LEN_OFFSET);
  if (data_len < LOG_EVENT_MINIMAL_HEADER_LEN ||
      data_len > current_thd->variables.max_allowed_packet)
  {
    DBUG_PRINT("error",("data_len: %ld", data_len));
    result= ((data_len < LOG_EVENT_MINIMAL_HEADER_LEN) ? LOG_READ_BOGUS :
	     LOG_READ_TOO_LARGE);
    goto end;
  }
  packet->append(buf, sizeof(buf));
  data_len-= LOG_EVENT_MINIMAL_HEADER_LEN;
  if (data_len)
  {
    if (packet->append(file, data_len))
    {
      /*
	Here if we hit EOF it's really an error: as data_len is >=0
        there's supposed to be more bytes available. 
	EOF means we are reading the event partially, which should
	never happen: either we read badly or the binlog is truncated.
      */
      result= file->error >= 0 ? LOG_READ_TRUNC: LOG_READ_IO;
      /* Implicit goto end; */
    }
  }

end:
  if (log_lock)
    pthread_mutex_unlock(log_lock);
  DBUG_RETURN(result);
}
#endif /* !MYSQL_CLIENT */

#ifndef MYSQL_CLIENT
#define UNLOCK_MUTEX if (log_lock) pthread_mutex_unlock(log_lock);
#define LOCK_MUTEX if (log_lock) pthread_mutex_lock(log_lock);
#else
#define UNLOCK_MUTEX
#define LOCK_MUTEX
#endif

/*
  Log_event::read_log_event()

  NOTE:
    Allocates memory;  The caller is responsible for clean-up.
*/

#ifndef MYSQL_CLIENT
Log_event* Log_event::read_log_event(IO_CACHE* file,
				     pthread_mutex_t* log_lock,
                                     const Format_description_log_event *description_event)
#else
Log_event* Log_event::read_log_event(IO_CACHE* file,
                                     const Format_description_log_event *description_event)
#endif
{
  DBUG_ENTER("Log_event::read_log_event");
  DBUG_ASSERT(description_event != 0);
  char head[LOG_EVENT_MINIMAL_HEADER_LEN];
  /*
    First we only want to read at most LOG_EVENT_MINIMAL_HEADER_LEN, just to
    check the event for sanity and to know its length; no need to really parse
    it. We say "at most" because this could be a 3.23 master, which has header
    of 13 bytes, whereas LOG_EVENT_MINIMAL_HEADER_LEN is 19 bytes (it's
    "minimal" over the set {MySQL >=4.0}).
  */
  uint header_size= min(description_event->common_header_len,
                        LOG_EVENT_MINIMAL_HEADER_LEN);

  LOCK_MUTEX;
  DBUG_PRINT("info", ("my_b_tell: %lu", (ulong) my_b_tell(file)));
  if (my_b_read(file, (byte *) head, header_size))
  {
    DBUG_PRINT("info", ("Log_event::read_log_event(IO_CACHE*,Format_desc*) \
failed my_b_read"));
    UNLOCK_MUTEX;
    /*
      No error here; it could be that we are at the file's end. However
      if the next my_b_read() fails (below), it will be an error as we
      were able to read the first bytes.
    */
    DBUG_RETURN(0);
  }
  uint data_len = uint4korr(head + EVENT_LEN_OFFSET);
  char *buf= 0;
  const char *error= 0;
  Log_event *res=  0;
#ifndef max_allowed_packet
  THD *thd=current_thd;
  uint max_allowed_packet= thd ? thd->variables.max_allowed_packet : ~(ulong)0;
#endif

  if (data_len > max_allowed_packet)
  {
    error = "Event too big";
    goto err;
  }

  if (data_len < header_size)
  {
    error = "Event too small";
    goto err;
  }

  // some events use the extra byte to null-terminate strings
  if (!(buf = my_malloc(data_len+1, MYF(MY_WME))))
  {
    error = "Out of memory";
    goto err;
  }
  buf[data_len] = 0;
  memcpy(buf, head, header_size);
  if (my_b_read(file, (byte*) buf + header_size, data_len - header_size))
  {
    error = "read error";
    goto err;
  }
  if ((res= read_log_event(buf, data_len, &error, description_event)))
    res->register_temp_buf(buf);

err:
  UNLOCK_MUTEX;
  if (!res)
  {
    DBUG_ASSERT(error != 0);
    sql_print_error("Error in Log_event::read_log_event(): "
                    "'%s', data_len: %d, event_type: %d",
		    error,data_len,head[EVENT_TYPE_OFFSET]);
    my_free(buf, MYF(MY_ALLOW_ZERO_PTR));
    /*
      The SQL slave thread will check if file->error<0 to know
      if there was an I/O error. Even if there is no "low-level" I/O errors
      with 'file', any of the high-level above errors is worrying
      enough to stop the SQL thread now ; as we are skipping the current event,
      going on with reading and successfully executing other events can
      only corrupt the slave's databases. So stop.
    */
    file->error= -1;
  }
  DBUG_RETURN(res);
}


/*
  Log_event::read_log_event()
  Binlog format tolerance is in (buf, event_len, description_event)
  constructors.
*/

Log_event* Log_event::read_log_event(const char* buf, uint event_len,
				     const char **error,
                                     const Format_description_log_event *description_event)
{
  Log_event* ev;
  DBUG_ENTER("Log_event::read_log_event(char*,...)");
  DBUG_ASSERT(description_event != 0);
  DBUG_PRINT("info", ("binlog_version: %d", description_event->binlog_version));
  if (event_len < EVENT_LEN_OFFSET ||
      (uint) event_len != uint4korr(buf+EVENT_LEN_OFFSET))
  {
    *error="Sanity check failed";		// Needed to free buffer
    DBUG_RETURN(NULL); // general sanity check - will fail on a partial read
  }

  /* To check the integrity of the Log_event_type enumeration */
  DBUG_ASSERT(buf[EVENT_TYPE_OFFSET] < ENUM_END_EVENT);

  switch(buf[EVENT_TYPE_OFFSET]) {
  case QUERY_EVENT:
    ev  = new Query_log_event(buf, event_len, description_event, QUERY_EVENT);
    break;
  case LOAD_EVENT:
    ev = new Load_log_event(buf, event_len, description_event);
    break;
  case NEW_LOAD_EVENT:
    ev = new Load_log_event(buf, event_len, description_event);
    break;
  case ROTATE_EVENT:
    ev = new Rotate_log_event(buf, event_len, description_event);
    break;
#ifdef HAVE_REPLICATION
  case SLAVE_EVENT: /* can never happen (unused event) */
    ev = new Slave_log_event(buf, event_len);
    break;
#endif /* HAVE_REPLICATION */
  case CREATE_FILE_EVENT:
    ev = new Create_file_log_event(buf, event_len, description_event);
    break;
  case APPEND_BLOCK_EVENT:
    ev = new Append_block_log_event(buf, event_len, description_event);
    break;
  case DELETE_FILE_EVENT:
    ev = new Delete_file_log_event(buf, event_len, description_event);
    break;
  case EXEC_LOAD_EVENT:
    ev = new Execute_load_log_event(buf, event_len, description_event);
    break;
  case START_EVENT_V3: /* this is sent only by MySQL <=4.x */
    ev = new Start_log_event_v3(buf, description_event);
    break;
  case STOP_EVENT:
    ev = new Stop_log_event(buf, description_event);
    break;
  case INTVAR_EVENT:
    ev = new Intvar_log_event(buf, description_event);
    break;
  case XID_EVENT:
    ev = new Xid_log_event(buf, description_event);
    break;
  case RAND_EVENT:
    ev = new Rand_log_event(buf, description_event);
    break;
  case USER_VAR_EVENT:
    ev = new User_var_log_event(buf, description_event);
    break;
  case FORMAT_DESCRIPTION_EVENT:
    ev = new Format_description_log_event(buf, event_len, description_event); 
    break;
#if defined(HAVE_REPLICATION) 
  case WRITE_ROWS_EVENT:
    ev = new Write_rows_log_event(buf, event_len, description_event);
    break;
  case UPDATE_ROWS_EVENT:
    ev = new Update_rows_log_event(buf, event_len, description_event);
    break;
  case DELETE_ROWS_EVENT:
    ev = new Delete_rows_log_event(buf, event_len, description_event);
    break;
  case TABLE_MAP_EVENT:
    ev = new Table_map_log_event(buf, event_len, description_event);
    break;
#endif
  case BEGIN_LOAD_QUERY_EVENT:
    ev = new Begin_load_query_log_event(buf, event_len, description_event);
    break;
  case EXECUTE_LOAD_QUERY_EVENT:
    ev = new Execute_load_query_log_event(buf, event_len, description_event);
    break;
  default:
    DBUG_PRINT("error",("Unknown event code: %d",
                        (int) buf[EVENT_TYPE_OFFSET]));
    ev= NULL;
    break;
  }

  /*
    is_valid() are small event-specific sanity tests which are
    important; for example there are some my_malloc() in constructors
    (e.g. Query_log_event::Query_log_event(char*...)); when these
    my_malloc() fail we can't return an error out of the constructor
    (because constructor is "void") ; so instead we leave the pointer we
    wanted to allocate (e.g. 'query') to 0 and we test it in is_valid().
    Same for Format_description_log_event, member 'post_header_len'.
  */
  if (!ev || !ev->is_valid())
  {
    DBUG_PRINT("error",("Found invalid event in binary log"));

    delete ev;
#ifdef MYSQL_CLIENT
    if (!force_opt) /* then mysqlbinlog dies */
    {
      *error= "Found invalid event in binary log";
      DBUG_RETURN(0);
    }
    ev= new Unknown_log_event(buf, description_event);
#else
    *error= "Found invalid event in binary log";
    DBUG_RETURN(0);
#endif
  }
  DBUG_RETURN(ev);  
}

#ifdef MYSQL_CLIENT

/*
  Log_event::print_header()
*/

void Log_event::print_header(IO_CACHE* file,
                             PRINT_EVENT_INFO* print_event_info,
                             bool is_more __attribute__((unused)))
{
  char llbuff[22];
  my_off_t hexdump_from= print_event_info->hexdump_from;
  DBUG_ENTER("Log_event::print_header");

  my_b_printf(file, "#");
  print_timestamp(file);
  my_b_printf(file, " server id %d  end_log_pos %s ", server_id,
              llstr(log_pos,llbuff));

  /* mysqlbinlog --hexdump */
  if (print_event_info->hexdump_from)
  {
    my_b_printf(file, "\n");
    uchar *ptr= (uchar*)temp_buf;
    my_off_t size=
      uint4korr(ptr + EVENT_LEN_OFFSET) - LOG_EVENT_MINIMAL_HEADER_LEN;
    my_off_t i;

    /* Header len * 4 >= header len * (2 chars + space + extra space) */
    char *h, hex_string[LOG_EVENT_MINIMAL_HEADER_LEN*4]= {0};
    char *c, char_string[16+1]= {0};

    /* Pretty-print event common header if header is exactly 19 bytes */
    if (print_event_info->common_header_len == LOG_EVENT_MINIMAL_HEADER_LEN)
    {
      char emit_buf[256];               // Enough for storing one line
      my_b_printf(file, "# Position  Timestamp   Type   Master ID        "
                  "Size      Master Pos    Flags \n");
      int const bytes_written=
        my_snprintf(emit_buf, sizeof(emit_buf),
                    "# %8.8lx %02x %02x %02x %02x   %02x   "
                    "%02x %02x %02x %02x   %02x %02x %02x %02x   "
                    "%02x %02x %02x %02x   %02x %02x\n",
                    (unsigned long) hexdump_from,
                    ptr[0], ptr[1], ptr[2], ptr[3], ptr[4], ptr[5], ptr[6],
                    ptr[7], ptr[8], ptr[9], ptr[10], ptr[11], ptr[12], ptr[13],
                    ptr[14], ptr[15], ptr[16], ptr[17], ptr[18]);
      DBUG_ASSERT(bytes_written >= 0);
      DBUG_ASSERT(static_cast<my_size_t>(bytes_written) < sizeof(emit_buf));
      my_b_write(file, (byte*) emit_buf, bytes_written);
      ptr += LOG_EVENT_MINIMAL_HEADER_LEN;
      hexdump_from += LOG_EVENT_MINIMAL_HEADER_LEN;
    }

    /* Rest of event (without common header) */
    for (i= 0, c= char_string, h=hex_string;
	 i < size;
	 i++, ptr++)
    {
      my_snprintf(h, 4, "%02x ", *ptr);
      h += 3;

      *c++= my_isalnum(&my_charset_bin, *ptr) ? *ptr : '.';

      if (i % 16 == 15)
      {
        /*
          my_b_printf() does not support full printf() formats, so we
          have to do it this way.

          TODO: Rewrite my_b_printf() to support full printf() syntax.
         */
        char emit_buf[256];
        int const bytes_written=
          my_snprintf(emit_buf, sizeof(emit_buf),
                      "# %8.8lx %-48.48s |%16s|\n",
                      (unsigned long) (hexdump_from + (i & 0xfffffff0)),
                      hex_string, char_string);
        DBUG_ASSERT(bytes_written >= 0);
        DBUG_ASSERT(static_cast<my_size_t>(bytes_written) < sizeof(emit_buf));
	my_b_write(file, (byte*) emit_buf, bytes_written);
	hex_string[0]= 0;
	char_string[0]= 0;
	c= char_string;
	h= hex_string;
      }
      else if (i % 8 == 7) *h++ = ' ';
    }
    *c= '\0';

    /* Non-full last line */
    if (hex_string[0])
    {
      char emit_buf[256];
      int const bytes_written=
        my_snprintf(emit_buf, sizeof(emit_buf),
                    "# %8.8lx %-48.48s |%s|\n",
                    (unsigned long) (hexdump_from + (i & 0xfffffff0)),
                    hex_string, char_string);
      DBUG_ASSERT(bytes_written >= 0);
      DBUG_ASSERT(static_cast<my_size_t>(bytes_written) < sizeof(emit_buf));
      my_b_write(file, (byte*) emit_buf, bytes_written);
    }
    /*
      need a # to prefix the rest of printouts for example those of
      Rows_log_event::print_helper().
    */
    my_b_write(file, reinterpret_cast<const byte*>("# "), 2);
  }
  DBUG_VOID_RETURN;
}


void Log_event::print_base64(IO_CACHE* file,
                             PRINT_EVENT_INFO* print_event_info,
                             bool more)
{
  const uchar *ptr= (const uchar *)temp_buf;
  uint32 size= uint4korr(ptr + EVENT_LEN_OFFSET);
  DBUG_ENTER("Log_event::print_base64");

  size_t const tmp_str_sz= base64_needed_encoded_length((int) size);
  char *const tmp_str= (char *) my_malloc(tmp_str_sz, MYF(MY_WME));
  if (!tmp_str) {
    fprintf(stderr, "\nError: Out of memory. "
            "Could not print correct binlog event.\n");
    DBUG_VOID_RETURN;
  }

  if (base64_encode(ptr, (size_t) size, tmp_str))
  {
    DBUG_ASSERT(0);
  }

  if (my_b_tell(file) == 0)
    my_b_printf(file, "\nBINLOG '\n");

  my_b_printf(file, "%s\n", tmp_str);

  if (!more)
    my_b_printf(file, "'%s\n", print_event_info->delimiter);

  my_free(tmp_str, MYF(0));
  DBUG_VOID_RETURN;
}


/*
  Log_event::print_timestamp()
*/

void Log_event::print_timestamp(IO_CACHE* file, time_t* ts)
{
  struct tm *res;
  DBUG_ENTER("Log_event::print_timestamp");
  if (!ts)
    ts = &when;
#ifdef MYSQL_SERVER				// This is always false
  struct tm tm_tmp;
  localtime_r(ts,(res= &tm_tmp));
#else
  res=localtime(ts);
#endif

  my_b_printf(file,"%02d%02d%02d %2d:%02d:%02d",
              res->tm_year % 100,
              res->tm_mon+1,
              res->tm_mday,
              res->tm_hour,
              res->tm_min,
              res->tm_sec);
  DBUG_VOID_RETURN;
}

#endif /* MYSQL_CLIENT */


/**************************************************************************
	Query_log_event methods
**************************************************************************/

#if defined(HAVE_REPLICATION) && !defined(MYSQL_CLIENT)

/*
  Query_log_event::pack_info()
  This (which is used only for SHOW BINLOG EVENTS) could be updated to
  print SET @@session_var=. But this is not urgent, as SHOW BINLOG EVENTS is
  only an information, it does not produce suitable queries to replay (for
  example it does not print LOAD DATA INFILE).
*/

void Query_log_event::pack_info(Protocol *protocol)
{
  // TODO: show the catalog ??
  char *buf, *pos;
  if (!(buf= my_malloc(9 + db_len + q_len, MYF(MY_WME))))
    return;
  pos= buf;
  if (!(flags & LOG_EVENT_SUPPRESS_USE_F)
      && db && db_len)
  {
    pos= strmov(buf, "use `");
    memcpy(pos, db, db_len);
    pos= strmov(pos+db_len, "`; ");
  }
  if (query && q_len)
  {
    memcpy(pos, query, q_len);
    pos+= q_len;
  }
  protocol->store(buf, pos-buf, &my_charset_bin);
  my_free(buf, MYF(MY_ALLOW_ZERO_PTR));
}
#endif

#ifndef MYSQL_CLIENT

/* Utility function for the next method */
static void write_str_with_code_and_len(char **dst, const char *src,
                                        int len, uint code)
{
  DBUG_ASSERT(src);
  *((*dst)++)= code;
  *((*dst)++)= (uchar) len;
  bmove(*dst, src, len);
  (*dst)+= len;
}


/*
  Query_log_event::write()

  NOTES:
    In this event we have to modify the header to have the correct
    EVENT_LEN_OFFSET as we don't yet know how many status variables we
    will print!
*/

bool Query_log_event::write(IO_CACHE* file)
{
  uchar buf[QUERY_HEADER_LEN+
            1+4+           // code of flags2 and flags2
            1+8+           // code of sql_mode and sql_mode
            1+1+FN_REFLEN+ // code of catalog and catalog length and catalog
            1+4+           // code of autoinc and the 2 autoinc variables
            1+6+           // code of charset and charset
            1+1+MAX_TIME_ZONE_NAME_LENGTH+ // code of tz and tz length and tz name
            1+2+           // code of lc_time_names and lc_time_names_number
            1+2            // code of charset_database and charset_database_number
            ], *start, *start_of_status;
  ulong event_length;

  if (!query)
    return 1;                                   // Something wrong with event

  /*
    We want to store the thread id:
    (- as an information for the user when he reads the binlog)
    - if the query uses temporary table: for the slave SQL thread to know to
    which master connection the temp table belongs.
    Now imagine we (write()) are called by the slave SQL thread (we are
    logging a query executed by this thread; the slave runs with
    --log-slave-updates). Then this query will be logged with
    thread_id=the_thread_id_of_the_SQL_thread. Imagine that 2 temp tables of
    the same name were created simultaneously on the master (in the master
    binlog you have
    CREATE TEMPORARY TABLE t; (thread 1)
    CREATE TEMPORARY TABLE t; (thread 2)
    ...)
    then in the slave's binlog there will be
    CREATE TEMPORARY TABLE t; (thread_id_of_the_slave_SQL_thread)
    CREATE TEMPORARY TABLE t; (thread_id_of_the_slave_SQL_thread)
    which is bad (same thread id!).

    To avoid this, we log the thread's thread id EXCEPT for the SQL
    slave thread for which we log the original (master's) thread id.
    Now this moves the bug: what happens if the thread id on the
    master was 10 and when the slave replicates the query, a
    connection number 10 is opened by a normal client on the slave,
    and updates a temp table of the same name? We get a problem
    again. To avoid this, in the handling of temp tables (sql_base.cc)
    we use thread_id AND server_id.  TODO when this is merged into
    4.1: in 4.1, slave_proxy_id has been renamed to pseudo_thread_id
    and is a session variable: that's to make mysqlbinlog work with
    temp tables. We probably need to introduce

    SET PSEUDO_SERVER_ID
    for mysqlbinlog in 4.1. mysqlbinlog would print:
    SET PSEUDO_SERVER_ID=
    SET PSEUDO_THREAD_ID=
    for each query using temp tables.
  */
  int4store(buf + Q_THREAD_ID_OFFSET, slave_proxy_id);
  int4store(buf + Q_EXEC_TIME_OFFSET, exec_time);
  buf[Q_DB_LEN_OFFSET] = (char) db_len;
  int2store(buf + Q_ERR_CODE_OFFSET, error_code);

  /*
    You MUST always write status vars in increasing order of code. This
    guarantees that a slightly older slave will be able to parse those he
    knows.
  */
  start_of_status= start= buf+QUERY_HEADER_LEN;
  if (flags2_inited)
  {
    *start++= Q_FLAGS2_CODE;
    int4store(start, flags2);
    start+= 4;
  }
  if (sql_mode_inited)
  {
    *start++= Q_SQL_MODE_CODE;
    int8store(start, (ulonglong)sql_mode);
    start+= 8;
  }
  if (catalog_len) // i.e. this var is inited (false for 4.0 events)
  {
    write_str_with_code_and_len((char **)(&start),
                                catalog, catalog_len, Q_CATALOG_NZ_CODE);
    /*
      In 5.0.x where x<4 masters we used to store the end zero here. This was
      a waste of one byte so we don't do it in x>=4 masters. We change code to
      Q_CATALOG_NZ_CODE, because re-using the old code would make x<4 slaves
      of this x>=4 master segfault (expecting a zero when there is
      none). Remaining compatibility problems are: the older slave will not
      find the catalog; but it is will not crash, and it's not an issue
      that it does not find the catalog as catalogs were not used in these
      older MySQL versions (we store it in binlog and read it from relay log
      but do nothing useful with it). What is an issue is that the older slave
      will stop processing the Q_* blocks (and jumps to the db/query) as soon
      as it sees unknown Q_CATALOG_NZ_CODE; so it will not be able to read
      Q_AUTO_INCREMENT*, Q_CHARSET and so replication will fail silently in
      various ways. Documented that you should not mix alpha/beta versions if
      they are not exactly the same version, with example of 5.0.3->5.0.2 and
      5.0.4->5.0.3. If replication is from older to new, the new will
      recognize Q_CATALOG_CODE and have no problem.
    */
  }
  if (auto_increment_increment != 1)
  {
    *start++= Q_AUTO_INCREMENT;
    int2store(start, auto_increment_increment);
    int2store(start+2, auto_increment_offset);
    start+= 4;
  }
  if (charset_inited)
  {
    *start++= Q_CHARSET_CODE;
    memcpy(start, charset, 6);
    start+= 6;
  }
  if (time_zone_len)
  {
    /* In the TZ sys table, column Name is of length 64 so this should be ok */
    DBUG_ASSERT(time_zone_len <= MAX_TIME_ZONE_NAME_LENGTH);
    *start++= Q_TIME_ZONE_CODE;
    *start++= time_zone_len;
    memcpy(start, time_zone_str, time_zone_len);
    start+= time_zone_len;
  }
  if (lc_time_names_number)
  {
    DBUG_ASSERT(lc_time_names_number <= 0xFFFF);
    *start++= Q_LC_TIME_NAMES_CODE;
    int2store(start, lc_time_names_number);
    start+= 2;
  }
  if (charset_database_number)
  {
    DBUG_ASSERT(charset_database_number <= 0xFFFF);
    *start++= Q_CHARSET_DATABASE_CODE;
    int2store(start, charset_database_number);
    start+= 2;
  }
  /*
    Here there could be code like
    if (command-line-option-which-says-"log_this_variable" && inited)
    {
    *start++= Q_THIS_VARIABLE_CODE;
    int4store(start, this_variable);
    start+= 4;
    }
  */
  
  /* Store length of status variables */
  status_vars_len= (uint) (start-start_of_status);
  DBUG_ASSERT(status_vars_len <= MAX_SIZE_LOG_EVENT_STATUS);
  int2store(buf + Q_STATUS_VARS_LEN_OFFSET, status_vars_len);

  /*
    Calculate length of whole event
    The "1" below is the \0 in the db's length
  */
  event_length= (uint) (start-buf) + get_post_header_size_for_derived() + db_len + 1 + q_len;

  return (write_header(file, event_length) ||
          my_b_safe_write(file, (byte*) buf, QUERY_HEADER_LEN) ||
          write_post_header_for_derived(file) ||
          my_b_safe_write(file, (byte*) start_of_status,
                          (uint) (start-start_of_status)) ||
          my_b_safe_write(file, (db) ? (byte*) db : (byte*)"", db_len + 1) ||
          my_b_safe_write(file, (byte*) query, q_len)) ? 1 : 0;
}

/*
  Query_log_event::Query_log_event()
 
  The simplest constructor that could possibly work.  This is used for
  creating static objects that have a special meaning and are invisible
  to the log.  
*/
Query_log_event::Query_log_event()
  :Log_event(), data_buf(0)
{
}


/*
  Query_log_event::Query_log_event()
*/
Query_log_event::Query_log_event(THD* thd_arg, const char* query_arg,
				 ulong query_length, bool using_trans,
				 bool suppress_use)
  :Log_event(thd_arg,
	     ((thd_arg->tmp_table_used ? LOG_EVENT_THREAD_SPECIFIC_F : 0)
	      | (suppress_use          ? LOG_EVENT_SUPPRESS_USE_F    : 0)),
	     using_trans),
   data_buf(0), query(query_arg), catalog(thd_arg->catalog),
   db(thd_arg->db), q_len((uint32) query_length),
   error_code((thd_arg->killed != THD::NOT_KILLED) ?
              ((thd_arg->system_thread & SYSTEM_THREAD_DELAYED_INSERT) ?
               0 : thd->killed_errno()) : thd_arg->net.last_errno),
   thread_id(thd_arg->thread_id),
   /* save the original thread id; we already know the server id */
   slave_proxy_id(thd_arg->variables.pseudo_thread_id),
   flags2_inited(1), sql_mode_inited(1), charset_inited(1),
   sql_mode(thd_arg->variables.sql_mode),
   auto_increment_increment(thd_arg->variables.auto_increment_increment),
   auto_increment_offset(thd_arg->variables.auto_increment_offset),
   lc_time_names_number(thd_arg->variables.lc_time_names->number),
   charset_database_number(0)
{
  time_t end_time;
  time(&end_time);
  exec_time = (ulong) (end_time  - thd->start_time);
  catalog_len = (catalog) ? (uint32) strlen(catalog) : 0;
  /* status_vars_len is set just before writing the event */
  db_len = (db) ? (uint32) strlen(db) : 0;
  if (thd_arg->variables.collation_database != thd_arg->db_charset)
    charset_database_number= thd_arg->variables.collation_database->number;
  
  /*
    If we don't use flags2 for anything else than options contained in
    thd->options, it would be more efficient to flags2=thd_arg->options
    (OPTIONS_WRITTEN_TO_BINLOG would be used only at reading time).
    But it's likely that we don't want to use 32 bits for 3 bits; in the future
    we will probably want to reclaim the 29 bits. So we need the &.
  */
  flags2= (uint32) (thd_arg->options & OPTIONS_WRITTEN_TO_BIN_LOG);
  DBUG_ASSERT(thd->variables.character_set_client->number < 256*256);
  DBUG_ASSERT(thd->variables.collation_connection->number < 256*256);
  DBUG_ASSERT(thd->variables.collation_server->number < 256*256);
  int2store(charset, thd_arg->variables.character_set_client->number);
  int2store(charset+2, thd_arg->variables.collation_connection->number);
  int2store(charset+4, thd_arg->variables.collation_server->number);
  if (thd_arg->time_zone_used)
  {
    /*
      Note that our event becomes dependent on the Time_zone object
      representing the time zone. Fortunately such objects are never deleted
      or changed during mysqld's lifetime.
    */
    time_zone_len= thd_arg->variables.time_zone->get_name()->length();
    time_zone_str= thd_arg->variables.time_zone->get_name()->ptr();
  }
  else
    time_zone_len= 0;
  DBUG_PRINT("info",("Query_log_event has flags2: %lu  sql_mode: %lu",
                     (ulong) flags2, sql_mode));
}
#endif /* MYSQL_CLIENT */


/* 2 utility functions for the next method */

/* 
  Get the pointer for a string (src) that contains the length in
  the first byte. Set the output string (dst) to the string value
  and place the length of the string in the byte after the string.
*/
static void get_str_len_and_pointer(const Log_event::Byte **src, 
                                    const char **dst, 
                                    uint *len)
{
  if ((*len= **src))
    *dst= (char *)*src + 1;                          // Will be copied later
  (*src)+= *len + 1;
}

static void copy_str_and_move(const char **src, 
                              Log_event::Byte **dst, 
                              uint len)
{
  memcpy(*dst, *src, len);
  *src= (const char *)*dst;
  (*dst)+= len;
  *(*dst)++= 0;
}

/*
  Query_log_event::Query_log_event()
  This is used by the SQL slave thread to prepare the event before execution.
*/

Query_log_event::Query_log_event(const char* buf, uint event_len,
                                 const Format_description_log_event *description_event,
                                 Log_event_type event_type)
  :Log_event(buf, description_event), data_buf(0), query(NullS),
   db(NullS), catalog_len(0), status_vars_len(0),
   flags2_inited(0), sql_mode_inited(0), charset_inited(0),
   auto_increment_increment(1), auto_increment_offset(1),
   time_zone_len(0), lc_time_names_number(0), charset_database_number(0)
{
  ulong data_len;
  uint32 tmp;
  uint8 common_header_len, post_header_len;
  Log_event::Byte *start;
  const Log_event::Byte *end;
  bool catalog_nz= 1;
  DBUG_ENTER("Query_log_event::Query_log_event(char*,...)");

  common_header_len= description_event->common_header_len;
  post_header_len= description_event->post_header_len[event_type-1];
  DBUG_PRINT("info",("event_len: %u  common_header_len: %d  post_header_len: %d",
                     event_len, common_header_len, post_header_len));
  
  /*
    We test if the event's length is sensible, and if so we compute data_len.
    We cannot rely on QUERY_HEADER_LEN here as it would not be format-tolerant.
    We use QUERY_HEADER_MINIMAL_LEN which is the same for 3.23, 4.0 & 5.0.
  */
  if (event_len < (uint)(common_header_len + post_header_len))
    DBUG_VOID_RETURN;				
  data_len = event_len - (common_header_len + post_header_len);
  buf+= common_header_len;
  
  slave_proxy_id= thread_id = uint4korr(buf + Q_THREAD_ID_OFFSET);
  exec_time = uint4korr(buf + Q_EXEC_TIME_OFFSET);
  db_len = (uint)buf[Q_DB_LEN_OFFSET]; // TODO: add a check of all *_len vars
  error_code = uint2korr(buf + Q_ERR_CODE_OFFSET);

  /*
    5.0 format starts here.
    Depending on the format, we may or not have affected/warnings etc
    The remnent post-header to be parsed has length:
  */
  tmp= post_header_len - QUERY_HEADER_MINIMAL_LEN; 
  if (tmp)
  {
    status_vars_len= uint2korr(buf + Q_STATUS_VARS_LEN_OFFSET);
    data_len-= status_vars_len;
    DBUG_PRINT("info", ("Query_log_event has status_vars_len: %u",
                        (uint) status_vars_len));
    tmp-= 2;
  }
  /*
    We have parsed everything we know in the post header for QUERY_EVENT,
    the rest of post header is either comes from older version MySQL or
    dedicated to derived events (e.g. Execute_load_query...)
  */

  /* variable-part: the status vars; only in MySQL 5.0  */
  
  start= (Log_event::Byte*) (buf+post_header_len);
  end= (const Log_event::Byte*) (start+status_vars_len);
  for (const Log_event::Byte* pos= start; pos < end;)
  {
    switch (*pos++) {
    case Q_FLAGS2_CODE:
      flags2_inited= 1;
      flags2= uint4korr(pos);
      DBUG_PRINT("info",("In Query_log_event, read flags2: %lu", (ulong) flags2));
      pos+= 4;
      break;
    case Q_SQL_MODE_CODE:
    {
#ifndef DBUG_OFF
      char buff[22];
#endif
      sql_mode_inited= 1;
      sql_mode= (ulong) uint8korr(pos); // QQ: Fix when sql_mode is ulonglong
      DBUG_PRINT("info",("In Query_log_event, read sql_mode: %s",
			 llstr(sql_mode, buff)));
      pos+= 8;
      break;
    }
    case Q_CATALOG_NZ_CODE:
      get_str_len_and_pointer(&pos, &catalog, &catalog_len);
      break;
    case Q_AUTO_INCREMENT:
      auto_increment_increment= uint2korr(pos);
      auto_increment_offset=    uint2korr(pos+2);
      pos+= 4;
      break;
    case Q_CHARSET_CODE:
    {
      charset_inited= 1;
      memcpy(charset, pos, 6);
      pos+= 6;
      break;
    }
    case Q_TIME_ZONE_CODE:
    {
      get_str_len_and_pointer(&pos, &time_zone_str, &time_zone_len);
      break;
    }
    case Q_CATALOG_CODE: /* for 5.0.x where 0<=x<=3 masters */
      if ((catalog_len= *pos))
        catalog= (char*) pos+1;                           // Will be copied later
      pos+= catalog_len+2; // leap over end 0
      catalog_nz= 0; // catalog has end 0 in event
      break;
    case Q_LC_TIME_NAMES_CODE:
      lc_time_names_number= uint2korr(pos);
      pos+= 2;
      break;
    case Q_CHARSET_DATABASE_CODE:
      charset_database_number= uint2korr(pos);
      pos+= 2;
      break;
    default:
      /* That's why you must write status vars in growing order of code */
      DBUG_PRINT("info",("Query_log_event has unknown status vars (first has\
 code: %u), skipping the rest of them", (uint) *(pos-1)));
      pos= (const uchar*) end;                         // Break loop
    }
  }
  
#if !defined(MYSQL_CLIENT) && defined(HAVE_QUERY_CACHE)
  if (!(start= data_buf = (Log_event::Byte*) my_malloc(catalog_len + 1 +
                                              time_zone_len + 1 +
                                              data_len + 1 +
                                              QUERY_CACHE_FLAGS_SIZE +
                                              db_len + 1,
                                              MYF(MY_WME))))
#else
  if (!(start= data_buf = (Log_event::Byte*) my_malloc(catalog_len + 1 +
                                             time_zone_len + 1 +
                                             data_len + 1,
                                             MYF(MY_WME))))
#endif
      DBUG_VOID_RETURN;
  if (catalog_len)                                  // If catalog is given
  {
    if (likely(catalog_nz)) // true except if event comes from 5.0.0|1|2|3.
      copy_str_and_move(&catalog, &start, catalog_len);
    else
    {
      memcpy(start, catalog, catalog_len+1); // copy end 0
      catalog= (const char *)start;
      start+= catalog_len+1;
    }
  }
  if (time_zone_len)
    copy_str_and_move(&time_zone_str, &start, time_zone_len);

  /* A 2nd variable part; this is common to all versions */ 
  memcpy((char*) start, end, data_len);          // Copy db and query
  start[data_len]= '\0';              // End query with \0 (For safetly)
  db= (char *)start;
  query= (char *)(start + db_len + 1);
  q_len= data_len - db_len -1;
  DBUG_VOID_RETURN;
}


/*
  Query_log_event::print()
*/

#ifdef MYSQL_CLIENT
void Query_log_event::print_query_header(IO_CACHE* file,
					 PRINT_EVENT_INFO* print_event_info)
{
  // TODO: print the catalog ??
  char buff[40],*end;				// Enough for SET TIMESTAMP
  bool different_db= 1;
  uint32 tmp;

  if (!print_event_info->short_form)
  {
    print_header(file, print_event_info, FALSE);
    my_b_printf(file, "\t%s\tthread_id=%lu\texec_time=%lu\terror_code=%d\n",
                get_type_str(), (ulong) thread_id, (ulong) exec_time,
                error_code);
  }

  if (!(flags & LOG_EVENT_SUPPRESS_USE_F) && db)
  {
    if (different_db= memcmp(print_event_info->db, db, db_len + 1))
      memcpy(print_event_info->db, db, db_len + 1);
    if (db[0] && different_db) 
      my_b_printf(file, "use %s%s\n", db, print_event_info->delimiter);
  }

  end=int10_to_str((long) when, strmov(buff,"SET TIMESTAMP="),10);
  end= strmov(end, print_event_info->delimiter);
  *end++='\n';
  my_b_write(file, (byte*) buff, (uint) (end-buff));
  if (flags & LOG_EVENT_THREAD_SPECIFIC_F)
    my_b_printf(file,"SET @@session.pseudo_thread_id=%lu%s\n",
                (ulong)thread_id, print_event_info->delimiter);

  /*
    If flags2_inited==0, this is an event from 3.23 or 4.0; nothing to
    print (remember we don't produce mixed relay logs so there cannot be
    5.0 events before that one so there is nothing to reset).
  */
  if (likely(flags2_inited)) /* likely as this will mainly read 5.0 logs */
  {
    /* tmp is a bitmask of bits which have changed. */
    if (likely(print_event_info->flags2_inited)) 
      /* All bits which have changed */
      tmp= (print_event_info->flags2) ^ flags2;
    else /* that's the first Query event we read */
    {
      print_event_info->flags2_inited= 1;
      tmp= ~((uint32)0); /* all bits have changed */
    }

    if (unlikely(tmp)) /* some bits have changed */
    {
      bool need_comma= 0;
      my_b_printf(file, "SET ");
      print_set_option(file, tmp, OPTION_NO_FOREIGN_KEY_CHECKS, ~flags2,
                   "@@session.foreign_key_checks", &need_comma);
      print_set_option(file, tmp, OPTION_AUTO_IS_NULL, flags2,
                   "@@session.sql_auto_is_null", &need_comma);
      print_set_option(file, tmp, OPTION_RELAXED_UNIQUE_CHECKS, ~flags2,
                   "@@session.unique_checks", &need_comma);
      my_b_printf(file,"%s\n", print_event_info->delimiter);
      print_event_info->flags2= flags2;
    }
  }

  /*
    Now the session variables;
    it's more efficient to pass SQL_MODE as a number instead of a
    comma-separated list.
    FOREIGN_KEY_CHECKS, SQL_AUTO_IS_NULL, UNIQUE_CHECKS are session-only
    variables (they have no global version; they're not listed in
    sql_class.h), The tests below work for pure binlogs or pure relay
    logs. Won't work for mixed relay logs but we don't create mixed
    relay logs (that is, there is no relay log with a format change
    except within the 3 first events, which mysqlbinlog handles
    gracefully). So this code should always be good.
  */

  if (likely(sql_mode_inited))
  {
    if (unlikely(!print_event_info->sql_mode_inited)) /* first Query event */
    {
      print_event_info->sql_mode_inited= 1;
      /* force a difference to force write */
      print_event_info->sql_mode= ~sql_mode;
    }
    if (unlikely(print_event_info->sql_mode != sql_mode))
    {
      my_b_printf(file,"SET @@session.sql_mode=%lu%s\n",
                  (ulong)sql_mode, print_event_info->delimiter);
      print_event_info->sql_mode= sql_mode;
    }
  }
  if (print_event_info->auto_increment_increment != auto_increment_increment ||
      print_event_info->auto_increment_offset != auto_increment_offset)
  {
    my_b_printf(file,"SET @@session.auto_increment_increment=%lu, @@session.auto_increment_offset=%lu%s\n",
                auto_increment_increment,auto_increment_offset,
                print_event_info->delimiter);
    print_event_info->auto_increment_increment= auto_increment_increment;
    print_event_info->auto_increment_offset=    auto_increment_offset;
  }

  /* TODO: print the catalog when we feature SET CATALOG */

  if (likely(charset_inited))
  {
    if (unlikely(!print_event_info->charset_inited)) /* first Query event */
    {
      print_event_info->charset_inited= 1;
      print_event_info->charset[0]= ~charset[0]; // force a difference to force write
    }
    if (unlikely(bcmp(print_event_info->charset, charset, 6)))
    {
      CHARSET_INFO *cs_info= get_charset(uint2korr(charset), MYF(MY_WME));
      if (cs_info)
      {
        /* for mysql client */
        my_b_printf(file, "/*!\\C %s */%s\n",
                    cs_info->csname, print_event_info->delimiter);
      }
      my_b_printf(file,"SET "
                  "@@session.character_set_client=%d,"
                  "@@session.collation_connection=%d,"
                  "@@session.collation_server=%d"
                  "%s\n",
                  uint2korr(charset),
                  uint2korr(charset+2),
                  uint2korr(charset+4),
                  print_event_info->delimiter);
      memcpy(print_event_info->charset, charset, 6);
    }
  }
  if (time_zone_len)
  {
    if (bcmp(print_event_info->time_zone_str, time_zone_str, time_zone_len+1))
    {
      my_b_printf(file,"SET @@session.time_zone='%s'%s\n",
                  time_zone_str, print_event_info->delimiter);
      memcpy(print_event_info->time_zone_str, time_zone_str, time_zone_len+1);
    }
  }
  if (lc_time_names_number != print_event_info->lc_time_names_number)
  {
    my_b_printf(file, "SET @@session.lc_time_names=%d%s\n",
                lc_time_names_number, print_event_info->delimiter);
    print_event_info->lc_time_names_number= lc_time_names_number;
  }
  if (charset_database_number != print_event_info->charset_database_number)
  {
    if (charset_database_number)
      my_b_printf(file, "SET @@session.collation_database=%d%s\n",
                  charset_database_number, print_event_info->delimiter);
    else
      my_b_printf(file, "SET @@session.collation_database=DEFAULT%s\n",
                  print_event_info->delimiter);
    print_event_info->charset_database_number= charset_database_number;
  }
}


void Query_log_event::print(FILE* file, PRINT_EVENT_INFO* print_event_info)
{
  Write_on_release_cache cache(&print_event_info->head_cache, file);

  print_query_header(&cache, print_event_info);
  my_b_write(&cache, (byte*) query, q_len);
  my_b_printf(&cache, "%s\n", print_event_info->delimiter);
}
#endif /* MYSQL_CLIENT */


/*
  Query_log_event::do_apply_event()
*/

#if defined(HAVE_REPLICATION) && !defined(MYSQL_CLIENT)

int Query_log_event::do_apply_event(RELAY_LOG_INFO const *rli)
{
  return do_apply_event(rli, query, q_len);
}


int Query_log_event::do_apply_event(RELAY_LOG_INFO const *rli,
                                      const char *query_arg, uint32 q_len_arg)
{
  LEX_STRING new_db;
  int expected_error,actual_error= 0;
  /*
    Colleagues: please never free(thd->catalog) in MySQL. This would
    lead to bugs as here thd->catalog is a part of an alloced block,
    not an entire alloced block (see
    Query_log_event::do_apply_event()). Same for thd->db.  Thank
    you.
  */
  thd->catalog= catalog_len ? (char *) catalog : (char *)"";
  new_db.length= db_len;
  new_db.str= (char *) rpl_filter->get_rewrite_db(db, &new_db.length);
  thd->set_db(new_db.str, new_db.length);       /* allocates a copy of 'db' */
  thd->variables.auto_increment_increment= auto_increment_increment;
  thd->variables.auto_increment_offset=    auto_increment_offset;

  /*
    InnoDB internally stores the master log position it has executed so far,
    i.e. the position just after the COMMIT event.
    When InnoDB will want to store, the positions in rli won't have
    been updated yet, so group_master_log_* will point to old BEGIN
    and event_master_log* will point to the beginning of current COMMIT.
    But log_pos of the COMMIT Query event is what we want, i.e. the pos of the
    END of the current log event (COMMIT). We save it in rli so that InnoDB can
    access it.
  */
  const_cast<RELAY_LOG_INFO*>(rli)->future_group_master_log_pos= log_pos;
  DBUG_PRINT("info", ("log_pos: %lu", (ulong) log_pos));

  clear_all_errors(thd, const_cast<RELAY_LOG_INFO*>(rli));
  const_cast<RELAY_LOG_INFO*>(rli)->clear_tables_to_lock();

  /*
    Note:   We do not need to execute reset_one_shot_variables() if this
            db_ok() test fails.
    Reason: The db stored in binlog events is the same for SET and for
            its companion query.  If the SET is ignored because of
            db_ok(), the companion query will also be ignored, and if
            the companion query is ignored in the db_ok() test of
            ::do_apply_event(), then the companion SET also have so
            we don't need to reset_one_shot_variables().
  */
  if (rpl_filter->db_ok(thd->db))
  {
    thd->set_time((time_t)when);
    thd->query_length= q_len_arg;
    thd->query= (char*)query_arg;
    VOID(pthread_mutex_lock(&LOCK_thread_count));
    thd->query_id = next_query_id();
    VOID(pthread_mutex_unlock(&LOCK_thread_count));
    thd->variables.pseudo_thread_id= thread_id;		// for temp tables
    DBUG_PRINT("query",("%s",thd->query));

    if (ignored_error_code((expected_error= error_code)) ||
	!check_expected_error(thd,rli,expected_error))
    {
      if (flags2_inited)
        /*
          all bits of thd->options which are 1 in OPTIONS_WRITTEN_TO_BIN_LOG
          must take their value from flags2.
        */
        thd->options= flags2|(thd->options & ~OPTIONS_WRITTEN_TO_BIN_LOG);
      /*
        else, we are in a 3.23/4.0 binlog; we previously received a
        Rotate_log_event which reset thd->options and sql_mode etc, so
        nothing to do.
      */
      /*
        We do not replicate IGNORE_DIR_IN_CREATE. That is, if the master is a
        slave which runs with SQL_MODE=IGNORE_DIR_IN_CREATE, this should not
        force us to ignore the dir too. Imagine you are a ring of machines, and
        one has a disk problem so that you temporarily need
        IGNORE_DIR_IN_CREATE on this machine; you don't want it to propagate
        elsewhere (you don't want all slaves to start ignoring the dirs).
      */
      if (sql_mode_inited)
        thd->variables.sql_mode=
          (ulong) ((thd->variables.sql_mode & MODE_NO_DIR_IN_CREATE) |
                   (sql_mode & ~(ulong) MODE_NO_DIR_IN_CREATE));
      if (charset_inited)
      {
        if (rli->cached_charset_compare(charset))
        {
          /* Verify that we support the charsets found in the event. */
          if (!(thd->variables.character_set_client=
                get_charset(uint2korr(charset), MYF(MY_WME))) ||
              !(thd->variables.collation_connection=
                get_charset(uint2korr(charset+2), MYF(MY_WME))) ||
              !(thd->variables.collation_server=
                get_charset(uint2korr(charset+4), MYF(MY_WME))))
          {
            /*
              We updated the thd->variables with nonsensical values (0). Let's
              set them to something safe (i.e. which avoids crash), and we'll
              stop with EE_UNKNOWN_CHARSET in compare_errors (unless set to
              ignore this error).
            */
            set_slave_thread_default_charset(thd, rli);
            goto compare_errors;
          }
          thd->update_charset(); // for the charset change to take effect
        }
      }
      if (time_zone_len)
      {
        String tmp(time_zone_str, time_zone_len, &my_charset_bin);
        if (!(thd->variables.time_zone=
              my_tz_find_with_opening_tz_tables(thd, &tmp)))
        {
          my_error(ER_UNKNOWN_TIME_ZONE, MYF(0), tmp.c_ptr());
          thd->variables.time_zone= global_system_variables.time_zone;
          goto compare_errors;
        }
      }
      if (lc_time_names_number)
      {
        if (!(thd->variables.lc_time_names=
              my_locale_by_number(lc_time_names_number)))
        {
          my_printf_error(ER_UNKNOWN_ERROR,
                      "Unknown locale: '%d'", MYF(0), lc_time_names_number);
          thd->variables.lc_time_names= &my_locale_en_US;
          goto compare_errors;
        }
      }
      else
        thd->variables.lc_time_names= &my_locale_en_US;
      if (charset_database_number)
      {
        CHARSET_INFO *cs;
        if (!(cs= get_charset(charset_database_number, MYF(0))))
        {
          char buf[20];
          int10_to_str((int) charset_database_number, buf, -10);
          my_error(ER_UNKNOWN_COLLATION, MYF(0), buf);
          goto compare_errors;
        }
        thd->variables.collation_database= cs;
      }
      else
        thd->variables.collation_database= thd->db_charset;
      
      /* Execute the query (note that we bypass dispatch_command()) */
      mysql_parse(thd, thd->query, thd->query_length);

    }
    else
    {
      /*
        The query got a really bad error on the master (thread killed etc),
        which could be inconsistent. Parse it to test the table names: if the
        replicate-*-do|ignore-table rules say "this query must be ignored" then
        we exit gracefully; otherwise we warn about the bad error and tell DBA
        to check/fix it.
      */
      if (mysql_test_parse_for_slave(thd, thd->query, thd->query_length))
        clear_all_errors(thd, const_cast<RELAY_LOG_INFO*>(rli)); /* Can ignore query */
      else
      {
        slave_print_msg(ERROR_LEVEL, rli, expected_error, 
                          "\
Query partially completed on the master (error on master: %d) \
and was aborted. There is a chance that your master is inconsistent at this \
point. If you are sure that your master is ok, run this query manually on the \
slave and then restart the slave with SET GLOBAL SQL_SLAVE_SKIP_COUNTER=1; \
START SLAVE; . Query: '%s'", expected_error, thd->query);
        thd->query_error= 1;
      }
      goto end;
    }

    /* If the query was not ignored, it is printed to the general log */
    if (thd->net.last_errno != ER_SLAVE_IGNORED_TABLE)
      general_log_print(thd, COM_QUERY, "%s", thd->query);

compare_errors:

     /*
      If we expected a non-zero error code, and we don't get the same error
      code, and none of them should be ignored.
    */
    DBUG_PRINT("info",("expected_error: %d  last_errno: %d",
 		       expected_error, thd->net.last_errno));
    if ((expected_error != (actual_error= thd->net.last_errno)) &&
 	expected_error &&
 	!ignored_error_code(actual_error) &&
 	!ignored_error_code(expected_error))
    {
      slave_print_msg(ERROR_LEVEL, rli, 0,
                      "\
Query caused different errors on master and slave.     \
Error on master: '%s' (%d), Error on slave: '%s' (%d). \
Default database: '%s'. Query: '%s'",
                      ER_SAFE(expected_error),
                      expected_error,
                      actual_error ? thd->net.last_error: "no error",
                      actual_error,
                      print_slave_db_safe(db), query_arg);
      thd->query_error= 1;
    }
    /*
      If we get the same error code as expected, or they should be ignored. 
    */
    else if (expected_error == actual_error ||
 	     ignored_error_code(actual_error))
    {
      DBUG_PRINT("info",("error ignored"));
      clear_all_errors(thd, const_cast<RELAY_LOG_INFO*>(rli));
    }
    /*
      Other cases: mostly we expected no error and get one.
    */
    else if (thd->query_error || thd->is_fatal_error)
    {
      slave_print_msg(ERROR_LEVEL, rli, actual_error,
                      "Error '%s' on query. Default database: '%s'. Query: '%s'",
                      (actual_error ? thd->net.last_error :
                       "unexpected success or fatal error"),
                      print_slave_db_safe(thd->db), query_arg);
      thd->query_error= 1;
    }

    /*
      TODO: compare the values of "affected rows" around here. Something
      like:
      if ((uint32) affected_in_event != (uint32) affected_on_slave)
      {
      sql_print_error("Slave: did not get the expected number of affected \
      rows running query from master - expected %d, got %d (this numbers \
      should have matched modulo 4294967296).", 0, ...);
      thd->query_error = 1;
      }
      We may also want an option to tell the slave to ignore "affected"
      mismatch. This mismatch could be implemented with a new ER_ code, and
      to ignore it you would use --slave-skip-errors...

      To do the comparison we need to know the value of "affected" which the
      above mysql_parse() computed. And we need to know the value of
      "affected" in the master's binlog. Both will be implemented later. The
      important thing is that we now have the format ready to log the values
      of "affected" in the binlog. So we can release 5.0.0 before effectively
      logging "affected" and effectively comparing it.
    */
  } /* End of if (db_ok(... */

end:
  VOID(pthread_mutex_lock(&LOCK_thread_count));
  /*
    Probably we have set thd->query, thd->db, thd->catalog to point to places
    in the data_buf of this event. Now the event is going to be deleted
    probably, so data_buf will be freed, so the thd->... listed above will be
    pointers to freed memory. 
    So we must set them to 0, so that those bad pointers values are not later
    used. Note that "cleanup" queries like automatic DROP TEMPORARY TABLE
    don't suffer from these assignments to 0 as DROP TEMPORARY
    TABLE uses the db.table syntax.
  */
  thd->catalog= 0;
  thd->set_db(NULL, 0);                 /* will free the current database */
  thd->query= 0;			// just to be sure
  thd->query_length= 0;
  VOID(pthread_mutex_unlock(&LOCK_thread_count));
  close_thread_tables(thd);      
  /*
    As a disk space optimization, future masters will not log an event for
    LAST_INSERT_ID() if that function returned 0 (and thus they will be able
    to replace the THD::stmt_depends_on_first_successful_insert_id_in_prev_stmt
    variable by (THD->first_successful_insert_id_in_prev_stmt > 0) ; with the
    resetting below we are ready to support that.
  */
  thd->first_successful_insert_id_in_prev_stmt_for_binlog= 0;
  thd->first_successful_insert_id_in_prev_stmt= 0;
  thd->stmt_depends_on_first_successful_insert_id_in_prev_stmt= 0;
  free_root(thd->mem_root,MYF(MY_KEEP_PREALLOC));
  return thd->query_error;
}

int Query_log_event::do_update_pos(RELAY_LOG_INFO *rli)
{
  /*
    Note that we will not increment group* positions if we are just
    after a SET ONE_SHOT, because SET ONE_SHOT should not be separated
    from its following updating query.
  */
  if (thd->one_shot_set)
  {
    rli->inc_event_relay_log_pos();
    return 0;
  }
  else
    return Log_event::do_update_pos(rli);
}


#endif


/**************************************************************************
	Muted_query_log_event methods
**************************************************************************/

#ifndef MYSQL_CLIENT
/*
  Muted_query_log_event::Muted_query_log_event()
*/
Muted_query_log_event::Muted_query_log_event()
  :Query_log_event()
{
}
#endif


/**************************************************************************
	Start_log_event_v3 methods
**************************************************************************/

#ifndef MYSQL_CLIENT
Start_log_event_v3::Start_log_event_v3() :Log_event(), binlog_version(BINLOG_VERSION), artificial_event(0)
{
  created= when;
  memcpy(server_version, ::server_version, ST_SERVER_VER_LEN);
}
#endif

/*
  Start_log_event_v3::pack_info()
*/

#if defined(HAVE_REPLICATION) && !defined(MYSQL_CLIENT)
void Start_log_event_v3::pack_info(Protocol *protocol)
{
  char buf[12 + ST_SERVER_VER_LEN + 14 + 22], *pos;
  pos= strmov(buf, "Server ver: ");
  pos= strmov(pos, server_version);
  pos= strmov(pos, ", Binlog ver: ");
  pos= int10_to_str(binlog_version, pos, 10);
  protocol->store(buf, (uint) (pos-buf), &my_charset_bin);
}
#endif


/*
  Start_log_event_v3::print()
*/

#ifdef MYSQL_CLIENT
void Start_log_event_v3::print(FILE* file, PRINT_EVENT_INFO* print_event_info)
{
  DBUG_ENTER("Start_log_event_v3::print");

  Write_on_release_cache cache(&print_event_info->head_cache, file,
                               Write_on_release_cache::FLUSH_F);

  if (!print_event_info->short_form)
  {
    print_header(&cache, print_event_info, FALSE);
    my_b_printf(&cache, "\tStart: binlog v %d, server v %s created ",
                binlog_version, server_version);
    print_timestamp(&cache);
    if (created)
      my_b_printf(&cache," at startup");
    my_b_printf(&cache, "\n");
    if (flags & LOG_EVENT_BINLOG_IN_USE_F)
      my_b_printf(&cache, "# Warning: this binlog was not closed properly. "
                  "Most probably mysqld crashed writing it.\n");
  }
  if (!artificial_event && created)
  {
#ifdef WHEN_WE_HAVE_THE_RESET_CONNECTION_SQL_COMMAND
    /*
      This is for mysqlbinlog: like in replication, we want to delete the stale
      tmp files left by an unclean shutdown of mysqld (temporary tables)
      and rollback unfinished transaction.
      Probably this can be done with RESET CONNECTION (syntax to be defined).
    */
    my_b_printf(&cache,"RESET CONNECTION%s\n", print_event_info->delimiter);
#else
    my_b_printf(&cache,"ROLLBACK%s\n", print_event_info->delimiter);
#endif
  }
  DBUG_VOID_RETURN;
}
#endif /* MYSQL_CLIENT */

/*
  Start_log_event_v3::Start_log_event_v3()
*/

Start_log_event_v3::Start_log_event_v3(const char* buf,
                                       const Format_description_log_event* description_event)
  :Log_event(buf, description_event)
{
  buf+= description_event->common_header_len;
  binlog_version= uint2korr(buf+ST_BINLOG_VER_OFFSET);
  memcpy(server_version, buf+ST_SERVER_VER_OFFSET,
	 ST_SERVER_VER_LEN);
  // prevent overrun if log is corrupted on disk
  server_version[ST_SERVER_VER_LEN-1]= 0;
  created= uint4korr(buf+ST_CREATED_OFFSET);
  /* We use log_pos to mark if this was an artificial event or not */
  artificial_event= (log_pos == 0);
}


/*
  Start_log_event_v3::write()
*/

#ifndef MYSQL_CLIENT
bool Start_log_event_v3::write(IO_CACHE* file)
{
  char buff[START_V3_HEADER_LEN];
  int2store(buff + ST_BINLOG_VER_OFFSET,binlog_version);
  memcpy(buff + ST_SERVER_VER_OFFSET,server_version,ST_SERVER_VER_LEN);
  int4store(buff + ST_CREATED_OFFSET,created);
  return (write_header(file, sizeof(buff)) ||
          my_b_safe_write(file, (byte*) buff, sizeof(buff)));
}
#endif


/*
  Start_log_event_v3::do_apply_event()

  The master started

  IMPLEMENTATION
    - To handle the case where the master died without having time to write
      DROP TEMPORARY TABLE, DO RELEASE_LOCK (prepared statements' deletion is
      TODO), we clean up all temporary tables that we got, if we are sure we
      can (see below).

  TODO
    - Remove all active user locks.
      Guilhem 2003-06: this is true but not urgent: the worst it can cause is
      the use of a bit of memory for a user lock which will not be used
      anymore. If the user lock is later used, the old one will be released. In
      other words, no deadlock problem.
*/

#if defined(HAVE_REPLICATION) && !defined(MYSQL_CLIENT)
int Start_log_event_v3::do_apply_event(RELAY_LOG_INFO const *rli)
{
  DBUG_ENTER("Start_log_event_v3::do_apply_event");
  switch (binlog_version)
  {
  case 3:
  case 4:
    /*
      This can either be 4.x (then a Start_log_event_v3 is only at master
      startup so we are sure the master has restarted and cleared his temp
      tables; the event always has 'created'>0) or 5.0 (then we have to test
      'created').
    */
    if (created)
    {
      close_temporary_tables(thd);
      cleanup_load_tmpdir();
    }
    break;

    /*
       Now the older formats; in that case load_tmpdir is cleaned up by the I/O
       thread.
    */
  case 1:
    if (strncmp(rli->relay_log.description_event_for_exec->server_version,
                "3.23.57",7) >= 0 && created)
    {
      /*
        Can distinguish, based on the value of 'created': this event was
        generated at master startup.
      */
      close_temporary_tables(thd);
    }
    /*
      Otherwise, can't distinguish a Start_log_event generated at
      master startup and one generated by master FLUSH LOGS, so cannot
      be sure temp tables have to be dropped. So do nothing.
    */
    break;
  default:
    /* this case is impossible */
    DBUG_RETURN(1);
  }
  DBUG_RETURN(0);
}
#endif /* defined(HAVE_REPLICATION) && !defined(MYSQL_CLIENT) */

/***************************************************************************
       Format_description_log_event methods
****************************************************************************/

/*
  Format_description_log_event 1st ctor.

  SYNOPSIS
    Format_description_log_event::Format_description_log_event
      binlog_version              the binlog version for which we want to build
                                  an event. Can be 1 (=MySQL 3.23), 3 (=4.0.x
                                  x>=2 and 4.1) or 4 (MySQL 5.0). Note that the
                                  old 4.0 (binlog version 2) is not supported;
                                  it should not be used for replication with
                                  5.0.

  DESCRIPTION
    Ctor. Can be used to create the event to write to the binary log (when the
    server starts or when FLUSH LOGS), or to create artificial events to parse
    binlogs from MySQL 3.23 or 4.x.
    When in a client, only the 2nd use is possible.
*/

Format_description_log_event::
Format_description_log_event(uint8 binlog_ver, const char* server_ver)
  :Start_log_event_v3()
{
  created= when;
  binlog_version= binlog_ver;
  switch (binlog_ver) {
  case 4: /* MySQL 5.0 */
    memcpy(server_version, ::server_version, ST_SERVER_VER_LEN);
    DBUG_EXECUTE_IF("pretend_version_50034_in_binlog",
                    strmov(server_version, "5.0.34"););
    common_header_len= LOG_EVENT_HEADER_LEN;
    number_of_event_types= LOG_EVENT_TYPES;
    /* we'll catch my_malloc() error in is_valid() */
    post_header_len=(uint8*) my_malloc(number_of_event_types*sizeof(uint8),
                                       MYF(MY_ZEROFILL));
    /*
      This long list of assignments is not beautiful, but I see no way to
      make it nicer, as the right members are #defines, not array members, so
      it's impossible to write a loop.
    */
    if (post_header_len)
    {
      post_header_len[START_EVENT_V3-1]= START_V3_HEADER_LEN;
      post_header_len[QUERY_EVENT-1]= QUERY_HEADER_LEN;
      post_header_len[ROTATE_EVENT-1]= ROTATE_HEADER_LEN;
      post_header_len[LOAD_EVENT-1]= LOAD_HEADER_LEN;
      post_header_len[CREATE_FILE_EVENT-1]= CREATE_FILE_HEADER_LEN;
      post_header_len[APPEND_BLOCK_EVENT-1]= APPEND_BLOCK_HEADER_LEN;
      post_header_len[EXEC_LOAD_EVENT-1]= EXEC_LOAD_HEADER_LEN;
      post_header_len[DELETE_FILE_EVENT-1]= DELETE_FILE_HEADER_LEN;
      post_header_len[NEW_LOAD_EVENT-1]= post_header_len[LOAD_EVENT-1];
      post_header_len[FORMAT_DESCRIPTION_EVENT-1]= FORMAT_DESCRIPTION_HEADER_LEN;
      post_header_len[TABLE_MAP_EVENT-1]=    TABLE_MAP_HEADER_LEN;
      post_header_len[WRITE_ROWS_EVENT-1]=   ROWS_HEADER_LEN;
      post_header_len[UPDATE_ROWS_EVENT-1]=  ROWS_HEADER_LEN;
      post_header_len[DELETE_ROWS_EVENT-1]=  ROWS_HEADER_LEN;
      /*
        We here have the possibility to simulate a master of before we changed
        the table map id to be stored in 6 bytes: when it was stored in 4
        bytes (=> post_header_len was 6). This is used to test backward
        compatibility.
        This code can be removed after a few months (today is Dec 21st 2005),
        when we know that the 4-byte masters are not deployed anymore (check
        with Tomas Ulin first!), and the accompanying test (rpl_row_4_bytes)
        too.
      */
      DBUG_EXECUTE_IF("old_row_based_repl_4_byte_map_id_master",
                      post_header_len[TABLE_MAP_EVENT-1]=
                      post_header_len[WRITE_ROWS_EVENT-1]=
                      post_header_len[UPDATE_ROWS_EVENT-1]=
                      post_header_len[DELETE_ROWS_EVENT-1]= 6;);
      post_header_len[BEGIN_LOAD_QUERY_EVENT-1]= post_header_len[APPEND_BLOCK_EVENT-1];
      post_header_len[EXECUTE_LOAD_QUERY_EVENT-1]= EXECUTE_LOAD_QUERY_HEADER_LEN;
    }
    break;

  case 1: /* 3.23 */
  case 3: /* 4.0.x x>=2 */
    /*
      We build an artificial (i.e. not sent by the master) event, which
      describes what those old master versions send.
    */
    if (binlog_ver==1)
      strmov(server_version, server_ver ? server_ver : "3.23");
    else
      strmov(server_version, server_ver ? server_ver : "4.0");
    common_header_len= binlog_ver==1 ? OLD_HEADER_LEN :
      LOG_EVENT_MINIMAL_HEADER_LEN;
    /*
      The first new event in binlog version 4 is Format_desc. So any event type
      after that does not exist in older versions. We use the events known by
      version 3, even if version 1 had only a subset of them (this is not a
      problem: it uses a few bytes for nothing but unifies code; it does not
      make the slave detect less corruptions).
    */
    number_of_event_types= FORMAT_DESCRIPTION_EVENT - 1;
    post_header_len=(uint8*) my_malloc(number_of_event_types*sizeof(uint8),
                                       MYF(0));
    if (post_header_len)
    {
      post_header_len[START_EVENT_V3-1]= START_V3_HEADER_LEN;
      post_header_len[QUERY_EVENT-1]= QUERY_HEADER_MINIMAL_LEN;
      post_header_len[STOP_EVENT-1]= 0;
      post_header_len[ROTATE_EVENT-1]= (binlog_ver==1) ? 0 : ROTATE_HEADER_LEN;
      post_header_len[INTVAR_EVENT-1]= 0;
      post_header_len[LOAD_EVENT-1]= LOAD_HEADER_LEN;
      post_header_len[SLAVE_EVENT-1]= 0;
      post_header_len[CREATE_FILE_EVENT-1]= CREATE_FILE_HEADER_LEN;
      post_header_len[APPEND_BLOCK_EVENT-1]= APPEND_BLOCK_HEADER_LEN;
      post_header_len[EXEC_LOAD_EVENT-1]= EXEC_LOAD_HEADER_LEN;
      post_header_len[DELETE_FILE_EVENT-1]= DELETE_FILE_HEADER_LEN;
      post_header_len[NEW_LOAD_EVENT-1]= post_header_len[LOAD_EVENT-1];
      post_header_len[RAND_EVENT-1]= 0;
      post_header_len[USER_VAR_EVENT-1]= 0;
    }
    break;
  default: /* Includes binlog version 2 i.e. 4.0.x x<=1 */
    post_header_len= 0; /* will make is_valid() fail */
    break;
  }
  calc_server_version_split();
}


/*
  The problem with this constructor is that the fixed header may have a
  length different from this version, but we don't know this length as we
  have not read the Format_description_log_event which says it, yet. This
  length is in the post-header of the event, but we don't know where the
  post-header starts.
  So this type of event HAS to:
  - either have the header's length at the beginning (in the header, at a
  fixed position which will never be changed), not in the post-header. That
  would make the header be "shifted" compared to other events.
  - or have a header of size LOG_EVENT_MINIMAL_HEADER_LEN (19), in all future
  versions, so that we know for sure.
  I (Guilhem) chose the 2nd solution. Rotate has the same constraint (because
  it is sent before Format_description_log_event).
*/

Format_description_log_event::
Format_description_log_event(const char* buf,
                             uint event_len,
                             const
                             Format_description_log_event*
                             description_event)
  :Start_log_event_v3(buf, description_event)
{
  DBUG_ENTER("Format_description_log_event::Format_description_log_event(char*,...)");
  buf+= LOG_EVENT_MINIMAL_HEADER_LEN;
  if ((common_header_len=buf[ST_COMMON_HEADER_LEN_OFFSET]) < OLD_HEADER_LEN)
    DBUG_VOID_RETURN; /* sanity check */
  number_of_event_types=
    event_len-(LOG_EVENT_MINIMAL_HEADER_LEN+ST_COMMON_HEADER_LEN_OFFSET+1);
  DBUG_PRINT("info", ("common_header_len=%d number_of_event_types=%d",
                      common_header_len, number_of_event_types));
  /* If alloc fails, we'll detect it in is_valid() */
  post_header_len= (uint8*) my_memdup((byte*)buf+ST_COMMON_HEADER_LEN_OFFSET+1,
                                      number_of_event_types*
                                      sizeof(*post_header_len), MYF(0));
  calc_server_version_split();
  DBUG_VOID_RETURN;
}

#ifndef MYSQL_CLIENT
bool Format_description_log_event::write(IO_CACHE* file)
{
  /*
    We don't call Start_log_event_v3::write() because this would make 2
    my_b_safe_write().
  */
  byte buff[FORMAT_DESCRIPTION_HEADER_LEN];
  int2store(buff + ST_BINLOG_VER_OFFSET,binlog_version);
  memcpy((char*) buff + ST_SERVER_VER_OFFSET,server_version,ST_SERVER_VER_LEN);
  int4store(buff + ST_CREATED_OFFSET,created);
  buff[ST_COMMON_HEADER_LEN_OFFSET]= LOG_EVENT_HEADER_LEN;
  memcpy((char*) buff+ST_COMMON_HEADER_LEN_OFFSET+1, (byte*) post_header_len,
         LOG_EVENT_TYPES);
  return (write_header(file, sizeof(buff)) ||
          my_b_safe_write(file, buff, sizeof(buff)));
}
#endif

#if defined(HAVE_REPLICATION) && !defined(MYSQL_CLIENT)
int Format_description_log_event::do_apply_event(RELAY_LOG_INFO const *rli)
{
  DBUG_ENTER("Format_description_log_event::do_apply_event");

#ifdef USING_TRANSACTIONS
  /*
    As a transaction NEVER spans on 2 or more binlogs:
    if we have an active transaction at this point, the master died
    while writing the transaction to the binary log, i.e. while
    flushing the binlog cache to the binlog. XA guarantees that master has
    rolled back. So we roll back.
    Note: this event could be sent by the master to inform us of the
    format of its binlog; in other words maybe it is not at its
    original place when it comes to us; we'll know this by checking
    log_pos ("artificial" events have log_pos == 0).
  */
  if (!artificial_event && created && thd->transaction.all.nht)
  {
    /* This is not an error (XA is safe), just an information */
    slave_print_msg(INFORMATION_LEVEL, rli, 0,
                    "Rolling back unfinished transaction (no COMMIT "
                    "or ROLLBACK in relay log). A probable cause is that "
                    "the master died while writing the transaction to "
                    "its binary log, thus rolled back too."); 
    const_cast<RELAY_LOG_INFO*>(rli)->cleanup_context(thd, 1);
  }
#endif
  /*
    If this event comes from ourselves, there is no cleaning task to
    perform, we don't call Start_log_event_v3::do_apply_event()
    (this was just to update the log's description event).
  */
  if (server_id != (uint32) ::server_id)
  {
    /*
      If the event was not requested by the slave i.e. the master sent
      it while the slave asked for a position >4, the event will make
      rli->group_master_log_pos advance. Say that the slave asked for
      position 1000, and the Format_desc event's end is 96. Then in
      the beginning of replication rli->group_master_log_pos will be
      0, then 96, then jump to first really asked event (which is
      >96). So this is ok.
    */
    DBUG_RETURN(Start_log_event_v3::do_apply_event(rli));
  }
  DBUG_RETURN(0);
}

int Format_description_log_event::do_update_pos(RELAY_LOG_INFO *rli)
{
  /* save the information describing this binlog */
  delete rli->relay_log.description_event_for_exec;
  rli->relay_log.description_event_for_exec= this;

  if (server_id == (uint32) ::server_id)
  {
    /*
      We only increase the relay log position if we are skipping
      events and do not touch any group_* variables, nor flush the
      relay log info.  If there is a crash, we will have to re-skip
      the events again, but that is a minor issue.

      If we do not skip stepping the group log position (and the
      server id was changed when restarting the server), it might well
      be that we start executing at a position that is invalid, e.g.,
      at a Rows_log_event or a Query_log_event preceeded by a
      Intvar_log_event instead of starting at a Table_map_log_event or
      the Intvar_log_event respectively.
     */
    rli->inc_event_relay_log_pos();
    return 0;
  }
  else
  {
    return Log_event::do_update_pos(rli);
  }
}

Log_event::enum_skip_reason
Format_description_log_event::do_shall_skip(RELAY_LOG_INFO *rli)
{
  return Log_event::EVENT_SKIP_NOT;
}

#endif


/**
   Splits the event's 'server_version' string into three numeric pieces stored
   into 'server_version_split':
   X.Y.Zabc (X,Y,Z numbers, a not a digit) -> {X,Y,Z}
   X.Yabc -> {X,Y,0}
   Xabc -> {X,0,0}
   'server_version_split' is then used for lookups to find if the server which
   created this event has some known bug.
*/
void Format_description_log_event::calc_server_version_split()
{
  char *p= server_version, *r;
  ulong number;
  for (uint i= 0; i<=2; i++)
  {
    number= strtoul(p, &r, 10);
    server_version_split[i]= (uchar)number;
    DBUG_ASSERT(number < 256); // fit in uchar
    p= r;
    DBUG_ASSERT(!((i == 0) && (*r != '.'))); // should be true in practice
    if (*r == '.')
      p++; // skip the dot
  }
  DBUG_PRINT("info",("Format_description_log_event::server_version_split:"
                     " '%s' %d %d %d", server_version,
                     server_version_split[0],
                     server_version_split[1], server_version_split[2]));
}


  /**************************************************************************
        Load_log_event methods
   General note about Load_log_event: the binlogging of LOAD DATA INFILE is
   going to be changed in 5.0 (or maybe in 5.1; not decided yet).
   However, the 5.0 slave could still have to read such events (from a 4.x
   master), convert them (which just means maybe expand the header, when 5.0
   servers have a UID in events) (remember that whatever is after the header
   will be like in 4.x, as this event's format is not modified in 5.0 as we
   will use new types of events to log the new LOAD DATA INFILE features).
   To be able to read/convert, we just need to not assume that the common
   header is of length LOG_EVENT_HEADER_LEN (we must use the description
   event).
   Note that I (Guilhem) manually tested replication of a big LOAD DATA INFILE
   between 3.23 and 5.0, and between 4.0 and 5.0, and it works fine (and the
   positions displayed in SHOW SLAVE STATUS then are fine too).
  **************************************************************************/

/*
  Load_log_event::pack_info()
*/

#if defined(HAVE_REPLICATION) && !defined(MYSQL_CLIENT)
uint Load_log_event::get_query_buffer_length()
{
  return
    5 + db_len + 3 +                        // "use DB; "
    18 + fname_len + 2 +                    // "LOAD DATA INFILE 'file''"
    7 +					    // LOCAL
    9 +                                     // " REPLACE or IGNORE "
    13 + table_name_len*2 +                 // "INTO TABLE `table`"
    21 + sql_ex.field_term_len*4 + 2 +      // " FIELDS TERMINATED BY 'str'"
    23 + sql_ex.enclosed_len*4 + 2 +        // " OPTIONALLY ENCLOSED BY 'str'"
    12 + sql_ex.escaped_len*4 + 2 +         // " ESCAPED BY 'str'"
    21 + sql_ex.line_term_len*4 + 2 +       // " FIELDS TERMINATED BY 'str'"
    19 + sql_ex.line_start_len*4 + 2 +      // " LINES STARTING BY 'str'"
    15 + 22 +                               // " IGNORE xxx  LINES"
    3 + (num_fields-1)*2 + field_block_len; // " (field1, field2, ...)"
}


void Load_log_event::print_query(bool need_db, char *buf,
                                 char **end, char **fn_start, char **fn_end)
{
  char *pos= buf;

  if (need_db && db && db_len)
  {
    pos= strmov(pos, "use `");
    memcpy(pos, db, db_len);
    pos= strmov(pos+db_len, "`; ");
  }

  pos= strmov(pos, "LOAD DATA ");

  if (fn_start)
    *fn_start= pos;

  if (check_fname_outside_temp_buf())
    pos= strmov(pos, "LOCAL ");
  pos= strmov(pos, "INFILE '");
  memcpy(pos, fname, fname_len);
  pos= strmov(pos+fname_len, "' ");

  if (sql_ex.opt_flags & REPLACE_FLAG)
    pos= strmov(pos, " REPLACE ");
  else if (sql_ex.opt_flags & IGNORE_FLAG)
    pos= strmov(pos, " IGNORE ");

  pos= strmov(pos ,"INTO");

  if (fn_end)
    *fn_end= pos;

  pos= strmov(pos ," TABLE `");
  memcpy(pos, table_name, table_name_len);
  pos+= table_name_len;

  /* We have to create all optinal fields as the default is not empty */
  pos= strmov(pos, "` FIELDS TERMINATED BY ");
  pos= pretty_print_str(pos, sql_ex.field_term, sql_ex.field_term_len);
  if (sql_ex.opt_flags & OPT_ENCLOSED_FLAG)
    pos= strmov(pos, " OPTIONALLY ");
  pos= strmov(pos, " ENCLOSED BY ");
  pos= pretty_print_str(pos, sql_ex.enclosed, sql_ex.enclosed_len);

  pos= strmov(pos, " ESCAPED BY ");
  pos= pretty_print_str(pos, sql_ex.escaped, sql_ex.escaped_len);

  pos= strmov(pos, " LINES TERMINATED BY ");
  pos= pretty_print_str(pos, sql_ex.line_term, sql_ex.line_term_len);
  if (sql_ex.line_start_len)
  {
    pos= strmov(pos, " STARTING BY ");
    pos= pretty_print_str(pos, sql_ex.line_start, sql_ex.line_start_len);
  }

  if ((long) skip_lines > 0)
  {
    pos= strmov(pos, " IGNORE ");
    pos= longlong10_to_str((longlong) skip_lines, pos, 10);
    pos= strmov(pos," LINES ");    
  }

  if (num_fields)
  {
    uint i;
    const char *field= fields;
    pos= strmov(pos, " (");
    for (i = 0; i < num_fields; i++)
    {
      if (i)
      {
        *pos++= ' ';
        *pos++= ',';
      }
      memcpy(pos, field, field_lens[i]);
      pos+=   field_lens[i];
      field+= field_lens[i]  + 1;
    }
    *pos++= ')';
  }

  *end= pos;
}


void Load_log_event::pack_info(Protocol *protocol)
{
  char *buf, *end;

  if (!(buf= my_malloc(get_query_buffer_length(), MYF(MY_WME))))
    return;
  print_query(TRUE, buf, &end, 0, 0);
  protocol->store(buf, end-buf, &my_charset_bin);
  my_free(buf, MYF(0));
}
#endif /* defined(HAVE_REPLICATION) && !defined(MYSQL_CLIENT) */


#ifndef MYSQL_CLIENT

/*
  Load_log_event::write_data_header()
*/

bool Load_log_event::write_data_header(IO_CACHE* file)
{
  char buf[LOAD_HEADER_LEN];
  int4store(buf + L_THREAD_ID_OFFSET, slave_proxy_id);
  int4store(buf + L_EXEC_TIME_OFFSET, exec_time);
  int4store(buf + L_SKIP_LINES_OFFSET, skip_lines);
  buf[L_TBL_LEN_OFFSET] = (char)table_name_len;
  buf[L_DB_LEN_OFFSET] = (char)db_len;
  int4store(buf + L_NUM_FIELDS_OFFSET, num_fields);
  return my_b_safe_write(file, (byte*)buf, LOAD_HEADER_LEN) != 0;
}


/*
  Load_log_event::write_data_body()
*/

bool Load_log_event::write_data_body(IO_CACHE* file)
{
  if (sql_ex.write_data(file))
    return 1;
  if (num_fields && fields && field_lens)
  {
    if (my_b_safe_write(file, (byte*)field_lens, num_fields) ||
	my_b_safe_write(file, (byte*)fields, field_block_len))
      return 1;
  }
  return (my_b_safe_write(file, (byte*)table_name, table_name_len + 1) ||
	  my_b_safe_write(file, (byte*)db, db_len + 1) ||
	  my_b_safe_write(file, (byte*)fname, fname_len));
}


/*
  Load_log_event::Load_log_event()
*/

Load_log_event::Load_log_event(THD *thd_arg, sql_exchange *ex,
			       const char *db_arg, const char *table_name_arg,
			       List<Item> &fields_arg,
			       enum enum_duplicates handle_dup,
			       bool ignore, bool using_trans)
  :Log_event(thd_arg, !thd_arg->tmp_table_used ?
	     0 : LOG_EVENT_THREAD_SPECIFIC_F, using_trans),
   thread_id(thd_arg->thread_id),
   slave_proxy_id(thd_arg->variables.pseudo_thread_id),
   num_fields(0),fields(0),
   field_lens(0),field_block_len(0),
   table_name(table_name_arg ? table_name_arg : ""),
   db(db_arg), fname(ex->file_name), local_fname(FALSE)
{
  time_t end_time;
  time(&end_time);
  exec_time = (ulong) (end_time  - thd_arg->start_time);
  /* db can never be a zero pointer in 4.0 */
  db_len = (uint32) strlen(db);
  table_name_len = (uint32) strlen(table_name);
  fname_len = (fname) ? (uint) strlen(fname) : 0;
  sql_ex.field_term = (char*) ex->field_term->ptr();
  sql_ex.field_term_len = (uint8) ex->field_term->length();
  sql_ex.enclosed = (char*) ex->enclosed->ptr();
  sql_ex.enclosed_len = (uint8) ex->enclosed->length();
  sql_ex.line_term = (char*) ex->line_term->ptr();
  sql_ex.line_term_len = (uint8) ex->line_term->length();
  sql_ex.line_start = (char*) ex->line_start->ptr();
  sql_ex.line_start_len = (uint8) ex->line_start->length();
  sql_ex.escaped = (char*) ex->escaped->ptr();
  sql_ex.escaped_len = (uint8) ex->escaped->length();
  sql_ex.opt_flags = 0;
  sql_ex.cached_new_format = -1;
    
  if (ex->dumpfile)
    sql_ex.opt_flags|= DUMPFILE_FLAG;
  if (ex->opt_enclosed)
    sql_ex.opt_flags|= OPT_ENCLOSED_FLAG;

  sql_ex.empty_flags= 0;

  switch (handle_dup) {
  case DUP_REPLACE:
    sql_ex.opt_flags|= REPLACE_FLAG;
    break;
  case DUP_UPDATE:				// Impossible here
  case DUP_ERROR:
    break;	
  }
  if (ignore)
    sql_ex.opt_flags|= IGNORE_FLAG;

  if (!ex->field_term->length())
    sql_ex.empty_flags |= FIELD_TERM_EMPTY;
  if (!ex->enclosed->length())
    sql_ex.empty_flags |= ENCLOSED_EMPTY;
  if (!ex->line_term->length())
    sql_ex.empty_flags |= LINE_TERM_EMPTY;
  if (!ex->line_start->length())
    sql_ex.empty_flags |= LINE_START_EMPTY;
  if (!ex->escaped->length())
    sql_ex.empty_flags |= ESCAPED_EMPTY;
    
  skip_lines = ex->skip_lines;

  List_iterator<Item> li(fields_arg);
  field_lens_buf.length(0);
  fields_buf.length(0);
  Item* item;
  while ((item = li++))
  {
    num_fields++;
    uchar len = (uchar) strlen(item->name);
    field_block_len += len + 1;
    fields_buf.append(item->name, len + 1);
    field_lens_buf.append((char*)&len, 1);
  }

  field_lens = (const uchar*)field_lens_buf.ptr();
  fields = fields_buf.ptr();
}
#endif /* !MYSQL_CLIENT */


/*
  Load_log_event::Load_log_event()

  NOTE
    The caller must do buf[event_len] = 0 before he starts using the
    constructed event.
*/

Load_log_event::Load_log_event(const char *buf, uint event_len,
                               const Format_description_log_event *description_event)
  :Log_event(buf, description_event), num_fields(0), fields(0),
   field_lens(0),field_block_len(0),
   table_name(0), db(0), fname(0), local_fname(FALSE)
{
  DBUG_ENTER("Load_log_event");
  /*
    I (Guilhem) manually tested replication of LOAD DATA INFILE for 3.23->5.0,
    4.0->5.0 and 5.0->5.0 and it works.
  */
  if (event_len)
    copy_log_event(buf, event_len,
                   ((buf[EVENT_TYPE_OFFSET] == LOAD_EVENT) ?
                    LOAD_HEADER_LEN + 
                    description_event->common_header_len :
                    LOAD_HEADER_LEN + LOG_EVENT_HEADER_LEN),
                   description_event);
  /* otherwise it's a derived class, will call copy_log_event() itself */
  DBUG_VOID_RETURN;
}


/*
  Load_log_event::copy_log_event()
*/

int Load_log_event::copy_log_event(const char *buf, ulong event_len,
                                   int body_offset,
                                   const Format_description_log_event *description_event)
{
  DBUG_ENTER("Load_log_event::copy_log_event");
  uint data_len;
  char* buf_end = (char*)buf + event_len;
  /* this is the beginning of the post-header */
  const char* data_head = buf + description_event->common_header_len;
  slave_proxy_id= thread_id= uint4korr(data_head + L_THREAD_ID_OFFSET);
  exec_time = uint4korr(data_head + L_EXEC_TIME_OFFSET);
  skip_lines = uint4korr(data_head + L_SKIP_LINES_OFFSET);
  table_name_len = (uint)data_head[L_TBL_LEN_OFFSET];
  db_len = (uint)data_head[L_DB_LEN_OFFSET];
  num_fields = uint4korr(data_head + L_NUM_FIELDS_OFFSET);
	  
  if ((int) event_len < body_offset)
    DBUG_RETURN(1);
  /*
    Sql_ex.init() on success returns the pointer to the first byte after
    the sql_ex structure, which is the start of field lengths array.
  */
  if (!(field_lens= (uchar*)sql_ex.init((char*)buf + body_offset,
                                        buf_end,
                                        buf[EVENT_TYPE_OFFSET] != LOAD_EVENT)))
    DBUG_RETURN(1);
  
  data_len = event_len - body_offset;
  if (num_fields > data_len) // simple sanity check against corruption
    DBUG_RETURN(1);
  for (uint i = 0; i < num_fields; i++)
    field_block_len += (uint)field_lens[i] + 1;

  fields = (char*)field_lens + num_fields;
  table_name  = fields + field_block_len;
  db = table_name + table_name_len + 1;
  fname = db + db_len + 1;
  fname_len = strlen(fname);
  // null termination is accomplished by the caller doing buf[event_len]=0

  DBUG_RETURN(0);
}


/*
  Load_log_event::print()
*/

#ifdef MYSQL_CLIENT
void Load_log_event::print(FILE* file, PRINT_EVENT_INFO* print_event_info)
{
  print(file, print_event_info, 0);
}


void Load_log_event::print(FILE* file_arg, PRINT_EVENT_INFO* print_event_info,
			   bool commented)
{
  Write_on_release_cache cache(&print_event_info->head_cache, file_arg);

  DBUG_ENTER("Load_log_event::print");
  if (!print_event_info->short_form)
  {
    print_header(&cache, print_event_info, FALSE);
    my_b_printf(&cache, "\tQuery\tthread_id=%ld\texec_time=%ld\n",
                thread_id, exec_time);
  }

  bool different_db= 1;
  if (db)
  {
    /*
      If the database is different from the one of the previous statement, we
      need to print the "use" command, and we update the last_db.
      But if commented, the "use" is going to be commented so we should not
      update the last_db.
    */
    if ((different_db= memcmp(print_event_info->db, db, db_len + 1)) &&
        !commented)
      memcpy(print_event_info->db, db, db_len + 1);
  }
  
  if (db && db[0] && different_db)
    my_b_printf(&cache, "%suse %s%s\n", 
            commented ? "# " : "",
            db, print_event_info->delimiter);

  if (flags & LOG_EVENT_THREAD_SPECIFIC_F)
    my_b_printf(&cache,"%sSET @@session.pseudo_thread_id=%lu%s\n",
            commented ? "# " : "", (ulong)thread_id,
            print_event_info->delimiter);
  my_b_printf(&cache, "%sLOAD DATA ",
              commented ? "# " : "");
  if (check_fname_outside_temp_buf())
    my_b_printf(&cache, "LOCAL ");
  my_b_printf(&cache, "INFILE '%-*s' ", fname_len, fname);

  if (sql_ex.opt_flags & REPLACE_FLAG)
    my_b_printf(&cache," REPLACE ");
  else if (sql_ex.opt_flags & IGNORE_FLAG)
    my_b_printf(&cache," IGNORE ");
  
  my_b_printf(&cache, "INTO TABLE `%s`", table_name);
  my_b_printf(&cache, " FIELDS TERMINATED BY ");
  pretty_print_str(&cache, sql_ex.field_term, sql_ex.field_term_len);

  if (sql_ex.opt_flags & OPT_ENCLOSED_FLAG)
    my_b_printf(&cache," OPTIONALLY ");
  my_b_printf(&cache, " ENCLOSED BY ");
  pretty_print_str(&cache, sql_ex.enclosed, sql_ex.enclosed_len);
     
  my_b_printf(&cache, " ESCAPED BY ");
  pretty_print_str(&cache, sql_ex.escaped, sql_ex.escaped_len);
     
  my_b_printf(&cache," LINES TERMINATED BY ");
  pretty_print_str(&cache, sql_ex.line_term, sql_ex.line_term_len);


  if (sql_ex.line_start)
  {
    my_b_printf(&cache," STARTING BY ");
    pretty_print_str(&cache, sql_ex.line_start, sql_ex.line_start_len);
  }
  if ((long) skip_lines > 0)
    my_b_printf(&cache, " IGNORE %ld LINES", (long) skip_lines);

  if (num_fields)
  {
    uint i;
    const char* field = fields;
    my_b_printf(&cache, " (");
    for (i = 0; i < num_fields; i++)
    {
      if (i)
	my_b_printf(&cache, ",");
      my_b_printf(&cache, field);
	  
      field += field_lens[i]  + 1;
    }
    my_b_printf(&cache, ")");
  }

  my_b_printf(&cache, "%s\n", print_event_info->delimiter);
  DBUG_VOID_RETURN;
}
#endif /* MYSQL_CLIENT */


/*
  Load_log_event::set_fields()

  Note that this function can not use the member variable 
  for the database, since LOAD DATA INFILE on the slave
  can be for a different database than the current one.
  This is the reason for the affected_db argument to this method.
*/

#ifndef MYSQL_CLIENT
void Load_log_event::set_fields(const char* affected_db, 
				List<Item> &field_list,
                                Name_resolution_context *context)
{
  uint i;
  const char* field = fields;
  for (i= 0; i < num_fields; i++)
  {
    field_list.push_back(new Item_field(context,
                                        affected_db, table_name, field));
    field+= field_lens[i]  + 1;
  }
}
#endif /* !MYSQL_CLIENT */


#if defined(HAVE_REPLICATION) && !defined(MYSQL_CLIENT)
/*
  Does the data loading job when executing a LOAD DATA on the slave

  SYNOPSIS
    Load_log_event::do_apply_event
      net
      rli
      use_rli_only_for_errors	  - if set to 1, rli is provided to
                                  Load_log_event::do_apply_event
                                  only for this function to have
                                  RPL_LOG_NAME and
                                  rli->last_slave_error, both being
                                  used by error reports. rli's
                                  position advancing is skipped (done
                                  by the caller which is
                                  Execute_load_log_event::do_apply_event).
                                  - if set to 0, rli is provided for
                                  full use, i.e. for error reports and
                                  position advancing.

  DESCRIPTION
    Does the data loading job when executing a LOAD DATA on the slave

  RETURN VALUE
    0           Success
    1    	Failure
*/

int Load_log_event::do_apply_event(NET* net, RELAY_LOG_INFO const *rli,
                                   bool use_rli_only_for_errors)
{
  LEX_STRING new_db;
  new_db.length= db_len;
  new_db.str= (char *) rpl_filter->get_rewrite_db(db, &new_db.length);
  thd->set_db(new_db.str, new_db.length);
  DBUG_ASSERT(thd->query == 0);
  thd->query_length= 0;                         // Should not be needed
  thd->query_error= 0;
  clear_all_errors(thd, const_cast<RELAY_LOG_INFO*>(rli));

  /* see Query_log_event::do_apply_event() and BUG#13360 */
  DBUG_ASSERT(!rli->m_table_map.count());
  /*
    Usually mysql_init_query() is called by mysql_parse(), but we need it here
    as the present method does not call mysql_parse().
  */
  mysql_init_query(thd, 0, 0);
  if (!use_rli_only_for_errors)
  {
    /*
      Saved for InnoDB, see comment in
      Query_log_event::do_apply_event()
    */
    const_cast<RELAY_LOG_INFO*>(rli)->future_group_master_log_pos= log_pos;
    DBUG_PRINT("info", ("log_pos: %lu", (ulong) log_pos));
  }
 
   /*
    We test replicate_*_db rules. Note that we have already prepared
    the file to load, even if we are going to ignore and delete it
    now. So it is possible that we did a lot of disk writes for
    nothing. In other words, a big LOAD DATA INFILE on the master will
    still consume a lot of space on the slave (space in the relay log
    + space of temp files: twice the space of the file to load...)
    even if it will finally be ignored.  TODO: fix this; this can be
    done by testing rules in Create_file_log_event::do_apply_event()
    and then discarding Append_block and al. Another way is do the
    filtering in the I/O thread (more efficient: no disk writes at
    all).


    Note:   We do not need to execute reset_one_shot_variables() if this
            db_ok() test fails.
    Reason: The db stored in binlog events is the same for SET and for
            its companion query.  If the SET is ignored because of
            db_ok(), the companion query will also be ignored, and if
            the companion query is ignored in the db_ok() test of
            ::do_apply_event(), then the companion SET also have so
            we don't need to reset_one_shot_variables().
  */
  if (rpl_filter->db_ok(thd->db))
  {
    thd->set_time((time_t)when);
    VOID(pthread_mutex_lock(&LOCK_thread_count));
    thd->query_id = next_query_id();
    VOID(pthread_mutex_unlock(&LOCK_thread_count));
    /*
      Initing thd->row_count is not necessary in theory as this variable has no
      influence in the case of the slave SQL thread (it is used to generate a
      "data truncated" warning but which is absorbed and never gets to the
      error log); still we init it to avoid a Valgrind message.
    */
    mysql_reset_errors(thd, 0);

    TABLE_LIST tables;
    bzero((char*) &tables,sizeof(tables));
    tables.db= thd->strmake(thd->db, thd->db_length);
    tables.alias = tables.table_name = (char*) table_name;
    tables.lock_type = TL_WRITE;
    tables.updating= 1;

    // the table will be opened in mysql_load    
    if (rpl_filter->is_on() && !rpl_filter->tables_ok(thd->db, &tables))
    {
      // TODO: this is a bug - this needs to be moved to the I/O thread
      if (net)
        skip_load_data_infile(net);
    }
    else
    {
      char llbuff[22];
      char *end;
      enum enum_duplicates handle_dup;
      bool ignore= 0;
      char *load_data_query;

      /*
        Forge LOAD DATA INFILE query which will be used in SHOW PROCESS LIST
        and written to slave's binlog if binlogging is on.
      */
      if (!(load_data_query= (char *)thd->alloc(get_query_buffer_length() + 1)))
      {
        /*
          This will set thd->fatal_error in case of OOM. So we surely will notice
          that something is wrong.
        */
        goto error;
      }

      print_query(FALSE, load_data_query, &end, (char **)&thd->lex->fname_start,
                  (char **)&thd->lex->fname_end);
      *end= 0;
      thd->query_length= end - load_data_query;
      thd->query= load_data_query;

      if (sql_ex.opt_flags & REPLACE_FLAG)
      {
	handle_dup= DUP_REPLACE;
      }
      else if (sql_ex.opt_flags & IGNORE_FLAG)
      {
        ignore= 1;
        handle_dup= DUP_ERROR;
      }
      else
      {
        /*
	  When replication is running fine, if it was DUP_ERROR on the
          master then we could choose IGNORE here, because if DUP_ERROR
          suceeded on master, and data is identical on the master and slave,
          then there should be no uniqueness errors on slave, so IGNORE is
          the same as DUP_ERROR. But in the unlikely case of uniqueness errors
          (because the data on the master and slave happen to be different
	  (user error or bug), we want LOAD DATA to print an error message on
	  the slave to discover the problem.

          If reading from net (a 3.23 master), mysql_load() will change this
          to IGNORE.
        */
        handle_dup= DUP_ERROR;
      }
      /*
        We need to set thd->lex->sql_command and thd->lex->duplicates
        since InnoDB tests these variables to decide if this is a LOAD
        DATA ... REPLACE INTO ... statement even though mysql_parse()
        is not called.  This is not needed in 5.0 since there the LOAD
        DATA ... statement is replicated using mysql_parse(), which
        sets the thd->lex fields correctly.
      */
      thd->lex->sql_command= SQLCOM_LOAD;
      thd->lex->duplicates= handle_dup;

      sql_exchange ex((char*)fname, sql_ex.opt_flags & DUMPFILE_FLAG);
      String field_term(sql_ex.field_term,sql_ex.field_term_len,log_cs);
      String enclosed(sql_ex.enclosed,sql_ex.enclosed_len,log_cs);
      String line_term(sql_ex.line_term,sql_ex.line_term_len,log_cs);
      String line_start(sql_ex.line_start,sql_ex.line_start_len,log_cs);
      String escaped(sql_ex.escaped,sql_ex.escaped_len, log_cs);
      ex.field_term= &field_term;
      ex.enclosed= &enclosed;
      ex.line_term= &line_term;
      ex.line_start= &line_start;
      ex.escaped= &escaped;

      ex.opt_enclosed = (sql_ex.opt_flags & OPT_ENCLOSED_FLAG);
      if (sql_ex.empty_flags & FIELD_TERM_EMPTY)
	ex.field_term->length(0);

      ex.skip_lines = skip_lines;
      List<Item> field_list;
      thd->lex->select_lex.context.resolve_in_table_list_only(&tables);
      set_fields(tables.db, field_list, &thd->lex->select_lex.context);
      thd->variables.pseudo_thread_id= thread_id;
      if (net)
      {
	// mysql_load will use thd->net to read the file
	thd->net.vio = net->vio;
	/*
	  Make sure the client does not get confused about the packet sequence
	*/
	thd->net.pkt_nr = net->pkt_nr;
      }
      /*
        It is safe to use tmp_list twice because we are not going to
        update it inside mysql_load().
      */
      List<Item> tmp_list;
      if (mysql_load(thd, &ex, &tables, field_list, tmp_list, tmp_list,
                     handle_dup, ignore, net != 0))
        thd->query_error= 1;
      if (thd->cuted_fields)
      {
	/* log_pos is the position of the LOAD event in the master log */
        sql_print_warning("Slave: load data infile on table '%s' at "
                          "log position %s in log '%s' produced %ld "
                          "warning(s). Default database: '%s'",
                          (char*) table_name,
                          llstr(log_pos,llbuff), RPL_LOG_NAME, 
                          (ulong) thd->cuted_fields,
                          print_slave_db_safe(thd->db));
      }
      if (net)
        net->pkt_nr= thd->net.pkt_nr;
    }
  }
  else
  {
    /*
      We will just ask the master to send us /dev/null if we do not
      want to load the data.
      TODO: this a bug - needs to be done in I/O thread
    */
    if (net)
      skip_load_data_infile(net);
  }

error:
  thd->net.vio = 0; 
  const char *remember_db= thd->db;
  VOID(pthread_mutex_lock(&LOCK_thread_count));
  thd->catalog= 0;
  thd->set_db(NULL, 0);                   /* will free the current database */
  thd->query= 0;
  thd->query_length= 0;
  VOID(pthread_mutex_unlock(&LOCK_thread_count));
  close_thread_tables(thd);
  if (thd->query_error)
  {
    /* this err/sql_errno code is copy-paste from net_send_error() */
    const char *err;
    int sql_errno;
    if ((err=thd->net.last_error)[0])
      sql_errno=thd->net.last_errno;
    else
    {
      sql_errno=ER_UNKNOWN_ERROR;
      err=ER(sql_errno);       
    }
    slave_print_msg(ERROR_LEVEL, rli, sql_errno,"\
Error '%s' running LOAD DATA INFILE on table '%s'. Default database: '%s'",
                    err, (char*)table_name, print_slave_db_safe(remember_db));
    free_root(thd->mem_root,MYF(MY_KEEP_PREALLOC));
    return 1;
  }
  free_root(thd->mem_root,MYF(MY_KEEP_PREALLOC));
	    
  if (thd->is_fatal_error)
  {
    slave_print_msg(ERROR_LEVEL, rli, ER_UNKNOWN_ERROR, "\
Fatal error running LOAD DATA INFILE on table '%s'. Default database: '%s'",
                    (char*)table_name, print_slave_db_safe(remember_db));
    return 1;
  }

  return ( use_rli_only_for_errors ? 0 : Log_event::do_apply_event(rli) ); 
}
#endif


/**************************************************************************
  Rotate_log_event methods
**************************************************************************/

/*
  Rotate_log_event::pack_info()
*/

#if defined(HAVE_REPLICATION) && !defined(MYSQL_CLIENT)
void Rotate_log_event::pack_info(Protocol *protocol)
{
  char buf1[256], buf[22];
  String tmp(buf1, sizeof(buf1), log_cs);
  tmp.length(0);
  tmp.append(new_log_ident, ident_len);
  tmp.append(STRING_WITH_LEN(";pos="));
  tmp.append(llstr(pos,buf));
  protocol->store(tmp.ptr(), tmp.length(), &my_charset_bin);
}
#endif


/*
  Rotate_log_event::print()
*/

#ifdef MYSQL_CLIENT
void Rotate_log_event::print(FILE* file, PRINT_EVENT_INFO* print_event_info)
{
  char buf[22];
  Write_on_release_cache cache(&print_event_info->head_cache, file,
                               Write_on_release_cache::FLUSH_F);

  if (print_event_info->short_form)
    return;
  print_header(&cache, print_event_info, FALSE);
  my_b_printf(&cache, "\tRotate to ");
  if (new_log_ident)
    my_b_write(&cache, (byte*) new_log_ident, (uint)ident_len);
  my_b_printf(&cache, "  pos: %s\n", llstr(pos, buf));
}
#endif /* MYSQL_CLIENT */



/*
  Rotate_log_event::Rotate_log_event() (2 constructors)
*/


#ifndef MYSQL_CLIENT
Rotate_log_event::Rotate_log_event(const char* new_log_ident_arg,
                                   uint ident_len_arg, ulonglong pos_arg,
                                   uint flags_arg)
  :Log_event(), new_log_ident(new_log_ident_arg),
   pos(pos_arg),ident_len(ident_len_arg ? ident_len_arg :
                          (uint) strlen(new_log_ident_arg)), flags(flags_arg)
{
#ifndef DBUG_OFF
  char buff[22];
  DBUG_ENTER("Rotate_log_event::Rotate_log_event(...,flags)");
  DBUG_PRINT("enter",("new_log_ident: %s  pos: %s  flags: %lu", new_log_ident_arg,
                      llstr(pos_arg, buff), (ulong) flags));
#endif
  if (flags & DUP_NAME)
    new_log_ident= my_strndup(new_log_ident_arg, ident_len, MYF(MY_WME));
  DBUG_VOID_RETURN;
}
#endif


Rotate_log_event::Rotate_log_event(const char* buf, uint event_len,
                                   const Format_description_log_event* description_event)
  :Log_event(buf, description_event) ,new_log_ident(0), flags(DUP_NAME)
{
  DBUG_ENTER("Rotate_log_event::Rotate_log_event(char*,...)");
  // The caller will ensure that event_len is what we have at EVENT_LEN_OFFSET
  uint8 header_size= description_event->common_header_len;
  uint8 post_header_len= description_event->post_header_len[ROTATE_EVENT-1];
  uint ident_offset;
  if (event_len < header_size)
    DBUG_VOID_RETURN;
  buf += header_size;
  pos = post_header_len ? uint8korr(buf + R_POS_OFFSET) : 4;
  ident_len = (uint)(event_len -
                     (header_size+post_header_len)); 
  ident_offset = post_header_len; 
  set_if_smaller(ident_len,FN_REFLEN-1);
  new_log_ident= my_strndup(buf + ident_offset, (uint) ident_len, MYF(MY_WME));
  DBUG_PRINT("debug", ("new_log_ident: '%s'", new_log_ident));
  DBUG_VOID_RETURN;
}


/*
  Rotate_log_event::write()
*/

#ifndef MYSQL_CLIENT
bool Rotate_log_event::write(IO_CACHE* file)
{
  char buf[ROTATE_HEADER_LEN];
  int8store(buf + R_POS_OFFSET, pos);
  return (write_header(file, ROTATE_HEADER_LEN + ident_len) ||
          my_b_safe_write(file, (byte*)buf, ROTATE_HEADER_LEN) ||
          my_b_safe_write(file, (byte*)new_log_ident, (uint) ident_len));
}
#endif

/**
   Helper function to detect if the event is inside a group.
 */
#if defined(HAVE_REPLICATION) && !defined(MYSQL_CLIENT)
static bool is_in_group(THD *const thd, RELAY_LOG_INFO *const rli)
{
  return (thd->options & OPTION_BEGIN) != 0 ||
         (rli->last_event_start_time > 0);
}
#endif


/*
  Rotate_log_event::do_apply_event()

  Got a rotate log event from the master

  IMPLEMENTATION
    This is mainly used so that we can later figure out the logname and
    position for the master.

    We can't rotate the slave's BINlog as this will cause infinitive rotations
    in a A -> B -> A setup.
    The NOTES below is a wrong comment which will disappear when 4.1 is merged.

  RETURN VALUES
    0	ok
*/

#if defined(HAVE_REPLICATION) && !defined(MYSQL_CLIENT)
int Rotate_log_event::do_update_pos(RELAY_LOG_INFO *rli)
{
  DBUG_ENTER("Rotate_log_event::do_update_pos");
#ifndef DBUG_OFF
  char buf[32];
#endif

  DBUG_PRINT("info", ("server_id=%lu; ::server_id=%lu",
                      (ulong) this->server_id, (ulong) ::server_id));
  DBUG_PRINT("info", ("new_log_ident: %s", this->new_log_ident));
  DBUG_PRINT("info", ("pos: %s", llstr(this->pos, buf)));

  pthread_mutex_lock(&rli->data_lock);
  rli->event_relay_log_pos= my_b_tell(rli->cur_log);
  /*
    If we are in a transaction or in a group: the only normal case is
    when the I/O thread was copying a big transaction, then it was
    stopped and restarted: we have this in the relay log:

    BEGIN
    ...
    ROTATE (a fake one)
    ...
    COMMIT or ROLLBACK

    In that case, we don't want to touch the coordinates which
    correspond to the beginning of the transaction.  Starting from
    5.0.0, there also are some rotates from the slave itself, in the
    relay log, which shall not change the group positions.
  */
  if ((server_id != ::server_id || rli->replicate_same_server_id) &&
      !is_in_group(thd, rli))
  {
    DBUG_PRINT("info", ("old group_master_log_name: '%s'  "
                        "old group_master_log_pos: %lu",
                        rli->group_master_log_name,
                        (ulong) rli->group_master_log_pos));
    memcpy(rli->group_master_log_name, new_log_ident, ident_len+1);
    rli->notify_group_master_log_name_update();
    rli->group_master_log_pos= pos;
    rli->group_relay_log_pos= rli->event_relay_log_pos;
    DBUG_PRINT("info", ("new group_master_log_name: '%s'  "
                        "new group_master_log_pos: %lu",
                        rli->group_master_log_name,
                        (ulong) rli->group_master_log_pos));
    /*
      Reset thd->options and sql_mode etc, because this could be the signal of
      a master's downgrade from 5.0 to 4.0.
      However, no need to reset description_event_for_exec: indeed, if the next
      master is 5.0 (even 5.0.1) we will soon get a Format_desc; if the next
      master is 4.0 then the events are in the slave's format (conversion).
    */
    set_slave_thread_options(thd);
    set_slave_thread_default_charset(thd, rli);
    thd->variables.sql_mode= global_system_variables.sql_mode;
    thd->variables.auto_increment_increment=
      thd->variables.auto_increment_offset= 1;
  }
  pthread_mutex_unlock(&rli->data_lock);
  pthread_cond_broadcast(&rli->data_cond);
  flush_relay_log_info(rli);

  DBUG_RETURN(0);
}


Log_event::enum_skip_reason
Rotate_log_event::do_shall_skip(RELAY_LOG_INFO *rli)
{
  enum_skip_reason reason= Log_event::do_shall_skip(rli);

  switch (reason) {
  case Log_event::EVENT_SKIP_NOT:
  case Log_event::EVENT_SKIP_COUNT:
    return Log_event::EVENT_SKIP_NOT;

  case Log_event::EVENT_SKIP_IGNORE:
    return Log_event::EVENT_SKIP_IGNORE;
  }
  DBUG_ASSERT(0);
}

#endif


/**************************************************************************
	Intvar_log_event methods
**************************************************************************/

/*
  Intvar_log_event::pack_info()
*/

#if defined(HAVE_REPLICATION) && !defined(MYSQL_CLIENT)
void Intvar_log_event::pack_info(Protocol *protocol)
{
  char buf[256], *pos;
  pos= strmake(buf, get_var_type_name(), sizeof(buf)-23);
  *pos++= '=';
  pos= longlong10_to_str(val, pos, -10);
  protocol->store(buf, (uint) (pos-buf), &my_charset_bin);
}
#endif


/*
  Intvar_log_event::Intvar_log_event()
*/

Intvar_log_event::Intvar_log_event(const char* buf,
                                   const Format_description_log_event* description_event)
  :Log_event(buf, description_event)
{
  buf+= description_event->common_header_len;
  type= buf[I_TYPE_OFFSET];
  val= uint8korr(buf+I_VAL_OFFSET);
}


/*
  Intvar_log_event::get_var_type_name()
*/

const char* Intvar_log_event::get_var_type_name()
{
  switch(type) {
  case LAST_INSERT_ID_EVENT: return "LAST_INSERT_ID";
  case INSERT_ID_EVENT: return "INSERT_ID";
  default: /* impossible */ return "UNKNOWN";
  }
}


/*
  Intvar_log_event::write()
*/

#ifndef MYSQL_CLIENT
bool Intvar_log_event::write(IO_CACHE* file)
{
  byte buf[9];
  buf[I_TYPE_OFFSET]= (byte) type;
  int8store(buf + I_VAL_OFFSET, val);
  return (write_header(file, sizeof(buf)) ||
          my_b_safe_write(file, buf, sizeof(buf)));
}
#endif


/*
  Intvar_log_event::print()
*/

#ifdef MYSQL_CLIENT
void Intvar_log_event::print(FILE* file, PRINT_EVENT_INFO* print_event_info)
{
  char llbuff[22];
  const char *msg;
  LINT_INIT(msg);
  Write_on_release_cache cache(&print_event_info->head_cache, file,
                               Write_on_release_cache::FLUSH_F);

  if (!print_event_info->short_form)
  {
    print_header(&cache, print_event_info, FALSE);
    my_b_printf(&cache, "\tIntvar\n");
  }

  my_b_printf(&cache, "SET ");
  switch (type) {
  case LAST_INSERT_ID_EVENT:
    msg="LAST_INSERT_ID";
    break;
  case INSERT_ID_EVENT:
    msg="INSERT_ID";
    break;
  case INVALID_INT_EVENT:
  default: // cannot happen
    msg="INVALID_INT";
    break;
  }
  my_b_printf(&cache, "%s=%s%s\n",
              msg, llstr(val,llbuff), print_event_info->delimiter);
}
#endif


/*
  Intvar_log_event::do_apply_event()
*/

#if defined(HAVE_REPLICATION)&& !defined(MYSQL_CLIENT)
int Intvar_log_event::do_apply_event(RELAY_LOG_INFO const *rli)
{
  switch (type) {
  case LAST_INSERT_ID_EVENT:
    thd->stmt_depends_on_first_successful_insert_id_in_prev_stmt= 1;
    thd->first_successful_insert_id_in_prev_stmt= val;
    break;
  case INSERT_ID_EVENT:
    thd->force_one_auto_inc_interval(val);
    break;
  }
  return 0;
}

int Intvar_log_event::do_update_pos(RELAY_LOG_INFO *rli)
{
  rli->inc_event_relay_log_pos();
  return 0;
}


Log_event::enum_skip_reason
Intvar_log_event::do_shall_skip(RELAY_LOG_INFO *rli)
{
  /*
    It is a common error to set the slave skip counter to 1 instead of
    2 when recovering from an insert which used a auto increment,
    rand, or user var.  Therefore, if the slave skip counter is 1, we
    just say that this event should be skipped by ignoring it, meaning
    that we do not change the value of the slave skip counter since it
    will be decreased by the following insert event.
  */
  if (rli->slave_skip_counter == 1)
    return Log_event::EVENT_SKIP_IGNORE;
  else
    return Log_event::do_shall_skip(rli);
}

#endif


/**************************************************************************
  Rand_log_event methods
**************************************************************************/

#if defined(HAVE_REPLICATION) && !defined(MYSQL_CLIENT)
void Rand_log_event::pack_info(Protocol *protocol)
{
  char buf1[256], *pos;
  pos= strmov(buf1,"rand_seed1=");
  pos= int10_to_str((long) seed1, pos, 10);
  pos= strmov(pos, ",rand_seed2=");
  pos= int10_to_str((long) seed2, pos, 10);
  protocol->store(buf1, (uint) (pos-buf1), &my_charset_bin);
}
#endif


Rand_log_event::Rand_log_event(const char* buf,
                               const Format_description_log_event* description_event)
  :Log_event(buf, description_event)
{
  buf+= description_event->common_header_len;
  seed1= uint8korr(buf+RAND_SEED1_OFFSET);
  seed2= uint8korr(buf+RAND_SEED2_OFFSET);
}


#ifndef MYSQL_CLIENT
bool Rand_log_event::write(IO_CACHE* file)
{
  byte buf[16];
  int8store(buf + RAND_SEED1_OFFSET, seed1);
  int8store(buf + RAND_SEED2_OFFSET, seed2);
  return (write_header(file, sizeof(buf)) ||
          my_b_safe_write(file, buf, sizeof(buf)));
}
#endif


#ifdef MYSQL_CLIENT
void Rand_log_event::print(FILE* file, PRINT_EVENT_INFO* print_event_info)
{
  Write_on_release_cache cache(&print_event_info->head_cache, file,
                               Write_on_release_cache::FLUSH_F);

  char llbuff[22],llbuff2[22];
  if (!print_event_info->short_form)
  {
    print_header(&cache, print_event_info, FALSE);
    my_b_printf(&cache, "\tRand\n");
  }
  my_b_printf(&cache, "SET @@RAND_SEED1=%s, @@RAND_SEED2=%s%s\n",
              llstr(seed1, llbuff),llstr(seed2, llbuff2),
              print_event_info->delimiter);
}
#endif /* MYSQL_CLIENT */


#if defined(HAVE_REPLICATION) && !defined(MYSQL_CLIENT)
int Rand_log_event::do_apply_event(RELAY_LOG_INFO const *rli)
{
  thd->rand.seed1= (ulong) seed1;
  thd->rand.seed2= (ulong) seed2;
  return 0;
}

int Rand_log_event::do_update_pos(RELAY_LOG_INFO *rli)
{
  rli->inc_event_relay_log_pos();
  return 0;
}


Log_event::enum_skip_reason
Rand_log_event::do_shall_skip(RELAY_LOG_INFO *rli)
{
  /*
    It is a common error to set the slave skip counter to 1 instead of
    2 when recovering from an insert which used a auto increment,
    rand, or user var.  Therefore, if the slave skip counter is 1, we
    just say that this event should be skipped by ignoring it, meaning
    that we do not change the value of the slave skip counter since it
    will be decreased by the following insert event.
  */
  if (rli->slave_skip_counter == 1)
    return Log_event::EVENT_SKIP_IGNORE;
  else
    return Log_event::do_shall_skip(rli);
}

#endif /* !MYSQL_CLIENT */


/**************************************************************************
  Xid_log_event methods
**************************************************************************/

#if defined(HAVE_REPLICATION) && !defined(MYSQL_CLIENT)
void Xid_log_event::pack_info(Protocol *protocol)
{
  char buf[128], *pos;
  pos= strmov(buf, "COMMIT /* xid=");
  pos= longlong10_to_str(xid, pos, 10);
  pos= strmov(pos, " */");
  protocol->store(buf, (uint) (pos-buf), &my_charset_bin);
}
#endif

/*
  NOTE it's ok not to use int8store here,
  as long as xid_t::set(ulonglong) and
  xid_t::get_my_xid doesn't do it either

  we don't care about actual values of xids as long as
  identical numbers compare identically
*/

Xid_log_event::
Xid_log_event(const char* buf,
              const Format_description_log_event *description_event)
  :Log_event(buf, description_event)
{
  buf+= description_event->common_header_len;
  memcpy((char*) &xid, buf, sizeof(xid));
}


#ifndef MYSQL_CLIENT
bool Xid_log_event::write(IO_CACHE* file)
{
  return write_header(file, sizeof(xid)) ||
         my_b_safe_write(file, (byte*) &xid, sizeof(xid));
}
#endif


#ifdef MYSQL_CLIENT
void Xid_log_event::print(FILE* file, PRINT_EVENT_INFO* print_event_info)
{
  Write_on_release_cache cache(&print_event_info->head_cache, file,
                               Write_on_release_cache::FLUSH_F);

  if (!print_event_info->short_form)
  {
    char buf[64];
    longlong10_to_str(xid, buf, 10);

    print_header(&cache, print_event_info, FALSE);
    my_b_printf(&cache, "\tXid = %s\n", buf);
  }
  my_b_printf(&cache, "COMMIT%s\n", print_event_info->delimiter);
}
#endif /* MYSQL_CLIENT */


#if defined(HAVE_REPLICATION) && !defined(MYSQL_CLIENT)
int Xid_log_event::do_apply_event(RELAY_LOG_INFO const *rli)
{
  /* For a slave Xid_log_event is COMMIT */
  general_log_print(thd, COM_QUERY,
                    "COMMIT /* implicit, from Xid_log_event */");
  return end_trans(thd, COMMIT);
}
#endif /* !MYSQL_CLIENT */


/**************************************************************************
  User_var_log_event methods
**************************************************************************/

#if defined(HAVE_REPLICATION) && !defined(MYSQL_CLIENT)
void User_var_log_event::pack_info(Protocol* protocol)
{
  char *buf= 0;
  uint val_offset= 4 + name_len;
  uint event_len= val_offset;

  if (is_null)
  {
    buf= my_malloc(val_offset + 5, MYF(MY_WME));
    strmov(buf + val_offset, "NULL");
    event_len= val_offset + 4;
  }
  else
  {
    switch (type) {
    case REAL_RESULT:
      double real_val;
      float8get(real_val, val);
      buf= my_malloc(val_offset + FLOATING_POINT_BUFFER, MYF(MY_WME));
      event_len+= my_sprintf(buf + val_offset,
			     (buf + val_offset, "%.14g", real_val));
      break;
    case INT_RESULT:
      buf= my_malloc(val_offset + 22, MYF(MY_WME));
      event_len= longlong10_to_str(uint8korr(val), buf + val_offset,-10)-buf;
      break;
    case DECIMAL_RESULT:
    {
      buf= my_malloc(val_offset + DECIMAL_MAX_STR_LENGTH, MYF(MY_WME));
      String str(buf+val_offset, DECIMAL_MAX_STR_LENGTH, &my_charset_bin);
      my_decimal dec;
      binary2my_decimal(E_DEC_FATAL_ERROR, val+2, &dec, val[0], val[1]);
      my_decimal2string(E_DEC_FATAL_ERROR, &dec, 0, 0, 0, &str);
      event_len= str.length() + val_offset;
      break;
    } 
    case STRING_RESULT:
      /* 15 is for 'COLLATE' and other chars */
      buf= my_malloc(event_len+val_len*2+1+2*MY_CS_NAME_SIZE+15, MYF(MY_WME));
      CHARSET_INFO *cs;
      if (!(cs= get_charset(charset_number, MYF(0))))
      {
        strmov(buf+val_offset, "???");
        event_len+= 3;
      }
      else
      {
        char *p= strxmov(buf + val_offset, "_", cs->csname, " ", NullS);
        p= str_to_hex(p, val, val_len);
        p= strxmov(p, " COLLATE ", cs->name, NullS);
        event_len= p-buf;
      }
      break;
    case ROW_RESULT:
    default:
      DBUG_ASSERT(1);
      return;
    }
  }
  buf[0]= '@';
  buf[1]= '`';
  buf[2+name_len]= '`';
  buf[3+name_len]= '=';
  memcpy(buf+2, name, name_len);
  protocol->store(buf, event_len, &my_charset_bin);
  my_free(buf, MYF(MY_ALLOW_ZERO_PTR));
}
#endif /* !MYSQL_CLIENT */


User_var_log_event::
User_var_log_event(const char* buf,
                   const Format_description_log_event* description_event)
  :Log_event(buf, description_event)
{
  buf+= description_event->common_header_len;
  name_len= uint4korr(buf);
  name= (char *) buf + UV_NAME_LEN_SIZE;
  buf+= UV_NAME_LEN_SIZE + name_len;
  is_null= (bool) *buf;
  if (is_null)
  {
    type= STRING_RESULT;
    charset_number= my_charset_bin.number;
    val_len= 0;
    val= 0;  
  }
  else
  {
    type= (Item_result) buf[UV_VAL_IS_NULL];
    charset_number= uint4korr(buf + UV_VAL_IS_NULL + UV_VAL_TYPE_SIZE);
    val_len= uint4korr(buf + UV_VAL_IS_NULL + UV_VAL_TYPE_SIZE + 
		       UV_CHARSET_NUMBER_SIZE);
    val= (char *) (buf + UV_VAL_IS_NULL + UV_VAL_TYPE_SIZE +
		   UV_CHARSET_NUMBER_SIZE + UV_VAL_LEN_SIZE);
  }
}


#ifndef MYSQL_CLIENT
bool User_var_log_event::write(IO_CACHE* file)
{
  char buf[UV_NAME_LEN_SIZE];
  char buf1[UV_VAL_IS_NULL + UV_VAL_TYPE_SIZE + 
	    UV_CHARSET_NUMBER_SIZE + UV_VAL_LEN_SIZE];
  char buf2[max(8, DECIMAL_MAX_FIELD_SIZE + 2)], *pos= buf2;
  uint buf1_length;
  ulong event_length;

  int4store(buf, name_len);
  
  if ((buf1[0]= is_null))
  {
    buf1_length= 1;
    val_len= 0;
  }    
  else
  {
    buf1[1]= type;
    int4store(buf1 + 2, charset_number);

    switch (type) {
    case REAL_RESULT:
      float8store(buf2, *(double*) val);
      break;
    case INT_RESULT:
      int8store(buf2, *(longlong*) val);
      break;
    case DECIMAL_RESULT:
    {
      my_decimal *dec= (my_decimal *)val;
      dec->fix_buffer_pointer();
      buf2[0]= (char)(dec->intg + dec->frac);
      buf2[1]= (char)dec->frac;
      decimal2bin((decimal_t*)val, buf2+2, buf2[0], buf2[1]);
      val_len= decimal_bin_size(buf2[0], buf2[1]) + 2;
      break;
    }
    case STRING_RESULT:
      pos= val;
      break;
    case ROW_RESULT:
    default:
      DBUG_ASSERT(1);
      return 0;
    }
    int4store(buf1 + 2 + UV_CHARSET_NUMBER_SIZE, val_len);
    buf1_length= 10;
  }

  /* Length of the whole event */
  event_length= sizeof(buf)+ name_len + buf1_length + val_len;

  return (write_header(file, event_length) ||
          my_b_safe_write(file, (byte*) buf, sizeof(buf))   ||
	  my_b_safe_write(file, (byte*) name, name_len)     ||
	  my_b_safe_write(file, (byte*) buf1, buf1_length) ||
	  my_b_safe_write(file, (byte*) pos, val_len));
}
#endif


/*
  User_var_log_event::print()
*/

#ifdef MYSQL_CLIENT
void User_var_log_event::print(FILE* file, PRINT_EVENT_INFO* print_event_info)
{
  Write_on_release_cache cache(&print_event_info->head_cache, file,
                               Write_on_release_cache::FLUSH_F);

  if (!print_event_info->short_form)
  {
    print_header(&cache, print_event_info, FALSE);
    my_b_printf(&cache, "\tUser_var\n");
  }

  my_b_printf(&cache, "SET @`");
  my_b_write(&cache, (byte*) name, (uint) (name_len));
  my_b_printf(&cache, "`");

  if (is_null)
  {
    my_b_printf(&cache, ":=NULL%s\n", print_event_info->delimiter);
  }
  else
  {
    switch (type) {
    case REAL_RESULT:
      double real_val;
      float8get(real_val, val);
      my_b_printf(&cache, ":=%.14g%s\n", real_val, print_event_info->delimiter);
      break;
    case INT_RESULT:
      char int_buf[22];
      longlong10_to_str(uint8korr(val), int_buf, -10);
      my_b_printf(&cache, ":=%s%s\n", int_buf, print_event_info->delimiter);
      break;
    case DECIMAL_RESULT:
    {
      char str_buf[200];
      int str_len= sizeof(str_buf) - 1;
      int precision= (int)val[0];
      int scale= (int)val[1];
      decimal_digit_t dec_buf[10];
      decimal_t dec;
      dec.len= 10;
      dec.buf= dec_buf;

      bin2decimal(val+2, &dec, precision, scale);
      decimal2string(&dec, str_buf, &str_len, 0, 0, 0);
      str_buf[str_len]= 0;
      my_b_printf(&cache, ":=%s%s\n", str_buf, print_event_info->delimiter);
      break;
    }
    case STRING_RESULT:
    {
      /*
        Let's express the string in hex. That's the most robust way. If we
        print it in character form instead, we need to escape it with
        character_set_client which we don't know (we will know it in 5.0, but
        in 4.1 we don't know it easily when we are printing
        User_var_log_event). Explanation why we would need to bother with
        character_set_client (quoting Bar):
        > Note, the parser doesn't switch to another unescaping mode after
        > it has met a character set introducer.
        > For example, if an SJIS client says something like:
        > SET @a= _ucs2 \0a\0b'
        > the string constant is still unescaped according to SJIS, not
        > according to UCS2.
      */
      char *hex_str;
      CHARSET_INFO *cs;

      if (!(hex_str= (char *)my_alloca(2*val_len+1+2))) // 2 hex digits / byte
        break; // no error, as we are 'void'
      str_to_hex(hex_str, val, val_len);
      /*
        For proper behaviour when mysqlbinlog|mysql, we need to explicitely
        specify the variable's collation. It will however cause problems when
        people want to mysqlbinlog|mysql into another server not supporting the
        character set. But there's not much to do about this and it's unlikely.
      */
      if (!(cs= get_charset(charset_number, MYF(0))))
        /*
          Generate an unusable command (=> syntax error) is probably the best
          thing we can do here.
        */
        my_b_printf(&cache, ":=???%s\n", print_event_info->delimiter);
      else
        my_b_printf(&cache, ":=_%s %s COLLATE `%s`%s\n",
                    cs->csname, hex_str, cs->name,
                    print_event_info->delimiter);
      my_afree(hex_str);
    }
      break;
    case ROW_RESULT:
    default:
      DBUG_ASSERT(1);
      return;
    }
  }
}
#endif


/*
  User_var_log_event::do_apply_event()
*/

#if defined(HAVE_REPLICATION) && !defined(MYSQL_CLIENT)
int User_var_log_event::do_apply_event(RELAY_LOG_INFO const *rli)
{
  Item *it= 0;
  CHARSET_INFO *charset;
  if (!(charset= get_charset(charset_number, MYF(MY_WME))))
    return 1;
  LEX_STRING user_var_name;
  user_var_name.str= name;
  user_var_name.length= name_len;
  double real_val;
  longlong int_val;

  if (is_null)
  {
    it= new Item_null();
  }
  else
  {
    switch (type) {
    case REAL_RESULT:
      float8get(real_val, val);
      it= new Item_float(real_val);
      val= (char*) &real_val;		// Pointer to value in native format
      val_len= 8;
      break;
    case INT_RESULT:
      int_val= (longlong) uint8korr(val);
      it= new Item_int(int_val);
      val= (char*) &int_val;		// Pointer to value in native format
      val_len= 8;
      break;
    case DECIMAL_RESULT:
    {
      Item_decimal *dec= new Item_decimal(val+2, val[0], val[1]);
      it= dec;
      val= (char *)dec->val_decimal(NULL);
      val_len= sizeof(my_decimal);
      break;
    }
    case STRING_RESULT:
      it= new Item_string(val, val_len, charset);
      break;
    case ROW_RESULT:
    default:
      DBUG_ASSERT(1);
      return 0;
    }
  }
  Item_func_set_user_var e(user_var_name, it);
  /*
    Item_func_set_user_var can't substitute something else on its place =>
    0 can be passed as last argument (reference on item)
  */
  e.fix_fields(thd, 0);
  /*
    A variable can just be considered as a table with
    a single record and with a single column. Thus, like
    a column value, it could always have IMPLICIT derivation.
   */
  e.update_hash(val, val_len, type, charset, DERIVATION_IMPLICIT, 0);
  free_root(thd->mem_root,0);

  return 0;
}

int User_var_log_event::do_update_pos(RELAY_LOG_INFO *rli)
{
  rli->inc_event_relay_log_pos();
  return 0;
}

Log_event::enum_skip_reason
User_var_log_event::do_shall_skip(RELAY_LOG_INFO *rli)
{
  /*
    It is a common error to set the slave skip counter to 1 instead
    of 2 when recovering from an insert which used a auto increment,
    rand, or user var.  Therefore, if the slave skip counter is 1, we
    just say that this event should be skipped by ignoring it, meaning
    that we do not change the value of the slave skip counter since it
    will be decreased by the following insert event.
  */
  if (rli->slave_skip_counter == 1)
    return Log_event::EVENT_SKIP_IGNORE;
  else
    return Log_event::do_shall_skip(rli);
}
#endif /* !MYSQL_CLIENT */


/**************************************************************************
  Slave_log_event methods
**************************************************************************/

#ifdef HAVE_REPLICATION
#ifdef MYSQL_CLIENT
void Unknown_log_event::print(FILE* file_arg, PRINT_EVENT_INFO* print_event_info)
{
  Write_on_release_cache cache(&print_event_info->head_cache, file_arg);

  if (print_event_info->short_form)
    return;
  print_header(&cache, print_event_info, FALSE);
  my_b_printf(&cache, "\n# %s", "Unknown event\n");
}
#endif  

#ifndef MYSQL_CLIENT
void Slave_log_event::pack_info(Protocol *protocol)
{
  char buf[256+HOSTNAME_LENGTH], *pos;
  pos= strmov(buf, "host=");
  pos= strnmov(pos, master_host, HOSTNAME_LENGTH);
  pos= strmov(pos, ",port=");
  pos= int10_to_str((long) master_port, pos, 10);
  pos= strmov(pos, ",log=");
  pos= strmov(pos, master_log);
  pos= strmov(pos, ",pos=");
  pos= longlong10_to_str(master_pos, pos, 10);
  protocol->store(buf, pos-buf, &my_charset_bin);
}
#endif /* !MYSQL_CLIENT */


#ifndef MYSQL_CLIENT
Slave_log_event::Slave_log_event(THD* thd_arg,
				 RELAY_LOG_INFO* rli)
  :Log_event(thd_arg, 0, 0) , mem_pool(0), master_host(0)
{
  DBUG_ENTER("Slave_log_event");
  if (!rli->inited)				// QQ When can this happen ?
    DBUG_VOID_RETURN;

  MASTER_INFO* mi = rli->mi;
  // TODO: re-write this better without holding both locks at the same time
  pthread_mutex_lock(&mi->data_lock);
  pthread_mutex_lock(&rli->data_lock);
  master_host_len = strlen(mi->host);
  master_log_len = strlen(rli->group_master_log_name);
  // on OOM, just do not initialize the structure and print the error
  if ((mem_pool = (char*)my_malloc(get_data_size() + 1,
				   MYF(MY_WME))))
  {
    master_host = mem_pool + SL_MASTER_HOST_OFFSET ;
    memcpy(master_host, mi->host, master_host_len + 1);
    master_log = master_host + master_host_len + 1;
    memcpy(master_log, rli->group_master_log_name, master_log_len + 1);
    master_port = mi->port;
    master_pos = rli->group_master_log_pos;
    DBUG_PRINT("info", ("master_log: %s  pos: %lu", master_log,
			(ulong) master_pos));
  }
  else
    sql_print_error("Out of memory while recording slave event");
  pthread_mutex_unlock(&rli->data_lock);
  pthread_mutex_unlock(&mi->data_lock);
  DBUG_VOID_RETURN;
}
#endif /* !MYSQL_CLIENT */


Slave_log_event::~Slave_log_event()
{
  my_free(mem_pool, MYF(MY_ALLOW_ZERO_PTR));
}


#ifdef MYSQL_CLIENT
void Slave_log_event::print(FILE* file, PRINT_EVENT_INFO* print_event_info)
{
  Write_on_release_cache cache(&print_event_info->head_cache, file);

  char llbuff[22];
  if (print_event_info->short_form)
    return;
  print_header(&cache, print_event_info, FALSE);
  my_b_printf(&cache, "\n\
Slave: master_host: '%s'  master_port: %d  master_log: '%s'  master_pos: %s\n",
	  master_host, master_port, master_log, llstr(master_pos, llbuff));
}
#endif /* MYSQL_CLIENT */


int Slave_log_event::get_data_size()
{
  return master_host_len + master_log_len + 1 + SL_MASTER_HOST_OFFSET;
}


#ifndef MYSQL_CLIENT
bool Slave_log_event::write(IO_CACHE* file)
{
  ulong event_length= get_data_size();
  int8store(mem_pool + SL_MASTER_POS_OFFSET, master_pos);
  int2store(mem_pool + SL_MASTER_PORT_OFFSET, master_port);
  // log and host are already there

  return (write_header(file, event_length) ||
          my_b_safe_write(file, (byte*) mem_pool, event_length));
}
#endif


void Slave_log_event::init_from_mem_pool(int data_size)
{
  master_pos = uint8korr(mem_pool + SL_MASTER_POS_OFFSET);
  master_port = uint2korr(mem_pool + SL_MASTER_PORT_OFFSET);
  master_host = mem_pool + SL_MASTER_HOST_OFFSET;
  master_host_len = strlen(master_host);
  // safety
  master_log = master_host + master_host_len + 1;
  if (master_log > mem_pool + data_size)
  {
    master_host = 0;
    return;
  }
  master_log_len = strlen(master_log);
}


/* This code is not used, so has not been updated to be format-tolerant */
Slave_log_event::Slave_log_event(const char* buf, uint event_len)
  :Log_event(buf,0) /*unused event*/ ,mem_pool(0),master_host(0)
{
  if (event_len < LOG_EVENT_HEADER_LEN)
    return;
  event_len -= LOG_EVENT_HEADER_LEN;
  if (!(mem_pool = (char*) my_malloc(event_len + 1, MYF(MY_WME))))
    return;
  memcpy(mem_pool, buf + LOG_EVENT_HEADER_LEN, event_len);
  mem_pool[event_len] = 0;
  init_from_mem_pool(event_len);
}


#ifndef MYSQL_CLIENT
int Slave_log_event::do_apply_event(RELAY_LOG_INFO const *rli)
{
  if (mysql_bin_log.is_open())
    mysql_bin_log.write(this);
  return 0;
}
#endif /* !MYSQL_CLIENT */


/**************************************************************************
	Stop_log_event methods
**************************************************************************/

/*
  Stop_log_event::print()
*/

#ifdef MYSQL_CLIENT
void Stop_log_event::print(FILE* file, PRINT_EVENT_INFO* print_event_info)
{
  Write_on_release_cache cache(&print_event_info->head_cache, file,
                               Write_on_release_cache::FLUSH_F);

  if (print_event_info->short_form)
    return;

  print_header(&cache, print_event_info, FALSE);
  my_b_printf(&cache, "\tStop\n");
}
#endif /* MYSQL_CLIENT */


/*
  Stop_log_event::do_apply_event()

  The master stopped.  We used to clean up all temporary tables but
  this is useless as, as the master has shut down properly, it has
  written all DROP TEMPORARY TABLE (prepared statements' deletion is
  TODO only when we binlog prep stmts).  We used to clean up
  slave_load_tmpdir, but this is useless as it has been cleared at the
  end of LOAD DATA INFILE.  So we have nothing to do here.  The place
  were we must do this cleaning is in
  Start_log_event_v3::do_apply_event(), not here. Because if we come
  here, the master was sane.
*/

#ifndef MYSQL_CLIENT
int Stop_log_event::do_update_pos(RELAY_LOG_INFO *rli)
{
  /*
    We do not want to update master_log pos because we get a rotate event
    before stop, so by now group_master_log_name is set to the next log.
    If we updated it, we will have incorrect master coordinates and this
    could give false triggers in MASTER_POS_WAIT() that we have reached
    the target position when in fact we have not.
  */
  if (thd->options & OPTION_BEGIN)
    rli->inc_event_relay_log_pos();
  else
  {
    rli->inc_group_relay_log_pos(0);
    flush_relay_log_info(rli);
  }
  return 0;
}

#endif /* !MYSQL_CLIENT */
#endif /* HAVE_REPLICATION */


/**************************************************************************
	Create_file_log_event methods
**************************************************************************/

/*
  Create_file_log_event ctor
*/

#ifndef MYSQL_CLIENT
Create_file_log_event::
Create_file_log_event(THD* thd_arg, sql_exchange* ex,
		      const char* db_arg, const char* table_name_arg,
		      List<Item>& fields_arg, enum enum_duplicates handle_dup,
                      bool ignore,
		      char* block_arg, uint block_len_arg, bool using_trans)
  :Load_log_event(thd_arg,ex,db_arg,table_name_arg,fields_arg,handle_dup, ignore,
		  using_trans),
   fake_base(0), block(block_arg), event_buf(0), block_len(block_len_arg),
   file_id(thd_arg->file_id = mysql_bin_log.next_file_id())
{
  DBUG_ENTER("Create_file_log_event");
  sql_ex.force_new_format();
  DBUG_VOID_RETURN;
}


/*
  Create_file_log_event::write_data_body()
*/

bool Create_file_log_event::write_data_body(IO_CACHE* file)
{
  bool res;
  if ((res= Load_log_event::write_data_body(file)) || fake_base)
    return res;
  return (my_b_safe_write(file, (byte*) "", 1) ||
          my_b_safe_write(file, (byte*) block, block_len));
}


/*
  Create_file_log_event::write_data_header()
*/

bool Create_file_log_event::write_data_header(IO_CACHE* file)
{
  bool res;
  byte buf[CREATE_FILE_HEADER_LEN];
  if ((res= Load_log_event::write_data_header(file)) || fake_base)
    return res;
  int4store(buf + CF_FILE_ID_OFFSET, file_id);
  return my_b_safe_write(file, buf, CREATE_FILE_HEADER_LEN) != 0;
}


/*
  Create_file_log_event::write_base()
*/

bool Create_file_log_event::write_base(IO_CACHE* file)
{
  bool res;
  fake_base= 1;                                 // pretend we are Load event
  res= write(file);
  fake_base= 0;
  return res;
}

#endif /* !MYSQL_CLIENT */

/*
  Create_file_log_event ctor
*/

Create_file_log_event::Create_file_log_event(const char* buf, uint len,
                                             const Format_description_log_event* description_event)
  :Load_log_event(buf,0,description_event),fake_base(0),block(0),inited_from_old(0)
{
  DBUG_ENTER("Create_file_log_event::Create_file_log_event(char*,...)");
  uint block_offset;
  uint header_len= description_event->common_header_len;
  uint8 load_header_len= description_event->post_header_len[LOAD_EVENT-1];
  uint8 create_file_header_len= description_event->post_header_len[CREATE_FILE_EVENT-1];
  if (!(event_buf= my_memdup((byte*) buf, len, MYF(MY_WME))) ||
      copy_log_event(event_buf,len,
                     ((buf[EVENT_TYPE_OFFSET] == LOAD_EVENT) ?
                      load_header_len + header_len :
                      (fake_base ? (header_len+load_header_len) :
                       (header_len+load_header_len) +
                       create_file_header_len)),
                     description_event))
    DBUG_VOID_RETURN;
  if (description_event->binlog_version!=1)
  {
    file_id= uint4korr(buf + 
                       header_len +
		       load_header_len + CF_FILE_ID_OFFSET);
    /*
      Note that it's ok to use get_data_size() below, because it is computed
      with values we have already read from this event (because we called
      copy_log_event()); we are not using slave's format info to decode
      master's format, we are really using master's format info.
      Anyway, both formats should be identical (except the common_header_len)
      as these Load events are not changed between 4.0 and 5.0 (as logging of
      LOAD DATA INFILE does not use Load_log_event in 5.0).

      The + 1 is for \0 terminating fname  
    */
    block_offset= (description_event->common_header_len +
                   Load_log_event::get_data_size() +
                   create_file_header_len + 1);
    if (len < block_offset)
      return;
    block = (char*)buf + block_offset;
    block_len = len - block_offset;
  }
  else
  {
    sql_ex.force_new_format();
    inited_from_old = 1;
  }
  DBUG_VOID_RETURN;
}


/*
  Create_file_log_event::print()
*/

#ifdef MYSQL_CLIENT
void Create_file_log_event::print(FILE* file, PRINT_EVENT_INFO* print_event_info,
				  bool enable_local)
{
  Write_on_release_cache cache(&print_event_info->head_cache, file);

  if (print_event_info->short_form)
  {
    if (enable_local && check_fname_outside_temp_buf())
      Load_log_event::print(file, print_event_info);
    return;
  }

  if (enable_local)
  {
    Load_log_event::print(file, print_event_info,
			  !check_fname_outside_temp_buf());
    /* 
       That one is for "file_id: etc" below: in mysqlbinlog we want the #, in
       SHOW BINLOG EVENTS we don't.
    */
    my_b_printf(&cache, "#"); 
  }

  my_b_printf(&cache, " file_id: %d  block_len: %d\n", file_id, block_len);
}


void Create_file_log_event::print(FILE* file, PRINT_EVENT_INFO* print_event_info)
{
  print(file, print_event_info, 0);
}
#endif /* MYSQL_CLIENT */


/*
  Create_file_log_event::pack_info()
*/

#if defined(HAVE_REPLICATION) && !defined(MYSQL_CLIENT)
void Create_file_log_event::pack_info(Protocol *protocol)
{
  char buf[NAME_LEN*2 + 30 + 21*2], *pos;
  pos= strmov(buf, "db=");
  memcpy(pos, db, db_len);
  pos= strmov(pos + db_len, ";table=");
  memcpy(pos, table_name, table_name_len);
  pos= strmov(pos + table_name_len, ";file_id=");
  pos= int10_to_str((long) file_id, pos, 10);
  pos= strmov(pos, ";block_len=");
  pos= int10_to_str((long) block_len, pos, 10);
  protocol->store(buf, (uint) (pos-buf), &my_charset_bin);
}
#endif /* defined(HAVE_REPLICATION) && !defined(MYSQL_CLIENT) */


/*
  Create_file_log_event::do_apply_event()
*/

#if defined(HAVE_REPLICATION) && !defined(MYSQL_CLIENT)
int Create_file_log_event::do_apply_event(RELAY_LOG_INFO const *rli)
{
  char proc_info[17+FN_REFLEN+10], *fname_buf;
  char *ext;
  int fd = -1;
  IO_CACHE file;
  int error = 1;

  bzero((char*)&file, sizeof(file));
  fname_buf= strmov(proc_info, "Making temp file ");
  ext= slave_load_file_stem(fname_buf, file_id, server_id, ".info");
  thd->proc_info= proc_info;
  my_delete(fname_buf, MYF(0)); // old copy may exist already
  if ((fd= my_create(fname_buf, CREATE_MODE,
		     O_WRONLY | O_BINARY | O_EXCL | O_NOFOLLOW,
		     MYF(MY_WME))) < 0 ||
      init_io_cache(&file, fd, IO_SIZE, WRITE_CACHE, (my_off_t)0, 0,
		    MYF(MY_WME|MY_NABP)))
  {
    slave_print_msg(ERROR_LEVEL, rli, my_errno, "Error in Create_file event: "
                    "could not open file '%s'", fname_buf);
    goto err;
  }
  
  // a trick to avoid allocating another buffer
  fname= fname_buf;
  fname_len= (uint) (strmov(ext, ".data") - fname);
  if (write_base(&file))
  {
    strmov(ext, ".info"); // to have it right in the error message
    slave_print_msg(ERROR_LEVEL, rli, my_errno,
                    "Error in Create_file event: could not write to file '%s'",
                    fname_buf);
    goto err;
  }
  end_io_cache(&file);
  my_close(fd, MYF(0));
  
  // fname_buf now already has .data, not .info, because we did our trick
  my_delete(fname_buf, MYF(0)); // old copy may exist already
  if ((fd= my_create(fname_buf, CREATE_MODE,
		     O_WRONLY | O_BINARY | O_EXCL | O_NOFOLLOW,
		     MYF(MY_WME))) < 0)
  {
    slave_print_msg(ERROR_LEVEL, rli, my_errno, "Error in Create_file event: "
                    "could not open file '%s'", fname_buf);
    goto err;
  }
  if (my_write(fd, (byte*) block, block_len, MYF(MY_WME+MY_NABP)))
  {
    slave_print_msg(ERROR_LEVEL, rli, my_errno, "Error in Create_file event: "
                    "write to '%s' failed", fname_buf);
    goto err;
  }
  error=0;					// Everything is ok

err:
  if (error)
    end_io_cache(&file);
  if (fd >= 0)
    my_close(fd, MYF(0));
  thd->proc_info= 0;
  return error == 0;
}
#endif /* defined(HAVE_REPLICATION) && !defined(MYSQL_CLIENT) */


/**************************************************************************
	Append_block_log_event methods
**************************************************************************/

/*
  Append_block_log_event ctor
*/

#ifndef MYSQL_CLIENT  
Append_block_log_event::Append_block_log_event(THD* thd_arg, const char* db_arg,
					       char* block_arg,
					       uint block_len_arg,
					       bool using_trans)
  :Log_event(thd_arg,0, using_trans), block(block_arg),
   block_len(block_len_arg), file_id(thd_arg->file_id), db(db_arg)
{
}
#endif


/*
  Append_block_log_event ctor
*/

Append_block_log_event::Append_block_log_event(const char* buf, uint len,
                                               const Format_description_log_event* description_event)
  :Log_event(buf, description_event),block(0)
{
  DBUG_ENTER("Append_block_log_event::Append_block_log_event(char*,...)");
  uint8 common_header_len= description_event->common_header_len; 
  uint8 append_block_header_len=
    description_event->post_header_len[APPEND_BLOCK_EVENT-1];
  uint total_header_len= common_header_len+append_block_header_len;
  if (len < total_header_len)
    DBUG_VOID_RETURN;
  file_id= uint4korr(buf + common_header_len + AB_FILE_ID_OFFSET);
  block= (char*)buf + total_header_len;
  block_len= len - total_header_len;
  DBUG_VOID_RETURN;
}


/*
  Append_block_log_event::write()
*/

#ifndef MYSQL_CLIENT
bool Append_block_log_event::write(IO_CACHE* file)
{
  byte buf[APPEND_BLOCK_HEADER_LEN];
  int4store(buf + AB_FILE_ID_OFFSET, file_id);
  return (write_header(file, APPEND_BLOCK_HEADER_LEN + block_len) ||
          my_b_safe_write(file, buf, APPEND_BLOCK_HEADER_LEN) ||
	  my_b_safe_write(file, (byte*) block, block_len));
}
#endif


/*
  Append_block_log_event::print()
*/

#ifdef MYSQL_CLIENT  
void Append_block_log_event::print(FILE* file,
				   PRINT_EVENT_INFO* print_event_info)
{
  Write_on_release_cache cache(&print_event_info->head_cache, file);

  if (print_event_info->short_form)
    return;
  print_header(&cache, print_event_info, FALSE);
  my_b_printf(&cache, "\n#%s: file_id: %d  block_len: %d\n",
              get_type_str(), file_id, block_len);
}
#endif /* MYSQL_CLIENT */


/*
  Append_block_log_event::pack_info()
*/

#if defined(HAVE_REPLICATION) && !defined(MYSQL_CLIENT)
void Append_block_log_event::pack_info(Protocol *protocol)
{
  char buf[256];
  uint length;
  length= (uint) my_sprintf(buf,
			    (buf, ";file_id=%u;block_len=%u", file_id,
			     block_len));
  protocol->store(buf, length, &my_charset_bin);
}


/*
  Append_block_log_event::get_create_or_append()
*/

int Append_block_log_event::get_create_or_append() const
{
  return 0; /* append to the file, fail if not exists */
}

/*
  Append_block_log_event::do_apply_event()
*/

int Append_block_log_event::do_apply_event(RELAY_LOG_INFO const *rli)
{
  char proc_info[17+FN_REFLEN+10], *fname= proc_info+17;
  int fd;
  int error = 1;
  DBUG_ENTER("Append_block_log_event::do_apply_event");

  fname= strmov(proc_info, "Making temp file ");
  slave_load_file_stem(fname, file_id, server_id, ".data");
  thd->proc_info= proc_info;
  if (get_create_or_append())
  {
    my_delete(fname, MYF(0)); // old copy may exist already
    if ((fd= my_create(fname, CREATE_MODE,
		       O_WRONLY | O_BINARY | O_EXCL | O_NOFOLLOW,
		       MYF(MY_WME))) < 0)
    {
      slave_print_msg(ERROR_LEVEL, rli, my_errno,
                      "Error in %s event: could not create file '%s'",
                      get_type_str(), fname);
      goto err;
    }
  }
  else if ((fd = my_open(fname, O_WRONLY | O_APPEND | O_BINARY | O_NOFOLLOW,
                         MYF(MY_WME))) < 0)
  {
    slave_print_msg(ERROR_LEVEL, rli, my_errno,
                    "Error in %s event: could not open file '%s'",
                    get_type_str(), fname);
    goto err;
  }
  if (my_write(fd, (byte*) block, block_len, MYF(MY_WME+MY_NABP)))
  {
    slave_print_msg(ERROR_LEVEL, rli, my_errno,
                    "Error in %s event: write to '%s' failed",
                    get_type_str(), fname);
    goto err;
  }
  error=0;

err:
  if (fd >= 0)
    my_close(fd, MYF(0));
  thd->proc_info= 0;
  DBUG_RETURN(error);
}
#endif


/**************************************************************************
	Delete_file_log_event methods
**************************************************************************/

/*
  Delete_file_log_event ctor
*/

#ifndef MYSQL_CLIENT
Delete_file_log_event::Delete_file_log_event(THD *thd_arg, const char* db_arg,
					     bool using_trans)
  :Log_event(thd_arg, 0, using_trans), file_id(thd_arg->file_id), db(db_arg)
{
}
#endif

/*
  Delete_file_log_event ctor
*/

Delete_file_log_event::Delete_file_log_event(const char* buf, uint len,
                                             const Format_description_log_event* description_event)
  :Log_event(buf, description_event),file_id(0)
{
  uint8 common_header_len= description_event->common_header_len;
  uint8 delete_file_header_len= description_event->post_header_len[DELETE_FILE_EVENT-1];
  if (len < (uint)(common_header_len + delete_file_header_len))
    return;
  file_id= uint4korr(buf + common_header_len + DF_FILE_ID_OFFSET);
}


/*
  Delete_file_log_event::write()
*/

#ifndef MYSQL_CLIENT
bool Delete_file_log_event::write(IO_CACHE* file)
{
 byte buf[DELETE_FILE_HEADER_LEN];
 int4store(buf + DF_FILE_ID_OFFSET, file_id);
 return (write_header(file, sizeof(buf)) ||
         my_b_safe_write(file, buf, sizeof(buf)));
}
#endif


/*
  Delete_file_log_event::print()
*/

#ifdef MYSQL_CLIENT  
void Delete_file_log_event::print(FILE* file,
				  PRINT_EVENT_INFO* print_event_info)
{
  Write_on_release_cache cache(&print_event_info->head_cache, file);

  if (print_event_info->short_form)
    return;
  print_header(&cache, print_event_info, FALSE);
  my_b_printf(&cache, "\n#Delete_file: file_id=%u\n", file_id);
}
#endif /* MYSQL_CLIENT */

/*
  Delete_file_log_event::pack_info()
*/

#if defined(HAVE_REPLICATION) && !defined(MYSQL_CLIENT)
void Delete_file_log_event::pack_info(Protocol *protocol)
{
  char buf[64];
  uint length;
  length= (uint) my_sprintf(buf, (buf, ";file_id=%u", (uint) file_id));
  protocol->store(buf, (int32) length, &my_charset_bin);
}
#endif

/*
  Delete_file_log_event::do_apply_event()
*/

#if defined(HAVE_REPLICATION) && !defined(MYSQL_CLIENT)
int Delete_file_log_event::do_apply_event(RELAY_LOG_INFO const *rli)
{
  char fname[FN_REFLEN+10];
  char *ext= slave_load_file_stem(fname, file_id, server_id, ".data");
  (void) my_delete(fname, MYF(MY_WME));
  strmov(ext, ".info");
  (void) my_delete(fname, MYF(MY_WME));
  return 0;
}
#endif /* defined(HAVE_REPLICATION) && !defined(MYSQL_CLIENT) */


/**************************************************************************
	Execute_load_log_event methods
**************************************************************************/

/*
  Execute_load_log_event ctor
*/

#ifndef MYSQL_CLIENT  
Execute_load_log_event::Execute_load_log_event(THD *thd_arg, const char* db_arg,
					       bool using_trans)
  :Log_event(thd_arg, 0, using_trans), file_id(thd_arg->file_id), db(db_arg)
{
}
#endif
  

/*
  Execute_load_log_event ctor
*/

Execute_load_log_event::Execute_load_log_event(const char* buf, uint len,
                                               const Format_description_log_event* description_event)
  :Log_event(buf, description_event), file_id(0)
{
  uint8 common_header_len= description_event->common_header_len;
  uint8 exec_load_header_len= description_event->post_header_len[EXEC_LOAD_EVENT-1];
  if (len < (uint)(common_header_len+exec_load_header_len))
    return;
  file_id= uint4korr(buf + common_header_len + EL_FILE_ID_OFFSET);
}


/*
  Execute_load_log_event::write()
*/

#ifndef MYSQL_CLIENT
bool Execute_load_log_event::write(IO_CACHE* file)
{
  byte buf[EXEC_LOAD_HEADER_LEN];
  int4store(buf + EL_FILE_ID_OFFSET, file_id);
  return (write_header(file, sizeof(buf)) || 
          my_b_safe_write(file, buf, sizeof(buf)));
}
#endif


/*
  Execute_load_log_event::print()
*/

#ifdef MYSQL_CLIENT  
void Execute_load_log_event::print(FILE* file,
				   PRINT_EVENT_INFO* print_event_info)
{
  Write_on_release_cache cache(&print_event_info->head_cache, file);

  if (print_event_info->short_form)
    return;
  print_header(&cache, print_event_info, FALSE);
  my_b_printf(&cache, "\n#Exec_load: file_id=%d\n",
              file_id);
}
#endif

/*
  Execute_load_log_event::pack_info()
*/

#if defined(HAVE_REPLICATION) && !defined(MYSQL_CLIENT)
void Execute_load_log_event::pack_info(Protocol *protocol)
{
  char buf[64];
  uint length;
  length= (uint) my_sprintf(buf, (buf, ";file_id=%u", (uint) file_id));
  protocol->store(buf, (int32) length, &my_charset_bin);
}


/*
  Execute_load_log_event::do_apply_event()
*/

int Execute_load_log_event::do_apply_event(RELAY_LOG_INFO const *rli)
{
  char fname[FN_REFLEN+10];
  char *ext;
  int fd;
  int error= 1;
  IO_CACHE file;
  Load_log_event *lev= 0;

  ext= slave_load_file_stem(fname, file_id, server_id, ".info");
  if ((fd = my_open(fname, O_RDONLY | O_BINARY | O_NOFOLLOW,
                    MYF(MY_WME))) < 0 ||
      init_io_cache(&file, fd, IO_SIZE, READ_CACHE, (my_off_t)0, 0,
		    MYF(MY_WME|MY_NABP)))
  {
    slave_print_msg(ERROR_LEVEL, rli, my_errno, "Error in Exec_load event: "
                    "could not open file '%s'", fname);
    goto err;
  }
  if (!(lev = (Load_log_event*)Log_event::read_log_event(&file,
                                                         (pthread_mutex_t*)0,
                                                         rli->relay_log.description_event_for_exec)) ||
      lev->get_type_code() != NEW_LOAD_EVENT)
  {
    slave_print_msg(ERROR_LEVEL, rli, 0, "Error in Exec_load event: "
                    "file '%s' appears corrupted", fname);
    goto err;
  }

  lev->thd = thd;
  /*
    lev->do_apply_event should use rli only for errors i.e. should
    not advance rli's position.

    lev->do_apply_event is the place where the table is loaded (it
    calls mysql_load()).
  */

  const_cast<RELAY_LOG_INFO*>(rli)->future_group_master_log_pos= log_pos;
  if (lev->do_apply_event(0,rli,1)) 
  {
    /*
      We want to indicate the name of the file that could not be loaded
      (SQL_LOADxxx).
      But as we are here we are sure the error is in rli->last_slave_error and
      rli->last_slave_errno (example of error: duplicate entry for key), so we
      don't want to overwrite it with the filename.
      What we want instead is add the filename to the current error message.
    */
    char *tmp= my_strdup(rli->last_slave_error,MYF(MY_WME));
    if (tmp)
    {
      slave_print_msg(ERROR_LEVEL, rli,
                      rli->last_slave_errno, /* ok to re-use error code */
                      "%s. Failed executing load from '%s'", 
                      tmp, fname);
      my_free(tmp,MYF(0));
    }
    goto err;
  }
  /*
    We have an open file descriptor to the .info file; we need to close it
    or Windows will refuse to delete the file in my_delete().
  */
  if (fd >= 0)
  {
    my_close(fd, MYF(0));
    end_io_cache(&file);
    fd= -1;
  }
  (void) my_delete(fname, MYF(MY_WME));
  memcpy(ext, ".data", 6);
  (void) my_delete(fname, MYF(MY_WME));
  error = 0;

err:
  delete lev;
  if (fd >= 0)
  {
    my_close(fd, MYF(0));
    end_io_cache(&file);
  }
  return error;
}

#endif /* defined(HAVE_REPLICATION) && !defined(MYSQL_CLIENT) */


/**************************************************************************
	Begin_load_query_log_event methods
**************************************************************************/

#ifndef MYSQL_CLIENT
Begin_load_query_log_event::
Begin_load_query_log_event(THD* thd_arg, const char* db_arg, char* block_arg,
                           uint block_len_arg, bool using_trans)
  :Append_block_log_event(thd_arg, db_arg, block_arg, block_len_arg,
                          using_trans)
{
   file_id= thd_arg->file_id= mysql_bin_log.next_file_id();
}
#endif


Begin_load_query_log_event::
Begin_load_query_log_event(const char* buf, uint len,
                           const Format_description_log_event* desc_event)
  :Append_block_log_event(buf, len, desc_event)
{
}


#if defined( HAVE_REPLICATION) && !defined(MYSQL_CLIENT)
int Begin_load_query_log_event::get_create_or_append() const
{
  return 1; /* create the file */
}
#endif /* defined( HAVE_REPLICATION) && !defined(MYSQL_CLIENT) */


/**************************************************************************
	Execute_load_query_log_event methods
**************************************************************************/


#ifndef MYSQL_CLIENT
Execute_load_query_log_event::
Execute_load_query_log_event(THD* thd_arg, const char* query_arg,
                     ulong query_length_arg, uint fn_pos_start_arg,
                     uint fn_pos_end_arg,
                     enum_load_dup_handling dup_handling_arg,
                     bool using_trans, bool suppress_use):
  Query_log_event(thd_arg, query_arg, query_length_arg, using_trans,
                  suppress_use),
  file_id(thd_arg->file_id), fn_pos_start(fn_pos_start_arg),
  fn_pos_end(fn_pos_end_arg), dup_handling(dup_handling_arg)
{
}
#endif /* !MYSQL_CLIENT */


Execute_load_query_log_event::
Execute_load_query_log_event(const char* buf, uint event_len,
                             const Format_description_log_event* desc_event):
  Query_log_event(buf, event_len, desc_event, EXECUTE_LOAD_QUERY_EVENT),
  file_id(0), fn_pos_start(0), fn_pos_end(0)
{
  if (!Query_log_event::is_valid())
    return;

  buf+= desc_event->common_header_len;

  fn_pos_start= uint4korr(buf + ELQ_FN_POS_START_OFFSET);
  fn_pos_end= uint4korr(buf + ELQ_FN_POS_END_OFFSET);
  dup_handling= (enum_load_dup_handling)(*(buf + ELQ_DUP_HANDLING_OFFSET));

  if (fn_pos_start > q_len || fn_pos_end > q_len ||
      dup_handling > LOAD_DUP_REPLACE)
    return;

  file_id= uint4korr(buf + ELQ_FILE_ID_OFFSET);
}


ulong Execute_load_query_log_event::get_post_header_size_for_derived()
{
  return EXECUTE_LOAD_QUERY_EXTRA_HEADER_LEN;
}


#ifndef MYSQL_CLIENT
bool
Execute_load_query_log_event::write_post_header_for_derived(IO_CACHE* file)
{
  char buf[EXECUTE_LOAD_QUERY_EXTRA_HEADER_LEN];
  int4store(buf, file_id);
  int4store(buf + 4, fn_pos_start);
  int4store(buf + 4 + 4, fn_pos_end);
  *(buf + 4 + 4 + 4)= (char)dup_handling;
  return my_b_safe_write(file, (byte*) buf, EXECUTE_LOAD_QUERY_EXTRA_HEADER_LEN);
}
#endif


#ifdef MYSQL_CLIENT
void Execute_load_query_log_event::print(FILE* file,
                                         PRINT_EVENT_INFO* print_event_info)
{
  print(file, print_event_info, 0);
}


void Execute_load_query_log_event::print(FILE* file,
                                         PRINT_EVENT_INFO* print_event_info,
                                         const char *local_fname)
{
  Write_on_release_cache cache(&print_event_info->head_cache, file);

  print_query_header(&cache, print_event_info);

  if (local_fname)
  {
    my_b_write(&cache, (byte*) query, fn_pos_start);
    my_b_printf(&cache, " LOCAL INFILE \'");
    my_b_printf(&cache, local_fname);
    my_b_printf(&cache, "\'");
    if (dup_handling == LOAD_DUP_REPLACE)
      my_b_printf(&cache, " REPLACE");
    my_b_printf(&cache, " INTO");
    my_b_write(&cache, (byte*) query + fn_pos_end, q_len-fn_pos_end);
    my_b_printf(&cache, "%s\n", print_event_info->delimiter);
  }
  else
  {
    my_b_write(&cache, (byte*) query, q_len);
    my_b_printf(&cache, "%s\n", print_event_info->delimiter);
  }

  if (!print_event_info->short_form)
    my_b_printf(&cache, "# file_id: %d \n", file_id);
}
#endif


#if defined(HAVE_REPLICATION) && !defined(MYSQL_CLIENT)
void Execute_load_query_log_event::pack_info(Protocol *protocol)
{
  char *buf, *pos;
  if (!(buf= my_malloc(9 + db_len + q_len + 10 + 21, MYF(MY_WME))))
    return;
  pos= buf;
  if (db && db_len)
  {
    pos= strmov(buf, "use `");
    memcpy(pos, db, db_len);
    pos= strmov(pos+db_len, "`; ");
  }
  if (query && q_len)
  {
    memcpy(pos, query, q_len);
    pos+= q_len;
  }
  pos= strmov(pos, " ;file_id=");
  pos= int10_to_str((long) file_id, pos, 10);
  protocol->store(buf, pos-buf, &my_charset_bin);
  my_free(buf, MYF(MY_ALLOW_ZERO_PTR));
}


int
Execute_load_query_log_event::do_apply_event(RELAY_LOG_INFO const *rli)
{
  char *p;
  char *buf;
  char *fname;
  char *fname_end;
  int error;

  /* Replace filename and LOCAL keyword in query before executing it */
  if (!(buf = my_malloc(q_len + 1 - (fn_pos_end - fn_pos_start) +
                        (FN_REFLEN + 10) + 10 + 8 + 5, MYF(MY_WME))))
  {
    slave_print_msg(ERROR_LEVEL, rli, my_errno, "Not enough memory");
    return 1;
  }

  p= buf;
  memcpy(p, query, fn_pos_start);
  p+= fn_pos_start;
  fname= (p= strmake(p, STRING_WITH_LEN(" INFILE \'")));
  p= slave_load_file_stem(p, file_id, server_id, ".data");
  fname_end= p= strend(p);                      // Safer than p=p+5
  *(p++)='\'';
  switch (dup_handling) {
  case LOAD_DUP_IGNORE:
    p= strmake(p, STRING_WITH_LEN(" IGNORE"));
    break;
  case LOAD_DUP_REPLACE:
    p= strmake(p, STRING_WITH_LEN(" REPLACE"));
    break;
  default:
    /* Ordinary load data */
    break;
  }
  p= strmake(p, STRING_WITH_LEN(" INTO"));
  p= strmake(p, query+fn_pos_end, q_len-fn_pos_end);

  error= Query_log_event::do_apply_event(rli, buf, p-buf);

  /* Forging file name for deletion in same buffer */
  *fname_end= 0;

  /*
    If there was an error the slave is going to stop, leave the
    file so that we can re-execute this event at START SLAVE.
  */
  if (!error)
    (void) my_delete(fname, MYF(MY_WME));

  my_free(buf, MYF(MY_ALLOW_ZERO_PTR));
  return error;
}
#endif


/**************************************************************************
	sql_ex_info methods
**************************************************************************/

/*
  sql_ex_info::write_data()
*/

bool sql_ex_info::write_data(IO_CACHE* file)
{
  if (new_format())
  {
    return (write_str(file, field_term, (uint) field_term_len) ||
	    write_str(file, enclosed,   (uint) enclosed_len) ||
	    write_str(file, line_term,  (uint) line_term_len) ||
	    write_str(file, line_start, (uint) line_start_len) ||
	    write_str(file, escaped,    (uint) escaped_len) ||
	    my_b_safe_write(file,(byte*) &opt_flags,1));
  }
  else
  {
    old_sql_ex old_ex;
    old_ex.field_term= *field_term;
    old_ex.enclosed=   *enclosed;
    old_ex.line_term=  *line_term;
    old_ex.line_start= *line_start;
    old_ex.escaped=    *escaped;
    old_ex.opt_flags=  opt_flags;
    old_ex.empty_flags=empty_flags;
    return my_b_safe_write(file, (byte*) &old_ex, sizeof(old_ex)) != 0;
  }
}


/*
  sql_ex_info::init()
*/

char* sql_ex_info::init(char* buf,char* buf_end,bool use_new_format)
{
  cached_new_format = use_new_format;
  if (use_new_format)
  {
    empty_flags=0;
    /*
      The code below assumes that buf will not disappear from
      under our feet during the lifetime of the event. This assumption
      holds true in the slave thread if the log is in new format, but is not
      the case when we have old format because we will be reusing net buffer
      to read the actual file before we write out the Create_file event.
    */
    if (read_str(&buf, buf_end, &field_term, &field_term_len) ||
	read_str(&buf, buf_end, &enclosed,   &enclosed_len) ||
	read_str(&buf, buf_end, &line_term,  &line_term_len) ||
	read_str(&buf, buf_end, &line_start, &line_start_len) ||
	read_str(&buf, buf_end, &escaped,    &escaped_len))
      return 0;
    opt_flags = *buf++;
  }
  else
  {
    field_term_len= enclosed_len= line_term_len= line_start_len= escaped_len=1;
    field_term = buf++;			// Use first byte in string
    enclosed=	 buf++;
    line_term=   buf++;
    line_start=  buf++;
    escaped=     buf++;
    opt_flags =  *buf++;
    empty_flags= *buf++;
    if (empty_flags & FIELD_TERM_EMPTY)
      field_term_len=0;
    if (empty_flags & ENCLOSED_EMPTY)
      enclosed_len=0;
    if (empty_flags & LINE_TERM_EMPTY)
      line_term_len=0;
    if (empty_flags & LINE_START_EMPTY)
      line_start_len=0;
    if (empty_flags & ESCAPED_EMPTY)
      escaped_len=0;
  }
  return buf;
}


/**************************************************************************
	Rows_log_event member functions
**************************************************************************/

#ifndef MYSQL_CLIENT
Rows_log_event::Rows_log_event(THD *thd_arg, TABLE *tbl_arg, ulong tid,
                               MY_BITMAP const *cols, bool is_transactional)
  : Log_event(thd_arg, 0, is_transactional),
    m_row_count(0),
    m_table(tbl_arg),
    m_table_id(tid),
    m_width(tbl_arg ? tbl_arg->s->fields : 1),
    m_rows_buf(0), m_rows_cur(0), m_rows_end(0),
    m_flags(0)
{
  /*
    We allow a special form of dummy event when the table, and cols
    are null and the table id is ~0UL.  This is a temporary
    solution, to be able to terminate a started statement in the
    binary log: the extreneous events will be removed in the future.
   */
  DBUG_ASSERT(tbl_arg && tbl_arg->s && tid != ~0UL ||
              !tbl_arg && !cols && tid == ~0UL);

  if (thd_arg->options & OPTION_NO_FOREIGN_KEY_CHECKS)
      set_flags(NO_FOREIGN_KEY_CHECKS_F);
  if (thd_arg->options & OPTION_RELAXED_UNIQUE_CHECKS)
      set_flags(RELAXED_UNIQUE_CHECKS_F);
  /* if bitmap_init fails, catched in is_valid() */
  if (likely(!bitmap_init(&m_cols,
                          m_width <= sizeof(m_bitbuf)*8 ? m_bitbuf : NULL,
                          (m_width + 7) & ~7UL,
                          false)))
  {
    /* Cols can be zero if this is a dummy binrows event */
    if (likely(cols != NULL))
      memcpy(m_cols.bitmap, cols->bitmap, no_bytes_in_map(cols));
  }
  else
    m_cols.bitmap= 0; // to not free it
}
#endif

Rows_log_event::Rows_log_event(const char *buf, uint event_len,
                               Log_event_type event_type,
                               const Format_description_log_event
                               *description_event)
  : Log_event(buf, description_event),
    m_row_count(0),
    m_rows_buf(0), m_rows_cur(0), m_rows_end(0)
{
  DBUG_ENTER("Rows_log_event::Rows_log_event(const char*,...)");
  uint8 const common_header_len= description_event->common_header_len;
  uint8 const post_header_len= description_event->post_header_len[event_type-1];

  DBUG_PRINT("enter",("event_len: %u  common_header_len: %d  "
		      "post_header_len: %d",
		      event_len, common_header_len,
		      post_header_len));

  const char *post_start= buf + common_header_len;
  post_start+= RW_MAPID_OFFSET;
  if (post_header_len == 6)
  {
    /* Master is of an intermediate source tree before 5.1.4. Id is 4 bytes */
    m_table_id= uint4korr(post_start);
    post_start+= 4;
  }
  else
  {
    m_table_id= (ulong) uint6korr(post_start);
    post_start+= RW_FLAGS_OFFSET;
  }

  m_flags= uint2korr(post_start);

  byte const *const var_start= (const byte *)buf + common_header_len + 
    post_header_len;
  byte const *const ptr_width= var_start;
  uchar *ptr_after_width= (uchar*) ptr_width;
  m_width = net_field_length(&ptr_after_width);

  const uint byte_count= (m_width + 7) / 8;
  const byte* const ptr_rows_data= var_start + byte_count + 1;

  my_size_t const data_size= event_len - (ptr_rows_data - (const byte *) buf);
  DBUG_PRINT("info",("m_table_id: %lu  m_flags: %d  m_width: %lu  data_size: %lu",
                     m_table_id, m_flags, m_width, data_size));

  m_rows_buf= (byte*)my_malloc(data_size, MYF(MY_WME));
  if (likely((bool)m_rows_buf))
  {
    /* if bitmap_init fails, catched in is_valid() */
    if (likely(!bitmap_init(&m_cols,
                            m_width <= sizeof(m_bitbuf)*8 ? m_bitbuf : NULL,
                            (m_width + 7) & ~7UL,
                            false)))
      memcpy(m_cols.bitmap, ptr_after_width, byte_count);
    m_rows_end= m_rows_buf + data_size;
    m_rows_cur= m_rows_end;
    memcpy(m_rows_buf, ptr_rows_data, data_size);
  }
  else
    m_cols.bitmap= 0; // to not free it

  DBUG_VOID_RETURN;
}

Rows_log_event::~Rows_log_event()
{
  if (m_cols.bitmap == m_bitbuf) // no my_malloc happened
    m_cols.bitmap= 0; // so no my_free in bitmap_free
  bitmap_free(&m_cols); // To pair with bitmap_init().
  my_free((gptr)m_rows_buf, MYF(MY_ALLOW_ZERO_PTR));
}

#ifndef MYSQL_CLIENT
int Rows_log_event::do_add_row_data(byte *const row_data,
                                    my_size_t const length)
{
  /*
    When the table has a primary key, we would probably want, by default, to
    log only the primary key value instead of the entire "before image". This
    would save binlog space. TODO
  */
  DBUG_ENTER("Rows_log_event::do_add_row_data");
  DBUG_PRINT("enter", ("row_data: 0x%lx  length: %lu", (ulong) row_data,
                       (ulong) length));
  /*
    Don't print debug messages when running valgrind since they can
    trigger false warnings.
   */
#ifndef HAVE_purify
  DBUG_DUMP("row_data", (const char*)row_data, min(length, 32));
#endif

  DBUG_ASSERT(m_rows_buf <= m_rows_cur);
  DBUG_ASSERT(!m_rows_buf || m_rows_end && m_rows_buf < m_rows_end);
  DBUG_ASSERT(m_rows_cur <= m_rows_end);

  /* The cast will always work since m_rows_cur <= m_rows_end */
  if (static_cast<my_size_t>(m_rows_end - m_rows_cur) <= length)
  {
    my_size_t const block_size= 1024;
    my_ptrdiff_t const cur_size= m_rows_cur - m_rows_buf;
    my_ptrdiff_t const new_alloc= 
        block_size * ((cur_size + length + block_size - 1) / block_size);

    byte* const new_buf= (byte*)my_realloc((gptr)m_rows_buf, (uint) new_alloc,
                                           MYF(MY_ALLOW_ZERO_PTR|MY_WME));
    if (unlikely(!new_buf))
      DBUG_RETURN(HA_ERR_OUT_OF_MEM);

    /* If the memory moved, we need to move the pointers */
    if (new_buf != m_rows_buf)
    {
      m_rows_buf= new_buf;
      m_rows_cur= m_rows_buf + cur_size;
    }

    /*
       The end pointer should always be changed to point to the end of
       the allocated memory.
    */
    m_rows_end= m_rows_buf + new_alloc;
  }

  DBUG_ASSERT(m_rows_cur + length <= m_rows_end);
  memcpy(m_rows_cur, row_data, length);
  m_rows_cur+= length;
  m_row_count++;
  DBUG_RETURN(0);
}
#endif

#if !defined(MYSQL_CLIENT) && defined(HAVE_REPLICATION)
/*
  Unpack a row into table->record[0].
  
  SYNOPSIS
    unpack_row()
    rli     Relay log info
    table   Table to unpack into
    colcnt  Number of columns to read from record
    row     Packed row data
    cols    Pointer to columns data to fill in
    row_end Pointer to variable that will hold the value of the
            one-after-end position for the row
    master_reclength
             Pointer to variable that will be set to the length of the
             record on the master side
    rw_set   Pointer to bitmap that holds either the read_set or the
             write_set of the table

  DESCRIPTION

      The function will always unpack into the table->record[0]
      record.  This is because there are too many dependencies on
      where the various member functions of Field and subclasses
      expect to write.

      The row is assumed to only consist of the fields for which the
      bitset represented by 'arr' and 'bits'; the other parts of the
      record are left alone.

      At most 'colcnt' columns are read: if the table is larger than
      that, the remaining fields are not filled in.

  RETURN VALUE

      Error code, or zero if no error. The following error codes can
      be returned:

      ER_NO_DEFAULT_FOR_FIELD
        Returned if one of the fields existing on the slave but not on
        the master does not have a default value (and isn't nullable)
 */
static int
unpack_row(RELAY_LOG_INFO const *rli,
           TABLE *table, uint const colcnt,
           char const *const row_data, MY_BITMAP const *cols,
           char const **const row_end, ulong *const master_reclength,
           MY_BITMAP* const rw_set, Log_event_type const event_type)
{
  DBUG_ENTER("unpack_row");
  DBUG_ASSERT(row_data);
  my_size_t const master_null_byte_count= (bitmap_bits_set(cols) + 7) / 8;
  int error= 0;

  char const *null_ptr= row_data;
  char const *pack_ptr= row_data + master_null_byte_count;

  bitmap_clear_all(rw_set);

  empty_record(table);

  Field **const begin_ptr = table->field;
  Field **field_ptr;
  Field **const end_ptr= begin_ptr + colcnt;

  DBUG_ASSERT(null_ptr < row_data + master_null_byte_count);

  // Mask to mask out the correct bit among the null bits
  unsigned int null_mask= 1U;
  // The "current" null bits
  unsigned int null_bits= *null_ptr++;
  for (field_ptr= begin_ptr ; field_ptr < end_ptr ; ++field_ptr)
  {
    Field *const f= *field_ptr;

    /*
      No need to bother about columns that does not exist: they have
      gotten default values when being emptied above.
     */
    if (bitmap_is_set(cols, field_ptr -  begin_ptr))
    {
      if ((null_mask & 0xFF) == 0)
      {
        DBUG_ASSERT(null_ptr < row_data + master_null_byte_count);
        null_mask= 1U;
        null_bits= *null_ptr++;
      }

      DBUG_ASSERT(null_mask & 0xFF); // One of the 8 LSB should be set

      /* Field...::unpack() cannot return 0 */
      DBUG_ASSERT(pack_ptr != NULL);

      if ((null_bits & null_mask) && f->maybe_null())
        f->set_null();
      else
      {
        f->set_notnull();

        /*
          We only unpack the field if it was non-null
        */
        const char *const old_ptr= pack_ptr;
        pack_ptr= f->unpack(f->ptr, pack_ptr);
        DBUG_PRINT("debug", ("Unpacking field '%s' from %d bytes",
                             f->field_name, pack_ptr - old_ptr));
      }

      bitmap_set_bit(rw_set, f->field_index);
      null_mask <<= 1;
    }
  }

  /*
    We should now have read all the null bytes, otherwise something is
    really wrong.
   */
  DBUG_ASSERT(null_ptr == row_data + master_null_byte_count);

  *row_end = pack_ptr;
  if (master_reclength)
  {
    if (*field_ptr)
      *master_reclength = (*field_ptr)->ptr - (char*) table->record[0];
    else
      *master_reclength = table->s->reclength;
  }

  /*
    Set properties for remaining columns, if there are any. We let the
    corresponding bit in the write_set be set, to write the value if
    it was not there already. We iterate over all remaining columns,
    even if there were an error, to get as many error messages as
    possible.  We are still able to return a pointer to the next row,
    so redo that.

    This generation of error messages is only relevant when inserting
    new rows.
   */
  for ( ; *field_ptr ; ++field_ptr)
  {
    uint32 const mask= NOT_NULL_FLAG | NO_DEFAULT_VALUE_FLAG;
    Field *const f= *field_ptr;

    if (event_type == WRITE_ROWS_EVENT &&
        ((*field_ptr)->flags & mask) == mask)
    {
      slave_print_msg(ERROR_LEVEL, rli, ER_NO_DEFAULT_FOR_FIELD,
                      "Field `%s` of table `%s`.`%s` "
                      "has no default value and cannot be NULL",
                      (*field_ptr)->field_name, table->s->db.str,
                      table->s->table_name.str);
      error = ER_NO_DEFAULT_FOR_FIELD;
    }
    else
      f->set_default();
  }

  DBUG_RETURN(error);
}

int Rows_log_event::do_apply_event(RELAY_LOG_INFO const *rli)
{
  DBUG_ENTER("Rows_log_event::do_apply_event(st_relay_log_info*)");
  int error= 0;
  char const *row_start= (char const *)m_rows_buf;

  /*
    If m_table_id == ~0UL, then we have a dummy event that does not
    contain any data.  In that case, we just remove all tables in the
    tables_to_lock list, close the thread tables, and return with
    success.  The relay log position will be stepped in 
   */
  if (m_table_id == ~0UL)
  {
    /*
       This one is supposed to be set: just an extra check so that
       nothing strange has happened.
     */
    DBUG_ASSERT(get_flags(STMT_END_F));

    const_cast<RELAY_LOG_INFO*>(rli)->clear_tables_to_lock();
    close_thread_tables(thd);
    thd->clear_error();
    DBUG_RETURN(0);
  }

  /*
    'thd' has been set by exec_relay_log_event(), just before calling
    do_apply_event(). We still check here to prevent future coding
    errors.
  */
  DBUG_ASSERT(rli->sql_thd == thd);

  /*
    If there is no locks taken, this is the first binrow event seen
    after the table map events.  We should then lock all the tables
    used in the transaction and proceed with execution of the actual
    event.
  */
  if (!thd->lock)
  {
    bool need_reopen= 1; /* To execute the first lap of the loop below */

    /*
      lock_tables() reads the contents of thd->lex, so they must be
      initialized. Contrary to in
      Table_map_log_event::do_apply_event() we don't call
      mysql_init_query() as that may reset the binlog format.
    */
    lex_start(thd, NULL, 0);

    while ((error= lock_tables(thd, rli->tables_to_lock,
                               rli->tables_to_lock_count, &need_reopen)))
    {
      if (!need_reopen)
      {
        if (thd->query_error || thd->is_fatal_error)
        {
          /*
            Error reporting borrowed from Query_log_event with many excessive
            simplifications (we don't honour --slave-skip-errors)
          */
          uint actual_error= thd->net.last_errno;
          slave_print_msg(ERROR_LEVEL, rli, actual_error,
                          "Error '%s' in %s event: when locking tables",
                          (actual_error ? thd->net.last_error :
                           "unexpected success or fatal error"),
                          get_type_str());
          thd->is_fatal_error= 1;
        }
        else
        {
          slave_print_msg(ERROR_LEVEL, rli, error,
                         "Error in %s event: when locking tables",
                         get_type_str());
        }
        const_cast<RELAY_LOG_INFO*>(rli)->clear_tables_to_lock();
        DBUG_RETURN(error);
      }

      /*
        So we need to reopen the tables.

        We need to flush the pending RBR event, since it keeps a
        pointer to an open table.

        ALTERNATIVE SOLUTION (not implemented): Extract a pointer to
        the pending RBR event and reset the table pointer after the
        tables has been reopened.

        NOTE: For this new scheme there should be no pending event:
        need to add code to assert that is the case.
       */
      thd->binlog_flush_pending_rows_event(false);
      TABLE_LIST *tables= rli->tables_to_lock;
      close_tables_for_reopen(thd, &tables);

      uint tables_count= rli->tables_to_lock_count;
      if ((error= open_tables(thd, &tables, &tables_count, 0)))
      {
        if (thd->query_error || thd->is_fatal_error)
        {
          /*
            Error reporting borrowed from Query_log_event with many excessive
            simplifications (we don't honour --slave-skip-errors)
          */
          uint actual_error= thd->net.last_errno;
          slave_print_msg(ERROR_LEVEL, rli, actual_error,
                          "Error '%s' on reopening tables",
                          (actual_error ? thd->net.last_error :
                           "unexpected success or fatal error"));
          thd->query_error= 1;
        }
        const_cast<RELAY_LOG_INFO*>(rli)->clear_tables_to_lock();
        DBUG_RETURN(error);
      }
    }

    /*
      When the open and locking succeeded, we check all tables to
      ensure that they still have the correct type.

      We can use a down cast here since we know that every table added
      to the tables_to_lock is a RPL_TABLE_LIST.
    */

    {
      RPL_TABLE_LIST *ptr= rli->tables_to_lock;
      for ( ; ptr ; ptr= static_cast<RPL_TABLE_LIST*>(ptr->next_global))
      {
        if (ptr->m_tabledef.compatible_with(rli, ptr->table))
        {
          mysql_unlock_tables(thd, thd->lock);
          thd->lock= 0;
          thd->query_error= 1;
          const_cast<RELAY_LOG_INFO*>(rli)->clear_tables_to_lock();
          DBUG_RETURN(ERR_BAD_TABLE_DEF);
        }
      }
    }

    /*
      ... and then we add all the tables to the table map and remove
      them from tables to lock.

      We also invalidate the query cache for all the tables, since
      they will now be changed.

      TODO [/Matz]: Maybe the query cache should not be invalidated
      here? It might be that a table is not changed, even though it
      was locked for the statement.  We do know that each
      Rows_log_event contain at least one row, so after processing one
      Rows_log_event, we can invalidate the query cache for the
      associated table.
     */
    for (TABLE_LIST *ptr= rli->tables_to_lock ; ptr ; ptr= ptr->next_global)
    {
      const_cast<RELAY_LOG_INFO*>(rli)->m_table_map.set_table(ptr->table_id, ptr->table);
    }
#ifdef HAVE_QUERY_CACHE
    query_cache.invalidate_locked_for_write(rli->tables_to_lock);
#endif
    const_cast<RELAY_LOG_INFO*>(rli)->clear_tables_to_lock();
  }

  DBUG_ASSERT(rli->tables_to_lock == NULL && rli->tables_to_lock_count == 0);

  TABLE* table= const_cast<RELAY_LOG_INFO*>(rli)->m_table_map.get_table(m_table_id);

  if (table)
  {
    /*
      table == NULL means that this table should not be replicated
      (this was set up by Table_map_log_event::do_apply_event()
      which tested replicate-* rules).
    */

    /*
      It's not needed to set_time() but
      1) it continues the property that "Time" in SHOW PROCESSLIST shows how
      much slave is behind
      2) it will be needed when we allow replication from a table with no
      TIMESTAMP column to a table with one.
      So we call set_time(), like in SBR. Presently it changes nothing.
    */
    thd->set_time((time_t)when);
    /*
      There are a few flags that are replicated with each row event.
      Make sure to set/clear them before executing the main body of
      the event.
    */
    if (get_flags(NO_FOREIGN_KEY_CHECKS_F))
        thd->options|= OPTION_NO_FOREIGN_KEY_CHECKS;
    else
        thd->options&= ~OPTION_NO_FOREIGN_KEY_CHECKS;

    if (get_flags(RELAXED_UNIQUE_CHECKS_F))
        thd->options|= OPTION_RELAXED_UNIQUE_CHECKS;
    else
        thd->options&= ~OPTION_RELAXED_UNIQUE_CHECKS;
    /* A small test to verify that objects have consistent types */
    DBUG_ASSERT(sizeof(thd->options) == sizeof(OPTION_RELAXED_UNIQUE_CHECKS));

    error= do_before_row_operations(table);
    while (error == 0 && row_start < (const char*) m_rows_end)
    {
      char const *row_end= NULL;
      if ((error= do_prepare_row(thd, rli, table, row_start, &row_end)))
        break; // We should perform the after-row operation even in
               // the case of error

      DBUG_ASSERT(row_end != NULL); // cannot happen
      DBUG_ASSERT(row_end <= (const char*)m_rows_end);

      /* in_use can have been set to NULL in close_tables_for_reopen */
      THD* old_thd= table->in_use;
      if (!table->in_use)
        table->in_use= thd;
      error= do_exec_row(table);
      table->in_use = old_thd;
      switch (error)
      {
        /* Some recoverable errors */
      case HA_ERR_RECORD_CHANGED:
      case HA_ERR_KEY_NOT_FOUND:	/* Idempotency support: OK if
                                           tuple does not exist */
	error= 0;
      case 0:
	break;

      default:
	slave_print_msg(ERROR_LEVEL, rli, thd->net.last_errno,
                        "Error in %s event: row application failed",
                        get_type_str());
	thd->query_error= 1;
	break;
      }

      row_start= row_end;
    }
    DBUG_EXECUTE_IF("STOP_SLAVE_after_first_Rows_event",
                    const_cast<RELAY_LOG_INFO*>(rli)->abort_slave= 1;);
    error= do_after_row_operations(table, error);
    if (!cache_stmt)
    {
      DBUG_PRINT("info", ("Marked that we need to keep log"));
      thd->options|= OPTION_KEEP_LOG;
    }
  }

  if (error)
  {                     /* error has occured during the transaction */
    slave_print_msg(ERROR_LEVEL, rli, thd->net.last_errno,
                    "Error in %s event: error during transaction execution "
                    "on table %s.%s",
                    get_type_str(), table->s->db.str, 
                    table->s->table_name.str);

     /*
      If one day we honour --skip-slave-errors in row-based replication, and
      the error should be skipped, then we would clear mappings, rollback,
      close tables, but the slave SQL thread would not stop and then may
      assume the mapping is still available, the tables are still open...
      So then we should clear mappings/rollback/close here only if this is a
      STMT_END_F.
      For now we code, knowing that error is not skippable and so slave SQL
      thread is certainly going to stop.
      rollback at the caller along with sbr.
    */
    thd->reset_current_stmt_binlog_row_based();
    const_cast<RELAY_LOG_INFO*>(rli)->cleanup_context(thd, error);
    thd->query_error= 1;
    DBUG_RETURN(error);
  }

  if (get_flags(STMT_END_F))
  {
    /*
      This is the end of a statement or transaction, so close (and
      unlock) the tables we opened when processing the
      Table_map_log_event starting the statement.

      OBSERVER.  This will clear *all* mappings, not only those that
      are open for the table. There is not good handle for on-close
      actions for tables.

      NOTE. Even if we have no table ('table' == 0) we still need to be
      here, so that we increase the group relay log position. If we didn't, we
      could have a group relay log position which lags behind "forever"
      (assume the last master's transaction is ignored by the slave because of
      replicate-ignore rules).
    */
    thd->binlog_flush_pending_rows_event(true);
    /*
      If this event is not in a transaction, the call below will, if some
      transactional storage engines are involved, commit the statement into
      them and flush the pending event to binlog.
      If this event is in a transaction, the call will do nothing, but a
      Xid_log_event will come next which will, if some transactional engines
      are involved, commit the transaction and flush the pending event to the
      binlog.
    */
    error= ha_autocommit_or_rollback(thd, 0);
    /*
      Now what if this is not a transactional engine? we still need to
      flush the pending event to the binlog; we did it with
      thd->binlog_flush_pending_rows_event(). Note that we imitate
      what is done for real queries: a call to
      ha_autocommit_or_rollback() (sometimes only if involves a
      transactional engine), and a call to be sure to have the pending
      event flushed.
    */

    thd->reset_current_stmt_binlog_row_based();
    const_cast<RELAY_LOG_INFO*>(rli)->cleanup_context(thd, 0);

    if (error == 0)
    {
      /*
        Clear any errors pushed in thd->net.last_err* if for example "no key
        found" (as this is allowed). This is a safety measure; apparently
        those errors (e.g. when executing a Delete_rows_log_event of a
        non-existing row, like in rpl_row_mystery22.test,
        thd->net.last_error = "Can't find record in 't1'" and last_errno=1032)
        do not become visible. We still prefer to wipe them out.
      */
      thd->clear_error();
    }
    else
      slave_print_msg(ERROR_LEVEL, rli, error,
                      "Error in %s event: commit of row events failed, "
                      "table `%s`.`%s`",
                      get_type_str(), table->s->db.str, 
                      table->s->table_name.str);
    DBUG_RETURN(error);
  }

  if (table && (table->s->primary_key == MAX_KEY) && !cache_stmt)
  {
    /*
      ------------ Temporary fix until WL#2975 is implemented ---------

      This event is not the last one (no STMT_END_F). If we stop now
      (in case of terminate_slave_thread()), how will we restart? We
      have to restart from Table_map_log_event, but as this table is
      not transactional, the rows already inserted will still be
      present, and idempotency is not guaranteed (no PK) so we risk
      that repeating leads to double insert. So we desperately try to
      continue, hope we'll eventually leave this buggy situation (by
      executing the final Rows_log_event). If we are in a hopeless
      wait (reached end of last relay log and nothing gets appended
      there), we timeout after one minute, and notify DBA about the
      problem.  When WL#2975 is implemented, just remove the member
      st_relay_log_info::last_event_start_time and all its occurences.
    */
    const_cast<RELAY_LOG_INFO*>(rli)->last_event_start_time= time(0);
  }

  DBUG_ASSERT(error == 0);
  thd->clear_error();

  DBUG_RETURN(0);
}

#endif /* !defined(MYSQL_CLIENT) && defined(HAVE_REPLICATION) */

#ifndef MYSQL_CLIENT
bool Rows_log_event::write_data_header(IO_CACHE *file)
{
  byte buf[ROWS_HEADER_LEN];	// No need to init the buffer
  DBUG_ASSERT(m_table_id != ~0UL);
  DBUG_EXECUTE_IF("old_row_based_repl_4_byte_map_id_master",
                  {
                    int4store(buf + 0, m_table_id);
                    int2store(buf + 4, m_flags);
                    return (my_b_safe_write(file, buf, 6));
                  });
  int6store(buf + RW_MAPID_OFFSET, (ulonglong)m_table_id);
  int2store(buf + RW_FLAGS_OFFSET, m_flags);
  return (my_b_safe_write(file, buf, ROWS_HEADER_LEN));
}

bool Rows_log_event::write_data_body(IO_CACHE*file)
{
  /*
     Note that this should be the number of *bits*, not the number of
     bytes.
  */
  char sbuf[sizeof(m_width)];
  my_ptrdiff_t const data_size= m_rows_cur - m_rows_buf;

  char *const sbuf_end= net_store_length((char*) sbuf, (uint) m_width);
  DBUG_ASSERT(static_cast<my_size_t>(sbuf_end - sbuf) <= sizeof(sbuf));

  return (my_b_safe_write(file, reinterpret_cast<byte*>(sbuf),
                          sbuf_end - sbuf) ||
          my_b_safe_write(file, reinterpret_cast<byte*>(m_cols.bitmap),
                          no_bytes_in_map(&m_cols)) ||
          my_b_safe_write(file, m_rows_buf, (uint) data_size));
}
#endif

#if defined(HAVE_REPLICATION) && !defined(MYSQL_CLIENT)
void Rows_log_event::pack_info(Protocol *protocol)
{
  char buf[256];
  char const *const flagstr=
    get_flags(STMT_END_F) ? " flags: STMT_END_F" : "";
  my_size_t bytes= my_snprintf(buf, sizeof(buf),
                               "table_id: %lu%s", m_table_id, flagstr);
  protocol->store(buf, bytes, &my_charset_bin);
}
#endif

#ifdef MYSQL_CLIENT
void Rows_log_event::print_helper(FILE *file,
                                  PRINT_EVENT_INFO *print_event_info,
                                  char const *const name)
{
  IO_CACHE *const head= &print_event_info->head_cache;
  IO_CACHE *const body= &print_event_info->body_cache;
  if (!print_event_info->short_form)
  {
    bool const last_stmt_event= get_flags(STMT_END_F);
    print_header(head, print_event_info, !last_stmt_event);
    my_b_printf(head, "\t%s: table id %lu\n", name, m_table_id);
    print_base64(body, print_event_info, !last_stmt_event);
  }

  if (get_flags(STMT_END_F))
  {
    my_b_copy_to_file(head, file);
    my_b_copy_to_file(body, file);
    reinit_io_cache(head, WRITE_CACHE, 0, FALSE, TRUE);
    reinit_io_cache(body, WRITE_CACHE, 0, FALSE, TRUE);
  }
}
#endif

/**************************************************************************
	Table_map_log_event member functions and support functions
**************************************************************************/

/*
  Constructor used to build an event for writing to the binary log.
  Mats says tbl->s lives longer than this event so it's ok to copy pointers
  (tbl->s->db etc) and not pointer content.
 */
#if !defined(MYSQL_CLIENT)
Table_map_log_event::Table_map_log_event(THD *thd, TABLE *tbl, ulong tid,
                                         bool is_transactional, uint16 flags)
  : Log_event(thd, 0, is_transactional),
    m_table(tbl),
    m_dbnam(tbl->s->db.str),
    m_dblen(m_dbnam ? tbl->s->db.length : 0),
    m_tblnam(tbl->s->table_name.str),
    m_tbllen(tbl->s->table_name.length),
    m_colcnt(tbl->s->fields), m_coltype(0),
    m_table_id(tid),
    m_flags(flags)
{
  DBUG_ASSERT(m_table_id != ~0UL);
  /*
    In TABLE_SHARE, "db" and "table_name" are 0-terminated (see this comment in
    table.cc / alloc_table_share():
      Use the fact the key is db/0/table_name/0
    As we rely on this let's assert it.
  */
  DBUG_ASSERT((tbl->s->db.str == 0) ||
              (tbl->s->db.str[tbl->s->db.length] == 0));
  DBUG_ASSERT(tbl->s->table_name.str[tbl->s->table_name.length] == 0);


  m_data_size=  TABLE_MAP_HEADER_LEN;
  DBUG_EXECUTE_IF("old_row_based_repl_4_byte_map_id_master", m_data_size= 6;);
  m_data_size+= m_dblen + 2;	// Include length and terminating \0
  m_data_size+= m_tbllen + 2;	// Include length and terminating \0
  m_data_size+= 1 + m_colcnt;	// COLCNT and column types

  /* If malloc fails, catched in is_valid() */
  if ((m_memory= my_malloc(m_colcnt, MYF(MY_WME))))
  {
    m_coltype= reinterpret_cast<uchar*>(m_memory);
    for (unsigned int i= 0 ; i < m_table->s->fields ; ++i)
      m_coltype[i]= m_table->field[i]->type();
  }
}
#endif /* !defined(MYSQL_CLIENT) */

/*
  Constructor used by slave to read the event from the binary log.
 */
#if defined(HAVE_REPLICATION)
Table_map_log_event::Table_map_log_event(const char *buf, uint event_len,
                                         const Format_description_log_event
                                         *description_event)

  : Log_event(buf, description_event),
#ifndef MYSQL_CLIENT
  m_table(NULL),
#endif
  m_memory(NULL)
{
  DBUG_ENTER("Table_map_log_event::Table_map_log_event(const char*,uint,...)");

  uint8 common_header_len= description_event->common_header_len;
  uint8 post_header_len= description_event->post_header_len[TABLE_MAP_EVENT-1];
  DBUG_PRINT("info",("event_len: %u  common_header_len: %d  post_header_len: %d",
                     event_len, common_header_len, post_header_len));

  /*
    Don't print debug messages when running valgrind since they can
    trigger false warnings.
   */
#ifndef HAVE_purify
  DBUG_DUMP("event buffer", buf, event_len);
#endif

  /* Read the post-header */
  const char *post_start= buf + common_header_len;

  post_start+= TM_MAPID_OFFSET;
  if (post_header_len == 6)
  {
    /* Master is of an intermediate source tree before 5.1.4. Id is 4 bytes */
    m_table_id= uint4korr(post_start);
    post_start+= 4;
  }
  else
  {
    DBUG_ASSERT(post_header_len == TABLE_MAP_HEADER_LEN);
    m_table_id= (ulong) uint6korr(post_start);
    post_start+= TM_FLAGS_OFFSET;
  }

  DBUG_ASSERT(m_table_id != ~0UL);

  m_flags= uint2korr(post_start);

  /* Read the variable part of the event */
  const char *const vpart= buf + common_header_len + post_header_len;

  /* Extract the length of the various parts from the buffer */
  byte const *const ptr_dblen= (byte const*)vpart + 0;
  m_dblen= *(uchar*) ptr_dblen;

  /* Length of database name + counter + terminating null */
  byte const *const ptr_tbllen= ptr_dblen + m_dblen + 2;
  m_tbllen= *(uchar*) ptr_tbllen;

  /* Length of table name + counter + terminating null */
  byte const *const ptr_colcnt= ptr_tbllen + m_tbllen + 2;
  uchar *ptr_after_colcnt= (uchar*) ptr_colcnt;
  m_colcnt= net_field_length(&ptr_after_colcnt);

  DBUG_PRINT("info",("m_dblen: %lu  off: %ld  m_tbllen: %lu  off: %ld  m_colcnt: %lu  off: %ld",
                     m_dblen, (long) (ptr_dblen-(const byte*)vpart), 
                     m_tbllen, (long) (ptr_tbllen-(const byte*)vpart),
                     m_colcnt, (long) (ptr_colcnt-(const byte*)vpart)));

  /* Allocate mem for all fields in one go. If fails, catched in is_valid() */
  m_memory= my_multi_malloc(MYF(MY_WME),
			    &m_dbnam, m_dblen + 1,
			    &m_tblnam, m_tbllen + 1,
			    &m_coltype, m_colcnt,
			    NULL);

  if (m_memory)
  {
    /* Copy the different parts into their memory */
    strncpy(const_cast<char*>(m_dbnam), (const char*)ptr_dblen  + 1, m_dblen + 1);
    strncpy(const_cast<char*>(m_tblnam), (const char*)ptr_tbllen + 1, m_tbllen + 1);
    memcpy(m_coltype, ptr_after_colcnt, m_colcnt);
  }

  DBUG_VOID_RETURN;
}
#endif

Table_map_log_event::~Table_map_log_event()
{
  my_free(m_memory, MYF(MY_ALLOW_ZERO_PTR));
}

/*
  Return value is an error code, one of:

      -1     Failure to open table   [from open_tables()]
       0     Success
       1     No room for more tables [from set_table()]
       2     Out of memory           [from set_table()]
       3     Wrong table definition
       4     Daisy-chaining RBR with SBR not possible
 */

#if !defined(MYSQL_CLIENT) && defined(HAVE_REPLICATION)
int Table_map_log_event::do_apply_event(RELAY_LOG_INFO const *rli)
{
  DBUG_ENTER("Table_map_log_event::do_apply_event(st_relay_log_info*)");

  DBUG_ASSERT(rli->sql_thd == thd);

  /* Step the query id to mark what columns that are actually used. */
  pthread_mutex_lock(&LOCK_thread_count);
  thd->query_id= next_query_id();
  pthread_mutex_unlock(&LOCK_thread_count);

  RPL_TABLE_LIST *table_list;
  char *db_mem, *tname_mem;
  void *const memory=
    my_multi_malloc(MYF(MY_WME),
                    &table_list, sizeof(RPL_TABLE_LIST),
                    &db_mem, NAME_LEN + 1,
                    &tname_mem, NAME_LEN + 1,
                    NULL);

  if (memory == NULL)
    DBUG_RETURN(HA_ERR_OUT_OF_MEM);

  uint dummy_len;
  bzero(table_list, sizeof(*table_list));
  table_list->db = db_mem;
  table_list->alias= table_list->table_name = tname_mem;
  table_list->lock_type= TL_WRITE;
  table_list->next_global= table_list->next_local= 0;
  table_list->table_id= m_table_id;
  table_list->updating= 1;
  strmov(table_list->db, rpl_filter->get_rewrite_db(m_dbnam, &dummy_len));
  strmov(table_list->table_name, m_tblnam);

  int error= 0;

  if (!rpl_filter->db_ok(table_list->db) ||
      (rpl_filter->is_on() && !rpl_filter->tables_ok("", table_list)))
  {
    my_free((gptr) memory, MYF(MY_WME));
  }
  else
  {
    /*
      open_tables() reads the contents of thd->lex, so they must be
      initialized, so we should call lex_start(); to be even safer, we
      call mysql_init_query() which does a more complete set of inits.
    */
    mysql_init_query(thd, NULL, 0);
    /*
      Check if the slave is set to use SBR.  If so, it should switch
      to using RBR until the end of the "statement", i.e., next
      STMT_END_F or next error.
    */
    if (!thd->current_stmt_binlog_row_based &&
        mysql_bin_log.is_open() && (thd->options & OPTION_BIN_LOG))
    {
      thd->set_current_stmt_binlog_row_based();
    }

    /*
      Open the table if it is not already open and add the table to
      table map.  Note that for any table that should not be
      replicated, a filter is needed.

      The creation of a new TABLE_LIST is used to up-cast the
      table_list consisting of RPL_TABLE_LIST items. This will work
      since the only case where the argument to open_tables() is
      changed, is when thd->lex->query_tables == table_list, i.e.,
      when the statement requires prelocking. Since this is not
      executed when a statement is executed, this case will not occur.
      As a precaution, an assertion is added to ensure that the bad
      case is not a fact.

      Either way, the memory in the list is *never* released
      internally in the open_tables() function, hence we take a copy
      of the pointer to make sure that it's not lost.
    */
    uint count;
    DBUG_ASSERT(thd->lex->query_tables != table_list);
    TABLE_LIST *tmp_table_list= table_list;
    if ((error= open_tables(thd, &tmp_table_list, &count, 0)))
    {
      if (thd->query_error || thd->is_fatal_error)
      {
        /*
          Error reporting borrowed from Query_log_event with many excessive
          simplifications (we don't honour --slave-skip-errors)
        */
        uint actual_error= thd->net.last_errno;
        slave_print_msg(ERROR_LEVEL, rli, actual_error,
                        "Error '%s' on opening table `%s`.`%s`",
                        (actual_error ? thd->net.last_error :
                         "unexpected success or fatal error"),
                        table_list->db, table_list->table_name);
        thd->query_error= 1;
      }
      goto err;
    }

    m_table= table_list->table;

    /*
      This will fail later otherwise, the 'in_use' field should be
      set to the current thread.
    */
    DBUG_ASSERT(m_table->in_use);

    /*
      Use placement new to construct the table_def instance in the
      memory allocated for it inside table_list.

      The memory allocated by the table_def structure (i.e., not the
      memory allocated *for* the table_def structure) is released
      inside st_relay_log_info::clear_tables_to_lock() by calling the
      table_def destructor explicitly.
    */
    new (&table_list->m_tabledef) table_def(m_coltype, m_colcnt);
    table_list->m_tabledef_valid= TRUE;

    /*
      We record in the slave's information that the table should be
      locked by linking the table into the list of tables to lock.
    */
    table_list->next_global= table_list->next_local= rli->tables_to_lock;
    const_cast<RELAY_LOG_INFO*>(rli)->tables_to_lock= table_list;
    const_cast<RELAY_LOG_INFO*>(rli)->tables_to_lock_count++;
    /* 'memory' is freed in clear_tables_to_lock */
  }

  DBUG_RETURN(error);

err:
  my_free((gptr) memory, MYF(MY_WME));
  DBUG_RETURN(error);
}

int Table_map_log_event::do_update_pos(RELAY_LOG_INFO *rli)
{
  rli->inc_event_relay_log_pos();
  return 0;
}

#endif /* !defined(MYSQL_CLIENT) && defined(HAVE_REPLICATION) */

#ifndef MYSQL_CLIENT
bool Table_map_log_event::write_data_header(IO_CACHE *file)
{
  DBUG_ASSERT(m_table_id != ~0UL);
  byte buf[TABLE_MAP_HEADER_LEN];
  DBUG_EXECUTE_IF("old_row_based_repl_4_byte_map_id_master",
                  {
                    int4store(buf + 0, m_table_id);
                    int2store(buf + 4, m_flags);
                    return (my_b_safe_write(file, buf, 6));
                  });
  int6store(buf + TM_MAPID_OFFSET, (ulonglong)m_table_id);
  int2store(buf + TM_FLAGS_OFFSET, m_flags);
  return (my_b_safe_write(file, buf, TABLE_MAP_HEADER_LEN));
}

bool Table_map_log_event::write_data_body(IO_CACHE *file)
{
  DBUG_ASSERT(m_dbnam != NULL);
  DBUG_ASSERT(m_tblnam != NULL);
  /* We use only one byte per length for storage in event: */
  DBUG_ASSERT(m_dblen < 128);
  DBUG_ASSERT(m_tbllen < 128);

  byte const dbuf[]= { (byte) m_dblen };
  byte const tbuf[]= { (byte) m_tbllen };

  char cbuf[sizeof(m_colcnt)];
  char *const cbuf_end= net_store_length((char*) cbuf, (uint) m_colcnt);
  DBUG_ASSERT(static_cast<my_size_t>(cbuf_end - cbuf) <= sizeof(cbuf));

  return (my_b_safe_write(file, dbuf,      sizeof(dbuf)) ||
          my_b_safe_write(file, (const byte*)m_dbnam,   m_dblen+1) ||
          my_b_safe_write(file, tbuf,      sizeof(tbuf)) ||
          my_b_safe_write(file, (const byte*)m_tblnam,  m_tbllen+1) ||
          my_b_safe_write(file, reinterpret_cast<byte*>(cbuf),
                          cbuf_end - (char*) cbuf) ||
          my_b_safe_write(file, reinterpret_cast<byte*>(m_coltype), m_colcnt));
 }
#endif

#if defined(HAVE_REPLICATION) && !defined(MYSQL_CLIENT)

/*
  Print some useful information for the SHOW BINARY LOG information
  field.
 */

#if defined(HAVE_REPLICATION) && !defined(MYSQL_CLIENT)
void Table_map_log_event::pack_info(Protocol *protocol)
{
    char buf[256];
    my_size_t bytes= my_snprintf(buf, sizeof(buf),
                                 "table_id: %lu (%s.%s)",
                              m_table_id, m_dbnam, m_tblnam);
    protocol->store(buf, bytes, &my_charset_bin);
}
#endif


#endif


#ifdef MYSQL_CLIENT
void Table_map_log_event::print(FILE *file, PRINT_EVENT_INFO *print_event_info)
{
  if (!print_event_info->short_form)
  {
    print_header(&print_event_info->head_cache, print_event_info, TRUE);
    my_b_printf(&print_event_info->head_cache,
                "\tTable_map: `%s`.`%s` mapped to number %lu\n",
                m_dbnam, m_tblnam, m_table_id);
    print_base64(&print_event_info->body_cache, print_event_info, TRUE);
  }
}
#endif

/**************************************************************************
	Write_rows_log_event member functions
**************************************************************************/

/*
  Constructor used to build an event for writing to the binary log.
 */
#if !defined(MYSQL_CLIENT)
Write_rows_log_event::Write_rows_log_event(THD *thd_arg, TABLE *tbl_arg,
                                           ulong tid_arg,
                                           MY_BITMAP const *cols,
                                           bool is_transactional)
  : Rows_log_event(thd_arg, tbl_arg, tid_arg, cols, is_transactional)
{
}
#endif

/*
  Constructor used by slave to read the event from the binary log.
 */
#ifdef HAVE_REPLICATION
Write_rows_log_event::Write_rows_log_event(const char *buf, uint event_len,
                                           const Format_description_log_event
                                           *description_event)
: Rows_log_event(buf, event_len, WRITE_ROWS_EVENT, description_event)
{
}
#endif

#if !defined(MYSQL_CLIENT) && defined(HAVE_REPLICATION)
int Write_rows_log_event::do_before_row_operations(TABLE *table)
{
  int error= 0;

  /*
    We are using REPLACE semantics and not INSERT IGNORE semantics
    when writing rows, that is: new rows replace old rows.  We need to
    inform the storage engine that it should use this behaviour.
  */

  /* Tell the storage engine that we are using REPLACE semantics. */
  thd->lex->duplicates= DUP_REPLACE;

  /*
    Pretend we're executing a REPLACE command: this is needed for
    InnoDB and NDB Cluster since they are not (properly) checking the
    lex->duplicates flag.
  */
  thd->lex->sql_command= SQLCOM_REPLACE;

  table->file->extra(HA_EXTRA_IGNORE_DUP_KEY);  // Needed for ndbcluster
  table->file->extra(HA_EXTRA_WRITE_CAN_REPLACE);  // Needed for ndbcluster
  table->file->extra(HA_EXTRA_IGNORE_NO_KEY);   // Needed for ndbcluster
  /*
    TODO: the cluster team (Tomas?) says that it's better if the engine knows
    how many rows are going to be inserted, then it can allocate needed memory
    from the start.
  */
  table->file->ha_start_bulk_insert(0);
  /*
    We need TIMESTAMP_NO_AUTO_SET otherwise ha_write_row() will not use fill
    any TIMESTAMP column with data from the row but instead will use
    the event's current time.
    As we replicate from TIMESTAMP to TIMESTAMP and slave has no extra
    columns, we know that all TIMESTAMP columns on slave will receive explicit
    data from the row, so TIMESTAMP_NO_AUTO_SET is ok.
    When we allow a table without TIMESTAMP to be replicated to a table having
    more columns including a TIMESTAMP column, or when we allow a TIMESTAMP
    column to be replicated into a BIGINT column and the slave's table has a
    TIMESTAMP column, then the slave's TIMESTAMP column will take its value
    from set_time() which we called earlier (consistent with SBR). And then in
    some cases we won't want TIMESTAMP_NO_AUTO_SET (will require some code to
    analyze if explicit data is provided for slave's TIMESTAMP columns).
  */
  table->timestamp_field_type= TIMESTAMP_NO_AUTO_SET;
  return error;
}

int Write_rows_log_event::do_after_row_operations(TABLE *table, int error)
{
  if (error == 0)
    error= table->file->ha_end_bulk_insert();
  return error;
}

int Write_rows_log_event::do_prepare_row(THD *thd, RELAY_LOG_INFO const *rli,
                                         TABLE *table,
                                         char const *const row_start,
                                         char const **const row_end)
{
  DBUG_ASSERT(table != NULL);
  DBUG_ASSERT(row_start && row_end);

  int error;
  error= unpack_row(rli, table, m_width, row_start, &m_cols, row_end,
                    &m_master_reclength, table->write_set, WRITE_ROWS_EVENT);
  bitmap_copy(table->read_set, table->write_set);
  return error;
}

/*
  Check if there are more UNIQUE keys after the given key.
*/
static int
last_uniq_key(TABLE *table, uint keyno)
{
  while (++keyno < table->s->keys)
    if (table->key_info[keyno].flags & HA_NOSAME)
      return 0;
  return 1;
}

/* Anonymous namespace for template functions/classes */
namespace {

  /*
    Smart pointer that will automatically call my_afree (a macro) when
    the pointer goes out of scope.  This is used so that I do not have
    to remember to call my_afree() before each return.  There is no
    overhead associated with this, since all functions are inline.

    I (Matz) would prefer to use the free function as a template
    parameter, but that is not possible when the "function" is a
    macro.
  */
  template <class Obj>
  class auto_afree_ptr
  {
    Obj* m_ptr;
  public:
    auto_afree_ptr(Obj* ptr) : m_ptr(ptr) { }
    ~auto_afree_ptr() { if (m_ptr) my_afree(m_ptr); }
    void assign(Obj* ptr) {
      /* Only to be called if it hasn't been given a value before. */
      DBUG_ASSERT(m_ptr == NULL);
      m_ptr= ptr;
    }
    Obj* get() { return m_ptr; }
  };

}


/*
  Copy "extra" columns from record[1] to record[0].

  Copy the extra fields that are not present on the master but are
  present on the slave from record[1] to record[0].  This is used
  after fetching a record that are to be updated, either inside
  replace_record() or as part of executing an update_row().
 */
static int
copy_extra_record_fields(TABLE *table,
                         my_size_t master_reclength,
                         my_ptrdiff_t master_fields)
{
  DBUG_PRINT("info", ("Copying to 0x%lx "
                      "from field %lu at offset %lu "
                      "to field %d at offset %lu",
                      (long) table->record[0],
                      (ulong) master_fields, (ulong) master_reclength,
                      table->s->fields, table->s->reclength));
  /*
    Copying the extra fields of the slave that does not exist on
    master into record[0] (which are basically the default values).
  */
  DBUG_ASSERT(master_reclength <= table->s->reclength);
  if (master_reclength < table->s->reclength)
    bmove_align(table->record[0] + master_reclength,
                table->record[1] + master_reclength,
                table->s->reclength - master_reclength);
    
  /*
    Bit columns are special.  We iterate over all the remaining
    columns and copy the "extra" bits to the new record.  This is
    not a very good solution: it should be refactored on
    opportunity.

    REFACTORING SUGGESTION (Matz).  Introduce a member function
    similar to move_field_offset() called copy_field_offset() to
    copy field values and implement it for all Field subclasses. Use
    this function to copy data from the found record to the record
    that are going to be inserted.

    The copy_field_offset() function need to be a virtual function,
    which in this case will prevent copying an entire range of
    fields efficiently.
  */
  {
    Field **field_ptr= table->field + master_fields;
    for ( ; *field_ptr ; ++field_ptr)
    {
      /*
        Set the null bit according to the values in record[1]
       */
      if ((*field_ptr)->maybe_null() &&
          (*field_ptr)->is_null_in_record(reinterpret_cast<uchar*>(table->record[1])))
        (*field_ptr)->set_null();
      else
        (*field_ptr)->set_notnull();

      /*
        Do the extra work for special columns.
       */
      switch ((*field_ptr)->real_type())
      {
      default:
        /* Nothing to do */
        break;

      case MYSQL_TYPE_BIT:
        Field_bit *f= static_cast<Field_bit*>(*field_ptr);
        if (f->bit_len > 0)
        {
          my_ptrdiff_t const offset= table->record[1] - table->record[0];
          uchar const bits=
            get_rec_bits(f->bit_ptr + offset, f->bit_ofs, f->bit_len);
          set_rec_bits(bits, f->bit_ptr, f->bit_ofs, f->bit_len);
        }
        break;
      }
    }
  }
  return 0;                                     // All OK
}

<<<<<<< HEAD
#define DBUG_PRINT_BITSET(N,FRM,BS)              \
  do {         \
    char buf[256];                                 \
    for (uint i = 0 ; i < (BS)->n_bits ; ++i)      \
      buf[i] = bitmap_is_set((BS), i) ? '1' : '0'; \
    buf[(BS)->n_bits] = '\0';                      \
    DBUG_PRINT((N), ((FRM), buf));                 \
  } while (0)
=======
/**
   Check if an error is a duplicate key error.

   This function is used to check if an error code is one of the
   duplicate key error, i.e., and error code for which it is sensible
   to do a <code>get_dup_key()</code> to retrieve the duplicate key.

   @param errcode The error code to check.

   @return <code>true</code> if the error code is such that
   <code>get_dup_key()</code> will return true, <code>false</code>
   otherwise.
 */
bool
is_duplicate_key_error(int errcode)
{
  switch (errcode)
  {
  case HA_ERR_FOUND_DUPP_KEY:
  case HA_ERR_FOUND_DUPP_UNIQUE:
    return true;
  }
  return false;
}

>>>>>>> 070c147b

/*
  Replace the provided record in the database.

  SYNOPSIS
      replace_record()
      thd    Thread context for writing the record.
      table  Table to which record should be written.
      master_reclength
             Offset to first column that is not present on the master,
             alternatively the length of the record on the master
             side.

  RETURN VALUE
      Error code on failure, 0 on success.

  DESCRIPTION
      Similar to how it is done in mysql_insert(), we first try to do
      a ha_write_row() and of that fails due to duplicated keys (or
      indices), we do an ha_update_row() or a ha_delete_row() instead.
 */
static int
replace_record(THD *thd, TABLE *table,
               ulong const master_reclength,
               uint const master_fields)
{
  DBUG_ENTER("replace_record");
  DBUG_ASSERT(table != NULL && thd != NULL);

  int error;
  int keynum;
  auto_afree_ptr<char> key(NULL);

#ifndef DBUG_OFF
  DBUG_DUMP("record[0]", table->record[0], table->s->reclength);
  DBUG_PRINT_BITSET("debug", "write_set = %s", table->write_set);
  DBUG_PRINT_BITSET("debug", "read_set = %s", table->read_set);
#endif

  while ((error= table->file->ha_write_row(table->record[0])))
  {
    if (error == HA_ERR_LOCK_DEADLOCK || error == HA_ERR_LOCK_WAIT_TIMEOUT)
    {
      table->file->print_error(error, MYF(0)); /* to check at exec_relay_log_event */
      DBUG_RETURN(error);
    }
    if ((keynum= table->file->get_dup_key(error)) < 0)
    {
      /* We failed to retrieve the duplicate key */
      DBUG_RETURN(error);
    }

    /*
       We need to retrieve the old row into record[1] to be able to
       either update or delete the offending record.  We either:

       - use rnd_pos() with a row-id (available as dupp_row) to the
         offending row, if that is possible (MyISAM and Blackhole), or else

       - use index_read_idx() with the key that is duplicated, to
         retrieve the offending row.
     */
    if (table->file->ha_table_flags() & HA_DUPLICATE_POS)
    {
      error= table->file->rnd_pos(table->record[1], table->file->dup_ref);
      if (error)
      {
        table->file->print_error(error, MYF(0));
        DBUG_RETURN(error);
      }
    }
    else
    {
      if (table->file->extra(HA_EXTRA_FLUSH_CACHE))
      {
        DBUG_RETURN(my_errno);
      }

      if (key.get() == NULL)
      {
        key.assign(static_cast<char*>(my_alloca(table->s->max_unique_length)));
        if (key.get() == NULL)
          DBUG_RETURN(ENOMEM);
      }

      key_copy((byte*)key.get(), table->record[0], table->key_info + keynum, 0);
      error= table->file->index_read_idx(table->record[1], keynum,
                                         (const byte*)key.get(),
                                         table->key_info[keynum].key_length,
                                         HA_READ_KEY_EXACT);
      if (error)
      {
        table->file->print_error(error, MYF(0));
        DBUG_RETURN(error);
      }
    }

    /*
       Now, table->record[1] should contain the offending row.  That
       will enable us to update it or, alternatively, delete it (so
       that we can insert the new row afterwards).

       First we copy the columns into table->record[0] that are not
       present on the master from table->record[1], if there are any.
    */
    copy_extra_record_fields(table, master_reclength, master_fields);

    /*
       REPLACE is defined as either INSERT or DELETE + INSERT.  If
       possible, we can replace it with an UPDATE, but that will not
       work on InnoDB if FOREIGN KEY checks are necessary.

       I (Matz) am not sure of the reason for the last_uniq_key()
       check as, but I'm guessing that it's something along the
       following lines.

       Suppose that we got the duplicate key to be a key that is not
       the last unique key for the table and we perform an update:
       then there might be another key for which the unique check will
       fail, so we're better off just deleting the row and inserting
       the correct row.
     */
    if (last_uniq_key(table, keynum) &&
        !table->file->referenced_by_foreign_key())
    {
      error=table->file->ha_update_row(table->record[1],
                                       table->record[0]);
      if (error)
        table->file->print_error(error, MYF(0));
      DBUG_RETURN(error);
    }
    else
    {
      if ((error= table->file->ha_delete_row(table->record[1])))
      {
        table->file->print_error(error, MYF(0));
        DBUG_RETURN(error);
      }
      /* Will retry ha_write_row() with the offending row removed. */
    }
  }

  DBUG_RETURN(error);
}

int Write_rows_log_event::do_exec_row(TABLE *table)
{
  DBUG_ASSERT(table != NULL);
  int error= replace_record(thd, table, m_master_reclength, m_width);
  return error;
}
#endif /* !defined(MYSQL_CLIENT) && defined(HAVE_REPLICATION) */

#ifdef MYSQL_CLIENT
void Write_rows_log_event::print(FILE *file, PRINT_EVENT_INFO* print_event_info)
{
  Rows_log_event::print_helper(file, print_event_info, "Write_rows");
}
#endif

/**************************************************************************
	Delete_rows_log_event member functions
**************************************************************************/

#if !defined(MYSQL_CLIENT) && defined(HAVE_REPLICATION)
/*
  Compares table->record[0] and table->record[1]

  Returns TRUE if different.
*/
static bool record_compare(TABLE *table)
{
  /*
    Need to set the X bit and the filler bits in both records since
    there are engines that do not set it correctly.

    In addition, since MyISAM checks that one hasn't tampered with the
    record, it is necessary to restore the old bytes into the record
    after doing the comparison.

    TODO[record format ndb]: Remove it once NDB returns correct
    records. Check that the other engines also return correct records.
   */

  bool result= FALSE;
  byte saved_x[2], saved_filler[2];

  if (table->s->null_bytes > 0)
  {
    for (int i = 0 ; i < 2 ; ++i)
    {
      saved_x[i]= table->record[i][0];
      saved_filler[i]= table->record[i][table->s->null_bytes - 1];
      table->record[i][0]|= 1U;
      table->record[i][table->s->null_bytes - 1]|=
        256U - (1U << table->s->last_null_bit_pos);
    }
  }

  if (table->s->blob_fields + table->s->varchar_fields == 0)
  {
    result= cmp_record(table,record[1]);
    goto record_compare_exit;
  }

  /* Compare null bits */
  if (memcmp(table->null_flags,
	     table->null_flags+table->s->rec_buff_length,
	     table->s->null_bytes))
  {
    result= TRUE;				// Diff in NULL value
    goto record_compare_exit;
  }

  /* Compare updated fields */
  for (Field **ptr=table->field ; *ptr ; ptr++)
  {
    if ((*ptr)->cmp_binary_offset(table->s->rec_buff_length))
    {
      result= TRUE;
      goto record_compare_exit;
    }
  }

record_compare_exit:
  /*
    Restore the saved bytes.

    TODO[record format ndb]: Remove this code once NDB returns the
    correct record format.
  */
  if (table->s->null_bytes > 0)
  {
    for (int i = 0 ; i < 2 ; ++i)
    {
      table->record[i][0]= saved_x[i];
      table->record[i][table->s->null_bytes - 1]= saved_filler[i];
    }
  }

  return result;
}


/*
  Find the row given by 'key', if the table has keys, or else use a table scan
  to find (and fetch) the row.

  If the engine allows random access of the records, a combination of
  position() and rnd_pos() will be used.

  @param table Pointer to table to search
  @param key   Pointer to key to use for search, if table has key

  @pre <code>table->record[0]</code> shall contain the row to locate
  and <code>key</code> shall contain a key to use for searching, if
  the engine has a key.

  @post If the return value is zero, <code>table->record[1]</code>
  will contain the fetched row and the internal "cursor" will refer to
  the row. If the return value is non-zero,
  <code>table->record[1]</code> is undefined.  In either case,
  <code>table->record[0]</code> is undefined.

  @return Zero if the row was successfully fetched into
  <code>table->record[1]</code>, error code otherwise.
 */

static int find_and_fetch_row(TABLE *table, byte *key)
{
  DBUG_ENTER("find_and_fetch_row(TABLE *table, byte *key, byte *record)");
  DBUG_PRINT("enter", ("table: 0x%lx, key: 0x%lx  record: 0x%lx",
		       (long) table, (long) key, (long) table->record[1]));

  DBUG_ASSERT(table->in_use != NULL);

  DBUG_DUMP("record[0]", table->record[0], table->s->reclength);

  if ((table->file->ha_table_flags() & HA_PRIMARY_KEY_REQUIRED_FOR_POSITION) &&
      table->s->primary_key < MAX_KEY)
  {
    /*
      Use a more efficient method to fetch the record given by
      table->record[0] if the engine allows it.  We first compute a
      row reference using the position() member function (it will be
      stored in table->file->ref) and the use rnd_pos() to position
      the "cursor" (i.e., record[0] in this case) at the correct row.

      TODO: Add a check that the correct record has been fetched by
      comparing with the original record. Take into account that the
      record on the master and slave can be of different
      length. Something along these lines should work:

      ADD>>>  store_record(table,record[1]);
              int error= table->file->rnd_pos(table->record[0], table->file->ref);
      ADD>>>  DBUG_ASSERT(memcmp(table->record[1], table->record[0],
                                 table->s->reclength) == 0);

    */
    table->file->position(table->record[0]);
    int error= table->file->rnd_pos(table->record[0], table->file->ref);
    /*
      rnd_pos() returns the record in table->record[0], so we have to
      move it to table->record[1].
     */
    bmove_align(table->record[1], table->record[0], table->s->reclength);
    DBUG_RETURN(error);
  }

  /* We need to retrieve all fields */
  /* TODO: Move this out from this function to main loop */
  table->use_all_columns();

  if (table->s->keys > 0)
  {
    int error;
    /* We have a key: search the table using the index */
    if (!table->file->inited && (error= table->file->ha_index_init(0, FALSE)))
      DBUG_RETURN(error);

  /*
    Don't print debug messages when running valgrind since they can
    trigger false warnings.
   */
#ifndef HAVE_purify
    DBUG_DUMP("table->record[0]", (const char *)table->record[0], table->s->reclength);
    DBUG_DUMP("table->record[1]", (const char *)table->record[1], table->s->reclength);
#endif

    /*
      We need to set the null bytes to ensure that the filler bit are
      all set when returning.  There are storage engines that just set
      the necessary bits on the bytes and don't set the filler bits
      correctly.
    */
    my_ptrdiff_t const pos=
      table->s->null_bytes > 0 ? table->s->null_bytes - 1 : 0;
    table->record[1][pos]= 0xFF;
    if ((error= table->file->index_read(table->record[1], key,
                                        table->key_info->key_length,
                                        HA_READ_KEY_EXACT)))
    {
      table->file->print_error(error, MYF(0));
      table->file->ha_index_end();
      DBUG_RETURN(error);
    }

  /*
    Don't print debug messages when running valgrind since they can
    trigger false warnings.
   */
#ifndef HAVE_purify
    DBUG_DUMP("table->record[0]", (const char *)table->record[0], table->s->reclength);
    DBUG_DUMP("table->record[1]", (const char *)table->record[1], table->s->reclength);
#endif
    /*
      Below is a minor "optimization".  If the key (i.e., key number
      0) has the HA_NOSAME flag set, we know that we have found the
      correct record (since there can be no duplicates); otherwise, we
      have to compare the record with the one found to see if it is
      the correct one.

      CAVEAT! This behaviour is essential for the replication of,
      e.g., the mysql.proc table since the correct record *shall* be
      found using the primary key *only*.  There shall be no
      comparison of non-PK columns to decide if the correct record is
      found.  I can see no scenario where it would be incorrect to
      chose the row to change only using a PK or an UNNI.
    */
    if (table->key_info->flags & HA_NOSAME)
    {
      table->file->ha_index_end();
      DBUG_RETURN(0);
    }

    while (record_compare(table))
    {
      int error;

      /*
        We need to set the null bytes to ensure that the filler bit
        are all set when returning.  There are storage engines that
        just set the necessary bits on the bytes and don't set the
        filler bits correctly.

        TODO[record format ndb]: Remove this code once NDB returns the
        correct record format.
      */
      if (table->s->null_bytes > 0)
      {
        table->record[1][table->s->null_bytes - 1]|=
          256U - (1U << table->s->last_null_bit_pos);
      }

      if ((error= table->file->index_next(table->record[1])))
      {
	table->file->print_error(error, MYF(0));
        table->file->ha_index_end();
	DBUG_RETURN(error);
      }
    }

    /*
      Have to restart the scan to be able to fetch the next row.
    */
    table->file->ha_index_end();
  }
  else
  {
    int restart_count= 0; // Number of times scanning has restarted from top
    int error;

    /* We don't have a key: search the table using rnd_next() */
    if ((error= table->file->ha_rnd_init(1)))
      return error;

    /* Continue until we find the right record or have made a full loop */
    do
    {
      error= table->file->rnd_next(table->record[1]);

      DBUG_DUMP("record[0]", table->record[0], table->s->reclength);
      DBUG_DUMP("record[1]", table->record[1], table->s->reclength);

      switch (error)
      {
      case 0:
      case HA_ERR_RECORD_DELETED:
	break;

      case HA_ERR_END_OF_FILE:
	if (++restart_count < 2)
	  table->file->ha_rnd_init(1);
	break;

      default:
	table->file->print_error(error, MYF(0));
        DBUG_PRINT("info", ("Record not found"));
        table->file->ha_rnd_end();
	DBUG_RETURN(error);
      }
    }
    while (restart_count < 2 && record_compare(table));

    /*
      Have to restart the scan to be able to fetch the next row.
    */
    DBUG_PRINT("info", ("Record %sfound", restart_count == 2 ? "not " : ""));
    table->file->ha_rnd_end();

    DBUG_ASSERT(error == HA_ERR_END_OF_FILE || error == 0);
    DBUG_RETURN(error);
  }

  DBUG_RETURN(0);
}
#endif

/*
  Constructor used to build an event for writing to the binary log.
 */

#ifndef MYSQL_CLIENT
Delete_rows_log_event::Delete_rows_log_event(THD *thd_arg, TABLE *tbl_arg,
                                             ulong tid, MY_BITMAP const *cols,
                                             bool is_transactional)
  : Rows_log_event(thd_arg, tbl_arg, tid, cols, is_transactional)
#ifdef HAVE_REPLICATION
  ,m_memory(NULL), m_key(NULL), m_after_image(NULL)
#endif
{
}
#endif /* #if !defined(MYSQL_CLIENT) */

/*
  Constructor used by slave to read the event from the binary log.
 */
#ifdef HAVE_REPLICATION
Delete_rows_log_event::Delete_rows_log_event(const char *buf, uint event_len,
                                             const Format_description_log_event
                                             *description_event)
#if defined(MYSQL_CLIENT)
  : Rows_log_event(buf, event_len, DELETE_ROWS_EVENT, description_event)
#else
  : Rows_log_event(buf, event_len, DELETE_ROWS_EVENT, description_event),
    m_memory(NULL), m_key(NULL), m_after_image(NULL)
#endif
{
}
#endif

#if !defined(MYSQL_CLIENT) && defined(HAVE_REPLICATION)
int Delete_rows_log_event::do_before_row_operations(TABLE *table)
{
  DBUG_ASSERT(m_memory == NULL);

  if ((table->file->ha_table_flags() & HA_PRIMARY_KEY_REQUIRED_FOR_POSITION) &&
      table->s->primary_key < MAX_KEY)
  {
    /*
      We don't need to allocate any memory for m_after_image and
      m_key since they are not used.
    */
    return 0;
  }

  int error= 0;

  if (table->s->keys > 0)
  {
    m_memory=
      my_multi_malloc(MYF(MY_WME),
		      &m_after_image, table->s->reclength,
		      &m_key, table->key_info->key_length,
		      NULL);
  }
  else
  {
    m_after_image= (byte*)my_malloc(table->s->reclength, MYF(MY_WME));
    m_memory= (gptr)m_after_image;
    m_key= NULL;
  }
  if (!m_memory)
    return HA_ERR_OUT_OF_MEM;

  return error;
}

int Delete_rows_log_event::do_after_row_operations(TABLE *table, int error)
{
  /*error= ToDo:find out what this should really be, this triggers close_scan in nbd, returning error?*/
  table->file->ha_index_or_rnd_end();
  my_free(m_memory, MYF(MY_ALLOW_ZERO_PTR)); // Free for multi_malloc
  m_memory= NULL;
  m_after_image= NULL;
  m_key= NULL;

  return error;
}

int Delete_rows_log_event::do_prepare_row(THD *thd, RELAY_LOG_INFO const *rli,
                                          TABLE *table,
                                          char const *const row_start,
                                          char const **const row_end)
{
  int error;
  DBUG_ASSERT(row_start && row_end);
  /*
    This assertion actually checks that there is at least as many
    columns on the slave as on the master.
  */
  DBUG_ASSERT(table->s->fields >= m_width);

  error= unpack_row(rli, table, m_width, row_start, &m_cols, row_end,
                    &m_master_reclength, table->read_set, DELETE_ROWS_EVENT);
  /*
    If we will access rows using the random access method, m_key will
    be set to NULL, so we do not need to make a key copy in that case.
   */
  if (m_key)
  {
    KEY *const key_info= table->key_info;

    key_copy(m_key, table->record[0], key_info, 0);
  }

  return error;
}

int Delete_rows_log_event::do_exec_row(TABLE *table)
{
  int error;
  DBUG_ASSERT(table != NULL);

  if (!(error= find_and_fetch_row(table, m_key)))
  { 
    /*
      Now we should have the right row to delete.  We are using
      record[0] since it is guaranteed to point to a record with the
      correct value.
    */
    error= table->file->ha_delete_row(table->record[0]);
  }
  return error;
}

#endif /* !defined(MYSQL_CLIENT) && defined(HAVE_REPLICATION) */

#ifdef MYSQL_CLIENT
void Delete_rows_log_event::print(FILE *file,
                                  PRINT_EVENT_INFO* print_event_info)
{
  Rows_log_event::print_helper(file, print_event_info, "Delete_rows");
}
#endif


/**************************************************************************
	Update_rows_log_event member functions
**************************************************************************/

/*
  Constructor used to build an event for writing to the binary log.
 */
#if !defined(MYSQL_CLIENT)
Update_rows_log_event::Update_rows_log_event(THD *thd_arg, TABLE *tbl_arg,
                                             ulong tid, MY_BITMAP const *cols,
                                             bool is_transactional)
: Rows_log_event(thd_arg, tbl_arg, tid, cols, is_transactional)
#ifdef HAVE_REPLICATION
  , m_memory(NULL), m_key(NULL)
#endif
{
}
#endif /* !defined(MYSQL_CLIENT) */

/*
  Constructor used by slave to read the event from the binary log.
 */
#ifdef HAVE_REPLICATION
Update_rows_log_event::Update_rows_log_event(const char *buf, uint event_len,
                                             const
                                             Format_description_log_event
                                             *description_event)
#if defined(MYSQL_CLIENT)
  : Rows_log_event(buf, event_len, UPDATE_ROWS_EVENT, description_event)
#else
  : Rows_log_event(buf, event_len, UPDATE_ROWS_EVENT, description_event),
    m_memory(NULL), m_key(NULL)
#endif
{
}
#endif

#if !defined(MYSQL_CLIENT) && defined(HAVE_REPLICATION)
int Update_rows_log_event::do_before_row_operations(TABLE *table)
{
  DBUG_ASSERT(m_memory == NULL);

  int error= 0;

  if (table->s->keys > 0)
  {
    m_memory=
      my_multi_malloc(MYF(MY_WME),
		      &m_after_image, table->s->reclength,
		      &m_key, table->key_info->key_length,
		      NULL);
  }
  else
  {
    m_after_image= (byte*)my_malloc(table->s->reclength, MYF(MY_WME));
    m_memory= (gptr)m_after_image;
    m_key= NULL;
  }
  if (!m_memory)
    return HA_ERR_OUT_OF_MEM;

  table->timestamp_field_type= TIMESTAMP_NO_AUTO_SET;

  return error;
}

int Update_rows_log_event::do_after_row_operations(TABLE *table, int error)
{
  /*error= ToDo:find out what this should really be, this triggers close_scan in nbd, returning error?*/
  table->file->ha_index_or_rnd_end();
  my_free(m_memory, MYF(MY_ALLOW_ZERO_PTR));
  m_memory= NULL;
  m_after_image= NULL;
  m_key= NULL;

  return error;
}

int Update_rows_log_event::do_prepare_row(THD *thd, RELAY_LOG_INFO const *rli,
                                          TABLE *table,
                                          char const *const row_start,
                                          char const **const row_end)
{
  int error;
  DBUG_ASSERT(row_start && row_end);
  /*
    This assertion actually checks that there is at least as many
    columns on the slave as on the master.
  */
  DBUG_ASSERT(table->s->fields >= m_width);

  /*
    We need to perform some juggling below since unpack_row() always
    unpacks into table->record[0]. For more information, see the
    comments for unpack_row().
  */

  /* record[0] is the before image for the update */
  error= unpack_row(rli, table, m_width, row_start, &m_cols, row_end,
                    &m_master_reclength, table->read_set, UPDATE_ROWS_EVENT);
  store_record(table, record[1]);
  char const *next_start = *row_end;
  /* m_after_image is the after image for the update */
  error= unpack_row(rli, table, m_width, next_start, &m_cols, row_end,
                    &m_master_reclength, table->write_set, UPDATE_ROWS_EVENT);
  bmove_align(m_after_image, table->record[0], table->s->reclength);
  restore_record(table, record[1]);

  /*
    Don't print debug messages when running valgrind since they can
    trigger false warnings.
   */
#ifndef HAVE_purify
  DBUG_DUMP("record[0]", (const char *)table->record[0], table->s->reclength);
  DBUG_DUMP("m_after_image", (const char *)m_after_image, table->s->reclength);
#endif

  /*
    If we will access rows using the random access method, m_key will
    be set to NULL, so we do not need to make a key copy in that case.
   */
  if (m_key)
  {
    KEY *const key_info= table->key_info;

    key_copy(m_key, table->record[0], key_info, 0);
  }

  return error;
}

int Update_rows_log_event::do_exec_row(TABLE *table)
{
  DBUG_ASSERT(table != NULL);

  int error= find_and_fetch_row(table, m_key);
  if (error)
    return error;

  /*
    We have to ensure that the new record (i.e., the after image) is
    in record[0] and the old record (i.e., the before image) is in
    record[1].  This since some storage engines require this (for
    example, the partition engine).

    Since find_and_fetch_row() puts the fetched record (i.e., the old
    record) in record[1], we can keep it there. We put the new record
    (i.e., the after image) into record[0], and copy the fields that
    are on the slave (i.e., in record[1]) into record[0], effectively
    overwriting the default values that where put there by the
    unpack_row() function.
  */
  bmove_align(table->record[0], m_after_image, table->s->reclength);
  copy_extra_record_fields(table, m_master_reclength, m_width);

  /*
    Now we have the right row to update.  The old row (the one we're
    looking for) is in record[1] and the new row has is in record[0].
    We also have copied the original values already in the slave's
    database into the after image delivered from the master.
  */
  error= table->file->ha_update_row(table->record[1], table->record[0]);

  return error;
}
#endif /* !defined(MYSQL_CLIENT) && defined(HAVE_REPLICATION) */

#ifdef MYSQL_CLIENT
void Update_rows_log_event::print(FILE *file,
				  PRINT_EVENT_INFO* print_event_info)
{
  Rows_log_event::print_helper(file, print_event_info, "Update_rows");
}
#endif
<|MERGE_RESOLUTION|>--- conflicted
+++ resolved
@@ -6946,16 +6946,16 @@
   return 0;                                     // All OK
 }
 
-<<<<<<< HEAD
-#define DBUG_PRINT_BITSET(N,FRM,BS)              \
-  do {         \
+#define DBUG_PRINT_BITSET(N,FRM,BS)                \
+  do {                                             \
     char buf[256];                                 \
     for (uint i = 0 ; i < (BS)->n_bits ; ++i)      \
       buf[i] = bitmap_is_set((BS), i) ? '1' : '0'; \
     buf[(BS)->n_bits] = '\0';                      \
     DBUG_PRINT((N), ((FRM), buf));                 \
   } while (0)
-=======
+
+
 /**
    Check if an error is a duplicate key error.
 
@@ -6981,7 +6981,6 @@
   return false;
 }
 
->>>>>>> 070c147b
 
 /*
   Replace the provided record in the database.
