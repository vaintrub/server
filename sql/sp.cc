--- conflicted
+++ resolved
@@ -238,13 +238,10 @@
       goto done;
     }
 
-<<<<<<< HEAD
     olddbptr= thd->db;
     if ((ret= sp_use_new_db(thd, name->m_db.str, olddb, sizeof(olddb), 1)))
       goto done;
 
-    lex_start(thd, (uchar*)defstr, deflen);
-=======
     {
       /* This is something of a kludge. We need to initialize some fields
        * in thd->lex (the unit and master stuff), and the easiest way to
@@ -259,7 +256,6 @@
       thd->lex->value_list= vals;
     }
 
->>>>>>> d7e5bbd6
     if (yyparse(thd) || thd->is_fatal_error || thd->lex->sphead == NULL)
     {
       LEX *newlex= thd->lex;
