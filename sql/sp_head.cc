--- conflicted
+++ resolved
@@ -284,11 +284,7 @@
   return flags;
 }
 
-<<<<<<< HEAD
 /**
-=======
-/*
->>>>>>> 4e3e5464
   Prepare an Item for evaluation (call of fix_fields).
 
   @param thd       thread handler
@@ -448,11 +444,7 @@
 {
   if (!ident || !ident->str || !ident->str[0] ||
       ident->str[ident->length-1] == ' ')
-<<<<<<< HEAD
   { 
-=======
-  {
->>>>>>> 4e3e5464
     my_error(ER_SP_WRONG_NAME, MYF(0), ident->str);
     return TRUE;
   }
@@ -629,7 +621,6 @@
 
 void
 sp_head::set_body_start(THD *thd, const char *begin_ptr)
-<<<<<<< HEAD
 {
   m_body_begin= begin_ptr;
   thd->m_lip->body_utf8_start(thd, begin_ptr);
@@ -639,17 +630,6 @@
 void
 sp_head::set_stmt_end(THD *thd)
 {
-=======
-{
-  m_body_begin= begin_ptr;
-  thd->m_lip->body_utf8_start(thd, begin_ptr);
-}
-
-
-void
-sp_head::set_stmt_end(THD *thd)
-{
->>>>>>> 4e3e5464
   Lex_input_stream *lip= thd->m_lip; /* shortcut */
   const char *end_ptr= lip->get_cpp_ptr(); /* shortcut */
 
@@ -1290,14 +1270,11 @@
     }
   } while (!err_status && !thd->killed);
 
-<<<<<<< HEAD
 #if defined(ENABLED_PROFILING) && defined(COMMUNITY_SERVER)
   thd->profiling.finish_current_query();
   thd->profiling.start_new_query("tail end of routine");
 #endif
 
-=======
->>>>>>> 4e3e5464
   /* Restore query context. */
 
   m_creation_ctx->restore_env(thd, saved_creation_ctx);
@@ -1435,7 +1412,6 @@
 
 /**
   Execute trigger stored program.
-<<<<<<< HEAD
 
   - changes security context for triggers
   - switch to new memroot
@@ -1458,25 +1434,6 @@
     FALSE  on success
   @retval
     TRUE   on error
-=======
-
-  Execute a trigger:
-   - changes security context for triggers;
-   - switch to new memroot;
-   - call sp_head::execute;
-   - restore old memroot;
-   - restores security context.
-
-  @param thd        Thread context.
-  @param db_name    Database name.
-  @param table_name Table name.
-  @param grant_info GRANT_INFO structure to be filled with information
-                    about definer's privileges on subject table.
-
-  @return Error status.
-    @retval FALSE on success.
-    @retval TRUE  on error.
->>>>>>> 4e3e5464
 */
 
 bool
@@ -2176,7 +2133,6 @@
   DBUG_VOID_RETURN;
 }
 
-<<<<<<< HEAD
 /**
   Prepare an instance of Create_field for field creation (fill all necessary
   attributes).
@@ -2185,18 +2141,6 @@
   @param[in]  lex          Yacc parsing context
   @param[in]  field_type   Field type
   @param[out] field_def    An instance of create_field to be filled
-=======
-/*
-  Prepare an instance of Create_field for field creation (fill all necessary
-  attributes).
-
-  SYNOPSIS
-    sp_head::fill_field_definition()
-      thd         [IN] Thread handle
-      lex         [IN] Yacc parsing context
-      field_type  [IN] Field type
-      field_def   [OUT] An instance of Create_field to be filled
->>>>>>> 4e3e5464
 
   @retval
     FALSE  on success
@@ -2481,13 +2425,6 @@
 }
 
 
-<<<<<<< HEAD
-=======
-
-
-/*
-  Add instruction to SP
->>>>>>> 4e3e5464
 
 
 /**
@@ -2852,13 +2789,10 @@
 
   query= thd->query;
   query_length= thd->query_length;
-<<<<<<< HEAD
 #if defined(ENABLED_PROFILING) && defined(COMMUNITY_SERVER)
   /* This s-p instr is profilable and will be captured. */
   thd->profiling.set_query_source(m_query.str, m_query.length);
 #endif
-=======
->>>>>>> 4e3e5464
   if (!(res= alloc_query(thd, m_query.str, m_query.length)) &&
       !(res=subst_spvars(thd, this, &m_query)))
   {
