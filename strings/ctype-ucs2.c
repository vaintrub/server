/* Copyright (C) 2000 MySQL AB
   
   This library is free software; you can redistribute it and/or
   modify it under the terms of the GNU Library General Public
   License as published by the Free Software Foundation; either
   version 2 of the License, or (at your option) any later version.
   
   This library is distributed in the hope that it will be useful,
   but WITHOUT ANY WARRANTY; without even the implied warranty of
   MERCHANTABILITY or FITNESS FOR A PARTICULAR PURPOSE.  See the GNU
   Library General Public License for more details.
   
   You should have received a copy of the GNU Library General Public
   License along with this library; if not, write to the Free
   Software Foundation, Inc., 59 Temple Place - Suite 330, Boston,
   MA 02111-1307, USA */

/* UCS2 support. Written by Alexander Barkov <bar@mysql.com> */

#include <my_global.h>
#include <my_sys.h>
#include "m_string.h"
#include "m_ctype.h"
#include <errno.h>


#ifdef HAVE_CHARSET_ucs2

#ifndef EILSEQ
#define EILSEQ ENOENT
#endif


static uchar ctype_ucs2[] = {
    0,
   32, 32, 32, 32, 32, 32, 32, 32, 32, 40, 40, 40, 40, 40, 32, 32,
   32, 32, 32, 32, 32, 32, 32, 32, 32, 32, 32, 32, 32, 32, 32, 32,
   72, 16, 16, 16, 16, 16, 16, 16, 16, 16, 16, 16, 16, 16, 16, 16,
  132,132,132,132,132,132,132,132,132,132, 16, 16, 16, 16, 16, 16,
   16,129,129,129,129,129,129,  1,  1,  1,  1,  1,  1,  1,  1,  1,
    1,  1,  1,  1,  1,  1,  1,  1,  1,  1,  1, 16, 16, 16, 16, 16,
   16,130,130,130,130,130,130,  2,  2,  2,  2,  2,  2,  2,  2,  2,
    2,  2,  2,  2,  2,  2,  2,  2,  2,  2,  2, 16, 16, 16, 16, 32,
    0,  0,  0,  0,  0,  0,  0,  0,  0,  0,  0,  0,  0,  0,  0,  0,
    0,  0,  0,  0,  0,  0,  0,  0,  0,  0,  0,  0,  0,  0,  0,  0,
    0,  0,  0,  0,  0,  0,  0,  0,  0,  0,  0,  0,  0,  0,  0,  0,
    0,  0,  0,  0,  0,  0,  0,  0,  0,  0,  0,  0,  0,  0,  0,  0,
    0,  0,  0,  0,  0,  0,  0,  0,  0,  0,  0,  0,  0,  0,  0,  0,
    0,  0,  0,  0,  0,  0,  0,  0,  0,  0,  0,  0,  0,  0,  0,  0,
    0,  0,  0,  0,  0,  0,  0,  0,  0,  0,  0,  0,  0,  0,  0,  0,
    0,  0,  0,  0,  0,  0,  0,  0,  0,  0,  0,  0,  0,  0,  0,  0
};

static uchar to_lower_ucs2[] = {
    0,  1,  2,  3,  4,  5,  6,  7,  8,  9, 10, 11, 12, 13, 14, 15,
   16, 17, 18, 19, 20, 21, 22, 23, 24, 25, 26, 27, 28, 29, 30, 31,
   32, 33, 34, 35, 36, 37, 38, 39, 40, 41, 42, 43, 44, 45, 46, 47,
   48, 49, 50, 51, 52, 53, 54, 55, 56, 57, 58, 59, 60, 61, 62, 63,
   64, 97, 98, 99,100,101,102,103,104,105,106,107,108,109,110,111,
  112,113,114,115,116,117,118,119,120,121,122, 91, 92, 93, 94, 95,
   96, 97, 98, 99,100,101,102,103,104,105,106,107,108,109,110,111,
  112,113,114,115,116,117,118,119,120,121,122,123,124,125,126,127,
  128,129,130,131,132,133,134,135,136,137,138,139,140,141,142,143,
  144,145,146,147,148,149,150,151,152,153,154,155,156,157,158,159,
  160,161,162,163,164,165,166,167,168,169,170,171,172,173,174,175,
  176,177,178,179,180,181,182,183,184,185,186,187,188,189,190,191,
  192,193,194,195,196,197,198,199,200,201,202,203,204,205,206,207,
  208,209,210,211,212,213,214,215,216,217,218,219,220,221,222,223,
  224,225,226,227,228,229,230,231,232,233,234,235,236,237,238,239,
  240,241,242,243,244,245,246,247,248,249,250,251,252,253,254,255
};

static uchar to_upper_ucs2[] = {
    0,  1,  2,  3,  4,  5,  6,  7,  8,  9, 10, 11, 12, 13, 14, 15,
   16, 17, 18, 19, 20, 21, 22, 23, 24, 25, 26, 27, 28, 29, 30, 31,
   32, 33, 34, 35, 36, 37, 38, 39, 40, 41, 42, 43, 44, 45, 46, 47,
   48, 49, 50, 51, 52, 53, 54, 55, 56, 57, 58, 59, 60, 61, 62, 63,
   64, 65, 66, 67, 68, 69, 70, 71, 72, 73, 74, 75, 76, 77, 78, 79,
   80, 81, 82, 83, 84, 85, 86, 87, 88, 89, 90, 91, 92, 93, 94, 95,
   96, 65, 66, 67, 68, 69, 70, 71, 72, 73, 74, 75, 76, 77, 78, 79,
   80, 81, 82, 83, 84, 85, 86, 87, 88, 89, 90,123,124,125,126,127,
  128,129,130,131,132,133,134,135,136,137,138,139,140,141,142,143,
  144,145,146,147,148,149,150,151,152,153,154,155,156,157,158,159,
  160,161,162,163,164,165,166,167,168,169,170,171,172,173,174,175,
  176,177,178,179,180,181,182,183,184,185,186,187,188,189,190,191,
  192,193,194,195,196,197,198,199,200,201,202,203,204,205,206,207,
  208,209,210,211,212,213,214,215,216,217,218,219,220,221,222,223,
  224,225,226,227,228,229,230,231,232,233,234,235,236,237,238,239,
  240,241,242,243,244,245,246,247,248,249,250,251,252,253,254,255
};


static int my_ucs2_uni(CHARSET_INFO *cs __attribute__((unused)),
		       my_wc_t * pwc, const uchar *s, const uchar *e)
{
  if (s+2 > e) /* Need 2 characters */
    return MY_CS_TOOFEW(0);
  
  *pwc= ((unsigned char)s[0]) * 256  + ((unsigned char)s[1]);
  return 2;
}

static int my_uni_ucs2(CHARSET_INFO *cs __attribute__((unused)) ,
		       my_wc_t wc, uchar *r, uchar *e)
{
  if ( r+2 > e ) 
    return MY_CS_TOOSMALL;
  
  r[0]= (uchar) (wc >> 8);
  r[1]= (uchar) (wc & 0xFF);
  return 2;
}


static uint my_caseup_ucs2(CHARSET_INFO *cs, char *src, uint srclen,
                           char *dst __attribute__((unused)),
                           uint dstlen __attribute__((unused)))
{
  my_wc_t wc;
  int res;
  char *srcend= src + srclen;
  MY_UNICASE_INFO **uni_plane= cs->caseinfo;
  DBUG_ASSERT(src == dst && srclen == dstlen);
  
  while ((src < srcend) &&
         (res= my_ucs2_uni(cs, &wc, (uchar *)src, (uchar*) srcend)) > 0)
  {
    int plane= (wc>>8) & 0xFF;
    wc= uni_plane[plane] ? uni_plane[plane][wc & 0xFF].toupper : wc;
    if (res != my_uni_ucs2(cs, wc, (uchar*) src, (uchar*) srcend))
      break;
    src+= res;
  }
  return srclen;
}


static void my_hash_sort_ucs2(CHARSET_INFO *cs, const uchar *s, uint slen,
			      ulong *n1, ulong *n2)
{
  my_wc_t wc;
  int res;
  const uchar *e=s+slen;
  MY_UNICASE_INFO **uni_plane= cs->caseinfo;

  while (e > s+1 && e[-1] == ' ' && e[-2] == '\0')
    e-= 2;

  while ((s < e) && (res=my_ucs2_uni(cs,&wc, (uchar *)s, (uchar*)e)) >0)
  {
    int plane = (wc>>8) & 0xFF;
    wc = uni_plane[plane] ? uni_plane[plane][wc & 0xFF].sort : wc;
    n1[0]^= (((n1[0] & 63)+n2[0])*(wc & 0xFF))+ (n1[0] << 8);
    n2[0]+=3;
    n1[0]^= (((n1[0] & 63)+n2[0])*(wc >> 8))+ (n1[0] << 8);
    n2[0]+=3;
    s+=res;
  }
}


static void my_caseup_str_ucs2(CHARSET_INFO * cs  __attribute__((unused)), 
			       char * s __attribute__((unused)))
{
}



static uint my_casedn_ucs2(CHARSET_INFO *cs, char *src, uint srclen,
                           char *dst __attribute__((unused)),
                           uint dstlen __attribute__((unused)))
{
  my_wc_t wc;
  int res;
  char *srcend= src + srclen;
  MY_UNICASE_INFO **uni_plane= cs->caseinfo;
  DBUG_ASSERT(src == dst && srclen == dstlen);

  while ((src < srcend) &&
         (res= my_ucs2_uni(cs, &wc, (uchar*) src, (uchar*) srcend)) > 0)
  {
    int plane= (wc>>8) & 0xFF;
    wc= uni_plane[plane] ? uni_plane[plane][wc & 0xFF].tolower : wc;
    if (res != my_uni_ucs2(cs, wc, (uchar*) src, (uchar*) srcend))
      break;
    src+= res;
  }
  return srclen;
}

static void my_casedn_str_ucs2(CHARSET_INFO *cs __attribute__((unused)), 
			       char * s __attribute__((unused)))
{
}


static int my_strnncoll_ucs2(CHARSET_INFO *cs, 
			     const uchar *s, uint slen, 
                             const uchar *t, uint tlen,
                             my_bool t_is_prefix)
{
  int s_res,t_res;
  my_wc_t s_wc,t_wc;
  const uchar *se=s+slen;
  const uchar *te=t+tlen;
  MY_UNICASE_INFO **uni_plane= cs->caseinfo;

  while ( s < se && t < te )
  {
    int plane;
    s_res=my_ucs2_uni(cs,&s_wc, s, se);
    t_res=my_ucs2_uni(cs,&t_wc, t, te);
    
    if ( s_res <= 0 || t_res <= 0 )
    {
      /* Incorrect string, compare by char value */
      return ((int)s[0]-(int)t[0]); 
    }
    
    plane=(s_wc>>8) & 0xFF;
    s_wc = uni_plane[plane] ? uni_plane[plane][s_wc & 0xFF].sort : s_wc;
    plane=(t_wc>>8) & 0xFF;
    t_wc = uni_plane[plane] ? uni_plane[plane][t_wc & 0xFF].sort : t_wc;
    if ( s_wc != t_wc )
    {
      return  s_wc > t_wc ? 1 : -1;
    }
    
    s+=s_res;
    t+=t_res;
  }
  return (int) (t_is_prefix ? t-te : ((se-s) - (te-t)));
}

/*
  Compare strings, discarding end space

  SYNOPSIS
    my_strnncollsp_ucs2()
    cs                  character set handler
    a                   First string to compare
    a_length            Length of 'a'
    b                   Second string to compare
    b_length            Length of 'b'

  IMPLEMENTATION
    If one string is shorter as the other, then we space extend the other
    so that the strings have equal length.

    This will ensure that the following things hold:

    "a"  == "a "
    "a\0" < "a"
    "a\0" < "a "

  RETURN
    < 0  a <  b
    = 0  a == b
    > 0  a > b
*/

static int my_strnncollsp_ucs2(CHARSET_INFO *cs __attribute__((unused)),
                               const uchar *s, uint slen,
                               const uchar *t, uint tlen,
                               my_bool diff_if_only_endspace_difference
			       __attribute__((unused)))
{
  const uchar *se, *te;
  uint minlen;
  MY_UNICASE_INFO **uni_plane= cs->caseinfo;

  /* extra safety to make sure the lengths are even numbers */
  slen&= ~1;
  tlen&= ~1;

  se= s + slen;
  te= t + tlen;

  for (minlen= min(slen, tlen); minlen; minlen-= 2)
  {
    int s_wc = uni_plane[s[0]] ? (int) uni_plane[s[0]][s[1]].sort :
                                 (((int) s[0]) << 8) + (int) s[1];

    int t_wc = uni_plane[t[0]] ? (int) uni_plane[t[0]][t[1]].sort : 
                                 (((int) t[0]) << 8) + (int) t[1];
    if ( s_wc != t_wc )
      return  s_wc > t_wc ? 1 : -1;

    s+= 2;
    t+= 2;
  }

  if (slen != tlen)
  {
    int swap= 1;
    if (slen < tlen)
    {
      s= t;
      se= te;
      swap= -1;
    }

    for ( ; s < se ; s+= 2)
    {
      if (s[0] || s[1] != ' ')
        return (s[0] == 0 && s[1] < ' ') ? -swap : swap;
    }
  }
  return 0;
}


static int my_strncasecmp_ucs2(CHARSET_INFO *cs,
			       const char *s, const char *t,  uint len)
{
  int s_res,t_res;
  my_wc_t s_wc,t_wc;
  const char *se=s+len;
  const char *te=t+len;
  MY_UNICASE_INFO **uni_plane= cs->caseinfo;
  
  while ( s < se && t < te )
  {
    int plane;
    
    s_res=my_ucs2_uni(cs,&s_wc, (const uchar*)s, (const uchar*)se);
    t_res=my_ucs2_uni(cs,&t_wc, (const uchar*)t, (const uchar*)te);
    
    if ( s_res <= 0 || t_res <= 0 )
    {
      /* Incorrect string, compare by char value */
      return ((int)s[0]-(int)t[0]); 
    }
    
    plane=(s_wc>>8) & 0xFF;
    s_wc = uni_plane[plane] ? uni_plane[plane][s_wc & 0xFF].tolower : s_wc;

    plane=(t_wc>>8) & 0xFF;
    t_wc = uni_plane[plane] ? uni_plane[plane][t_wc & 0xFF].tolower : t_wc;
    
    if ( s_wc != t_wc )
      return  ((int) s_wc) - ((int) t_wc);
    
    s+=s_res;
    t+=t_res;
  }
  return (int) ( (se-s) - (te-t) );
}


static int my_strcasecmp_ucs2(CHARSET_INFO *cs, const char *s, const char *t)
{
  uint s_len= (uint) strlen(s);
  uint t_len= (uint) strlen(t);
  uint len = (s_len > t_len) ? s_len : t_len;
  return  my_strncasecmp_ucs2(cs, s, t, len);
}


static int my_strnxfrm_ucs2(CHARSET_INFO *cs, 
	uchar *dst, uint dstlen, const uchar *src, uint srclen)
{
  my_wc_t wc;
  int res;
  int plane;
  uchar *de = dst + dstlen;
  const uchar *se = src + srclen;
  MY_UNICASE_INFO **uni_plane= cs->caseinfo;

  while( src < se && dst < de )
  {
    if ((res=my_ucs2_uni(cs,&wc, src, se))<0)
    {
      break;
    }
    src+=res;
    srclen-=res;
    
    plane=(wc>>8) & 0xFF;
    wc = uni_plane[plane] ? uni_plane[plane][wc & 0xFF].sort : wc;
    
    if ((res=my_uni_ucs2(cs,wc,dst,de)) <0)
    {
      break;
    }
    dst+=res;
  }
  if (dst < de)
    cs->cset->fill(cs, (char*) dst, (uint) (de - dst), ' ');
  return dstlen;
}


static int my_ismbchar_ucs2(CHARSET_INFO *cs __attribute__((unused)),
                     const char *b __attribute__((unused)),
                     const char *e __attribute__((unused)))
{
  return 2;
}


static int my_mbcharlen_ucs2(CHARSET_INFO *cs  __attribute__((unused)) , 
                      uint c __attribute__((unused)))
{
  return 2;
}


#include <m_string.h>
#include <stdarg.h>

static int my_vsnprintf_ucs2(char *dst, uint n, const char* fmt, va_list ap)
{
  char *start=dst, *end=dst+n-1;
  for (; *fmt ; fmt++)
  {
    if (fmt[0] != '%')
    {
      if (dst == end)			/* End of buffer */
	break;
      
      *dst++='\0'; *dst++= *fmt;	/* Copy ordinary char */
      continue;
    }
    
    fmt++;
    
    /* Skip if max size is used (to be compatible with printf) */
    while ( (*fmt>='0' && *fmt<='9') || *fmt == '.' || *fmt == '-')
      fmt++;
    
    if (*fmt == 'l')
      fmt++;
    
    if (*fmt == 's')				/* String parameter */
    {
      reg2 char	*par = va_arg(ap, char *);
      uint plen;
      uint left_len = (uint)(end-dst);
      if (!par) par = (char*)"(null)";
      plen = (uint) strlen(par);
      if (left_len <= plen*2)
	plen = left_len/2 - 1;

      for ( ; plen ; plen--, dst+=2, par++)
      {
        dst[0]='\0';
        dst[1]=par[0];
      }
      continue;
    }
    else if (*fmt == 'd' || *fmt == 'u')	/* Integer parameter */
    {
      register int iarg;
      char nbuf[16];
      char *pbuf=nbuf;
      
      if ((uint) (end-dst) < 32)
	break;
      iarg = va_arg(ap, int);
      if (*fmt == 'd')
	int10_to_str((long) iarg, nbuf, -10);
      else
	int10_to_str((long) (uint) iarg,nbuf,10);

      for (; pbuf[0]; pbuf++)
      {
        *dst++='\0';
        *dst++=*pbuf;
      }
      continue;
    }
    
    /* We come here on '%%', unknown code or too long parameter */
    if (dst == end)
      break;
    *dst++='\0';
    *dst++='%';				/* % used as % or unknown code */
  }
  
  DBUG_ASSERT(dst <= end);
  *dst='\0';				/* End of errmessage */
  return (uint) (dst - start);
}

static int my_snprintf_ucs2(CHARSET_INFO *cs __attribute__((unused)),
			    char* to, uint n, const char* fmt, ...)
{
  va_list args;
  va_start(args,fmt);
  return my_vsnprintf_ucs2(to, n, fmt, args);
}


long my_strntol_ucs2(CHARSET_INFO *cs,
		     const char *nptr, uint l, int base,
		     char **endptr, int *err)
{
  int      negative=0;
  int      overflow;
  int      cnv;
  my_wc_t  wc;
  register unsigned int cutlim;
  register uint32 cutoff;
  register uint32 res;
  register const uchar *s= (const uchar*) nptr;
  register const uchar *e= (const uchar*) nptr+l;
  const uchar *save;
  
  *err= 0;
  do
  {
    if ((cnv=cs->cset->mb_wc(cs,&wc,s,e))>0)
    {
      switch (wc)
      {
        case ' ' : break;
        case '\t': break;
        case '-' : negative= !negative; break;
        case '+' : break;
        default  : goto bs;
      }
    } 
    else /* No more characters or bad multibyte sequence */
    {
      if (endptr !=NULL )
        *endptr = (char*)s;
      err[0] = (cnv==MY_CS_ILSEQ) ? EILSEQ : EDOM;
      return 0;
    } 
    s+=cnv;
  } while (1);
  
bs:

#ifdef NOT_USED  
  if (base <= 0 || base == 1 || base > 36)
    base = 10;
#endif
  
  overflow = 0;
  res = 0;
  save = s;
  cutoff = ((uint32)~0L) / (uint32) base;
  cutlim = (uint) (((uint32)~0L) % (uint32) base);
  
  do {
    if ((cnv=cs->cset->mb_wc(cs,&wc,s,e))>0)
    {
      s+=cnv;
      if ( wc>='0' && wc<='9')
        wc -= '0';
      else if ( wc>='A' && wc<='Z')
        wc = wc - 'A' + 10;
      else if ( wc>='a' && wc<='z')
        wc = wc - 'a' + 10;
      else
        break;
      if ((int)wc >= base)
        break;
      if (res > cutoff || (res == cutoff && wc > cutlim))
        overflow = 1;
      else
      {
        res *= (uint32) base;
        res += wc;
      }
    }
    else if (cnv==MY_CS_ILSEQ)
    {
      if (endptr !=NULL )
        *endptr = (char*)s;
      err[0]=EILSEQ;
      return 0;
    } 
    else
    {
      /* No more characters */
      break;
    }
  } while(1);
  
  if (endptr != NULL)
    *endptr = (char *) s;
  
  if (s == save)
  {
    err[0]=EDOM;
    return 0L;
  }
  
  if (negative)
  {
    if (res > (uint32) INT_MIN32)
      overflow = 1;
  }
  else if (res > INT_MAX32)
    overflow = 1;
  
  if (overflow)
  {
    err[0]=ERANGE;
    return negative ? INT_MIN32 : INT_MAX32;
  }
  
  return (negative ? -((long) res) : (long) res);
}


ulong my_strntoul_ucs2(CHARSET_INFO *cs,
		       const char *nptr, uint l, int base, 
		       char **endptr, int *err)
{
  int      negative=0;
  int      overflow;
  int      cnv;
  my_wc_t  wc;
  register unsigned int cutlim;
  register uint32 cutoff;
  register uint32 res;
  register const uchar *s= (const uchar*) nptr;
  register const uchar *e= (const uchar*) nptr+l;
  const uchar *save;
  
  *err= 0;
  do
  {
    if ((cnv=cs->cset->mb_wc(cs,&wc,s,e))>0)
    {
      switch (wc)
      {
        case ' ' : break;
        case '\t': break;
        case '-' : negative= !negative; break;
        case '+' : break;
        default  : goto bs;
      }
    } 
    else /* No more characters or bad multibyte sequence */
    {
      if (endptr !=NULL )
        *endptr = (char*)s;
      err[0] = (cnv==MY_CS_ILSEQ) ? EILSEQ : EDOM;
      return 0;
    } 
    s+=cnv;
  } while (1);
  
bs:

#ifdef NOT_USED
  if (base <= 0 || base == 1 || base > 36)
    base = 10;
#endif

  overflow = 0;
  res = 0;
  save = s;
  cutoff = ((uint32)~0L) / (uint32) base;
  cutlim = (uint) (((uint32)~0L) % (uint32) base);
  
  do
  {
    if ((cnv=cs->cset->mb_wc(cs,&wc,s,e))>0)
    {
      s+=cnv;
      if ( wc>='0' && wc<='9')
        wc -= '0';
      else if ( wc>='A' && wc<='Z')
        wc = wc - 'A' + 10;
      else if ( wc>='a' && wc<='z')
        wc = wc - 'a' + 10;
      else
        break;
      if ((int)wc >= base)
        break;
      if (res > cutoff || (res == cutoff && wc > cutlim))
        overflow = 1;
      else
      {
        res *= (uint32) base;
        res += wc;
      }
    }
    else if (cnv==MY_CS_ILSEQ)
    {
      if (endptr !=NULL )
        *endptr = (char*)s;
      err[0]=EILSEQ;
      return 0;
    } 
    else
    {
      /* No more characters */
      break;
    }
  } while(1);
  
  if (endptr != NULL)
    *endptr = (char *) s;
  
  if (s == save)
  {
    err[0]=EDOM;
    return 0L;
  }
  
  if (overflow)
  {
    err[0]=(ERANGE);
    return (~(uint32) 0);
  }
  
  return (negative ? -((long) res) : (long) res);
}



longlong  my_strntoll_ucs2(CHARSET_INFO *cs,
			   const char *nptr, uint l, int base,
			   char **endptr, int *err)
{
  int      negative=0;
  int      overflow;
  int      cnv;
  my_wc_t  wc;
  register ulonglong    cutoff;
  register unsigned int cutlim;
  register ulonglong    res;
  register const uchar *s= (const uchar*) nptr;
  register const uchar *e= (const uchar*) nptr+l;
  const uchar *save;
  
  *err= 0;
  do
  {
    if ((cnv=cs->cset->mb_wc(cs,&wc,s,e))>0)
    {
      switch (wc)
      {
        case ' ' : break;
        case '\t': break;
        case '-' : negative= !negative; break;
        case '+' : break;
        default  : goto bs;
      }
    } 
    else /* No more characters or bad multibyte sequence */
    {
      if (endptr !=NULL )
        *endptr = (char*)s;
      err[0] = (cnv==MY_CS_ILSEQ) ? EILSEQ : EDOM;
      return 0;
    } 
    s+=cnv;
  } while (1);
  
bs:

#ifdef NOT_USED  
  if (base <= 0 || base == 1 || base > 36)
    base = 10;
#endif

  overflow = 0;
  res = 0;
  save = s;
  cutoff = (~(ulonglong) 0) / (unsigned long int) base;
  cutlim = (uint) ((~(ulonglong) 0) % (unsigned long int) base);

  do {
    if ((cnv=cs->cset->mb_wc(cs,&wc,s,e))>0)
    {
      s+=cnv;
      if ( wc>='0' && wc<='9')
        wc -= '0';
      else if ( wc>='A' && wc<='Z')
        wc = wc - 'A' + 10;
      else if ( wc>='a' && wc<='z')
        wc = wc - 'a' + 10;
      else
        break;
      if ((int)wc >= base)
        break;
      if (res > cutoff || (res == cutoff && wc > cutlim))
        overflow = 1;
      else
      {
        res *= (ulonglong) base;
        res += wc;
      }
    }
    else if (cnv==MY_CS_ILSEQ)
    {
      if (endptr !=NULL )
        *endptr = (char*)s;
      err[0]=EILSEQ;
      return 0;
    } 
    else
    {
      /* No more characters */
      break;
    }
  } while(1);
  
  if (endptr != NULL)
    *endptr = (char *) s;
  
  if (s == save)
  {
    err[0]=EDOM;
    return 0L;
  }
  
  if (negative)
  {
    if (res  > (ulonglong) LONGLONG_MIN)
      overflow = 1;
  }
  else if (res > (ulonglong) LONGLONG_MAX)
    overflow = 1;
  
  if (overflow)
  {
    err[0]=ERANGE;
    return negative ? LONGLONG_MIN : LONGLONG_MAX;
  }
  
  return (negative ? -((longlong)res) : (longlong)res);
}




ulonglong  my_strntoull_ucs2(CHARSET_INFO *cs,
			   const char *nptr, uint l, int base,
			   char **endptr, int *err)
{
  int      negative=0;
  int      overflow;
  int      cnv;
  my_wc_t  wc;
  register ulonglong    cutoff;
  register unsigned int cutlim;
  register ulonglong    res;
  register const uchar *s= (const uchar*) nptr;
  register const uchar *e= (const uchar*) nptr+l;
  const uchar *save;
  
  *err= 0;
  do
  {
    if ((cnv=cs->cset->mb_wc(cs,&wc,s,e))>0)
    {
      switch (wc)
      {
        case ' ' : break;
        case '\t': break;
        case '-' : negative= !negative; break;
        case '+' : break;
        default  : goto bs;
      }
    } 
    else /* No more characters or bad multibyte sequence */
    {
      if (endptr !=NULL )
        *endptr = (char*)s;
      err[0]= (cnv==MY_CS_ILSEQ) ? EILSEQ : EDOM;
      return 0;
    } 
    s+=cnv;
  } while (1);
  
bs:
  
#ifdef NOT_USED
  if (base <= 0 || base == 1 || base > 36)
    base = 10;
#endif

  overflow = 0;
  res = 0;
  save = s;
  cutoff = (~(ulonglong) 0) / (unsigned long int) base;
  cutlim = (uint) ((~(ulonglong) 0) % (unsigned long int) base);

  do
  {
    if ((cnv=cs->cset->mb_wc(cs,&wc,s,e))>0)
    {
      s+=cnv;
      if ( wc>='0' && wc<='9')
        wc -= '0';
      else if ( wc>='A' && wc<='Z')
        wc = wc - 'A' + 10;
      else if ( wc>='a' && wc<='z')
        wc = wc - 'a' + 10;
      else
        break;
      if ((int)wc >= base)
        break;
      if (res > cutoff || (res == cutoff && wc > cutlim))
        overflow = 1;
      else
      {
        res *= (ulonglong) base;
        res += wc;
      }
    }
    else if (cnv==MY_CS_ILSEQ)
    {
      if (endptr !=NULL )
        *endptr = (char*)s;
      err[0]= EILSEQ;
      return 0;
    } 
    else
    {
      /* No more characters */
      break;
    }
  } while(1);
  
  if (endptr != NULL)
    *endptr = (char *) s;
  
  if (s == save)
  {
    err[0]= EDOM;
    return 0L;
  }
  
  if (overflow)
  {
    err[0]= ERANGE;
    return (~(ulonglong) 0);
  }

  return (negative ? -((longlong) res) : (longlong) res);
}


double my_strntod_ucs2(CHARSET_INFO *cs __attribute__((unused)),
                       char *nptr, uint length, 
                       char **endptr, int *err)
{
  char     buf[256];
  double   res;
  register char *b=buf;
  register const uchar *s= (const uchar*) nptr;
  const uchar *end;
  my_wc_t  wc;
  int      cnv;

  *err= 0;
  /* Cut too long strings */
  if (length >= sizeof(buf))
    length= sizeof(buf)-1;
  end= s+length;

  while ((cnv=cs->cset->mb_wc(cs,&wc,s,end)) > 0)
  {
    s+=cnv;
    if (wc > (int) (uchar) 'e' || !wc)
      break;					/* Can't be part of double */
    *b++= (char) wc;
  }

  *endptr= b;
  res= my_strtod(buf, endptr, err);
  *endptr= nptr + (uint) (*endptr- buf);
  return res;
}


/*
  This is a fast version optimized for the case of radix 10 / -10
*/

int my_l10tostr_ucs2(CHARSET_INFO *cs,
		     char *dst, uint len, int radix, long int val)
{
  char buffer[66];
  register char *p, *db, *de;
  long int new_val;
  int  sl=0;
  
  p = &buffer[sizeof(buffer)-1];
  *p='\0';
  
  if (radix < 0)
  {
    if (val < 0)
    {
      sl   = 1;
      val  = -val;
    }
  }
  
  new_val = (long) ((unsigned long int) val / 10);
  *--p    = '0'+ (char) ((unsigned long int) val - (unsigned long) new_val * 10);
  val     = new_val;
  
  while (val != 0)
  {
    new_val=val/10;
    *--p = '0' + (char) (val-new_val*10);
    val= new_val;
  }
  
  if (sl)
  {
    *--p='-';
  }
  
  for ( db=dst, de=dst+len ; (dst<de) && *p ; p++)
  {
    int cnvres=cs->cset->wc_mb(cs,(my_wc_t)p[0],(uchar*) dst, (uchar*) de);
    if (cnvres>0)
      dst+=cnvres;
    else
      break;
  }
  return (int) (dst-db);
}

int my_ll10tostr_ucs2(CHARSET_INFO *cs __attribute__((unused)),
		      char *dst, uint len, int radix, longlong val)
{
  char buffer[65];
  register char *p, *db, *de;
  long long_val;
  int  sl=0;
  
  if (radix < 0)
  {
    if (val < 0)
    {
      sl=1;
      val = -val;
    }
  }
  
  p = &buffer[sizeof(buffer)-1];
  *p='\0';
  
  if (val == 0)
  {
    *--p='0';
    goto cnv;
  }
  
  while ((ulonglong) val > (ulonglong) LONG_MAX)
  {
    ulonglong quo=(ulonglong) val/(uint) 10;
    uint rem= (uint) (val- quo* (uint) 10);
    *--p = '0' + rem;
    val= quo;
  }
  
  long_val= (long) val;
  while (long_val != 0)
  {
    long quo= long_val/10;
<<<<<<< HEAD
    *--p = '0' + (char)(long_val - quo*10);
=======
    *--p = (char) ('0' + (long_val - quo*10));
>>>>>>> c3ac502a
    long_val= quo;
  }
  
cnv:
  if (sl)
  {
    *--p='-';
  }
  
  for ( db=dst, de=dst+len ; (dst<de) && *p ; p++)
  {
    int cnvres=cs->cset->wc_mb(cs, (my_wc_t) p[0], (uchar*) dst, (uchar*) de);
    if (cnvres>0)
      dst+=cnvres;
    else
      break;
  }
  return (int) (dst-db);
}


#undef  ULONGLONG_MAX
#define ULONGLONG_MAX		(~(ulonglong) 0)
#define MAX_NEGATIVE_NUMBER	((ulonglong) LL(0x8000000000000000))
#define INIT_CNT  9
#define LFACTOR   ULL(1000000000)
#define LFACTOR1  ULL(10000000000)
#define LFACTOR2  ULL(100000000000)

static unsigned long lfactor[9]=
{
  1L, 10L, 100L, 1000L, 10000L, 100000L, 1000000L, 10000000L, 100000000L
};


longlong my_strtoll10_ucs2(CHARSET_INFO *cs __attribute__((unused)),
                           const char *nptr, char **endptr, int *error)
{
  const char *s, *end, *start, *n_end, *true_end;
  unsigned char c;
  unsigned long i, j, k;
  ulonglong li;
  int negative;
  ulong cutoff, cutoff2, cutoff3;

  s= nptr;
  /* If fixed length string */
  if (endptr)
  {
    /* Make sure string length is even */
    end= s + ((*endptr - s) / 2) * 2;
    while (s < end && !s[0] && (s[1] == ' ' || s[1] == '\t'))
      s+= 2;
    if (s == end)
      goto no_conv;
  }
  else
  {
     /* We don't support null terminated strings in UCS2 */
     goto no_conv;
  }

  /* Check for a sign.	*/
  negative= 0;
  if (!s[0] && s[1] == '-')
  {
    *error= -1;					/* Mark as negative number */
    negative= 1;
    s+= 2;
    if (s == end)
      goto no_conv;
    cutoff=  MAX_NEGATIVE_NUMBER / LFACTOR2;
    cutoff2= (MAX_NEGATIVE_NUMBER % LFACTOR2) / 100;
    cutoff3=  MAX_NEGATIVE_NUMBER % 100;
  }
  else
  {
    *error= 0;
    if (!s[0] && s[1] == '+')
    {
      s+= 2;
      if (s == end)
	goto no_conv;
    }
    cutoff=  ULONGLONG_MAX / LFACTOR2;
    cutoff2= ULONGLONG_MAX % LFACTOR2 / 100;
    cutoff3=  ULONGLONG_MAX % 100;
  }

  /* Handle case where we have a lot of pre-zero */
  if (!s[0] && s[1] == '0')
  {
    i= 0;
    do
    {
      s+= 2;
      if (s == end)
	goto end_i;				/* Return 0 */
    }
    while (!s[0] && s[1] == '0');
    n_end= s + 2 * INIT_CNT;
  }
  else
  {
    /* Read first digit to check that it's a valid number */
    if (s[0] || (c= (s[1]-'0')) > 9)
      goto no_conv;
    i= c;
    s+= 2;
    n_end= s + 2 * (INIT_CNT-1);
  }

  /* Handle first 9 digits and store them in i */
  if (n_end > end)
    n_end= end;
  for (; s != n_end ; s+= 2)
  {
    if (s[0] || (c= (s[1]-'0')) > 9)
      goto end_i;
    i= i*10+c;
  }
  if (s == end)
    goto end_i;

  /* Handle next 9 digits and store them in j */
  j= 0;
  start= s;				/* Used to know how much to shift i */
  n_end= true_end= s + 2 * INIT_CNT;
  if (n_end > end)
    n_end= end;
  do
  {
    if (s[0] || (c= (s[1]-'0')) > 9)
      goto end_i_and_j;
    j= j*10+c;
    s+= 2;
  } while (s != n_end);
  if (s == end)
  {
    if (s != true_end)
      goto end_i_and_j;
    goto end3;
  }
  if (s[0] || (c= (s[1]-'0')) > 9)
    goto end3;

  /* Handle the next 1 or 2 digits and store them in k */
  k=c;
  s+= 2;
  if (s == end || s[0] || (c= (s[1]-'0')) > 9)
    goto end4;
  k= k*10+c;
  s+= 2;
  *endptr= (char*) s;

  /* number string should have ended here */
  if (s != end && !s[0] && (c= (s[1]-'0')) <= 9)
    goto overflow;

  /* Check that we didn't get an overflow with the last digit */
  if (i > cutoff || (i == cutoff && ((j > cutoff2 || j == cutoff2) &&
                                     k > cutoff3)))
    goto overflow;
  li=i*LFACTOR2+ (ulonglong) j*100 + k;
  return (longlong) li;

overflow:					/* *endptr is set here */
  *error= MY_ERRNO_ERANGE;
  return negative ? LONGLONG_MIN : (longlong) ULONGLONG_MAX;

end_i:
  *endptr= (char*) s;
  return (negative ? ((longlong) -(long) i) : (longlong) i);

end_i_and_j:
  li= (ulonglong) i * lfactor[(uint) (s-start) / 2] + j;
  *endptr= (char*) s;
  return (negative ? -((longlong) li) : (longlong) li);

end3:
  li=(ulonglong) i*LFACTOR+ (ulonglong) j;
  *endptr= (char*) s;
  return (negative ? -((longlong) li) : (longlong) li);

end4:
  li=(ulonglong) i*LFACTOR1+ (ulonglong) j * 10 + k;
  *endptr= (char*) s;
  if (negative)
  {
   if (li > MAX_NEGATIVE_NUMBER)
     goto overflow;
   return -((longlong) li);
  }
  return (longlong) li;

no_conv:
  /* There was no number to convert.  */
  *error= MY_ERRNO_EDOM;
  *endptr= (char *) nptr;
  return 0;
}


static
uint my_numchars_ucs2(CHARSET_INFO *cs __attribute__((unused)),
		      const char *b, const char *e)
{
  return (uint) (e-b)/2;
}


static
uint my_charpos_ucs2(CHARSET_INFO *cs __attribute__((unused)),
		     const char *b  __attribute__((unused)),
		     const char *e  __attribute__((unused)),
		     uint pos)
{
  uint string_length= (uint) (e - b);
  return pos > string_length ? string_length + 2 : pos * 2;
}


static
uint my_well_formed_len_ucs2(CHARSET_INFO *cs __attribute__((unused)),
                             const char *b, const char *e,
                             uint nchars, int *error)
{
  /* Ensure string length is dividable with 2 */
  uint nbytes= ((uint) (e-b)) & ~(uint) 1;
  *error= 0;
  nchars*= 2;
  return min(nbytes, nchars);
}


static
void my_fill_ucs2(CHARSET_INFO *cs __attribute__((unused)),
		   char *s, uint l, int fill)
{
  for ( ; l >= 2; s[0]= 0, s[1]= fill, s+=2, l-=2);
}


static
uint my_lengthsp_ucs2(CHARSET_INFO *cs __attribute__((unused)),
		      const char *ptr, uint length)
{
  const char *end= ptr+length;
  while (end > ptr+1 && end[-1] == ' ' && end[-2] == '\0')
    end-=2;
  return (uint) (end-ptr);
}


static
int my_wildcmp_ucs2_ci(CHARSET_INFO *cs,
		    const char *str,const char *str_end,
		    const char *wildstr,const char *wildend,
		    int escape, int w_one, int w_many)
{
  MY_UNICASE_INFO **uni_plane= cs->caseinfo;
  return my_wildcmp_unicode(cs,str,str_end,wildstr,wildend,
                            escape,w_one,w_many,uni_plane); 
}


static
int my_wildcmp_ucs2_bin(CHARSET_INFO *cs,
		    const char *str,const char *str_end,
		    const char *wildstr,const char *wildend,
		    int escape, int w_one, int w_many)
{
  return my_wildcmp_unicode(cs,str,str_end,wildstr,wildend,
                            escape,w_one,w_many,NULL); 
}


static
int my_strnncoll_ucs2_bin(CHARSET_INFO *cs, 
                          const uchar *s, uint slen,
                          const uchar *t, uint tlen,
                          my_bool t_is_prefix)
{
  int s_res,t_res;
  my_wc_t s_wc,t_wc;
  const uchar *se=s+slen;
  const uchar *te=t+tlen;

  while ( s < se && t < te )
  {
    s_res=my_ucs2_uni(cs,&s_wc, s, se);
    t_res=my_ucs2_uni(cs,&t_wc, t, te);
    
    if ( s_res <= 0 || t_res <= 0 )
    {
      /* Incorrect string, compare by char value */
      return ((int)s[0]-(int)t[0]); 
    }
    if ( s_wc != t_wc )
    {
      return  s_wc > t_wc ? 1 : -1;
    }
    
    s+=s_res;
    t+=t_res;
  }
  return (int) (t_is_prefix ? t-te : ((se-s) - (te-t)));
}

static int my_strnncollsp_ucs2_bin(CHARSET_INFO *cs, 
                                   const uchar *s, uint slen, 
                                   const uchar *t, uint tlen,
                                   my_bool diff_if_only_endspace_difference
                                   __attribute__((unused)))
{
  /* TODO: Needs to be fixed to handle end space! */
  return my_strnncoll_ucs2_bin(cs,s,slen,t,tlen,0);
}


static
int my_strcasecmp_ucs2_bin(CHARSET_INFO *cs, const char *s, const char *t)
{
  uint s_len= (uint) strlen(s);
  uint t_len= (uint) strlen(t);
  uint len = (s_len > t_len) ? s_len : t_len;
  return  my_strncasecmp_ucs2(cs, s, t, len);
}


static
int my_strnxfrm_ucs2_bin(CHARSET_INFO *cs __attribute__((unused)),
			 uchar *dst, uint dstlen,
			 const uchar *src, uint srclen)
{
  if (dst != src)
    memcpy(dst,src,srclen= min(dstlen,srclen));
  if (dstlen > srclen)
    cs->cset->fill(cs, (char*) dst + srclen, dstlen - srclen, ' ');
  return dstlen;
}


static
void my_hash_sort_ucs2_bin(CHARSET_INFO *cs __attribute__((unused)),
			   const uchar *key, uint len,ulong *nr1, ulong *nr2)
{
  const uchar *pos = key;
  
  key+= len;
  
  for (; pos < (uchar*) key ; pos++)
  {
    nr1[0]^=(ulong) ((((uint) nr1[0] & 63)+nr2[0]) * 
	     ((uint)*pos)) + (nr1[0] << 8);
    nr2[0]+=3;
  }
}

/*
** Calculate min_str and max_str that ranges a LIKE string.
** Arguments:
** ptr		Pointer to LIKE string.
** ptr_length	Length of LIKE string.
** escape	Escape character in LIKE.  (Normally '\').
**		All escape characters should be removed from min_str and max_str
** res_length	Length of min_str and max_str.
** min_str	Smallest case sensitive string that ranges LIKE.
**		Should be space padded to res_length.
** max_str	Largest case sensitive string that ranges LIKE.
**		Normally padded with the biggest character sort value.
**
** The function should return 0 if ok and 1 if the LIKE string can't be
** optimized !
*/

my_bool my_like_range_ucs2(CHARSET_INFO *cs,
			   const char *ptr,uint ptr_length,
			   pbool escape, pbool w_one, pbool w_many,
			   uint res_length,
			   char *min_str,char *max_str,
			   uint *min_length,uint *max_length)
{
  const char *end=ptr+ptr_length;
  char *min_org=min_str;
  char *min_end=min_str+res_length;
  uint charlen= res_length / cs->mbmaxlen;
  
  for ( ; ptr + 1 < end && min_str + 1 < min_end && charlen > 0
        ; ptr+=2, charlen--)
  {
    if (ptr[0] == '\0' && ptr[1] == escape && ptr + 1 < end)
    {
      ptr+=2;					/* Skip escape */
      *min_str++= *max_str++ = ptr[0];
      *min_str++= *max_str++ = ptr[1];
      continue;
    }
    if (ptr[0] == '\0' && ptr[1] == w_one)	/* '_' in SQL */
    {
      *min_str++= (char) (cs->min_sort_char >> 8);
      *min_str++= (char) (cs->min_sort_char & 255);
      *max_str++= (char) (cs->max_sort_char >> 8);
      *max_str++= (char) (cs->max_sort_char & 255);
      continue;
    }
    if (ptr[0] == '\0' && ptr[1] == w_many)	/* '%' in SQL */
    {
      /*
        Calculate length of keys:
        'a\0\0... is the smallest possible string when we have space expand
        a\ff\ff... is the biggest possible string
      */
      *min_length= ((cs->state & MY_CS_BINSORT) ? (uint) (min_str - min_org) :
                    res_length);
      *max_length= res_length;
      do {
        *min_str++ = 0;
	*min_str++ = 0;
	*max_str++ = (char) (cs->max_sort_char >> 8);
	*max_str++ = (char) (cs->max_sort_char & 255);
      } while (min_str + 1 < min_end);
      return 0;
    }
    *min_str++= *max_str++ = ptr[0];
    *min_str++= *max_str++ = ptr[1];
  }

  /* Temporary fix for handling w_one at end of string (key compression) */
  {
    char *tmp;
    for (tmp= min_str ; tmp-1 > min_org && tmp[-1] == '\0' && tmp[-2]=='\0';)
    {
      *--tmp=' ';
      *--tmp='\0';
    }
  }
  
  *min_length= *max_length = (uint) (min_str - min_org);
  while (min_str + 1 < min_end)
  {
    *min_str++ = *max_str++ = '\0';
    *min_str++ = *max_str++ = ' ';      /* Because if key compression */
  }
  return 0;
}



ulong my_scan_ucs2(CHARSET_INFO *cs __attribute__((unused)),
                   const char *str, const char *end, int sequence_type)
{
  const char *str0= str;
  end--; /* for easier loop condition, because of two bytes per character */
  
  switch (sequence_type)
  {
  case MY_SEQ_SPACES:
    for ( ; str < end; str+= 2)
    {
      if (str[0] != '\0' || str[1] != ' ')
        break;
    }
    return (ulong) (str - str0);
  default:
    return 0;
  }
}



static MY_COLLATION_HANDLER my_collation_ucs2_general_ci_handler =
{
    NULL,		/* init */
    my_strnncoll_ucs2,
    my_strnncollsp_ucs2,
    my_strnxfrm_ucs2,
    my_strnxfrmlen_simple,
    my_like_range_ucs2,
    my_wildcmp_ucs2_ci,
    my_strcasecmp_ucs2,
    my_instr_mb,
    my_hash_sort_ucs2,
    my_propagate_simple
};


static MY_COLLATION_HANDLER my_collation_ucs2_bin_handler =
{
    NULL,		/* init */
    my_strnncoll_ucs2_bin,
    my_strnncollsp_ucs2_bin,
    my_strnxfrm_ucs2_bin,
    my_strnxfrmlen_simple,
    my_like_range_simple,
    my_wildcmp_ucs2_bin,
    my_strcasecmp_ucs2_bin,
    my_instr_mb,
    my_hash_sort_ucs2_bin,
    my_propagate_simple
};


MY_CHARSET_HANDLER my_charset_ucs2_handler=
{
    NULL,		/* init */
    my_ismbchar_ucs2,	/* ismbchar     */
    my_mbcharlen_ucs2,	/* mbcharlen    */
    my_numchars_ucs2,
    my_charpos_ucs2,
    my_well_formed_len_ucs2,
    my_lengthsp_ucs2,
    my_numcells_mb,
    my_ucs2_uni,	/* mb_wc        */
    my_uni_ucs2,	/* wc_mb        */
    my_caseup_str_ucs2,
    my_casedn_str_ucs2,
    my_caseup_ucs2,
    my_casedn_ucs2,
    my_snprintf_ucs2,
    my_l10tostr_ucs2,
    my_ll10tostr_ucs2,
    my_fill_ucs2,
    my_strntol_ucs2,
    my_strntoul_ucs2,
    my_strntoll_ucs2,
    my_strntoull_ucs2,
    my_strntod_ucs2,
    my_strtoll10_ucs2,
    my_scan_ucs2
};


CHARSET_INFO my_charset_ucs2_general_ci=
{
    35,0,0,		/* number       */
    MY_CS_COMPILED|MY_CS_PRIMARY|MY_CS_STRNXFRM|MY_CS_UNICODE,
    "ucs2",		/* cs name    */
    "ucs2_general_ci",	/* name         */
    "",			/* comment      */
    NULL,		/* tailoring    */
    ctype_ucs2,		/* ctype        */
    to_lower_ucs2,	/* to_lower     */
    to_upper_ucs2,	/* to_upper     */
    to_upper_ucs2,	/* sort_order   */
    NULL,		/* contractions */
    NULL,		/* sort_order_big*/
    NULL,		/* tab_to_uni   */
    NULL,		/* tab_from_uni */
    my_unicase_default, /* caseinfo     */
    NULL,		/* state_map    */
    NULL,		/* ident_map    */
    1,			/* strxfrm_multiply */
    1,                  /* caseup_multiply  */
    1,                  /* casedn_multiply  */
    2,			/* mbminlen     */
    2,			/* mbmaxlen     */
    0,			/* min_sort_char */
    0xFFFF,		/* max_sort_char */
    ' ',                /* pad char      */
    0,                  /* escape_with_backslash_is_dangerous */
    &my_charset_ucs2_handler,
    &my_collation_ucs2_general_ci_handler
};

CHARSET_INFO my_charset_ucs2_bin=
{
    90,0,0,		/* number       */
    MY_CS_COMPILED|MY_CS_BINSORT|MY_CS_UNICODE,
    "ucs2",		/* cs name    */
    "ucs2_bin",		/* name         */
    "",			/* comment      */
    NULL,		/* tailoring    */
    ctype_ucs2,		/* ctype        */
    to_lower_ucs2,	/* to_lower     */
    to_upper_ucs2,	/* to_upper     */
    NULL,		/* sort_order   */
    NULL,		/* contractions */
    NULL,		/* sort_order_big*/
    NULL,		/* tab_to_uni   */
    NULL,		/* tab_from_uni */
    my_unicase_default, /* caseinfo     */
    NULL,		/* state_map    */
    NULL,		/* ident_map    */
    1,			/* strxfrm_multiply */
    1,                  /* caseup_multiply  */
    1,                  /* casedn_multiply  */
    2,			/* mbminlen     */
    2,			/* mbmaxlen     */
    0,			/* min_sort_char */
    0xFFFF,		/* max_sort_char */
    ' ',                /* pad char      */
    0,                  /* escape_with_backslash_is_dangerous */
    &my_charset_ucs2_handler,
    &my_collation_ucs2_bin_handler
};


#endif<|MERGE_RESOLUTION|>--- conflicted
+++ resolved
@@ -1063,11 +1063,7 @@
   while (long_val != 0)
   {
     long quo= long_val/10;
-<<<<<<< HEAD
-    *--p = '0' + (char)(long_val - quo*10);
-=======
     *--p = (char) ('0' + (long_val - quo*10));
->>>>>>> c3ac502a
     long_val= quo;
   }
   
