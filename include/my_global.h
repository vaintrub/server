/* Copyright (C) 2000-2003 MySQL AB, 2009 Sun Microsystems, Inc

   This program is free software; you can redistribute it and/or modify
   it under the terms of the GNU General Public License as published by
   the Free Software Foundation; version 2 of the License.

   This program is distributed in the hope that it will be useful,
   but WITHOUT ANY WARRANTY; without even the implied warranty of
   MERCHANTABILITY or FITNESS FOR A PARTICULAR PURPOSE.  See the
   GNU General Public License for more details.

   You should have received a copy of the GNU General Public License
   along with this program; if not, write to the Free Software
   Foundation, Inc., 59 Temple Place, Suite 330, Boston, MA  02111-1307  USA */

/* This is the include file that should be included 'first' in every C file. */

#ifndef _global_h
#define _global_h

/* Client library users on Windows need this macro defined here. */
#if !defined(__WIN__) && defined(_WIN32)
#define __WIN__
#endif

/*
  InnoDB depends on some MySQL internals which other plugins should not
  need.  This is because of InnoDB's foreign key support, "safe" binlog
  truncation, and other similar legacy features.

  We define accessors for these internals unconditionally, but do not
  expose them in mysql/plugin.h.  They are declared in ha_innodb.h for
  InnoDB's use.
*/
#define INNODB_COMPATIBILITY_HOOKS

#ifdef __CYGWIN__
/* We use a Unix API, so pretend it's not Windows */
#undef WIN
#undef WIN32
#undef _WIN
#undef _WIN32
#undef _WIN64
#undef __WIN__
#undef __WIN32__
#define HAVE_ERRNO_AS_DEFINE
#endif /* __CYGWIN__ */

#if defined(__QNXNTO__) && !defined(FD_SETSIZE)
#define FD_SETSIZE 1024         /* Max number of file descriptor bits in
                                   fd_set, used when calling 'select'
                                   Must be defined before including
                                   "sys/select.h" and "sys/time.h"
                                 */
#endif


/* to make command line shorter we'll define USE_PRAGMA_INTERFACE here */
#ifdef USE_PRAGMA_IMPLEMENTATION
#define USE_PRAGMA_INTERFACE
#endif

#if defined(__OpenBSD__) && (OpenBSD >= 200411)
#define HAVE_ERRNO_AS_DEFINE
#endif

#if defined(i386) && !defined(__i386__)
#define __i386__
#endif

/* Macros to make switching between C and C++ mode easier */
#ifdef __cplusplus
#define C_MODE_START    extern "C" {
#define C_MODE_END	}
#else
#define C_MODE_START
#define C_MODE_END
#endif

#ifdef __cplusplus
#define CPP_UNNAMED_NS_START  namespace {
#define CPP_UNNAMED_NS_END    }
#endif

#if defined(_WIN32) 
#include <my_config.h>
#elif defined(__NETWARE__)
#include <my_config.h>
#include <config-netware.h>
#if defined(__cplusplus) && defined(inline)
#undef inline				/* fix configure problem */
#endif
#else
#include <my_config.h>
#if defined(__cplusplus) && defined(inline)
#undef inline				/* fix configure problem */
#endif
#endif /* _WIN32... */

#ifdef WITH_PERFSCHEMA_STORAGE_ENGINE
#define HAVE_PSI_INTERFACE
#endif /* WITH_PERFSCHEMA_STORAGE_ENGINE */

/* Make it easier to add conditional code in _expressions_ */
#ifdef __WIN__
#define IF_WIN(A,B) A
#else
#define IF_WIN(A,B) B
#endif

#ifdef __NETWARE__
#define IF_NETWARE(A,B) A
#else
#define IF_NETWARE(A,B) B
#endif

#ifndef DBUG_OFF
#define IF_DBUG(A,B) A
#else
#define IF_DBUG(A,B) B
#endif

#ifdef HAVE_purify
#define IF_PURIFY(A,B) A
#else
#define IF_PURIFY(A,B) B
#endif

#ifdef DISABLE_GRANT_OPTIONS
#define IF_DISABLE_GRANT_OPTIONS(A,B) A
#else
#define IF_DISABLE_GRANT_OPTIONS(A,B) B
#endif

#ifndef EMBEDDED_LIBRARY
#ifdef WITH_NDB_BINLOG
#define HAVE_NDB_BINLOG 1
#endif
#endif /* !EMBEDDED_LIBRARY */

#ifndef EMBEDDED_LIBRARY
#define HAVE_REPLICATION
#define HAVE_EXTERNAL_CLIENT
#endif

/* Some defines to avoid ifdefs in the code */
#ifndef NETWARE_YIELD
#define NETWARE_YIELD
#define NETWARE_SET_SCREEN_MODE(A)
#endif

#if defined (_WIN32)
/*
 off_t is 32 bit long. We do not use C runtime functions
 with off_t but native Win32 file IO APIs, that work with
 64 bit offsets.
*/
#undef SIZEOF_OFF_T
#define SIZEOF_OFF_T 8

/*
 Prevent inclusion of  Windows GDI headers - they define symbol
 ERROR that conflicts with mysql headers.
*/
#ifndef NOGDI
#define NOGDI
#endif

/* Include common headers.*/
#include <winsock2.h>
#include <ws2tcpip.h> /* SOCKET */
#include <io.h>       /* access(), chmod() */
#include <process.h>  /* getpid() */

#define sleep(a) Sleep((a)*1000)

/* Define missing access() modes. */
#define F_OK 0
#define W_OK 2

/* Define missing file locking constants. */
#define F_RDLCK 1
#define F_WRLCK 2
#define F_UNLCK 3
#define F_TO_EOF 0x3FFFFFFF

/* Shared memory and named pipe connections are supported. */
#define HAVE_SMEM 1
#define HAVE_NAMED_PIPE 1
#define shared_memory_buffer_length 16000
#define default_shared_memory_base_name "MYSQL"
#endif /* _WIN32*/


/* Workaround for _LARGE_FILES and _LARGE_FILE_API incompatibility on AIX */
#if defined(_AIX) && defined(_LARGE_FILE_API)
#undef _LARGE_FILE_API
#endif

/*
  The macros below are used to allow build of Universal/fat binaries of
  MySQL and MySQL applications under darwin. 
*/
#if defined(__APPLE__) && defined(__MACH__)
#  undef SIZEOF_CHARP 
#  undef SIZEOF_SHORT 
#  undef SIZEOF_INT 
#  undef SIZEOF_LONG 
#  undef SIZEOF_LONG_LONG 
#  undef SIZEOF_OFF_T 
#  undef WORDS_BIGENDIAN
#  define SIZEOF_SHORT 2
#  define SIZEOF_INT 4
#  define SIZEOF_LONG_LONG 8
#  define SIZEOF_OFF_T 8
#  if defined(__i386__) || defined(__ppc__)
#    define SIZEOF_CHARP 4
#    define SIZEOF_LONG 4
#  elif defined(__x86_64__) || defined(__ppc64__)
#    define SIZEOF_CHARP 8
#    define SIZEOF_LONG 8
#  else
#    error Building FAT binary for an unknown architecture.
#  endif
#  if defined(__ppc__) || defined(__ppc64__)
#    define WORDS_BIGENDIAN
#  endif
#endif /* defined(__APPLE__) && defined(__MACH__) */


/*
  The macros below are borrowed from include/linux/compiler.h in the
  Linux kernel. Use them to indicate the likelyhood of the truthfulness
  of a condition. This serves two purposes - newer versions of gcc will be
  able to optimize for branch predication, which could yield siginficant
  performance gains in frequently executed sections of the code, and the
  other reason to use them is for documentation
*/

#if !defined(__GNUC__) || (__GNUC__ == 2 && __GNUC_MINOR__ < 96)
#define __builtin_expect(x, expected_value) (x)
#endif

#define likely(x)	__builtin_expect((x),1)
#define unlikely(x)	__builtin_expect((x),0)


/*
  The macros below are useful in optimising places where it has been
  discovered that cache misses stall the process and where a prefetch
  of the cache line can improve matters. This is available in GCC 3.1.1
  and later versions.
  PREFETCH_READ says that addr is going to be used for reading and that
  it is to be kept in caches if possible for a while
  PREFETCH_WRITE also says that the item to be cached is likely to be
  updated.
  The *LOCALITY scripts are also available for experimentation purposes
  mostly and should only be used if they are verified to improve matters.
  For more input see GCC manual (available in GCC 3.1.1 and later)
*/

#if (__GNUC__ > 3) || (__GNUC__ == 3 && __GNUC_MINOR > 10)
#define PREFETCH_READ(addr) __builtin_prefetch(addr, 0, 3)
#define PREFETCH_WRITE(addr) \
  __builtin_prefetch(addr, 1, 3)
#define PREFETCH_READ_LOCALITY(addr, locality) \
  __builtin_prefetch(addr, 0, locality)
#define PREFETCH_WRITE_LOCALITY(addr, locality) \
  __builtin_prefetch(addr, 1, locality)
#else
#define PREFETCH_READ(addr)
#define PREFETCH_READ_LOCALITY(addr, locality)
#define PREFETCH_WRITE(addr)
#define PREFETCH_WRITE_LOCALITY(addr, locality)
#endif

/*
  The following macro is used to ensure that code often used in most
  SQL statements and definitely for parts of the SQL processing are
  kept in a code segment by itself. This has the advantage that the
  risk of common code being overlapping in caches of the CPU is less.
  This can be a cause of big performance problems.
  Routines should be put in this category with care and when they are
  put there one should also strive to make as much of the error handling
  as possible (or uncommon code of the routine) to execute in a
  separate method to avoid moving to much code to this code segment.

  It is very easy to use, simply add HOT_METHOD at the end of the
  function declaration.
  For more input see GCC manual (available in GCC 2.95 and later)
*/

#if (__GNUC__ > 2) || (__GNUC__ == 2 && __GNUC_MINOR > 94)
#define HOT_METHOD \
  __attribute__ ((section ("hot_code_section")))
#else
#define HOT_METHOD
#endif

/*
  The following macro is used to ensure that popular global variables
  are located next to each other to avoid that they contend for the
  same cache lines.

  It is very easy to use, simply add HOT_DATA at the end of the declaration
  of the variable, the variable must be initialised because of the way
  that linker works so a declaration using HOT_DATA should look like:
  uint global_hot_data HOT_DATA = 0;
  For more input see GCC manual (available in GCC 2.95 and later)
*/

#if (__GNUC__ > 2) || (__GNUC__ == 2 && __GNUC_MINOR > 94)
#define HOT_DATA \
  __attribute__ ((section ("hot_data_section")))
#else
#define HOT_DATA
#endif

/*
  now let's figure out if inline functions are supported
  autoconf defines 'inline' to be empty, if not
*/
#define inline_test_1(X)        X ## 1
#define inline_test_2(X)        inline_test_1(X)
#if inline_test_2(inline) != 1
#define HAVE_INLINE
#else
#warning No "inline" support in C, all "static inline" functions will be instantiated in every .o file!!!
#endif
#undef inline_test_2
#undef inline_test_1
/* helper macro for "instantiating" inline functions */
#define STATIC_INLINE static inline

/*
  The following macros are used to control inlining a bit more than
  usual. These macros are used to ensure that inlining always or
  never occurs (independent of compilation mode).
  For more input see GCC manual (available in GCC 3.1.1 and later)
*/

#if (__GNUC__ > 3) || (__GNUC__ == 3 && __GNUC_MINOR > 10)
#define ALWAYS_INLINE __attribute__ ((always_inline))
#define NEVER_INLINE __attribute__ ((noinline))
#else
#define ALWAYS_INLINE
#define NEVER_INLINE
#endif


/* Fix problem with S_ISLNK() on Linux */
#if defined(TARGET_OS_LINUX) || defined(__GLIBC__)
#undef  _GNU_SOURCE
#define _GNU_SOURCE 1
#endif

/*
  Temporary solution to solve bug#7156. Include "sys/types.h" before
  the thread headers, else the function madvise() will not be defined
*/
#if defined(HAVE_SYS_TYPES_H) && ( defined(sun) || defined(__sun) )
#include <sys/types.h>
#endif

/* The client defines this to avoid all thread code */
#if defined(MYSQL_CLIENT_NO_THREADS) || defined(UNDEF_THREADS_HACK)
#undef THREAD
#undef HAVE_LINUXTHREADS
#undef HAVE_NPTL
#endif

#ifdef HAVE_THREADS_WITHOUT_SOCKETS
/* MIT pthreads does not work with unix sockets */
#undef HAVE_SYS_UN_H
#endif

#define __EXTENSIONS__ 1	/* We want some extension */
#ifndef __STDC_EXT__
#define __STDC_EXT__ 1          /* To get large file support on hpux */
#endif

/*
  Solaris 9 include file <sys/feature_tests.h> refers to X/Open document

    System Interfaces and Headers, Issue 5

  saying we should define _XOPEN_SOURCE=500 to get POSIX.1c prototypes,
  but apparently other systems (namely FreeBSD) don't agree.

  On a newer Solaris 10, the above file recognizes also _XOPEN_SOURCE=600.
  Furthermore, it tests that if a program requires older standard
  (_XOPEN_SOURCE<600 or _POSIX_C_SOURCE<200112L) it cannot be
  run on a new compiler (that defines _STDC_C99) and issues an #error.
  It's also an #error if a program requires new standard (_XOPEN_SOURCE=600
  or _POSIX_C_SOURCE=200112L) and a compiler does not define _STDC_C99.

  To add more to this mess, Sun Studio C compiler defines _STDC_C99 while
  C++ compiler does not!

  So, in a desperate attempt to get correct prototypes for both
  C and C++ code, we define either _XOPEN_SOURCE=600 or _XOPEN_SOURCE=500
  depending on the compiler's announced C standard support.

  Cleaner solutions are welcome.
*/
#ifdef __sun
#if __STDC_VERSION__ - 0 >= 199901L
#define _XOPEN_SOURCE 600
#else
#define _XOPEN_SOURCE 500
#endif
#endif

#if defined(THREAD) && !defined(__WIN__)
#ifndef _POSIX_PTHREAD_SEMANTICS
#define _POSIX_PTHREAD_SEMANTICS /* We want posix threads */
#endif

#if !defined(SCO)
#define _REENTRANT	1	/* Some thread libraries require this */
#endif
#if !defined(_THREAD_SAFE) && !defined(_AIX)
#define _THREAD_SAFE            /* Required for OSF1 */
#endif
#if defined(HPUX10) || defined(HPUX11)
C_MODE_START			/* HPUX needs this, signal.h bug */
#include <pthread.h>
C_MODE_END
#else
#include <pthread.h>		/* AIX must have this included first */
#endif
#if !defined(SCO) && !defined(_REENTRANT)
#define _REENTRANT	1	/* Threads requires reentrant code */
#endif
#endif /* THREAD */

/* Go around some bugs in different OS and compilers */
#ifdef _AIX			/* By soren@t.dk */
#define _H_STRINGS
#define _SYS_STREAM_H
/* #define _AIX32_CURSES */	/* XXX: this breaks AIX 4.3.3 (others?). */
#define ulonglong2double(A) my_ulonglong2double(A)
#define my_off_t2double(A)  my_ulonglong2double(A)
C_MODE_START
double my_ulonglong2double(unsigned long long A);
C_MODE_END
#endif /* _AIX */

#ifdef HAVE_BROKEN_SNPRINTF	/* HPUX 10.20 don't have this defined */
#undef HAVE_SNPRINTF
#endif
#ifdef HAVE_BROKEN_PREAD
/*
  pread()/pwrite() are not 64 bit safe on HP-UX 11.0 without
  installing the kernel patch PHKL_20349 or greater
*/
#undef HAVE_PREAD
#undef HAVE_PWRITE
#endif
#if defined(HAVE_BROKEN_INLINE) && !defined(__cplusplus)
#undef inline
#define inline
#endif

#ifdef UNDEF_HAVE_GETHOSTBYNAME_R		/* For OSF4.x */
#undef HAVE_GETHOSTBYNAME_R
#endif
#ifdef UNDEF_HAVE_INITGROUPS			/* For AIX 4.3 */
#undef HAVE_INITGROUPS
#endif

/* gcc/egcs issues */

#if defined(__GNUC) && defined(__EXCEPTIONS)
#error "Please add -fno-exceptions to CXXFLAGS and reconfigure/recompile"
#endif


/* Fix a bug in gcc 2.8.0 on IRIX 6.2 */
#if SIZEOF_LONG == 4 && defined(__LONG_MAX__) && (__GNUC__ == 2 && __GNUC_MINOR__ == 8)
#undef __LONG_MAX__             /* Is a longlong value in gcc 2.8.0 ??? */
#define __LONG_MAX__ 2147483647
#endif

/* egcs 1.1.2 has a problem with memcpy on Alpha */
#if defined(__GNUC__) && defined(__alpha__) && ! (__GNUC__ > 2 || (__GNUC__ == 2 &&  __GNUC_MINOR__ >= 95))
#define BAD_MEMCPY
#endif

#if defined(_lint) && !defined(lint)
#define lint
#endif
#if SIZEOF_LONG_LONG > 4 && !defined(_LONG_LONG)
#define _LONG_LONG 1		/* For AIX string library */
#endif

#ifndef stdin
#include <stdio.h>
#endif
#include <stdarg.h>
#ifdef HAVE_STDLIB_H
#include <stdlib.h>
#endif
#ifdef HAVE_STDDEF_H
#include <stddef.h>
#endif

#include <math.h>
#ifdef HAVE_LIMITS_H
#include <limits.h>
#endif
#ifdef HAVE_FLOAT_H
#include <float.h>
#endif
#ifdef HAVE_FENV_H
#include <fenv.h> /* For fesetround() */
#endif

#ifdef HAVE_SYS_TYPES_H
#include <sys/types.h>
#endif
#ifdef HAVE_FCNTL_H
#include <fcntl.h>
#endif
#ifdef HAVE_SYS_TIMEB_H
#include <sys/timeb.h>				/* Avoid warnings on SCO */
#endif
#if TIME_WITH_SYS_TIME
# include <sys/time.h>
# include <time.h>
#else
# if HAVE_SYS_TIME_H
#  include <sys/time.h>
# else
#  include <time.h>
# endif
#endif /* TIME_WITH_SYS_TIME */
#ifdef HAVE_UNISTD_H
#include <unistd.h>
#endif
#if defined(__cplusplus) && defined(NO_CPLUSPLUS_ALLOCA)
#undef HAVE_ALLOCA
#undef HAVE_ALLOCA_H
#endif
#ifdef HAVE_ALLOCA_H
#include <alloca.h>
#endif

#include <errno.h>				/* Recommended by debian */
/* We need the following to go around a problem with openssl on solaris */
#if defined(HAVE_CRYPT_H)
#include <crypt.h>
#endif

/*
  A lot of our programs uses asserts, so better to always include it
  This also fixes a problem when people uses DBUG_ASSERT without including
  assert.h
*/
#include <assert.h>

/* an assert that works at compile-time. only for constant expression */
#ifndef __GNUC__
#define compile_time_assert(X)  do { } while(0)
#else
#define compile_time_assert(X)                                  \
  do                                                            \
  {                                                             \
    typedef char compile_time_assert[(X) ? 1 : -1];             \
  } while(0)
#endif

/* Go around some bugs in different OS and compilers */
#if defined (HPUX11) && defined(_LARGEFILE_SOURCE)
#ifndef _LARGEFILE64_SOURCE
#define _LARGEFILE64_SOURCE
#endif
#endif

#if defined(_HPUX_SOURCE) && defined(HAVE_SYS_STREAM_H)
#include <sys/stream.h>		/* HPUX 10.20 defines ulong here. UGLY !!! */
#define HAVE_ULONG
#endif
#if defined(HPUX10) && defined(_LARGEFILE64_SOURCE) && defined(THREAD)
/* Fix bug in setrlimit */
#undef setrlimit
#define setrlimit cma_setrlimit64
#endif
/* Declare madvise where it is not declared for C++, like Solaris */
#if HAVE_MADVISE && !HAVE_DECL_MADVISE && defined(__cplusplus)
extern "C" int madvise(void *addr, size_t len, int behav);
#endif

#ifdef __QNXNTO__
/* This has to be after include limits.h */
#define HAVE_ERRNO_AS_DEFINE
#define HAVE_FCNTL_LOCK
#undef  HAVE_FINITE
#undef  LONGLONG_MIN            /* These get wrongly defined in QNX 6.2 */
#undef  LONGLONG_MAX            /* standard system library 'limits.h' */
#ifdef __cplusplus
#ifndef HAVE_RINT
#define HAVE_RINT
#endif                          /* rint() and isnan() functions are not */
#define rint(a) std::rint(a)    /* visible in C++ scope due to an error */
#define isnan(a) std::isnan(a)  /* in the usr/include/math.h on QNX     */
#endif
#endif

/* We can not live without the following defines */

#define USE_MYFUNC 1		/* Must use syscall indirection */
#define MASTER 1		/* Compile without unireg */
#define ENGLISH 1		/* Messages in English */
#define POSIX_MISTAKE 1		/* regexp: Fix stupid spec error */
#define USE_REGEX 1		/* We want the use the regex library */
/* Do not define for ultra sparcs */
#define USE_BMOVE512 1		/* Use this unless system bmove is faster */

#define QUOTE_ARG(x)		#x	/* Quote argument (before cpp) */
#define STRINGIFY_ARG(x) QUOTE_ARG(x)	/* Quote argument, after cpp */

/* Paranoid settings. Define I_AM_PARANOID if you are paranoid */
#ifdef I_AM_PARANOID
#define DONT_ALLOW_USER_CHANGE 1
#define DONT_USE_MYSQL_PWD 1
#endif

/* Does the system remember a signal handler after a signal ? */
#if !defined(HAVE_BSD_SIGNALS) && !defined(HAVE_SIGACTION)
#define SIGNAL_HANDLER_RESET_ON_DELIVERY
#endif

/*
  Deprecated workaround for false-positive uninitialized variables
  warnings. Those should be silenced using tool-specific heuristics.

  Enabled by default for g++ due to the bug referenced below.
*/
#if defined(_lint) || defined(FORCE_INIT_OF_VARS) || \
    (defined(__GNUC__) && defined(__cplusplus))
#define LINT_INIT(var) var= 0
#else
#define LINT_INIT(var)
#endif

/*
   Suppress uninitialized variable warning without generating code.

   The _cplusplus is a temporary workaround for C++ code pending a fix
   for a g++ bug (http://gcc.gnu.org/bugzilla/show_bug.cgi?id=34772).
*/
#if defined(_lint) || defined(FORCE_INIT_OF_VARS) || \
    defined(__cplusplus) || !defined(__GNUC__)
#define UNINIT_VAR(x) x= 0
#else
/* GCC specific self-initialization which inhibits the warning. */
#define UNINIT_VAR(x) x= x
#endif

/* Define some useful general macros */
#if !defined(max)
#define max(a, b)	((a) > (b) ? (a) : (b))
#define min(a, b)	((a) < (b) ? (a) : (b))
#endif

#if !defined(HAVE_UINT)
#undef HAVE_UINT
#define HAVE_UINT
typedef unsigned int uint;
typedef unsigned short ushort;
#endif

#define CMP_NUM(a,b)    (((a) < (b)) ? -1 : ((a) == (b)) ? 0 : 1)
#define sgn(a)		(((a) < 0) ? -1 : ((a) > 0) ? 1 : 0)
#define swap_variables(t, a, b) { t dummy; dummy= a; a= b; b= dummy; }
#define test(a)		((a) ? 1 : 0)
#define set_if_bigger(a,b)  do { if ((a) < (b)) (a)=(b); } while(0)
#define set_if_smaller(a,b) do { if ((a) > (b)) (a)=(b); } while(0)
#define test_all_bits(a,b) (((a) & (b)) == (b))
#define array_elements(A) ((uint) (sizeof(A)/sizeof(A[0])))

/* Define some general constants */
#ifndef TRUE
#define TRUE		(1)	/* Logical true */
#define FALSE		(0)	/* Logical false */
#endif

#if defined(__GNUC__)
#define function_volatile	volatile
#define my_reinterpret_cast(A) reinterpret_cast<A>
#define my_const_cast(A) const_cast<A>
# ifndef GCC_VERSION
#  define GCC_VERSION (__GNUC__ * 1000 + __GNUC_MINOR__)
# endif
#elif !defined(my_reinterpret_cast)
#define my_reinterpret_cast(A) (A)
#define my_const_cast(A) (A)
#endif

#include <my_attribute.h>

/*
  Wen using the embedded library, users might run into link problems,
  duplicate declaration of __cxa_pure_virtual, solved by declaring it a
  weak symbol.
*/
#if defined(USE_MYSYS_NEW) && ! defined(DONT_DECLARE_CXA_PURE_VIRTUAL)
C_MODE_START
int __cxa_pure_virtual () __attribute__ ((weak));
C_MODE_END
#endif

/* From old s-system.h */

/*
  Support macros for non ansi & other old compilers. Since such
  things are no longer supported we do nothing. We keep then since
  some of our code may still be needed to upgrade old customers.
*/
#define _VARARGS(X) X
#define _STATIC_VARARGS(X) X

/* The DBUG_ON flag always takes precedence over default DBUG_OFF */
#if defined(DBUG_ON) && defined(DBUG_OFF)
#undef DBUG_OFF
#endif

/* We might be forced to turn debug off, if not turned off already */
#if (defined(FORCE_DBUG_OFF) || defined(_lint)) && !defined(DBUG_OFF)
#  define DBUG_OFF
#  ifdef DBUG_ON
#    undef DBUG_ON
#  endif
#endif

#define MIN_ARRAY_SIZE	0	/* Zero or One. Gcc allows zero*/
#define ASCII_BITS_USED 8	/* Bit char used */
#define NEAR_F			/* No near function handling */

/* Some types that is different between systems */

typedef int	File;		/* File descriptor */
#ifdef _WIN32
typedef SOCKET my_socket;
#else
typedef int	my_socket;	/* File descriptor for sockets */
#define INVALID_SOCKET -1
#endif
/* Type for fuctions that handles signals */
#define sig_handler RETSIGTYPE
C_MODE_START
typedef void	(*sig_return)();/* Returns type from signal */
C_MODE_END
#if defined(__GNUC__) && !defined(_lint)
typedef char	pchar;		/* Mixed prototypes can take char */
typedef char	puchar;		/* Mixed prototypes can take char */
typedef char	pbool;		/* Mixed prototypes can take char */
typedef short	pshort;		/* Mixed prototypes can take short int */
typedef float	pfloat;		/* Mixed prototypes can take float */
#else
typedef int	pchar;		/* Mixed prototypes can't take char */
typedef uint	puchar;		/* Mixed prototypes can't take char */
typedef int	pbool;		/* Mixed prototypes can't take char */
typedef int	pshort;		/* Mixed prototypes can't take short int */
typedef double	pfloat;		/* Mixed prototypes can't take float */
#endif
C_MODE_START
typedef int	(*qsort_cmp)(const void *,const void *);
typedef int	(*qsort_cmp2)(void*, const void *,const void *);
C_MODE_END
#define qsort_t RETQSORTTYPE	/* Broken GCC cant handle typedef !!!! */
#ifdef HAVE_SYS_SOCKET_H
#include <sys/socket.h>
#endif
typedef SOCKET_SIZE_TYPE size_socket;

#ifndef SOCKOPT_OPTLEN_TYPE
#define SOCKOPT_OPTLEN_TYPE size_socket
#endif

/* file create flags */

#ifndef O_SHARE			/* Probably not windows */
#define O_SHARE		0	/* Flag to my_open for shared files */
#ifndef O_BINARY
#define O_BINARY	0	/* Flag to my_open for binary files */
#endif
#ifndef FILE_BINARY
#define FILE_BINARY	O_BINARY /* Flag to my_fopen for binary streams */
#endif
#ifdef HAVE_FCNTL
#define HAVE_FCNTL_LOCK
#define F_TO_EOF	0L	/* Param to lockf() to lock rest of file */
#endif
#endif /* O_SHARE */

#ifndef O_TEMPORARY
#define O_TEMPORARY	0
#endif
#ifndef O_SHORT_LIVED
#define O_SHORT_LIVED	0
#endif
#ifndef O_NOFOLLOW
#define O_NOFOLLOW      0
#endif

/* additional file share flags for win32 */
#ifdef __WIN__
#define _SH_DENYRWD     0x110    /* deny read/write mode & delete */
#define _SH_DENYWRD     0x120    /* deny write mode & delete      */
#define _SH_DENYRDD     0x130    /* deny read mode & delete       */
#define _SH_DENYDEL     0x140    /* deny delete only              */
#endif /* __WIN__ */


/* #define USE_RECORD_LOCK	*/

	/* Unsigned types supported by the compiler */
#define UNSINT8			/* unsigned int8 (char) */
#define UNSINT16		/* unsigned int16 */
#define UNSINT32		/* unsigned int32 */

	/* General constants */
#define FN_LEN		256	/* Max file name len */
#define FN_HEADLEN	253	/* Max length of filepart of file name */
#define FN_EXTLEN	20	/* Max length of extension (part of FN_LEN) */
#define FN_REFLEN	512	/* Max length of full path-name */
#define FN_EXTCHAR	'.'
#define FN_HOMELIB	'~'	/* ~/ is used as abbrev for home dir */
#define FN_CURLIB	'.'	/* ./ is used as abbrev for current dir */
#define FN_PARENTDIR	".."	/* Parent directory; Must be a string */

#ifdef _WIN32
#define FN_LIBCHAR	'\\'
#define FN_LIBCHAR2	'/'
#define FN_ROOTDIR	"\\"
#define FN_DEVCHAR	':'
#define FN_NETWORK_DRIVES	/* Uses \\ to indicate network drives */
#define FN_NO_CASE_SENCE	/* Files are not case-sensitive */
#else
#define FN_LIBCHAR	'/'
#define FN_LIBCHAR2	'/'
#define FN_ROOTDIR	"/"
#endif

/* 
  MY_FILE_MIN is  Windows speciality and is used to quickly detect
  the mismatch of CRT and mysys file IO usage on Windows at runtime.
  CRT file descriptors can be in the range 0-2047, whereas descriptors returned
  by my_open() will start with 2048. If a file descriptor with value less then
  MY_FILE_MIN is passed to mysys IO function, chances are it stemms from
  open()/fileno() and not my_open()/my_fileno.

  For Posix,  mysys functions are light wrappers around libc, and MY_FILE_MIN
  is logically 0.
*/

#ifdef _WIN32
#define MY_FILE_MIN  2048
#else
#define MY_FILE_MIN  0
#endif

/* 
  MY_NFILE is the default size of my_file_info array.

  It is larger on Windows, because it all file handles are stored in my_file_info
  Default size is 16384 and this should be enough for most cases.If it is not 
  enough, --max-open-files with larger value can be used.

  For Posix , my_file_info array is only used to store filenames for
  error reporting and its size is not a limitation for number of open files.
*/ 
#ifdef _WIN32
#define MY_NFILE (16384 + MY_FILE_MIN)
#else
#define MY_NFILE 64
#endif

#ifndef OS_FILE_LIMIT
#define OS_FILE_LIMIT	UINT_MAX
#endif

/* #define EXT_IN_LIBNAME     */
/* #define FN_NO_CASE_SENSE   */
/* #define FN_UPPER_CASE TRUE */

/*
  Io buffer size; Must be a power of 2 and a multiple of 512. May be
  smaller what the disk page size. This influences the speed of the
  isam btree library. eg to big to slow.
*/
#define IO_SIZE			4096
/*
  How much overhead does malloc have. The code often allocates
  something like 1024-MALLOC_OVERHEAD bytes
*/
#ifdef SAFEMALLOC
#define MALLOC_OVERHEAD (8+24+4)
#else
#define MALLOC_OVERHEAD 8
#endif
	/* get memory in huncs */
#define ONCE_ALLOC_INIT		(uint) (4096-MALLOC_OVERHEAD)
	/* Typical record cash */
#define RECORD_CACHE_SIZE	(uint) (64*1024-MALLOC_OVERHEAD)
	/* Typical key cash */
#define KEY_CACHE_SIZE		(uint) (8*1024*1024)
	/* Default size of a key cache block  */
#define KEY_CACHE_BLOCK_SIZE	(uint) 1024


	/* Some things that this system doesn't have */

#define NO_HASH			/* Not needed anymore */
#ifdef _WIN32
#define NO_DIR_LIBRARY		/* Not standard dir-library */
#endif

/* Some defines of functions for portability */

#undef remove		/* Crashes MySQL on SCO 5.0.0 */
#ifndef __WIN__
#define closesocket(A)	close(A)
#endif

#if (_MSC_VER)
#if !defined(_WIN64)
inline double my_ulonglong2double(unsigned long long value)
{
  long long nr=(long long) value;
  if (nr >= 0)
    return (double) nr;
  return (18446744073709551616.0 + (double) nr);
}
#define ulonglong2double my_ulonglong2double
#define my_off_t2double  my_ulonglong2double
#endif /* _WIN64 */
inline unsigned long long my_double2ulonglong(double d)
{
  double t= d - (double) 0x8000000000000000ULL;

  if (t >= 0)
    return  ((unsigned long long) t) + 0x8000000000000000ULL;
  return (unsigned long long) d;
}
#define double2ulonglong my_double2ulonglong
#endif

#ifndef ulonglong2double
#define ulonglong2double(A) ((double) (ulonglong) (A))
#define my_off_t2double(A)  ((double) (my_off_t) (A))
#endif
#ifndef double2ulonglong
#define double2ulonglong(A) ((ulonglong) (double) (A))
#endif

#ifndef offsetof
#define offsetof(TYPE, MEMBER) ((size_t) &((TYPE *)0)->MEMBER)
#endif
#define ulong_to_double(X) ((double) (ulong) (X))
#define SET_STACK_SIZE(X)	/* Not needed on real machines */

#ifndef STACK_DIRECTION
#error "please add -DSTACK_DIRECTION=1 or -1 to your CPPFLAGS"
#endif

#if !defined(HAVE_STRTOK_R)
#define strtok_r(A,B,C) strtok((A),(B))
#endif

/* This is from the old m-machine.h file */

#if SIZEOF_LONG_LONG > 4
#define HAVE_LONG_LONG 1
#endif

/*
  Some pre-ANSI-C99 systems like AIX 5.1 and Linux/GCC 2.95 define
  ULONGLONG_MAX, LONGLONG_MIN, LONGLONG_MAX; we use them if they're defined.
  Also on Windows we define these constants by hand in config-win.h.
*/

#if defined(HAVE_LONG_LONG) && !defined(LONGLONG_MIN)
#define LONGLONG_MIN	((long long) 0x8000000000000000LL)
#define LONGLONG_MAX	((long long) 0x7FFFFFFFFFFFFFFFLL)
#endif

#if defined(HAVE_LONG_LONG) && !defined(ULONGLONG_MAX)
/* First check for ANSI C99 definition: */
#ifdef ULLONG_MAX
#define ULONGLONG_MAX  ULLONG_MAX
#else
#define ULONGLONG_MAX ((unsigned long long)(~0ULL))
#endif
#endif /* defined (HAVE_LONG_LONG) && !defined(ULONGLONG_MAX)*/

#define INT_MIN64       (~0x7FFFFFFFFFFFFFFFLL)
#define INT_MAX64       0x7FFFFFFFFFFFFFFFLL
#define INT_MIN32       (~0x7FFFFFFFL)
#define INT_MAX32       0x7FFFFFFFL
#define UINT_MAX32      0xFFFFFFFFL
#define INT_MIN24       (~0x007FFFFF)
#define INT_MAX24       0x007FFFFF
#define UINT_MAX24      0x00FFFFFF
#define INT_MIN16       (~0x7FFF)
#define INT_MAX16       0x7FFF
#define UINT_MAX16      0xFFFF
#define INT_MIN8        (~0x7F)
#define INT_MAX8        0x7F
#define UINT_MAX8       0xFF

/* From limits.h instead */
#ifndef DBL_MIN
#define DBL_MIN		4.94065645841246544e-324
#define FLT_MIN		((float)1.40129846432481707e-45)
#endif
#ifndef DBL_MAX
#define DBL_MAX		1.79769313486231470e+308
#define FLT_MAX		((float)3.40282346638528860e+38)
#endif
#ifndef SIZE_T_MAX
#define SIZE_T_MAX      (~((size_t) 0))
#endif

#ifndef isfinite
#ifdef HAVE_FINITE
#define isfinite(x) finite(x)
#else
#define finite(x) (1.0 / fabs(x) > 0.0)
#endif /* HAVE_FINITE */
#endif /* isfinite */

#ifndef HAVE_ISNAN
#define isnan(x) ((x) != (x))
#endif

#ifdef HAVE_ISINF
/* Check if C compiler is affected by GCC bug #39228 */
#if !defined(__cplusplus) && defined(HAVE_BROKEN_ISINF)
/* Force store/reload of the argument to/from a 64-bit double */
static inline double my_isinf(double x)
{
  volatile double t= x;
  return isinf(t);
}
#else
/* System-provided isinf() is available and safe to use */
#define my_isinf(X) isinf(X)
#endif
#else /* !HAVE_ISINF */
#define my_isinf(X) (!finite(X) && !isnan(X))
#endif

/* Define missing math constants. */
#ifndef M_PI
#define M_PI 3.14159265358979323846
#endif
#ifndef M_E
#define M_E 2.7182818284590452354
#endif
#ifndef M_LN2
#define M_LN2 0.69314718055994530942
#endif

/*
  Max size that must be added to a so that we know Size to make
  adressable obj.
*/
#if SIZEOF_CHARP == 4
typedef long		my_ptrdiff_t;
#else
typedef long long	my_ptrdiff_t;
#endif

#define MY_ALIGN(A,L)	(((A) + (L) - 1) & ~((L) - 1))
#define ALIGN_SIZE(A)	MY_ALIGN((A),sizeof(double))
/* Size to make adressable obj. */
#define ALIGN_PTR(A, t) ((t*) MY_ALIGN((A),sizeof(t)))
			 /* Offset of field f in structure t */
#define OFFSET(t, f)	((size_t)(char *)&((t *)0)->f)
#define ADD_TO_PTR(ptr,size,type) (type) ((uchar*) (ptr)+size)
#define PTR_BYTE_DIFF(A,B) (my_ptrdiff_t) ((uchar*) (A) - (uchar*) (B))

<<<<<<< HEAD
#define MY_DIV_UP(A, B) (((A) + (B) - 1) / (B))
#define MY_ALIGNED_BYTE_ARRAY(N, S, T) T N[MY_DIV_UP(S, sizeof(T))]

#ifdef __cplusplus
template <size_t sz> struct Aligned_char_array
{
  union {
    void *v;                                    // Ensures alignment.
    char arr[sz];                               // The actual buffer.
  } u;
  void* arr() { return &u.arr[0]; }
};
#endif  /* __cplusplus  */

=======
>>>>>>> f317d3a6
/*
  Custom version of standard offsetof() macro which can be used to get
  offsets of members in class for non-POD types (according to the current
  version of C++ standard offsetof() macro can't be used in such cases and
  attempt to do so causes warnings to be emitted, OTOH in many cases it is
  still OK to assume that all instances of the class has the same offsets
  for the same members).

  This is temporary solution which should be removed once File_parser class
  and related routines are refactored.
*/

#define my_offsetof(TYPE, MEMBER) \
        ((size_t)((char *)&(((TYPE *)0x10)->MEMBER) - (char*)0x10))

#define NullS		(char *) 0
/* Nowdays we do not support MessyDos */
#ifndef NEAR
#define NEAR				/* Who needs segments ? */
#define FAR				/* On a good machine */
#ifndef HUGE_PTR
#define HUGE_PTR
#endif
#endif

#ifdef STDCALL
#undef STDCALL
#endif

#ifdef _WIN32
#define STDCALL __stdcall
#else
#define STDCALL
#endif

/* Typdefs for easyier portability */

#ifndef HAVE_UCHAR
typedef unsigned char	uchar;	/* Short for unsigned char */
#endif

#ifndef HAVE_INT8
typedef signed char int8;       /* Signed integer >= 8  bits */
#endif
#ifndef HAVE_UINT8
typedef unsigned char uint8;    /* Unsigned integer >= 8  bits */
#endif
#ifndef HAVE_INT16
typedef short int16;
#endif
#ifndef HAVE_UINT16
typedef unsigned short uint16;
#endif
#if SIZEOF_INT == 4
#ifndef HAVE_INT32
typedef int int32;
#endif
#ifndef HAVE_UINT32
typedef unsigned int uint32;
#endif
#elif SIZEOF_LONG == 4
#ifndef HAVE_INT32
typedef long int32;
#endif
#ifndef HAVE_UINT32
typedef unsigned long uint32;
#endif
#else
#error Neither int or long is of 4 bytes width
#endif

#if !defined(HAVE_ULONG) && !defined(__USE_MISC)
typedef unsigned long	ulong;		  /* Short for unsigned long */
#endif
#ifndef longlong_defined
/* 
  Using [unsigned] long long is preferable as [u]longlong because we use 
  [unsigned] long long unconditionally in many places, 
  for example in constants with [U]LL suffix.
*/
#if defined(HAVE_LONG_LONG) && SIZEOF_LONG_LONG == 8
typedef unsigned long long int ulonglong; /* ulong or unsigned long long */
typedef long long int	longlong;
#else
typedef unsigned long	ulonglong;	  /* ulong or unsigned long long */
typedef long		longlong;
#endif
#endif
#ifndef HAVE_INT64
typedef longlong int64;
#endif
#ifndef HAVE_UINT64
typedef ulonglong uint64;
#endif

#if defined(NO_CLIENT_LONG_LONG)
typedef unsigned long my_ulonglong;
#elif defined (__WIN__)
typedef unsigned __int64 my_ulonglong;
#else
typedef unsigned long long my_ulonglong;
#endif

#if SIZEOF_CHARP == SIZEOF_INT
typedef int intptr;
#elif SIZEOF_CHARP == SIZEOF_LONG
typedef long intptr;
#elif SIZEOF_CHARP == SIZEOF_LONG_LONG
typedef long long intptr;
#else
#error sizeof(void *) is neither sizeof(int) nor sizeof(long) nor sizeof(long long)
#endif

#define MY_ERRPTR ((void*)(intptr)1)

#ifdef USE_RAID
/*
  The following is done with a if to not get problems with pre-processors
  with late define evaluation
*/
#if SIZEOF_OFF_T == 4
#define SYSTEM_SIZEOF_OFF_T 4
#else
#define SYSTEM_SIZEOF_OFF_T 8
#endif
#undef  SIZEOF_OFF_T
#define SIZEOF_OFF_T	    8
#else
#define SYSTEM_SIZEOF_OFF_T SIZEOF_OFF_T
#endif /* USE_RAID */

#if defined(_WIN32)
typedef unsigned long long my_off_t;
typedef unsigned long long os_off_t;
#else
typedef off_t os_off_t;
#if SIZEOF_OFF_T > 4
typedef ulonglong my_off_t;
#else
typedef unsigned long my_off_t;
#endif
#endif /*_WIN32*/
#define MY_FILEPOS_ERROR	(~(my_off_t) 0)

/*
  TODO Convert these to use Bitmap class.
 */
typedef ulonglong table_map;          /* Used for table bits in join */
typedef ulong nesting_map;  /* Used for flags of nesting constructs */

#if defined(__WIN__)
#define socket_errno	WSAGetLastError()
#define SOCKET_EINTR	WSAEINTR
#define SOCKET_EAGAIN	WSAEINPROGRESS
#define SOCKET_ETIMEDOUT WSAETIMEDOUT
#define SOCKET_EWOULDBLOCK WSAEWOULDBLOCK
#define SOCKET_EADDRINUSE WSAEADDRINUSE
#define SOCKET_ENFILE	ENFILE
#define SOCKET_EMFILE	EMFILE
#else /* Unix */
#define socket_errno	errno
#define closesocket(A)	close(A)
#define SOCKET_EINTR	EINTR
#define SOCKET_EAGAIN	EAGAIN
#define SOCKET_ETIMEDOUT SOCKET_EINTR
#define SOCKET_EWOULDBLOCK EWOULDBLOCK
#define SOCKET_EADDRINUSE EADDRINUSE
#define SOCKET_ENFILE	ENFILE
#define SOCKET_EMFILE	EMFILE
#endif

typedef uint8		int7;	/* Most effective integer 0 <= x <= 127 */
typedef short		int15;	/* Most effective integer 0 <= x <= 32767 */
typedef int		myf;	/* Type of MyFlags in my_funcs */
typedef char		my_bool; /* Small bool */
	/* Macros for converting *constants* to the right type */
#define INT8(v)		(int8) (v)
#define INT16(v)	(int16) (v)
#define INT32(v)	(int32) (v)
#define MYF(v)		(myf) (v)

#ifndef LL
#ifdef HAVE_LONG_LONG
#define LL(A) A ## LL
#else
#define LL(A) A ## L
#endif
#endif

#ifndef ULL
#ifdef HAVE_LONG_LONG
#define ULL(A) A ## ULL
#else
#define ULL(A) A ## UL
#endif
#endif

/*
  Defines to make it possible to prioritize register assignments. No
  longer that important with modern compilers.
*/
#ifndef USING_X
#define reg1 register
#define reg2 register
#define reg3 register
#define reg4 register
#define reg5 register
#define reg6 register
#define reg7 register
#define reg8 register
#define reg9 register
#define reg10 register
#define reg11 register
#define reg12 register
#define reg13 register
#define reg14 register
#define reg15 register
#define reg16 register
#endif

#include <my_dbug.h>

/*
  Sometimes we want to make sure that the variable is not put into
  a register in debugging mode so we can see its value in the core
*/

#ifndef DBUG_OFF
#define dbug_volatile volatile
#else
#define dbug_volatile
#endif

/* Some helper macros */
#define YESNO(X) ((X) ? "yes" : "no")

/* Defines for time function */
#define SCALE_SEC	100
#define SCALE_USEC	10000
#define MY_HOW_OFTEN_TO_ALARM	2	/* How often we want info on screen */
#define MY_HOW_OFTEN_TO_WRITE	1000	/* How often we want info on screen */



/*
  Define-funktions for reading and storing in machine independent format
  (low byte first)
*/

/* Optimized store functions for Intel x86 */
#if defined(__i386__) || defined(_WIN32)
#define sint2korr(A)	(*((int16 *) (A)))
#define sint3korr(A)	((int32) ((((uchar) (A)[2]) & 128) ? \
				  (((uint32) 255L << 24) | \
				   (((uint32) (uchar) (A)[2]) << 16) |\
				   (((uint32) (uchar) (A)[1]) << 8) | \
				   ((uint32) (uchar) (A)[0])) : \
				  (((uint32) (uchar) (A)[2]) << 16) |\
				  (((uint32) (uchar) (A)[1]) << 8) | \
				  ((uint32) (uchar) (A)[0])))
#define sint4korr(A)	(*((long *) (A)))
#define uint2korr(A)	(*((uint16 *) (A)))
#if defined(HAVE_purify) && !defined(_WIN32)
#define uint3korr(A)	(uint32) (((uint32) ((uchar) (A)[0])) +\
				  (((uint32) ((uchar) (A)[1])) << 8) +\
				  (((uint32) ((uchar) (A)[2])) << 16))
#else
/*
   ATTENTION !
   
    Please, note, uint3korr reads 4 bytes (not 3) !
    It means, that you have to provide enough allocated space !
*/
#define uint3korr(A)	(long) (*((unsigned int *) (A)) & 0xFFFFFF)
#endif /* HAVE_purify && !_WIN32 */
#define uint4korr(A)	(*((uint32 *) (A)))
#define uint5korr(A)	((ulonglong)(((uint32) ((uchar) (A)[0])) +\
				    (((uint32) ((uchar) (A)[1])) << 8) +\
				    (((uint32) ((uchar) (A)[2])) << 16) +\
				    (((uint32) ((uchar) (A)[3])) << 24)) +\
				    (((ulonglong) ((uchar) (A)[4])) << 32))
#define uint6korr(A)	((ulonglong)(((uint32)    ((uchar) (A)[0]))          + \
                                     (((uint32)    ((uchar) (A)[1])) << 8)   + \
                                     (((uint32)    ((uchar) (A)[2])) << 16)  + \
                                     (((uint32)    ((uchar) (A)[3])) << 24)) + \
                         (((ulonglong) ((uchar) (A)[4])) << 32) +       \
                         (((ulonglong) ((uchar) (A)[5])) << 40))
#define uint8korr(A)	(*((ulonglong *) (A)))
#define sint8korr(A)	(*((longlong *) (A)))
#define int2store(T,A)	*((uint16*) (T))= (uint16) (A)
#define int3store(T,A)  do { *(T)=  (uchar) ((A));\
                            *(T+1)=(uchar) (((uint) (A) >> 8));\
                            *(T+2)=(uchar) (((A) >> 16)); } while (0)
#define int4store(T,A)	*((long *) (T))= (long) (A)
#define int5store(T,A)  do { *(T)= (uchar)((A));\
                             *((T)+1)=(uchar) (((A) >> 8));\
                             *((T)+2)=(uchar) (((A) >> 16));\
                             *((T)+3)=(uchar) (((A) >> 24)); \
                             *((T)+4)=(uchar) (((A) >> 32)); } while(0)
#define int6store(T,A)  do { *(T)=    (uchar)((A));          \
                             *((T)+1)=(uchar) (((A) >> 8));  \
                             *((T)+2)=(uchar) (((A) >> 16)); \
                             *((T)+3)=(uchar) (((A) >> 24)); \
                             *((T)+4)=(uchar) (((A) >> 32)); \
                             *((T)+5)=(uchar) (((A) >> 40)); } while(0)
#define int8store(T,A)	*((ulonglong *) (T))= (ulonglong) (A)

typedef union {
  double v;
  long m[2];
} doubleget_union;
#define doubleget(V,M)	\
do { doubleget_union _tmp; \
     _tmp.m[0] = *((long*)(M)); \
     _tmp.m[1] = *(((long*) (M))+1); \
     (V) = _tmp.v; } while(0)
#define doublestore(T,V) do { *((long *) T) = ((doubleget_union *)&V)->m[0]; \
			     *(((long *) T)+1) = ((doubleget_union *)&V)->m[1]; \
                         } while (0)
#define float4get(V,M)   do { *((float *) &(V)) = *((float*) (M)); } while(0)
#define float8get(V,M)   doubleget((V),(M))
#define float4store(V,M) memcpy((uchar*) V,(uchar*) (&M),sizeof(float))
#define floatstore(T,V)  memcpy((uchar*)(T), (uchar*)(&V),sizeof(float))
#define floatget(V,M)    memcpy((uchar*) &V,(uchar*) (M),sizeof(float))
#define float8store(V,M) doublestore((V),(M))
#else

/*
  We're here if it's not a IA-32 architecture (Win32 and UNIX IA-32 defines
  were done before)
*/
#define sint2korr(A)	(int16) (((int16) ((uchar) (A)[0])) +\
				 ((int16) ((int16) (A)[1]) << 8))
#define sint3korr(A)	((int32) ((((uchar) (A)[2]) & 128) ? \
				  (((uint32) 255L << 24) | \
				   (((uint32) (uchar) (A)[2]) << 16) |\
				   (((uint32) (uchar) (A)[1]) << 8) | \
				   ((uint32) (uchar) (A)[0])) : \
				  (((uint32) (uchar) (A)[2]) << 16) |\
				  (((uint32) (uchar) (A)[1]) << 8) | \
				  ((uint32) (uchar) (A)[0])))
#define sint4korr(A)	(int32) (((int32) ((uchar) (A)[0])) +\
				(((int32) ((uchar) (A)[1]) << 8)) +\
				(((int32) ((uchar) (A)[2]) << 16)) +\
				(((int32) ((int16) (A)[3]) << 24)))
#define sint8korr(A)	(longlong) uint8korr(A)
#define uint2korr(A)	(uint16) (((uint16) ((uchar) (A)[0])) +\
				  ((uint16) ((uchar) (A)[1]) << 8))
#define uint3korr(A)	(uint32) (((uint32) ((uchar) (A)[0])) +\
				  (((uint32) ((uchar) (A)[1])) << 8) +\
				  (((uint32) ((uchar) (A)[2])) << 16))
#define uint4korr(A)	(uint32) (((uint32) ((uchar) (A)[0])) +\
				  (((uint32) ((uchar) (A)[1])) << 8) +\
				  (((uint32) ((uchar) (A)[2])) << 16) +\
				  (((uint32) ((uchar) (A)[3])) << 24))
#define uint5korr(A)	((ulonglong)(((uint32) ((uchar) (A)[0])) +\
				    (((uint32) ((uchar) (A)[1])) << 8) +\
				    (((uint32) ((uchar) (A)[2])) << 16) +\
				    (((uint32) ((uchar) (A)[3])) << 24)) +\
				    (((ulonglong) ((uchar) (A)[4])) << 32))
#define uint6korr(A)	((ulonglong)(((uint32)    ((uchar) (A)[0]))          + \
                                     (((uint32)    ((uchar) (A)[1])) << 8)   + \
                                     (((uint32)    ((uchar) (A)[2])) << 16)  + \
                                     (((uint32)    ((uchar) (A)[3])) << 24)) + \
                         (((ulonglong) ((uchar) (A)[4])) << 32) +       \
                         (((ulonglong) ((uchar) (A)[5])) << 40))
#define uint8korr(A)	((ulonglong)(((uint32) ((uchar) (A)[0])) +\
				    (((uint32) ((uchar) (A)[1])) << 8) +\
				    (((uint32) ((uchar) (A)[2])) << 16) +\
				    (((uint32) ((uchar) (A)[3])) << 24)) +\
			(((ulonglong) (((uint32) ((uchar) (A)[4])) +\
				    (((uint32) ((uchar) (A)[5])) << 8) +\
				    (((uint32) ((uchar) (A)[6])) << 16) +\
				    (((uint32) ((uchar) (A)[7])) << 24))) <<\
				    32))
#define int2store(T,A)       do { uint def_temp= (uint) (A) ;\
                                  *((uchar*) (T))=  (uchar)(def_temp); \
                                   *((uchar*) (T)+1)=(uchar)((def_temp >> 8)); \
                             } while(0)
#define int3store(T,A)       do { /*lint -save -e734 */\
                                  *((uchar*)(T))=(uchar) ((A));\
                                  *((uchar*) (T)+1)=(uchar) (((A) >> 8));\
                                  *((uchar*)(T)+2)=(uchar) (((A) >> 16)); \
                                  /*lint -restore */} while(0)
#define int4store(T,A)       do { *((char *)(T))=(char) ((A));\
                                  *(((char *)(T))+1)=(char) (((A) >> 8));\
                                  *(((char *)(T))+2)=(char) (((A) >> 16));\
                                  *(((char *)(T))+3)=(char) (((A) >> 24)); } while(0)
#define int5store(T,A)       do { *((char *)(T))=     (char)((A));  \
                                  *(((char *)(T))+1)= (char)(((A) >> 8)); \
                                  *(((char *)(T))+2)= (char)(((A) >> 16)); \
                                  *(((char *)(T))+3)= (char)(((A) >> 24)); \
                                  *(((char *)(T))+4)= (char)(((A) >> 32)); \
		                } while(0)
#define int6store(T,A)       do { *((char *)(T))=     (char)((A)); \
                                  *(((char *)(T))+1)= (char)(((A) >> 8)); \
                                  *(((char *)(T))+2)= (char)(((A) >> 16)); \
                                  *(((char *)(T))+3)= (char)(((A) >> 24)); \
                                  *(((char *)(T))+4)= (char)(((A) >> 32)); \
                                  *(((char *)(T))+5)= (char)(((A) >> 40)); \
                                } while(0)
#define int8store(T,A)       do { uint def_temp= (uint) (A), def_temp2= (uint) ((A) >> 32); \
                                  int4store((T),def_temp); \
                                  int4store((T+4),def_temp2); } while(0)
#ifdef WORDS_BIGENDIAN
#define float4store(T,A) do { *(T)= ((uchar *) &A)[3];\
                              *((T)+1)=(char) ((uchar *) &A)[2];\
                              *((T)+2)=(char) ((uchar *) &A)[1];\
                              *((T)+3)=(char) ((uchar *) &A)[0]; } while(0)

#define float4get(V,M)   do { float def_temp;\
                              ((uchar*) &def_temp)[0]=(M)[3];\
                              ((uchar*) &def_temp)[1]=(M)[2];\
                              ((uchar*) &def_temp)[2]=(M)[1];\
                              ((uchar*) &def_temp)[3]=(M)[0];\
                              (V)=def_temp; } while(0)
#define float8store(T,V) do { *(T)= ((uchar *) &V)[7];\
                              *((T)+1)=(char) ((uchar *) &V)[6];\
                              *((T)+2)=(char) ((uchar *) &V)[5];\
                              *((T)+3)=(char) ((uchar *) &V)[4];\
                              *((T)+4)=(char) ((uchar *) &V)[3];\
                              *((T)+5)=(char) ((uchar *) &V)[2];\
                              *((T)+6)=(char) ((uchar *) &V)[1];\
                              *((T)+7)=(char) ((uchar *) &V)[0]; } while(0)

#define float8get(V,M)   do { double def_temp;\
                              ((uchar*) &def_temp)[0]=(M)[7];\
                              ((uchar*) &def_temp)[1]=(M)[6];\
                              ((uchar*) &def_temp)[2]=(M)[5];\
                              ((uchar*) &def_temp)[3]=(M)[4];\
                              ((uchar*) &def_temp)[4]=(M)[3];\
                              ((uchar*) &def_temp)[5]=(M)[2];\
                              ((uchar*) &def_temp)[6]=(M)[1];\
                              ((uchar*) &def_temp)[7]=(M)[0];\
                              (V) = def_temp; } while(0)
#else
#define float4get(V,M)   memcpy_fixed((uchar*) &V,(uchar*) (M),sizeof(float))
#define float4store(V,M) memcpy_fixed((uchar*) V,(uchar*) (&M),sizeof(float))

#if defined(__FLOAT_WORD_ORDER) && (__FLOAT_WORD_ORDER == __BIG_ENDIAN)
#define doublestore(T,V) do { *(((char*)T)+0)=(char) ((uchar *) &V)[4];\
                              *(((char*)T)+1)=(char) ((uchar *) &V)[5];\
                              *(((char*)T)+2)=(char) ((uchar *) &V)[6];\
                              *(((char*)T)+3)=(char) ((uchar *) &V)[7];\
                              *(((char*)T)+4)=(char) ((uchar *) &V)[0];\
                              *(((char*)T)+5)=(char) ((uchar *) &V)[1];\
                              *(((char*)T)+6)=(char) ((uchar *) &V)[2];\
                              *(((char*)T)+7)=(char) ((uchar *) &V)[3]; }\
                         while(0)
#define doubleget(V,M)   do { double def_temp;\
                              ((uchar*) &def_temp)[0]=(M)[4];\
                              ((uchar*) &def_temp)[1]=(M)[5];\
                              ((uchar*) &def_temp)[2]=(M)[6];\
                              ((uchar*) &def_temp)[3]=(M)[7];\
                              ((uchar*) &def_temp)[4]=(M)[0];\
                              ((uchar*) &def_temp)[5]=(M)[1];\
                              ((uchar*) &def_temp)[6]=(M)[2];\
                              ((uchar*) &def_temp)[7]=(M)[3];\
                              (V) = def_temp; } while(0)
#endif /* __FLOAT_WORD_ORDER */

#define float8get(V,M)   doubleget((V),(M))
#define float8store(V,M) doublestore((V),(M))
#endif /* WORDS_BIGENDIAN */

#endif /* __i386__ OR _WIN32 */

/*
  Macro for reading 32-bit integer from network byte order (big-endian)
  from unaligned memory location.
*/
#define int4net(A)        (int32) (((uint32) ((uchar) (A)[3]))        |\
				  (((uint32) ((uchar) (A)[2])) << 8)  |\
				  (((uint32) ((uchar) (A)[1])) << 16) |\
				  (((uint32) ((uchar) (A)[0])) << 24))
/*
  Define-funktions for reading and storing in machine format from/to
  short/long to/from some place in memory V should be a (not
  register) variable, M is a pointer to byte
*/

#ifdef WORDS_BIGENDIAN

#define ushortget(V,M)  do { V = (uint16) (((uint16) ((uchar) (M)[1]))+\
                                 ((uint16) ((uint16) (M)[0]) << 8)); } while(0)
#define shortget(V,M)   do { V = (short) (((short) ((uchar) (M)[1]))+\
                                 ((short) ((short) (M)[0]) << 8)); } while(0)
#define longget(V,M)    do { int32 def_temp;\
                             ((uchar*) &def_temp)[0]=(M)[0];\
                             ((uchar*) &def_temp)[1]=(M)[1];\
                             ((uchar*) &def_temp)[2]=(M)[2];\
                             ((uchar*) &def_temp)[3]=(M)[3];\
                             (V)=def_temp; } while(0)
#define ulongget(V,M)   do { uint32 def_temp;\
                            ((uchar*) &def_temp)[0]=(M)[0];\
                            ((uchar*) &def_temp)[1]=(M)[1];\
                            ((uchar*) &def_temp)[2]=(M)[2];\
                            ((uchar*) &def_temp)[3]=(M)[3];\
                            (V)=def_temp; } while(0)
#define shortstore(T,A) do { uint def_temp=(uint) (A) ;\
                             *(((char*)T)+1)=(char)(def_temp); \
                             *(((char*)T)+0)=(char)(def_temp >> 8); } while(0)
#define longstore(T,A)  do { *(((char*)T)+3)=((A));\
                             *(((char*)T)+2)=(((A) >> 8));\
                             *(((char*)T)+1)=(((A) >> 16));\
                             *(((char*)T)+0)=(((A) >> 24)); } while(0)

#define floatget(V,M)    memcpy_fixed((uchar*) &V,(uchar*) (M),sizeof(float))
#define floatstore(T,V)  memcpy_fixed((uchar*) (T),(uchar*)(&V),sizeof(float))
#define doubleget(V,M)	 memcpy_fixed((uchar*) &V,(uchar*) (M),sizeof(double))
#define doublestore(T,V) memcpy_fixed((uchar*) (T),(uchar*) &V,sizeof(double))
#define longlongget(V,M) memcpy_fixed((uchar*) &V,(uchar*) (M),sizeof(ulonglong))
#define longlongstore(T,V) memcpy_fixed((uchar*) (T),(uchar*) &V,sizeof(ulonglong))

#else

#define ushortget(V,M)	do { V = uint2korr(M); } while(0)
#define shortget(V,M)	do { V = sint2korr(M); } while(0)
#define longget(V,M)	do { V = sint4korr(M); } while(0)
#define ulongget(V,M)   do { V = uint4korr(M); } while(0)
#define shortstore(T,V) int2store(T,V)
#define longstore(T,V)	int4store(T,V)
#ifndef floatstore
#define floatstore(T,V)  memcpy_fixed((uchar*) (T),(uchar*) (&V),sizeof(float))
#define floatget(V,M)    memcpy_fixed((uchar*) &V, (uchar*) (M), sizeof(float))
#endif
#ifndef doubleget
#define doubleget(V,M)	 memcpy_fixed((uchar*) &V,(uchar*) (M),sizeof(double))
#define doublestore(T,V) memcpy_fixed((uchar*) (T),(uchar*) &V,sizeof(double))
#endif /* doubleget */
#define longlongget(V,M) memcpy_fixed((uchar*) &V,(uchar*) (M),sizeof(ulonglong))
#define longlongstore(T,V) memcpy_fixed((uchar*) (T),(uchar*) &V,sizeof(ulonglong))

#endif /* WORDS_BIGENDIAN */

#ifndef THREAD
#define thread_safe_increment(V,L) (V)++
#define thread_safe_decrement(V,L) (V)--
#define thread_safe_add(V,C,L)     (V)+=(C)
#define thread_safe_sub(V,C,L)     (V)-=(C)
#define statistic_increment(V,L)   (V)++
#define statistic_decrement(V,L)   (V)--
#define statistic_add(V,C,L)       (V)+=(C)
#define statistic_sub(V,C,L)       (V)-=(C)
#endif

#ifdef HAVE_CHARSET_utf8
#define MYSQL_UNIVERSAL_CLIENT_CHARSET "utf8"
#else
#define MYSQL_UNIVERSAL_CLIENT_CHARSET MYSQL_DEFAULT_CHARSET_NAME
#endif

#if defined(EMBEDDED_LIBRARY) && !defined(HAVE_EMBEDDED_PRIVILEGE_CONTROL)
#define NO_EMBEDDED_ACCESS_CHECKS
#endif

#if defined(_WIN32)
#define dlsym(lib, name) (void*)GetProcAddress((HMODULE)lib, name)
#define dlopen(libname, unused) LoadLibraryEx(libname, NULL, 0)
#define dlclose(lib) FreeLibrary((HMODULE)lib)
#define HAVE_DLOPEN
#endif

#ifdef HAVE_DLOPEN
#if defined(HAVE_DLFCN_H)
#include <dlfcn.h>
#endif
#endif

/* FreeBSD 2.2.2 does not define RTLD_NOW) */
#ifndef RTLD_NOW
#define RTLD_NOW 1
#endif

#ifndef HAVE_DLERROR
#define dlerror() ""
#endif


#ifndef __NETWARE__
/*
 *  Include standard definitions of operator new and delete.
 */
#ifdef __cplusplus
#include <new>
#endif
#else
/*
 *  Define placement versions of operator new and operator delete since
 *  we don't have <new> when building for Netware.
 */
#ifdef __cplusplus
inline void *operator new(size_t, void *ptr) { return ptr; }
inline void *operator new[](size_t, void *ptr) { return ptr; }
inline void  operator delete(void*, void*) { /* Do nothing */ }
inline void  operator delete[](void*, void*) { /* Do nothing */ }
#endif
#endif

/* Length of decimal number represented by INT32. */
#define MY_INT32_NUM_DECIMAL_DIGITS 11

/* Length of decimal number represented by INT64. */
#define MY_INT64_NUM_DECIMAL_DIGITS 21

/* Define some useful general macros (should be done after all headers). */
#if !defined(max)
#define max(a, b)	((a) > (b) ? (a) : (b))
#define min(a, b)	((a) < (b) ? (a) : (b))
#endif  

#define x_free(A) \
  do { my_free((uchar*)(A), MYF(MY_WME|MY_FAE|MY_ALLOW_ZERO_PTR)); } while (0)
#define safeFree(X) \
    do { if (X) { my_free((uchar*)(X), MYF(0)); (X) = NULL; } } while (0)

/*
  Only Linux is known to need an explicit sync of the directory to make sure a
  file creation/deletion/renaming in(from,to) this directory durable.
*/
#ifdef TARGET_OS_LINUX
#define NEED_EXPLICIT_SYNC_DIR 1
#endif

#if !defined(__cplusplus) && !defined(bool)
#define bool In_C_you_should_use_my_bool_instead()
#endif

/* Provide __func__ macro definition for platforms that miss it. */
#if __STDC_VERSION__ < 199901L
#  if __GNUC__ >= 2
#    define __func__ __FUNCTION__
#  else
#    define __func__ "<unknown>"
#  endif
#elif defined(_MSC_VER)
#  if _MSC_VER < 1300
#    define __func__ "<unknown>"
#  else
#    define __func__ __FUNCTION__
#  endif
#elif defined(__BORLANDC__)
#  define __func__ __FUNC__
#else
#  define __func__ "<unknown>"
#endif

#ifndef HAVE_RINT
/**
   All integers up to this number can be represented exactly as double precision
   values (DBL_MANT_DIG == 53 for IEEE 754 hardware).
*/
#define MAX_EXACT_INTEGER ((1LL << DBL_MANT_DIG) - 1)

/**
   rint(3) implementation for platforms that do not have it.
   Always rounds to the nearest integer with ties being rounded to the nearest
   even integer to mimic glibc's rint() behavior in the "round-to-nearest"
   FPU mode. Hardware-specific optimizations are possible (frndint on x86).
   Unlike this implementation, hardware will also honor the FPU rounding mode.
*/

static inline double rint(double x)
{
  double f, i;
  f = modf(x, &i);
  /*
    All doubles with absolute values > MAX_EXACT_INTEGER are even anyway,
    no need to check it.
  */
  if (x > 0.0)
    i += (double) ((f > 0.5) || (f == 0.5 &&
                                 i <= (double) MAX_EXACT_INTEGER &&
                                 (longlong) i % 2));
  else
    i -= (double) ((f < -0.5) || (f == -0.5 &&
                                  i >= (double) -MAX_EXACT_INTEGER &&
                                  (longlong) i % 2));
  return i;
}
#endif /* HAVE_RINT */

/* 
  MYSQL_PLUGIN_IMPORT macro is used to export mysqld data
  (i.e variables) for usage in storage engine loadable plugins.
  Outside of Windows, it is dummy.
*/
#ifndef MYSQL_PLUGIN_IMPORT
#if (defined(_WIN32) && defined(MYSQL_DYNAMIC_PLUGIN))
#define MYSQL_PLUGIN_IMPORT __declspec(dllimport)
#else
#define MYSQL_PLUGIN_IMPORT
#endif
#endif

/* Defines that are unique to the embedded version of MySQL */

#ifdef EMBEDDED_LIBRARY

/* Things we don't need in the embedded version of MySQL */
/* TODO HF add #undef HAVE_VIO if we don't want client in embedded library */

#undef HAVE_PSTACK				/* No stacktrace */
#undef HAVE_OPENSSL
#undef HAVE_SMEM				/* No shared memory */
#undef HAVE_NDBCLUSTER_DB /* No NDB cluster */

#define DONT_USE_RAID

#endif /* EMBEDDED_LIBRARY */

#endif /* my_global_h */<|MERGE_RESOLUTION|>--- conflicted
+++ resolved
@@ -1083,23 +1083,6 @@
 #define ADD_TO_PTR(ptr,size,type) (type) ((uchar*) (ptr)+size)
 #define PTR_BYTE_DIFF(A,B) (my_ptrdiff_t) ((uchar*) (A) - (uchar*) (B))
 
-<<<<<<< HEAD
-#define MY_DIV_UP(A, B) (((A) + (B) - 1) / (B))
-#define MY_ALIGNED_BYTE_ARRAY(N, S, T) T N[MY_DIV_UP(S, sizeof(T))]
-
-#ifdef __cplusplus
-template <size_t sz> struct Aligned_char_array
-{
-  union {
-    void *v;                                    // Ensures alignment.
-    char arr[sz];                               // The actual buffer.
-  } u;
-  void* arr() { return &u.arr[0]; }
-};
-#endif  /* __cplusplus  */
-
-=======
->>>>>>> f317d3a6
 /*
   Custom version of standard offsetof() macro which can be used to get
   offsets of members in class for non-POD types (according to the current
