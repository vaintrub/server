--- conflicted
+++ resolved
@@ -77,21 +77,18 @@
 #endif
 #endif /* _WIN32... */
 
-<<<<<<< HEAD
+/* Make it easier to add conditionl code for windows */
+#ifdef __WIN__
+#define IF_WIN(A,B) (A)
+#else
+#define IF_WIN(A,B) (B)
+#endif
+
 #ifndef EMBEDDED_LIBRARY
 #ifdef WITH_NDB_BINLOG
 #define HAVE_NDB_BINLOG 1
 #endif
 #endif /* !EMBEDDED_LIBRARY */
-=======
-/* Make it easier to add conditionl code for windows */
-#ifdef __WIN__
-#define IF_WIN(A,B) (A)
-#else
-#define IF_WIN(A,B) (B)
-#endif
-
->>>>>>> 1b6c2b4c
 
 /* Some defines to avoid ifdefs in the code */
 #ifndef NETWARE_YIELD
