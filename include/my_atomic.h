--- conflicted
+++ resolved
@@ -135,9 +135,6 @@
 #undef _atomic_h_cleanup_
 #endif
 
-<<<<<<< HEAD
-typedef int32 intptr; /* TODO configure check */
-=======
 #if SIZEOF_CHARP == SIZEOF_INT
 typedef int intptr;
 #elif SIZEOF_CHARP == SIZEOF_LONG
@@ -145,7 +142,6 @@
 #else
 #error
 #endif
->>>>>>> 12dc638a
 
 #define MY_ATOMIC_OK       0
 #define MY_ATOMIC_NOT_1CPU 1
