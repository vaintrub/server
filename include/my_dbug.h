/* Copyright (C) 2000 MySQL AB

   This program is free software; you can redistribute it and/or modify
   it under the terms of the GNU General Public License as published by
   the Free Software Foundation; version 2 of the License.

   This program is distributed in the hope that it will be useful,
   but WITHOUT ANY WARRANTY; without even the implied warranty of
   MERCHANTABILITY or FITNESS FOR A PARTICULAR PURPOSE.  See the
   GNU General Public License for more details.

   You should have received a copy of the GNU General Public License
   along with this program; if not, write to the Free Software
   Foundation, Inc., 59 Temple Place, Suite 330, Boston, MA  02111-1307  USA */

#ifndef _dbug_h
#define _dbug_h

#ifdef	__cplusplus
extern "C" {
#endif
#if !defined(DBUG_OFF) && !defined(_lint)
extern	int _db_on_,_no_db_;
extern	FILE *_db_fp_;
extern	char *_db_process_;
extern	int _db_keyword_(const char *keyword);
extern  int _db_strict_keyword_(const char *keyword);
extern	void _db_setjmp_(void);
extern	void _db_longjmp_(void);
extern	void _db_push_(const char *control);
extern	void _db_pop_(void);
extern	void _db_enter_(const char *_func_,const char *_file_,uint _line_,
			const char **_sfunc_,const char **_sfile_,
			uint *_slevel_, char ***);
extern	void _db_return_(uint _line_,const char **_sfunc_,const char **_sfile_,
			 uint *_slevel_);
extern	void _db_pargs_(uint _line_,const char *keyword);
extern	void _db_doprnt_ _VARARGS((const char *format,...))
  ATTRIBUTE_FORMAT(printf, 1, 2);
extern	void _db_dump_(uint _line_,const char *keyword,const char *memory,
		       uint length);
extern	void _db_output_(uint flag);
extern	void _db_end_(void);
extern	void _db_lock_file(void);
extern	void _db_unlock_file(void);

#define DBUG_ENTER(a) const char *_db_func_, *_db_file_; uint _db_level_; \
	char **_db_framep_; \
	_db_enter_ (a,__FILE__,__LINE__,&_db_func_,&_db_file_,&_db_level_, \
		    &_db_framep_)
#define DBUG_LEAVE \
	(_db_return_ (__LINE__, &_db_func_, &_db_file_, &_db_level_))
#define DBUG_RETURN(a1) do {DBUG_LEAVE; return(a1);} while(0)
#define DBUG_VOID_RETURN do {DBUG_LEAVE; return;} while(0)
#define DBUG_EXECUTE(keyword,a1) \
	do {if (_db_on_) {if (_db_keyword_ (keyword)) { a1 }}} while(0)
#define DBUG_PRINT(keyword,arglist) \
	do {if (_db_on_) {_db_pargs_(__LINE__,keyword); _db_doprnt_ arglist;}} while(0)
#define DBUG_PUSH(a1) _db_push_ (a1)
#define DBUG_POP() _db_pop_ ()
#define DBUG_PROCESS(a1) (_db_process_ = a1)
#define DBUG_FILE (_db_fp_)
#define DBUG_SETJMP(a1) (_db_setjmp_ (), setjmp (a1))
#define DBUG_LONGJMP(a1,a2) (_db_longjmp_ (), longjmp (a1, a2))
#define DBUG_DUMP(keyword,a1,a2)\
	do {if (_db_on_) {_db_dump_(__LINE__,keyword,a1,a2);}} while(0)
#define DBUG_IN_USE (_db_fp_ && _db_fp_ != stderr)
#define DEBUGGER_OFF _no_db_=1;_db_on_=0;
#define DEBUGGER_ON  _no_db_=0
#define DBUG_END()  _db_end_ ()
#define DBUG_LOCK_FILE { _db_lock_file(); }
#define DBUG_UNLOCK_FILE { _db_unlock_file(); }
#define DBUG_OUTPUT(A) { _db_output_(A); }
#define DBUG_ASSERT(A) assert(A)
#define DBUG_EXECUTE_IF(keyword,a1) \
<<<<<<< HEAD
        {if (_db_on_) {if (_db_strict_keyword_ (keyword)) { a1 }}}
#define IF_DBUG(A) A
=======
        do {if (_db_on_) {if (_db_strict_keyword_ (keyword)) { a1 }}} while(0)
>>>>>>> e46cd104
#else						/* No debugger */

#define DBUG_ENTER(a1)
#define DBUG_RETURN(a1) return(a1)
#define DBUG_VOID_RETURN return
#define DBUG_EXECUTE(keyword,a1) {}
#define DBUG_EXECUTE_IF(keyword,a1) {}
#define DBUG_PRINT(keyword,arglist) {}
#define DBUG_PUSH(a1) {}
#define DBUG_POP() {}
#define DBUG_PROCESS(a1) {}
#define DBUG_FILE (stderr)
#define DBUG_SETJMP setjmp
#define DBUG_LONGJMP longjmp
#define DBUG_DUMP(keyword,a1,a2) {}
#define DBUG_IN_USE 0
#define DEBUGGER_OFF
#define DEBUGGER_ON
#define DBUG_END()
#define DBUG_LOCK_FILE
#define DBUG_UNLOCK_FILE
#define DBUG_OUTPUT(A)
#define DBUG_ASSERT(A) {}
#define DBUG_LEAVE
#define IF_DBUG(A)
#endif
#ifdef	__cplusplus
}
#endif
#endif<|MERGE_RESOLUTION|>--- conflicted
+++ resolved
@@ -73,12 +73,8 @@
 #define DBUG_OUTPUT(A) { _db_output_(A); }
 #define DBUG_ASSERT(A) assert(A)
 #define DBUG_EXECUTE_IF(keyword,a1) \
-<<<<<<< HEAD
-        {if (_db_on_) {if (_db_strict_keyword_ (keyword)) { a1 }}}
+        do {if (_db_on_) {if (_db_strict_keyword_ (keyword)) { a1 }}} while(0)
 #define IF_DBUG(A) A
-=======
-        do {if (_db_on_) {if (_db_strict_keyword_ (keyword)) { a1 }}} while(0)
->>>>>>> e46cd104
 #else						/* No debugger */
 
 #define DBUG_ENTER(a1)
