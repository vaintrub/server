/*
   Copyright (c) 2000, 2012, Oracle and/or its affiliates.

   This program is free software; you can redistribute it and/or modify
   it under the terms of the GNU General Public License as published by
   the Free Software Foundation; version 2 of the License.

   This program is distributed in the hope that it will be useful,
   but WITHOUT ANY WARRANTY; without even the implied warranty of
   MERCHANTABILITY or FITNESS FOR A PARTICULAR PURPOSE.  See the
   GNU General Public License for more details.

   You should have received a copy of the GNU General Public License
   along with this program; if not, write to the Free Software
   Foundation, Inc., 51 Franklin St, Fifth Floor, Boston, MA 02110-1301  USA
*/

/* 

   TODO: print the catalog (some USE catalog.db ????).

   Standalone program to read a MySQL binary log (or relay log).

   Should be able to read any file of these categories, even with
   --start-position.
   An important fact: the Format_desc event of the log is at most the 3rd event
   of the log; if it is the 3rd then there is this combination:
   Format_desc_of_slave, Rotate_of_master, Format_desc_of_master.
*/

#define MYSQL_CLIENT
#undef MYSQL_SERVER
#include "client_priv.h"
#include <my_time.h>
/* That one is necessary for defines of OPTION_NO_FOREIGN_KEY_CHECKS etc */
#include "mysql_priv.h" 
#include "log_event.h"
#include "sql_common.h"
<<<<<<< HEAD
=======
#include "my_dir.h"
#include <welcome_copyright_notice.h> // ORACLE_WELCOME_COPYRIGHT_NOTICE
>>>>>>> 2f15c56f

#define BIN_LOG_HEADER_SIZE	4
#define PROBE_HEADER_LEN	(EVENT_LEN_OFFSET+4)


#define CLIENT_CAPABILITIES	(CLIENT_LONG_PASSWORD | CLIENT_LONG_FLAG | CLIENT_LOCAL_FILES)


char server_version[SERVER_VERSION_LENGTH];
ulong server_id = 0;

// needed by net_serv.c
ulong bytes_sent = 0L, bytes_received = 0L;
ulong mysqld_net_retry_count = 10L;
ulong open_files_limit;
uint test_flags = 0; 
static uint opt_protocol= 0;
static FILE *result_file;

#ifndef DBUG_OFF
static const char* default_dbug_option = "d:t:o,/tmp/mysqlbinlog.trace";
#endif
static const char *load_default_groups[]= { "mysqlbinlog","client",0 };

static void error(const char *format, ...) ATTRIBUTE_FORMAT(printf, 1, 2);
static void warning(const char *format, ...) ATTRIBUTE_FORMAT(printf, 1, 2);

static bool one_database=0, to_last_remote_log= 0, disable_log_bin= 0;
static bool opt_hexdump= 0;
const char *base64_output_mode_names[]=
{"NEVER", "AUTO", "ALWAYS", "UNSPEC", "DECODE-ROWS", NullS};
TYPELIB base64_output_mode_typelib=
  { array_elements(base64_output_mode_names) - 1, "",
    base64_output_mode_names, NULL };
static enum_base64_output_mode opt_base64_output_mode= BASE64_OUTPUT_UNSPEC;
static const char *opt_base64_output_mode_str= NullS;
static const char* database= 0;
static my_bool force_opt= 0, short_form= 0, remote_opt= 0;
static my_bool debug_info_flag, debug_check_flag;
static my_bool force_if_open_opt= 1;
static ulonglong offset = 0;
static const char* host = 0;
static int port= 0;
static uint my_end_arg;
static const char* sock= 0;
#ifdef HAVE_SMEM
static char *shared_memory_base_name= 0;
#endif
static const char* user = 0;
static char* pass = 0;
static char *charset= 0;

static uint verbose= 0;

static ulonglong start_position, stop_position;
#define start_position_mot ((my_off_t)start_position)
#define stop_position_mot  ((my_off_t)stop_position)

static char *start_datetime_str, *stop_datetime_str;
static my_time_t start_datetime= 0, stop_datetime= MY_TIME_T_MAX;
static ulonglong rec_count= 0;
static short binlog_flags = 0; 
static MYSQL* mysql = NULL;
static const char* dirname_for_local_load= 0;

/**
  Pointer to the Format_description_log_event of the currently active binlog.

  This will be changed each time a new Format_description_log_event is
  found in the binlog. It is finally destroyed at program termination.
*/
static Format_description_log_event* glob_description_event= NULL;

/**
  Exit status for functions in this file.
*/
enum Exit_status {
  /** No error occurred and execution should continue. */
  OK_CONTINUE= 0,
  /** An error occurred and execution should stop. */
  ERROR_STOP,
  /** No error occurred but execution should stop. */
  OK_STOP
};

static Exit_status dump_local_log_entries(PRINT_EVENT_INFO *print_event_info,
                                          const char* logname);
static Exit_status dump_remote_log_entries(PRINT_EVENT_INFO *print_event_info,
                                           const char* logname);
static Exit_status dump_log_entries(const char* logname);
static Exit_status safe_connect();


class Load_log_processor
{
  char target_dir_name[FN_REFLEN];
  size_t target_dir_name_len;

  /*
    When we see first event corresponding to some LOAD DATA statement in
    binlog, we create temporary file to store data to be loaded.
    We add name of this file to file_names array using its file_id as index.
    If we have Create_file event (i.e. we have binary log in pre-5.0.3
    format) we also store save event object to be able which is needed to
    emit LOAD DATA statement when we will meet Exec_load_data event.
    If we have Begin_load_query event we simply store 0 in
    File_name_record::event field.
  */
  struct File_name_record
  {
    char *fname;
    Create_file_log_event *event;
  };
  /*
    @todo Should be a map (e.g., a hash map), not an array.  With the
    present implementation, the number of elements in this array is
    about the number of files loaded since the server started, which
    may be big after a few years.  We should be able to use existing
    library data structures for this. /Sven
  */
  DYNAMIC_ARRAY file_names;

  /**
    Looks for a non-existing filename by adding a numerical suffix to
    the given base name, creates the generated file, and returns the
    filename by modifying the filename argument.

    @param[in,out] filename Base filename

    @param[in,out] file_name_end Pointer to last character of
    filename.  The numerical suffix will be written to this position.
    Note that there must be a least five bytes of allocated memory
    after file_name_end.

    @retval -1 Error (can't find new filename).
    @retval >=0 Found file.
  */
  File create_unique_file(char *filename, char *file_name_end)
    {
      File res;
      /* If we have to try more than 1000 times, something is seriously wrong */
      for (uint version= 0; version<1000; version++)
      {
	sprintf(file_name_end,"-%x",version);
	if ((res= my_create(filename,0,
			    O_CREAT|O_EXCL|O_BINARY|O_WRONLY,MYF(0)))!=-1)
	  return res;
      }
      return -1;
    }

public:
  Load_log_processor() {}
  ~Load_log_processor() {}

  int init()
  {
    return init_dynamic_array(&file_names, sizeof(File_name_record),
			      100,100 CALLER_INFO);
  }

  void init_by_dir_name(const char *dir)
    {
      target_dir_name_len= (convert_dirname(target_dir_name, dir, NullS) -
			    target_dir_name);
    }
  void init_by_cur_dir()
    {
      if (my_getwd(target_dir_name,sizeof(target_dir_name),MYF(MY_WME)))
	exit(1);
      target_dir_name_len= strlen(target_dir_name);
    }
  void destroy()
  {
    File_name_record *ptr= (File_name_record *)file_names.buffer;
    File_name_record *end= ptr + file_names.elements;
    for (; ptr < end; ptr++)
    {
      if (ptr->fname)
      {
        my_free(ptr->fname, MYF(MY_WME));
        delete ptr->event;
        bzero((char *)ptr, sizeof(File_name_record));
      }
    }

    delete_dynamic(&file_names);
  }

  /**
    Obtain Create_file event for LOAD DATA statement by its file_id
    and remove it from this Load_log_processor's list of events.

    Checks whether we have already seen a Create_file_log_event with
    the given file_id.  If yes, returns a pointer to the event and
    removes the event from array describing active temporary files.
    From this moment, the caller is responsible for freeing the memory
    occupied by the event.

    @param[in] file_id File id identifying LOAD DATA statement.

    @return Pointer to Create_file_log_event, or NULL if we have not
    seen any Create_file_log_event with this file_id.
  */
  Create_file_log_event *grab_event(uint file_id)
    {
      File_name_record *ptr;
      Create_file_log_event *res;

      if (file_id >= file_names.elements)
        return 0;
      ptr= dynamic_element(&file_names, file_id, File_name_record*);
      if ((res= ptr->event))
        bzero((char *)ptr, sizeof(File_name_record));
      return res;
    }

  /**
    Obtain file name of temporary file for LOAD DATA statement by its
    file_id and remove it from this Load_log_processor's list of events.

    @param[in] file_id Identifier for the LOAD DATA statement.

    Checks whether we have already seen Begin_load_query event for
    this file_id. If yes, returns the file name of the corresponding
    temporary file and removes the filename from the array of active
    temporary files.  From this moment, the caller is responsible for
    freeing the memory occupied by this name.

    @return String with the name of the temporary file, or NULL if we
    have not seen any Begin_load_query_event with this file_id.
  */
  char *grab_fname(uint file_id)
    {
      File_name_record *ptr;
      char *res= 0;

      if (file_id >= file_names.elements)
        return 0;
      ptr= dynamic_element(&file_names, file_id, File_name_record*);
      if (!ptr->event)
      {
        res= ptr->fname;
        bzero((char *)ptr, sizeof(File_name_record));
      }
      return res;
    }
  Exit_status process(Create_file_log_event *ce);
  Exit_status process(Begin_load_query_log_event *ce);
  Exit_status process(Append_block_log_event *ae);
  File prepare_new_file_for_old_format(Load_log_event *le, char *filename);
  Exit_status load_old_format_file(NET* net, const char *server_fname,
                                   uint server_fname_len, File file);
  Exit_status process_first_event(const char *bname, size_t blen,
                                  const uchar *block,
                                  size_t block_len, uint file_id,
                                  Create_file_log_event *ce);
};


/**
  Creates and opens a new temporary file in the directory specified by previous call to init_by_dir_name() or init_by_cur_dir().

  @param[in] le The basename of the created file will start with the
  basename of the file pointed to by this Load_log_event.

  @param[out] filename Buffer to save the filename in.

  @return File handle >= 0 on success, -1 on error.
*/
File Load_log_processor::prepare_new_file_for_old_format(Load_log_event *le,
							 char *filename)
{
  size_t len;
  char *tail;
  File file;
  
  fn_format(filename, le->fname, target_dir_name, "", MY_REPLACE_DIR);
  len= strlen(filename);
  tail= filename + len;
  
  if ((file= create_unique_file(filename,tail)) < 0)
  {
    error("Could not construct local filename %s.",filename);
    return -1;
  }
  
  le->set_fname_outside_temp_buf(filename,len+(uint) strlen(tail));
  
  return file;
}


/**
  Reads a file from a server and saves it locally.

  @param[in,out] net The server to read from.

  @param[in] server_fname The name of the file that the server should
  read.

  @param[in] server_fname_len The length of server_fname.

  @param[in,out] file The file to write to.

  @retval ERROR_STOP An error occurred - the program should terminate.
  @retval OK_CONTINUE No error, the program should continue.
*/
Exit_status Load_log_processor::load_old_format_file(NET* net,
                                                     const char*server_fname,
                                                     uint server_fname_len,
                                                     File file)
{
  uchar buf[FN_REFLEN+1];
  buf[0] = 0;
  memcpy(buf + 1, server_fname, server_fname_len + 1);
  if (my_net_write(net, buf, server_fname_len +2) || net_flush(net))
  {
    error("Failed requesting the remote dump of %s.", server_fname);
    return ERROR_STOP;
  }
  
  for (;;)
  {
    ulong packet_len = my_net_read(net);
    if (packet_len == 0)
    {
      if (my_net_write(net, (uchar*) "", 0) || net_flush(net))
      {
        error("Failed sending the ack packet.");
        return ERROR_STOP;
      }
      /*
	we just need to send something, as the server will read but
	not examine the packet - this is because mysql_load() sends 
	an OK when it is done
      */
      break;
    }
    else if (packet_len == packet_error)
    {
      error("Failed reading a packet during the dump of %s.", server_fname);
      return ERROR_STOP;
    }
    
    if (packet_len > UINT_MAX)
    {
      error("Illegal length of packet read from net.");
      return ERROR_STOP;
    }
    if (my_write(file, (uchar*) net->read_pos, 
		 (uint) packet_len, MYF(MY_WME|MY_NABP)))
      return ERROR_STOP;
  }
  
  return OK_CONTINUE;
}


/**
  Process the first event in the sequence of events representing a
  LOAD DATA statement.

  Creates a temporary file to be used in LOAD DATA and writes first
  block of data to it. Registers its file name (and optional
  Create_file event) in the array of active temporary files.

  @param bname Base name for temporary file to be created.
  @param blen Base name length.
  @param block First block of data to be loaded.
  @param block_len First block length.
  @param file_id Identifies the LOAD DATA statement.
  @param ce Pointer to Create_file event object if we are processing
  this type of event.

  @retval ERROR_STOP An error occurred - the program should terminate.
  @retval OK_CONTINUE No error, the program should continue.
*/
Exit_status Load_log_processor::process_first_event(const char *bname,
                                                    size_t blen,
                                                    const uchar *block,
                                                    size_t block_len,
                                                    uint file_id,
                                                    Create_file_log_event *ce)
{
  uint full_len= target_dir_name_len + blen + 9 + 9 + 1;
  Exit_status retval= OK_CONTINUE;
  char *fname, *ptr;
  File file;
  File_name_record rec;
  DBUG_ENTER("Load_log_processor::process_first_event");

  if (!(fname= (char*) my_malloc(full_len,MYF(MY_WME))))
  {
    error("Out of memory.");
    delete ce;
    DBUG_RETURN(ERROR_STOP);
  }

  memcpy(fname, target_dir_name, target_dir_name_len);
  ptr= fname + target_dir_name_len;
  memcpy(ptr,bname,blen);
  ptr+= blen;
  ptr+= my_sprintf(ptr, (ptr, "-%x", file_id));

  if ((file= create_unique_file(fname,ptr)) < 0)
  {
    error("Could not construct local filename %s%s.",
          target_dir_name,bname);
    delete ce;
    DBUG_RETURN(ERROR_STOP);
  }

  rec.fname= fname;
  rec.event= ce;

  if (set_dynamic(&file_names, (uchar*)&rec, file_id))
  {
    error("Out of memory.");
    delete ce;
    DBUG_RETURN(ERROR_STOP);
  }

  if (ce)
    ce->set_fname_outside_temp_buf(fname, (uint) strlen(fname));

  if (my_write(file, (uchar*)block, block_len, MYF(MY_WME|MY_NABP)))
  {
    error("Failed writing to file.");
    retval= ERROR_STOP;
  }
  if (my_close(file, MYF(MY_WME)))
  {
    error("Failed closing file.");
    retval= ERROR_STOP;
  }
  DBUG_RETURN(retval);
}


/**
  Process the given Create_file_log_event.

  @see Load_log_processor::process_first_event(const char*,uint,const char*,uint,uint,Create_file_log_event*)

  @param ce Create_file_log_event to process.

  @retval ERROR_STOP An error occurred - the program should terminate.
  @retval OK_CONTINUE No error, the program should continue.
*/
Exit_status  Load_log_processor::process(Create_file_log_event *ce)
{
  const char *bname= ce->fname + dirname_length(ce->fname);
  uint blen= ce->fname_len - (bname-ce->fname);

  return process_first_event(bname, blen, ce->block, ce->block_len,
                             ce->file_id, ce);
}


/**
  Process the given Begin_load_query_log_event.

  @see Load_log_processor::process_first_event(const char*,uint,const char*,uint,uint,Create_file_log_event*)

  @param ce Begin_load_query_log_event to process.

  @retval ERROR_STOP An error occurred - the program should terminate.
  @retval OK_CONTINUE No error, the program should continue.
*/
Exit_status Load_log_processor::process(Begin_load_query_log_event *blqe)
{
  return process_first_event("SQL_LOAD_MB", 11, blqe->block, blqe->block_len,
                             blqe->file_id, 0);
}


/**
  Process the given Append_block_log_event.

  Appends the chunk of the file contents specified by the event to the
  file created by a previous Begin_load_query_log_event or
  Create_file_log_event.

  If the file_id for the event does not correspond to any file
  previously registered through a Begin_load_query_log_event or
  Create_file_log_event, this member function will print a warning and
  return OK_CONTINUE.  It is safe to return OK_CONTINUE, because no
  query will be written for this event.  We should not print an error
  and fail, since the missing file_id could be because a (valid)
  --start-position has been specified after the Begin/Create event but
  before this Append event.

  @param ae Append_block_log_event to process.

  @retval ERROR_STOP An error occurred - the program should terminate.

  @retval OK_CONTINUE No error, the program should continue.
*/
Exit_status Load_log_processor::process(Append_block_log_event *ae)
{
  DBUG_ENTER("Load_log_processor::process");
  const char* fname= ((ae->file_id < file_names.elements) ?
                       dynamic_element(&file_names, ae->file_id,
                                       File_name_record*)->fname : 0);

  if (fname)
  {
    File file;
    Exit_status retval= OK_CONTINUE;
    if (((file= my_open(fname,
			O_APPEND|O_BINARY|O_WRONLY,MYF(MY_WME))) < 0))
    {
      error("Failed opening file %s", fname);
      DBUG_RETURN(ERROR_STOP);
    }
    if (my_write(file,(uchar*)ae->block,ae->block_len,MYF(MY_WME|MY_NABP)))
    {
      error("Failed writing to file %s", fname);
      retval= ERROR_STOP;
    }
    if (my_close(file,MYF(MY_WME)))
    {
      error("Failed closing file %s", fname);
      retval= ERROR_STOP;
    }
    DBUG_RETURN(retval);
  }

  /*
    There is no Create_file event (a bad binlog or a big
    --start-position). Assuming it's a big --start-position, we just do
    nothing and print a warning.
  */
  warning("Ignoring Append_block as there is no "
          "Create_file event for file_id: %u", ae->file_id);
  DBUG_RETURN(OK_CONTINUE);
}


static Load_log_processor load_processor;


/**
  Replace windows-style backslashes by forward slashes so it can be
  consumed by the mysql client, which requires Unix path.

  @todo This is only useful under windows, so may be ifdef'ed out on
  other systems.  /Sven

  @todo If a Create_file_log_event contains a filename with a
  backslash (valid under unix), then we have problems under windows.
  /Sven

  @param[in,out] fname Filename to modify. The filename is modified
  in-place.
*/
static void convert_path_to_forward_slashes(char *fname)
{
  while (*fname)
  {
    if (*fname == '\\')
      *fname= '/';
    fname++;
  }
}


/**
  Indicates whether the given database should be filtered out,
  according to the --database=X option.

  @param log_dbname Name of database.

  @return nonzero if the database with the given name should be
  filtered out, 0 otherwise.
*/
static bool shall_skip_database(const char *log_dbname)
{
  return one_database &&
         (log_dbname != NULL) &&
         strcmp(log_dbname, database);
}


/**
  Prints the given event in base64 format.

  The header is printed to the head cache and the body is printed to
  the body cache of the print_event_info structure.  This allows all
  base64 events corresponding to the same statement to be joined into
  one BINLOG statement.

  @param[in] ev Log_event to print.
  @param[in,out] result_file FILE to which the output will be written.
  @param[in,out] print_event_info Parameters and context state
  determining how to print.

  @retval ERROR_STOP An error occurred - the program should terminate.
  @retval OK_CONTINUE No error, the program should continue.
*/
static Exit_status
write_event_header_and_base64(Log_event *ev, FILE *result_file,
                              PRINT_EVENT_INFO *print_event_info)
{
  IO_CACHE *head= &print_event_info->head_cache;
  IO_CACHE *body= &print_event_info->body_cache;
  DBUG_ENTER("write_event_header_and_base64");

  /* Write header and base64 output to cache */
  ev->print_header(head, print_event_info, FALSE);
  ev->print_base64(body, print_event_info, FALSE);

  /* Read data from cache and write to result file */
  if (copy_event_cache_to_file_and_reinit(head, result_file) ||
      copy_event_cache_to_file_and_reinit(body, result_file))
  {
    error("Error writing event to file.");
    DBUG_RETURN(ERROR_STOP);
  }
  DBUG_RETURN(OK_CONTINUE);
}


/**
  Print the given event, and either delete it or delegate the deletion
  to someone else.

  The deletion may be delegated in two cases: (1) the event is a
  Format_description_log_event, and is saved in
  glob_description_event; (2) the event is a Create_file_log_event,
  and is saved in load_processor.

  @param[in,out] print_event_info Parameters and context state
  determining how to print.
  @param[in] ev Log_event to process.
  @param[in] pos Offset from beginning of binlog file.
  @param[in] logname Name of input binlog.

  @retval ERROR_STOP An error occurred - the program should terminate.
  @retval OK_CONTINUE No error, the program should continue.
  @retval OK_STOP No error, but the end of the specified range of
  events to process has been reached and the program should terminate.
*/
Exit_status process_event(PRINT_EVENT_INFO *print_event_info, Log_event *ev,
                          my_off_t pos, const char *logname)
{
  char ll_buff[21];
  Log_event_type ev_type= ev->get_type_code();
  my_bool destroy_evt= TRUE;
  DBUG_ENTER("process_event");
  print_event_info->short_form= short_form;
  Exit_status retval= OK_CONTINUE;
  IO_CACHE *const head= &print_event_info->head_cache;

  /*
    Format events are not concerned by --offset and such, we always need to
    read them to be able to process the wanted events.
  */
  if (((rec_count >= offset) &&
       ((my_time_t)(ev->when) >= start_datetime)) ||
      (ev_type == FORMAT_DESCRIPTION_EVENT))
  {
    if (ev_type != FORMAT_DESCRIPTION_EVENT)
    {
      /*
        We have found an event after start_datetime, from now on print
        everything (in case the binlog has timestamps increasing and
        decreasing, we do this to avoid cutting the middle).
      */
      start_datetime= 0;
      offset= 0; // print everything and protect against cycling rec_count
      /*
        Skip events according to the --server-id flag.  However, don't
        skip format_description or rotate events, because they they
        are really "global" events that are relevant for the entire
        binlog, even if they have a server_id.  Also, we have to read
        the format_description event so that we can parse subsequent
        events.
      */
      if (ev_type != ROTATE_EVENT &&
          server_id && (server_id != ev->server_id))
        goto end;
    }
    if (((my_time_t)(ev->when) >= stop_datetime)
        || (pos >= stop_position_mot))
    {
      /* end the program */
      retval= OK_STOP;
      goto end;
    }
    if (!short_form)
      fprintf(result_file, "# at %s\n",llstr(pos,ll_buff));

    if (!opt_hexdump)
      print_event_info->hexdump_from= 0; /* Disabled */
    else
      print_event_info->hexdump_from= pos;

    print_event_info->base64_output_mode= opt_base64_output_mode;

    DBUG_PRINT("debug", ("event_type: %s", ev->get_type_str()));

    switch (ev_type) {
    case QUERY_EVENT:
      if (!((Query_log_event*)ev)->is_trans_keyword() &&
          shall_skip_database(((Query_log_event*)ev)->db))
        goto end;
      if (opt_base64_output_mode == BASE64_OUTPUT_ALWAYS)
      {
        if ((retval= write_event_header_and_base64(ev, result_file,
                                                   print_event_info)) !=
            OK_CONTINUE)
          goto end;
      }
      else
        ev->print(result_file, print_event_info);
      if (head->error == -1)
        goto err;
      break;

    case CREATE_FILE_EVENT:
    {
      Create_file_log_event* ce= (Create_file_log_event*)ev;
      /*
        We test if this event has to be ignored. If yes, we don't save
        this event; this will have the good side-effect of ignoring all
        related Append_block and Exec_load.
        Note that Load event from 3.23 is not tested.
      */
      if (shall_skip_database(ce->db))
        goto end;                // Next event
      /*
	We print the event, but with a leading '#': this is just to inform 
	the user of the original command; the command we want to execute 
	will be a derivation of this original command (we will change the 
	filename and use LOCAL), prepared in the 'case EXEC_LOAD_EVENT' 
	below.
      */
      if (opt_base64_output_mode == BASE64_OUTPUT_ALWAYS)
      {
        if ((retval= write_event_header_and_base64(ce, result_file,
                                                   print_event_info)) !=
            OK_CONTINUE)
          goto end;
      }
      else
      {
        ce->print(result_file, print_event_info, TRUE);
        if (head->error == -1)
          goto err;
      }
      // If this binlog is not 3.23 ; why this test??
      if (glob_description_event->binlog_version >= 3)
      {
        /*
          transfer the responsibility for destroying the event to
          load_processor
        */
        ev= NULL;
        if ((retval= load_processor.process(ce)) != OK_CONTINUE)
          goto end;
      }
      break;
    }

    case APPEND_BLOCK_EVENT:
      /*
        Append_block_log_events can safely print themselves even if
        the subsequent call load_processor.process fails, because the
        output of Append_block_log_event::print is only a comment.
      */
      ev->print(result_file, print_event_info);
      if (head->error == -1)
        goto err;
      if ((retval= load_processor.process((Append_block_log_event*) ev)) !=
          OK_CONTINUE)
        goto end;
      break;

    case EXEC_LOAD_EVENT:
    {
      ev->print(result_file, print_event_info);
      if (head->error == -1)
        goto err;
      Execute_load_log_event *exv= (Execute_load_log_event*)ev;
      Create_file_log_event *ce= load_processor.grab_event(exv->file_id);
      /*
	if ce is 0, it probably means that we have not seen the Create_file
	event (a bad binlog, or most probably --start-position is after the
	Create_file event). Print a warning comment.
      */
      if (ce)
      {
        /*
          We must not convert earlier, since the file is used by
          my_open() in Load_log_processor::append().
        */
        convert_path_to_forward_slashes((char*) ce->fname);
	ce->print(result_file, print_event_info, TRUE);
	my_free((char*)ce->fname,MYF(MY_WME));
	delete ce;
        if (head->error == -1)
          goto err;
      }
      else
        warning("Ignoring Execute_load_log_event as there is no "
                "Create_file event for file_id: %u", exv->file_id);
      break;
    }
    case FORMAT_DESCRIPTION_EVENT:
      delete glob_description_event;
      glob_description_event= (Format_description_log_event*) ev;
      print_event_info->common_header_len=
        glob_description_event->common_header_len;
      ev->print(result_file, print_event_info);
      if (head->error == -1)
        goto err;
      if (!remote_opt)
        ev->free_temp_buf(); // free memory allocated in dump_local_log_entries
      else
        // disassociate but not free dump_remote_log_entries time memory
        ev->temp_buf= 0;
      /*
        We don't want this event to be deleted now, so let's hide it (I
        (Guilhem) should later see if this triggers a non-serious Valgrind
        error). Not serious error, because we will free description_event
        later.
      */
      ev= 0;
      if (!force_if_open_opt &&
          (glob_description_event->flags & LOG_EVENT_BINLOG_IN_USE_F))
      {
        error("Attempting to dump binlog '%s', which was not closed properly. "
              "Most probably, mysqld is still writing it, or it crashed. "
              "Rerun with --force-if-open to ignore this problem.", logname);
        DBUG_RETURN(ERROR_STOP);
      }
      break;
    case BEGIN_LOAD_QUERY_EVENT:
      ev->print(result_file, print_event_info);
      if (head->error == -1)
        goto err;
      if ((retval= load_processor.process((Begin_load_query_log_event*) ev)) !=
          OK_CONTINUE)
        goto end;
      break;
    case EXECUTE_LOAD_QUERY_EVENT:
    {
      Execute_load_query_log_event *exlq= (Execute_load_query_log_event*)ev;
      char *fname= load_processor.grab_fname(exlq->file_id);

      if (!shall_skip_database(exlq->db))
      {
        if (fname)
        {
          convert_path_to_forward_slashes(fname);
          exlq->print(result_file, print_event_info, fname);
          if (head->error == -1)
          {
            if (fname)
              my_free(fname, MYF(MY_WME));
            goto err;
          }
        }
        else
          warning("Ignoring Execute_load_query since there is no "
                  "Begin_load_query event for file_id: %u", exlq->file_id);
      }

      if (fname)
	my_free(fname, MYF(MY_WME));
      break;
    }
    case TABLE_MAP_EVENT:
    {
      Table_map_log_event *map= ((Table_map_log_event *)ev);
      if (shall_skip_database(map->get_db_name()))
      {
        print_event_info->m_table_map_ignored.set_table(map->get_table_id(), map);
        destroy_evt= FALSE;
        goto end;
      }
    }
    case WRITE_ROWS_EVENT:
    case DELETE_ROWS_EVENT:
    case UPDATE_ROWS_EVENT:
    case PRE_GA_WRITE_ROWS_EVENT:
    case PRE_GA_DELETE_ROWS_EVENT:
    case PRE_GA_UPDATE_ROWS_EVENT:
    {
      if (ev_type != TABLE_MAP_EVENT)
      {
        Rows_log_event *e= (Rows_log_event*) ev;
        Table_map_log_event *ignored_map= 
          print_event_info->m_table_map_ignored.get_table(e->get_table_id());
        bool skip_event= (ignored_map != NULL);

        /* 
           end of statement check:
             i) destroy/free ignored maps
            ii) if skip event, flush cache now
         */
        if (e->get_flags(Rows_log_event::STMT_END_F))
        {
          /* 
            Now is safe to clear ignored map (clear_tables will also
            delete original table map events stored in the map).
          */
          if (print_event_info->m_table_map_ignored.count() > 0)
            print_event_info->m_table_map_ignored.clear_tables();

          /* 
             One needs to take into account an event that gets
             filtered but was last event in the statement. If this is
             the case, previous rows events that were written into
             IO_CACHEs still need to be copied from cache to
             result_file (as it would happen in ev->print(...) if
             event was not skipped).
          */
          if (skip_event)
          {
            if ((copy_event_cache_to_file_and_reinit(&print_event_info->head_cache, result_file) ||
                copy_event_cache_to_file_and_reinit(&print_event_info->body_cache, result_file)))
              goto err;
          }
        }

        /* skip the event check */
        if (skip_event)
          goto end;
      }
      /*
        These events must be printed in base64 format, if printed.
        base64 format requires a FD event to be safe, so if no FD
        event has been printed, we give an error.  Except if user
        passed --short-form, because --short-form disables printing
        row events.
      */
      if (!print_event_info->printed_fd_event && !short_form &&
          opt_base64_output_mode != BASE64_OUTPUT_DECODE_ROWS)
      {
        const char* type_str= ev->get_type_str();
        if (opt_base64_output_mode == BASE64_OUTPUT_NEVER)
          error("--base64-output=never specified, but binlog contains a "
                "%s event which must be printed in base64.",
                type_str);
        else
          error("malformed binlog: it does not contain any "
                "Format_description_log_event. I now found a %s event, which "
                "is not safe to process without a "
                "Format_description_log_event.",
                type_str);
        goto err;
      }
      /* FALL THROUGH */
    }
    default:
      ev->print(result_file, print_event_info);
      if (head->error == -1)
        goto err;
    }
  }

  goto end;

err:
  retval= ERROR_STOP;
end:
  rec_count++;
  /*
    Destroy the log_event object. If reading from a remote host,
    set the temp_buf to NULL so that memory isn't freed twice.
  */
  if (ev)
  {
    if (remote_opt)
      ev->temp_buf= 0;
    if (destroy_evt) /* destroy it later if not set (ignored table map) */
      delete ev;
  }
  DBUG_RETURN(retval);
}


static struct my_option my_long_options[] =
{
  {"help", '?', "Display this help and exit.",
   0, 0, 0, GET_NO_ARG, NO_ARG, 0, 0, 0, 0, 0, 0},
#ifdef __NETWARE__
  {"autoclose", OPT_AUTO_CLOSE, "Automatically close the screen on exit for Netware.",
   0, 0, 0, GET_NO_ARG, NO_ARG, 0, 0, 0, 0, 0, 0},
#endif
  {"base64-output", OPT_BASE64_OUTPUT_MODE,
    /* 'unspec' is not mentioned because it is just a placeholder. */
   "Determine when the output statements should be base64-encoded BINLOG "
   "statements: 'never' disables it and works only for binlogs without "
   "row-based events; 'decode-rows' decodes row events into commented SQL "
   "statements if the --verbose option is also given; 'auto' prints base64 "
   "only when necessary (i.e., for row-based events and format description "
   "events); 'always' prints base64 whenever possible. 'always' is for "
   "debugging only and should not be used in a production system. If this "
   "argument is not given, the default is 'auto'; if it is given with no "
   "argument, 'always' is used.",
   &opt_base64_output_mode_str, &opt_base64_output_mode_str,
   0, GET_STR, OPT_ARG, 0, 0, 0, 0, 0, 0},
  /*
    mysqlbinlog needs charsets knowledge, to be able to convert a charset
    number found in binlog to a charset name (to be able to print things
    like this:
    SET @`a`:=_cp850 0x4DFC6C6C6572 COLLATE `cp850_general_ci`;
  */
  {"character-sets-dir", OPT_CHARSETS_DIR,
   "Directory for character set files.", &charsets_dir,
   &charsets_dir, 0, GET_STR, REQUIRED_ARG, 0, 0, 0, 0, 0, 0},
  {"database", 'd', "List entries for just this database (local log only).",
   &database, &database, 0, GET_STR_ALLOC, REQUIRED_ARG,
   0, 0, 0, 0, 0, 0},
#ifndef DBUG_OFF
  {"debug", '#', "Output debug log.", &default_dbug_option,
   &default_dbug_option, 0, GET_STR, OPT_ARG, 0, 0, 0, 0, 0, 0},
#endif
  {"debug-check", OPT_DEBUG_CHECK, "Check memory and open file usage at exit .",
   &debug_check_flag, &debug_check_flag, 0,
   GET_BOOL, NO_ARG, 0, 0, 0, 0, 0, 0},
  {"debug-info", OPT_DEBUG_INFO, "Print some debug info at exit.",
   &debug_info_flag, &debug_info_flag,
   0, GET_BOOL, NO_ARG, 0, 0, 0, 0, 0, 0},
  {"disable-log-bin", 'D', "Disable binary log. This is useful, if you "
    "enabled --to-last-log and are sending the output to the same MySQL server. "
    "This way you could avoid an endless loop. You would also like to use it "
    "when restoring after a crash to avoid duplication of the statements you "
    "already have. NOTE: you will need a SUPER privilege to use this option.",
   &disable_log_bin, &disable_log_bin, 0, GET_BOOL,
   NO_ARG, 0, 0, 0, 0, 0, 0},
  {"force-if-open", 'F', "Force if binlog was not closed properly.",
   &force_if_open_opt, &force_if_open_opt, 0, GET_BOOL, NO_ARG,
   1, 0, 0, 0, 0, 0},
  {"force-read", 'f', "Force reading unknown binlog events.",
   &force_opt, &force_opt, 0, GET_BOOL, NO_ARG, 0, 0, 0, 0,
   0, 0},
  {"hexdump", 'H', "Augment output with hexadecimal and ASCII event dump.",
   &opt_hexdump, &opt_hexdump, 0, GET_BOOL, NO_ARG,
   0, 0, 0, 0, 0, 0},
  {"host", 'h', "Get the binlog from server.", &host, &host,
   0, GET_STR_ALLOC, REQUIRED_ARG, 0, 0, 0, 0, 0, 0},
  {"local-load", 'l', "Prepare local temporary files for LOAD DATA INFILE in the specified directory.",
   &dirname_for_local_load, &dirname_for_local_load, 0,
   GET_STR_ALLOC, REQUIRED_ARG, 0, 0, 0, 0, 0, 0},
  {"offset", 'o', "Skip the first N entries.", &offset, &offset,
   0, GET_ULL, REQUIRED_ARG, 0, 0, 0, 0, 0, 0},
  {"password", 'p', "Password to connect to remote server.",
   0, 0, 0, GET_STR, OPT_ARG, 0, 0, 0, 0, 0, 0},
  {"port", 'P', "Port number to use for connection or 0 for default to, in "
   "order of preference, my.cnf, $MYSQL_TCP_PORT, "
#if MYSQL_PORT_DEFAULT == 0
   "/etc/services, "
#endif
   "built-in default (" STRINGIFY_ARG(MYSQL_PORT) ").",
   &port, &port, 0, GET_INT, REQUIRED_ARG,
   0, 0, 0, 0, 0, 0},
  {"position", OPT_POSITION, "Deprecated. Use --start-position instead.",
   &start_position, &start_position, 0, GET_ULL,
   REQUIRED_ARG, BIN_LOG_HEADER_SIZE, BIN_LOG_HEADER_SIZE,
   /* COM_BINLOG_DUMP accepts only 4 bytes for the position */
   (ulonglong)(~(uint32)0), 0, 0, 0},
  {"protocol", OPT_MYSQL_PROTOCOL,
   "The protocol to use for connection (tcp, socket, pipe, memory).",
   0, 0, 0, GET_STR,  REQUIRED_ARG, 0, 0, 0, 0, 0, 0},
  {"read-from-remote-server", 'R', "Read binary logs from a MySQL server.",
   &remote_opt, &remote_opt, 0, GET_BOOL, NO_ARG, 0, 0, 0, 0,
   0, 0},
  {"result-file", 'r', "Direct output to a given file.", 0, 0, 0, GET_STR,
   REQUIRED_ARG, 0, 0, 0, 0, 0, 0},
  {"server-id", OPT_SERVER_ID,
   "Extract only binlog entries created by the server having the given id.",
   &server_id, &server_id, 0, GET_ULONG,
   REQUIRED_ARG, 0, 0, 0, 0, 0, 0},
  {"set-charset", OPT_SET_CHARSET,
   "Add 'SET NAMES character_set' to the output.", &charset,
   &charset, 0, GET_STR, REQUIRED_ARG, 0, 0, 0, 0, 0, 0},
#ifdef HAVE_SMEM
  {"shared-memory-base-name", OPT_SHARED_MEMORY_BASE_NAME,
   "Base name of shared memory.", &shared_memory_base_name,
   &shared_memory_base_name,
   0, GET_STR, REQUIRED_ARG, 0, 0, 0, 0, 0, 0},
#endif
  {"short-form", 's', "Just show regular queries: no extra info and no "
   "row-based events. This is for testing only, and should not be used in "
   "production systems. If you want to suppress base64-output, consider "
   "using --base64-output=never instead.",
   &short_form, &short_form, 0, GET_BOOL, NO_ARG, 0, 0, 0, 0,
   0, 0},
  {"socket", 'S', "The socket file to use for connection.",
   &sock, &sock, 0, GET_STR, REQUIRED_ARG, 0, 0, 0, 0, 
   0, 0},
  {"start-datetime", OPT_START_DATETIME,
   "Start reading the binlog at first event having a datetime equal or "
   "posterior to the argument; the argument must be a date and time "
   "in the local time zone, in any format accepted by the MySQL server "
   "for DATETIME and TIMESTAMP types, for example: 2004-12-25 11:25:56 "
   "(you should probably use quotes for your shell to set it properly).",
   &start_datetime_str, &start_datetime_str,
   0, GET_STR_ALLOC, REQUIRED_ARG, 0, 0, 0, 0, 0, 0},
  {"start-position", 'j',
   "Start reading the binlog at position N. Applies to the first binlog "
   "passed on the command line.",
   &start_position, &start_position, 0, GET_ULL,
   REQUIRED_ARG, BIN_LOG_HEADER_SIZE, BIN_LOG_HEADER_SIZE,
   /* COM_BINLOG_DUMP accepts only 4 bytes for the position */
   (ulonglong)(~(uint32)0), 0, 0, 0},
  {"stop-datetime", OPT_STOP_DATETIME,
   "Stop reading the binlog at first event having a datetime equal or "
   "posterior to the argument; the argument must be a date and time "
   "in the local time zone, in any format accepted by the MySQL server "
   "for DATETIME and TIMESTAMP types, for example: 2004-12-25 11:25:56 "
   "(you should probably use quotes for your shell to set it properly).",
   &stop_datetime_str, &stop_datetime_str,
   0, GET_STR_ALLOC, REQUIRED_ARG, 0, 0, 0, 0, 0, 0},
  {"stop-position", OPT_STOP_POSITION,
   "Stop reading the binlog at position N. Applies to the last binlog "
   "passed on the command line.",
   &stop_position, &stop_position, 0, GET_ULL,
   REQUIRED_ARG, (longlong)(~(my_off_t)0), BIN_LOG_HEADER_SIZE,
   (ulonglong)(~(my_off_t)0), 0, 0, 0},
  {"to-last-log", 't', "Requires -R. Will not stop at the end of the \
requested binlog but rather continue printing until the end of the last \
binlog of the MySQL server. If you send the output to the same MySQL server, \
that may lead to an endless loop.",
   &to_last_remote_log, &to_last_remote_log, 0, GET_BOOL,
   NO_ARG, 0, 0, 0, 0, 0, 0},
  {"user", 'u', "Connect to the remote server as username.",
   &user, &user, 0, GET_STR_ALLOC, REQUIRED_ARG, 0, 0, 0, 0,
   0, 0},
  {"verbose", 'v', "Reconstruct SQL statements out of row events. "
                   "-v -v adds comments on column data types.",
   0, 0, 0, GET_NO_ARG, NO_ARG, 0, 0, 0, 0, 0, 0},
  {"version", 'V', "Print version and exit.", 0, 0, 0, GET_NO_ARG, NO_ARG, 0,
   0, 0, 0, 0, 0},
  {"open_files_limit", OPT_OPEN_FILES_LIMIT,
   "Used to reserve file descriptors for use by this program.",
   &open_files_limit, &open_files_limit, 0, GET_ULONG,
   REQUIRED_ARG, MY_NFILE, 8, OS_FILE_LIMIT, 0, 1, 0},
  {0, 0, 0, 0, 0, 0, GET_NO_ARG, NO_ARG, 0, 0, 0, 0, 0, 0}
};


/**
  Auxiliary function used by error() and warning().

  Prints the given text (normally "WARNING: " or "ERROR: "), followed
  by the given vprintf-style string, followed by a newline.

  @param format Printf-style format string.
  @param args List of arguments for the format string.
  @param msg Text to print before the string.
*/
static void error_or_warning(const char *format, va_list args, const char *msg)
{
  fprintf(stderr, "%s: ", msg);
  vfprintf(stderr, format, args);
  fprintf(stderr, "\n");
}

/**
  Prints a message to stderr, prefixed with the text "ERROR: " and
  suffixed with a newline.

  @param format Printf-style format string, followed by printf
  varargs.
*/
static void error(const char *format,...)
{
  va_list args;
  va_start(args, format);
  error_or_warning(format, args, "ERROR");
  va_end(args);
}


/**
  This function is used in log_event.cc to report errors.

  @param format Printf-style format string, followed by printf
  varargs.
*/
static void sql_print_error(const char *format,...)
{
  va_list args;
  va_start(args, format);
  error_or_warning(format, args, "ERROR");
  va_end(args);
}

/**
  Prints a message to stderr, prefixed with the text "WARNING: " and
  suffixed with a newline.

  @param format Printf-style format string, followed by printf
  varargs.
*/
static void warning(const char *format,...)
{
  va_list args;
  va_start(args, format);
  error_or_warning(format, args, "WARNING");
  va_end(args);
}

/**
  Frees memory for global variables in this file.
*/
static void cleanup()
{
  my_free(pass,MYF(MY_ALLOW_ZERO_PTR));
  my_free((char*) database, MYF(MY_ALLOW_ZERO_PTR));
  my_free((char*) host, MYF(MY_ALLOW_ZERO_PTR));
  my_free((char*) user, MYF(MY_ALLOW_ZERO_PTR));
  my_free((char*) dirname_for_local_load, MYF(MY_ALLOW_ZERO_PTR));

  delete glob_description_event;
  if (mysql)
    mysql_close(mysql);
}

#include <help_start.h>

static void print_version()
{
  printf("%s Ver 3.3 for %s at %s\n", my_progname, SYSTEM_TYPE, MACHINE_TYPE);
  NETWARE_SET_SCREEN_MODE(1);
}


static void usage()
{
  print_version();
<<<<<<< HEAD
  puts("By Monty and Sasha, for your professional use\n\
This software comes with NO WARRANTY:  This is free software,\n\
and you are welcome to modify and redistribute it under the GPL license.\n");

=======
  puts(ORACLE_WELCOME_COPYRIGHT_NOTICE("2000"));
>>>>>>> 2f15c56f
  printf("\
Dumps a MySQL binary log in a format usable for viewing or for piping to\n\
the mysql command line client.\n\n");
  printf("Usage: %s [options] log-files\n", my_progname);
  my_print_help(my_long_options);
  my_print_variables(my_long_options);
}


static my_time_t convert_str_to_timestamp(const char* str)
{
  int was_cut;
  MYSQL_TIME l_time;
  long dummy_my_timezone;
  my_bool dummy_in_dst_time_gap;
  /* We require a total specification (date AND time) */
  if (str_to_datetime(str, (uint) strlen(str), &l_time, 0, &was_cut) !=
      MYSQL_TIMESTAMP_DATETIME || was_cut)
  {
    error("Incorrect date and time argument: %s", str);
    exit(1);
  }
  /*
    Note that Feb 30th, Apr 31st cause no error messages and are mapped to
    the next existing day, like in mysqld. Maybe this could be changed when
    mysqld is changed too (with its "strict" mode?).
  */
  return
    my_system_gmt_sec(&l_time, &dummy_my_timezone, &dummy_in_dst_time_gap);
}

#include <help_end.h>

extern "C" my_bool
get_one_option(int optid, const struct my_option *opt __attribute__((unused)),
	       char *argument)
{
  bool tty_password=0;
  switch (optid) {
#ifdef __NETWARE__
  case OPT_AUTO_CLOSE:
    setscreenmode(SCR_AUTOCLOSE_ON_EXIT);
    break;
#endif
#ifndef DBUG_OFF
  case '#':
    DBUG_PUSH(argument ? argument : default_dbug_option);
    break;
#endif
  case 'd':
    one_database = 1;
    break;
  case 'p':
    if (argument == disabled_my_option)
      argument= (char*) "";                     // Don't require password
    if (argument)
    {
      my_free(pass,MYF(MY_ALLOW_ZERO_PTR));
      char *start=argument;
      pass= my_strdup(argument,MYF(MY_FAE));
      while (*argument) *argument++= 'x';		/* Destroy argument */
      if (*start)
        start[1]=0;				/* Cut length of argument */
    }
    else
      tty_password=1;
    break;
  case 'r':
    if (!(result_file = my_fopen(argument, O_WRONLY | O_BINARY, MYF(MY_WME))))
      exit(1);
    break;
  case 'R':
    remote_opt= 1;
    break;
  case OPT_POSITION:
    WARN_DEPRECATED(VER_CELOSIA, "--position", "--start-position");
    break;
  case OPT_MYSQL_PROTOCOL:
    opt_protocol= find_type_or_exit(argument, &sql_protocol_typelib,
                                    opt->name);
    break;
  case OPT_START_DATETIME:
    start_datetime= convert_str_to_timestamp(start_datetime_str);
    break;
  case OPT_STOP_DATETIME:
    stop_datetime= convert_str_to_timestamp(stop_datetime_str);
    break;
  case OPT_BASE64_OUTPUT_MODE:
    if (argument == NULL)
      opt_base64_output_mode= BASE64_OUTPUT_ALWAYS;
    else
    {
      opt_base64_output_mode= (enum_base64_output_mode)
        (find_type_or_exit(argument, &base64_output_mode_typelib, opt->name)-1);
    }
    break;
  case 'v':
    if (argument == disabled_my_option)
      verbose= 0;
    else
      verbose++;
    break;
  case 'V':
    print_version();
    exit(0);
  case '?':
    usage();
    exit(0);
  }
  if (tty_password)
    pass= get_tty_password(NullS);

  return 0;
}


static int parse_args(int *argc, char*** argv)
{
  int ho_error;

  result_file = stdout;
  if ((ho_error=handle_options(argc, argv, my_long_options, get_one_option)))
    exit(ho_error);
  if (debug_info_flag)
    my_end_arg= MY_CHECK_ERROR | MY_GIVE_INFO;
  if (debug_check_flag)
    my_end_arg= MY_CHECK_ERROR;
  return 0;
}


/**
  Create and initialize the global mysql object, and connect to the
  server.

  @retval ERROR_STOP An error occurred - the program should terminate.
  @retval OK_CONTINUE No error, the program should continue.
*/
static Exit_status safe_connect()
{
  /* Close and old connections to MySQL */
  if (mysql)
    mysql_close(mysql);

  mysql= mysql_init(NULL);

  if (!mysql)
  {
    error("Failed on mysql_init.");
    return ERROR_STOP;
  }

  if (opt_protocol)
    mysql_options(mysql, MYSQL_OPT_PROTOCOL, (char*) &opt_protocol);
#ifdef HAVE_SMEM
  if (shared_memory_base_name)
    mysql_options(mysql, MYSQL_SHARED_MEMORY_BASE_NAME,
                  shared_memory_base_name);
#endif
  if (!mysql_real_connect(mysql, host, user, pass, 0, port, sock, 0))
  {
    error("Failed on connect: %s", mysql_error(mysql));
    return ERROR_STOP;
  }
  mysql->reconnect= 1;
  return OK_CONTINUE;
}


/**
  High-level function for dumping a named binlog.

  This function calls dump_remote_log_entries() or
  dump_local_log_entries() to do the job.

  @param[in] logname Name of input binlog.

  @retval ERROR_STOP An error occurred - the program should terminate.
  @retval OK_CONTINUE No error, the program should continue.
  @retval OK_STOP No error, but the end of the specified range of
  events to process has been reached and the program should terminate.
*/
static Exit_status dump_log_entries(const char* logname)
{
  Exit_status rc;
  PRINT_EVENT_INFO print_event_info;

  if (!print_event_info.init_ok())
    return ERROR_STOP;
  /*
     Set safe delimiter, to dump things
     like CREATE PROCEDURE safely
  */
  fprintf(result_file, "DELIMITER /*!*/;\n");
  strmov(print_event_info.delimiter, "/*!*/;");
  
  print_event_info.verbose= short_form ? 0 : verbose;

  rc= (remote_opt ? dump_remote_log_entries(&print_event_info, logname) :
       dump_local_log_entries(&print_event_info, logname));

  /* Set delimiter back to semicolon */
  fprintf(result_file, "DELIMITER ;\n");
  strmov(print_event_info.delimiter, ";");
  return rc;
}


/**
  When reading a remote binlog, this function is used to grab the
  Format_description_log_event in the beginning of the stream.
  
  This is not as smart as check_header() (used for local log); it will
  not work for a binlog which mixes format. TODO: fix this.

  @retval ERROR_STOP An error occurred - the program should terminate.
  @retval OK_CONTINUE No error, the program should continue.
*/
static Exit_status check_master_version()
{
  MYSQL_RES* res = 0;
  MYSQL_ROW row;
  const char* version;

  if (mysql_query(mysql, "SELECT VERSION()") ||
      !(res = mysql_store_result(mysql)))
  {
    error("Could not find server version: "
          "Query failed when checking master version: %s", mysql_error(mysql));
    return ERROR_STOP;
  }
  if (!(row = mysql_fetch_row(res)))
  {
    error("Could not find server version: "
          "Master returned no rows for SELECT VERSION().");
    goto err;
  }

  if (!(version = row[0]))
  {
    error("Could not find server version: "
          "Master reported NULL for the version.");
    goto err;
  }

  delete glob_description_event;
  switch (*version) {
  case '3':
    glob_description_event= new Format_description_log_event(1);
    break;
  case '4':
    glob_description_event= new Format_description_log_event(3);
    break;
  case '5':
    /*
      The server is soon going to send us its Format_description log
      event, unless it is a 5.0 server with 3.23 or 4.0 binlogs.
      So we first assume that this is 4.0 (which is enough to read the
      Format_desc event if one comes).
    */
    glob_description_event= new Format_description_log_event(3);
    break;
  default:
    glob_description_event= NULL;
    error("Could not find server version: "
          "Master reported unrecognized MySQL version '%s'.", version);
    goto err;
  }
  if (!glob_description_event || !glob_description_event->is_valid())
  {
    error("Failed creating Format_description_log_event; out of memory?");
    goto err;
  }

  mysql_free_result(res);
  return OK_CONTINUE;

err:
  mysql_free_result(res);
  return ERROR_STOP;
}


/**
  Requests binlog dump from a remote server and prints the events it
  receives.

  @param[in,out] print_event_info Parameters and context state
  determining how to print.
  @param[in] logname Name of input binlog.

  @retval ERROR_STOP An error occurred - the program should terminate.
  @retval OK_CONTINUE No error, the program should continue.
  @retval OK_STOP No error, but the end of the specified range of
  events to process has been reached and the program should terminate.
*/
static Exit_status dump_remote_log_entries(PRINT_EVENT_INFO *print_event_info,
                                           const char* logname)

{
  uchar buf[128];
  ulong len;
  uint logname_len;
  NET* net;
  my_off_t old_off= start_position_mot;
  char fname[FN_REFLEN+1];
  Exit_status retval= OK_CONTINUE;
  DBUG_ENTER("dump_remote_log_entries");

  /*
    Even if we already read one binlog (case of >=2 binlogs on command line),
    we cannot re-use the same connection as before, because it is now dead
    (COM_BINLOG_DUMP kills the thread when it finishes).
  */
  if ((retval= safe_connect()) != OK_CONTINUE)
    DBUG_RETURN(retval);
  net= &mysql->net;

  if ((retval= check_master_version()) != OK_CONTINUE)
    DBUG_RETURN(retval);

  /*
    COM_BINLOG_DUMP accepts only 4 bytes for the position, so we are forced to
    cast to uint32.
  */
  int4store(buf, (uint32)start_position);
  int2store(buf + BIN_LOG_HEADER_SIZE, binlog_flags);

  size_t tlen = strlen(logname);
  if (tlen > UINT_MAX) 
  {
    error("Log name too long.");
    DBUG_RETURN(ERROR_STOP);
  }
  logname_len = (uint) tlen;
  int4store(buf + 6, 0);
  memcpy(buf + 10, logname, logname_len);
  if (simple_command(mysql, COM_BINLOG_DUMP, buf, logname_len + 10, 1))
  {
    error("Got fatal error sending the log dump command.");
    DBUG_RETURN(ERROR_STOP);
  }

  for (;;)
  {
    const char *error_msg;
    Log_event *ev;

    len= cli_safe_read(mysql);
    if (len == packet_error)
    {
      error("Got error reading packet from server: %s", mysql_error(mysql));
      DBUG_RETURN(ERROR_STOP);
    }
    if (len < 8 && net->read_pos[0] == 254)
      break; // end of data
    DBUG_PRINT("info",( "len: %lu  net->read_pos[5]: %d\n",
			len, net->read_pos[5]));
    if (!(ev= Log_event::read_log_event((const char*) net->read_pos + 1 ,
                                        len - 1, &error_msg,
                                        glob_description_event)))
    {
      error("Could not construct log event object: %s", error_msg);
      DBUG_RETURN(ERROR_STOP);
    }   
    /*
      If reading from a remote host, ensure the temp_buf for the
      Log_event class is pointing to the incoming stream.
    */
    ev->register_temp_buf((char *) net->read_pos + 1);

    Log_event_type type= ev->get_type_code();
    if (glob_description_event->binlog_version >= 3 ||
        (type != LOAD_EVENT && type != CREATE_FILE_EVENT))
    {
      /*
        If this is a Rotate event, maybe it's the end of the requested binlog;
        in this case we are done (stop transfer).
        This is suitable for binlogs, not relay logs (but for now we don't read
        relay logs remotely because the server is not able to do that). If one
        day we read relay logs remotely, then we will have a problem with the
        detection below: relay logs contain Rotate events which are about the
        binlogs, so which would trigger the end-detection below.
      */
      if (type == ROTATE_EVENT)
      {
        Rotate_log_event *rev= (Rotate_log_event *)ev;
        /*
          If this is a fake Rotate event, and not about our log, we can stop
          transfer. If this a real Rotate event (so it's not about our log,
          it's in our log describing the next log), we print it (because it's
          part of our log) and then we will stop when we receive the fake one
          soon.
        */
        if (rev->when == 0)
        {
          if (!to_last_remote_log)
          {
            if ((rev->ident_len != logname_len) ||
                memcmp(rev->new_log_ident, logname, logname_len))
            {
              DBUG_RETURN(OK_CONTINUE);
            }
            /*
              Otherwise, this is a fake Rotate for our log, at the very
              beginning for sure. Skip it, because it was not in the original
              log. If we are running with to_last_remote_log, we print it,
              because it serves as a useful marker between binlogs then.
            */
            continue;
          }
          len= 1; // fake Rotate, so don't increment old_off
        }
      }
      else if (type == FORMAT_DESCRIPTION_EVENT)
      {
        /*
          This could be an fake Format_description_log_event that server
          (5.0+) automatically sends to a slave on connect, before sending
          a first event at the requested position.  If this is the case,
          don't increment old_off. Real Format_description_log_event always
          starts from BIN_LOG_HEADER_SIZE position.
        */
        if (old_off != BIN_LOG_HEADER_SIZE)
          len= 1;         // fake event, don't increment old_off
      }
      Exit_status retval= process_event(print_event_info, ev, old_off, logname);
      if (retval != OK_CONTINUE)
        DBUG_RETURN(retval);
    }
    else
    {
      Load_log_event *le= (Load_log_event*)ev;
      const char *old_fname= le->fname;
      uint old_len= le->fname_len;
      File file;
      Exit_status retval;

      if ((file= load_processor.prepare_new_file_for_old_format(le,fname)) < 0)
        DBUG_RETURN(ERROR_STOP);

      retval= process_event(print_event_info, ev, old_off, logname);
      if (retval != OK_CONTINUE)
      {
        my_close(file,MYF(MY_WME));
        DBUG_RETURN(retval);
      }
      retval= load_processor.load_old_format_file(net,old_fname,old_len,file);
      my_close(file,MYF(MY_WME));
      if (retval != OK_CONTINUE)
        DBUG_RETURN(retval);
    }
    /*
      Let's adjust offset for remote log as for local log to produce
      similar text and to have --stop-position to work identically.
    */
    old_off+= len-1;
  }

  DBUG_RETURN(OK_CONTINUE);
}


/**
  Reads the @c Format_description_log_event from the beginning of a
  local input file.

  The @c Format_description_log_event is only read if it is outside
  the range specified with @c --start-position; otherwise, it will be
  seen later.  If this is an old binlog, a fake @c
  Format_description_event is created.  This also prints a @c
  Format_description_log_event to the output, unless we reach the
  --start-position range.  In this case, it is assumed that a @c
  Format_description_log_event will be found when reading events the
  usual way.

  @param file The file to which a @c Format_description_log_event will
  be printed.

  @param[in,out] print_event_info Parameters and context state
  determining how to print.

  @param[in] logname Name of input binlog.

  @retval ERROR_STOP An error occurred - the program should terminate.
  @retval OK_CONTINUE No error, the program should continue.
  @retval OK_STOP No error, but the end of the specified range of
  events to process has been reached and the program should terminate.
*/
static Exit_status check_header(IO_CACHE* file,
                                PRINT_EVENT_INFO *print_event_info,
                                const char* logname)
{
  uchar header[BIN_LOG_HEADER_SIZE];
  uchar buf[PROBE_HEADER_LEN];
  my_off_t tmp_pos, pos;
  MY_STAT my_file_stat;

  delete glob_description_event;
  if (!(glob_description_event= new Format_description_log_event(3)))
  {
    error("Failed creating Format_description_log_event; out of memory?");
    return ERROR_STOP;
  }

  pos= my_b_tell(file);

  /* fstat the file to check if the file is a regular file. */
  if (my_fstat(file->file, &my_file_stat, MYF(0)) == -1)
  {
    error("Unable to stat the file.");
    return ERROR_STOP;
  }
  if ((my_file_stat.st_mode & S_IFMT) == S_IFREG)
    my_b_seek(file, (my_off_t)0);

  if (my_b_read(file, header, sizeof(header)))
  {
    error("Failed reading header; probably an empty file.");
    return ERROR_STOP;
  }
  if (memcmp(header, BINLOG_MAGIC, sizeof(header)))
  {
    error("File is not a binary log file.");
    return ERROR_STOP;
  }

  /*
    Imagine we are running with --start-position=1000. We still need
    to know the binlog format's. So we still need to find, if there is
    one, the Format_desc event, or to know if this is a 3.23
    binlog. So we need to first read the first events of the log,
    those around offset 4.  Even if we are reading a 3.23 binlog from
    the start (no --start-position): we need to know the header length
    (which is 13 in 3.23, 19 in 4.x) to be able to successfully print
    the first event (Start_log_event_v3). So even in this case, we
    need to "probe" the first bytes of the log *before* we do a real
    read_log_event(). Because read_log_event() needs to know the
    header's length to work fine.
  */
  for(;;)
  {
    tmp_pos= my_b_tell(file); /* should be 4 the first time */
    if (my_b_read(file, buf, sizeof(buf)))
    {
      if (file->error)
      {
        error("Could not read entry at offset %llu: "
              "Error in log format or read error.", (ulonglong)tmp_pos);
        return ERROR_STOP;
      }
      /*
        Otherwise this is just EOF : this log currently contains 0-2
        events.  Maybe it's going to be filled in the next
        milliseconds; then we are going to have a problem if this a
        3.23 log (imagine we are locally reading a 3.23 binlog which
        is being written presently): we won't know it in
        read_log_event() and will fail().  Similar problems could
        happen with hot relay logs if --start-position is used (but a
        --start-position which is posterior to the current size of the log).
        These are rare problems anyway (reading a hot log + when we
        read the first events there are not all there yet + when we
        read a bit later there are more events + using a strange
        --start-position).
      */
      break;
    }
    else
    {
      DBUG_PRINT("info",("buf[EVENT_TYPE_OFFSET=%d]=%d",
                         EVENT_TYPE_OFFSET, buf[EVENT_TYPE_OFFSET]));
      /* always test for a Start_v3, even if no --start-position */
      if (buf[EVENT_TYPE_OFFSET] == START_EVENT_V3)
      {
        /* This is 3.23 or 4.x */
        if (uint4korr(buf + EVENT_LEN_OFFSET) < 
            (LOG_EVENT_MINIMAL_HEADER_LEN + START_V3_HEADER_LEN))
        {
          /* This is 3.23 (format 1) */
          delete glob_description_event;
          if (!(glob_description_event= new Format_description_log_event(1)))
          {
            error("Failed creating Format_description_log_event; "
                  "out of memory?");
            return ERROR_STOP;
          }
        }
        break;
      }
      else if (tmp_pos >= start_position)
        break;
      else if (buf[EVENT_TYPE_OFFSET] == FORMAT_DESCRIPTION_EVENT)
      {
        /* This is 5.0 */
        Format_description_log_event *new_description_event;
        my_b_seek(file, tmp_pos); /* seek back to event's start */
        if (!(new_description_event= (Format_description_log_event*) 
              Log_event::read_log_event(file, glob_description_event)))
          /* EOF can't be hit here normally, so it's a real error */
        {
          error("Could not read a Format_description_log_event event at "
                "offset %llu; this could be a log format error or read error.",
                (ulonglong)tmp_pos);
          return ERROR_STOP;
        }
        if (opt_base64_output_mode == BASE64_OUTPUT_AUTO
            || opt_base64_output_mode == BASE64_OUTPUT_ALWAYS)
        {
          /*
            process_event will delete *description_event and set it to
            the new one, so we should not do it ourselves in this
            case.
          */
          Exit_status retval= process_event(print_event_info,
                                            new_description_event, tmp_pos,
                                            logname);
          if (retval != OK_CONTINUE)
            return retval;
        }
        else
        {
          delete glob_description_event;
          glob_description_event= new_description_event;
        }
        DBUG_PRINT("info",("Setting description_event"));
      }
      else if (buf[EVENT_TYPE_OFFSET] == ROTATE_EVENT)
      {
        Log_event *ev;
        my_b_seek(file, tmp_pos); /* seek back to event's start */
        if (!(ev= Log_event::read_log_event(file, glob_description_event)))
        {
          /* EOF can't be hit here normally, so it's a real error */
          error("Could not read a Rotate_log_event event at offset %llu;"
                " this could be a log format error or read error.",
                (ulonglong)tmp_pos);
          return ERROR_STOP;
        }
        delete ev;
      }
      else
        break;
    }
  }
  my_b_seek(file, pos);
  return OK_CONTINUE;
}


/**
  Reads a local binlog and prints the events it sees.

  @param[in] logname Name of input binlog.

  @param[in,out] print_event_info Parameters and context state
  determining how to print.

  @retval ERROR_STOP An error occurred - the program should terminate.
  @retval OK_CONTINUE No error, the program should continue.
  @retval OK_STOP No error, but the end of the specified range of
  events to process has been reached and the program should terminate.
*/
static Exit_status dump_local_log_entries(PRINT_EVENT_INFO *print_event_info,
                                          const char* logname)
{
  File fd = -1;
  IO_CACHE cache,*file= &cache;
  uchar tmp_buff[BIN_LOG_HEADER_SIZE];
  Exit_status retval= OK_CONTINUE;

  if (logname && strcmp(logname, "-") != 0)
  {
    /* read from normal file */
    if ((fd = my_open(logname, O_RDONLY | O_BINARY, MYF(MY_WME))) < 0)
      return ERROR_STOP;
    if (init_io_cache(file, fd, 0, READ_CACHE, start_position_mot, 0,
		      MYF(MY_WME | MY_NABP)))
    {
      my_close(fd, MYF(MY_WME));
      return ERROR_STOP;
    }
    if ((retval= check_header(file, print_event_info, logname)) != OK_CONTINUE)
      goto end;
  }
  else
  {
    /* read from stdin */
    /*
      Windows opens stdin in text mode by default. Certain characters
      such as CTRL-Z are interpeted as events and the read() method
      will stop. CTRL-Z is the EOF marker in Windows. to get past this
      you have to open stdin in binary mode. Setmode() is used to set
      stdin in binary mode. Errors on setting this mode result in 
      halting the function and printing an error message to stderr.
    */
#if defined (__WIN__) || (_WIN64)
    if (_setmode(fileno(stdin), O_BINARY) == -1)
    {
      error("Could not set binary mode on stdin.");
      return ERROR_STOP;
    }
#endif 
    if (init_io_cache(file, fileno(stdin), 0, READ_CACHE, (my_off_t) 0,
		      0, MYF(MY_WME | MY_NABP | MY_DONT_CHECK_FILESIZE)))
    {
      error("Failed to init IO cache.");
      return ERROR_STOP;
    }
    if ((retval= check_header(file, print_event_info, logname)) != OK_CONTINUE)
      goto end;
    if (start_position)
    {
      /* skip 'start_position' characters from stdin */
      uchar buff[IO_SIZE];
      my_off_t length,tmp;
      for (length= start_position_mot ; length > 0 ; length-=tmp)
      {
	tmp=min(length,sizeof(buff));
	if (my_b_read(file, buff, (uint) tmp))
        {
          error("Failed reading from file.");
          goto err;
        }
      }
    }
  }

  if (!glob_description_event || !glob_description_event->is_valid())
  {
    error("Invalid Format_description log event; could be out of memory.");
    goto err;
  }

  if (!start_position && my_b_read(file, tmp_buff, BIN_LOG_HEADER_SIZE))
  {
    error("Failed reading from file.");
    goto err;
  }
  for (;;)
  {
    char llbuff[21];
    my_off_t old_off = my_b_tell(file);

    Log_event* ev = Log_event::read_log_event(file, glob_description_event);
    if (!ev)
    {
      /*
        if binlog wasn't closed properly ("in use" flag is set) don't complain
        about a corruption, but treat it as EOF and move to the next binlog.
      */
      if (glob_description_event->flags & LOG_EVENT_BINLOG_IN_USE_F)
        file->error= 0;
      else if (file->error)
      {
        error("Could not read entry at offset %s: "
              "Error in log format or read error.",
              llstr(old_off,llbuff));
        goto err;
      }
      // file->error == 0 means EOF, that's OK, we break in this case
      goto end;
    }
    if ((retval= process_event(print_event_info, ev, old_off, logname)) !=
        OK_CONTINUE)
      goto end;
  }

  /* NOTREACHED */

err:
  retval= ERROR_STOP;

end:
  if (fd >= 0)
    my_close(fd, MYF(MY_WME));
  /*
    Since the end_io_cache() writes to the
    file errors may happen.
   */
  if (end_io_cache(file))
    retval= ERROR_STOP;

  return retval;
}


int main(int argc, char** argv)
{
  char **defaults_argv;
  Exit_status retval= OK_CONTINUE;
  ulonglong save_stop_position;
  MY_INIT(argv[0]);
  DBUG_ENTER("main");
  DBUG_PROCESS(argv[0]);

  my_init_time(); // for time functions

  if (load_defaults("my", load_default_groups, &argc, &argv))
    exit(1);
  defaults_argv= argv;
  parse_args(&argc, (char***)&argv);

  if (!argc)
  {
    usage();
    free_defaults(defaults_argv);
    exit(1);
  }

  if (opt_base64_output_mode == BASE64_OUTPUT_UNSPEC)
    opt_base64_output_mode= BASE64_OUTPUT_AUTO;

  my_set_max_open_files(open_files_limit);

  MY_TMPDIR tmpdir;
  tmpdir.list= 0;
  if (!dirname_for_local_load)
  {
    if (init_tmpdir(&tmpdir, 0))
      exit(1);
    dirname_for_local_load= my_strdup(my_tmpdir(&tmpdir), MY_WME);
  }

  if (load_processor.init())
    exit(1);
  if (dirname_for_local_load)
    load_processor.init_by_dir_name(dirname_for_local_load);
  else
    load_processor.init_by_cur_dir();

  fprintf(result_file,
	  "/*!40019 SET @@session.max_insert_delayed_threads=0*/;\n");

  if (disable_log_bin)
    fprintf(result_file,
            "/*!32316 SET @OLD_SQL_LOG_BIN=@@SQL_LOG_BIN, SQL_LOG_BIN=0*/;\n");

  /*
    In mysqlbinlog|mysql, don't want mysql to be disconnected after each
    transaction (which would be the case with GLOBAL.COMPLETION_TYPE==2).
  */
  fprintf(result_file,
          "/*!50003 SET @OLD_COMPLETION_TYPE=@@COMPLETION_TYPE,"
          "COMPLETION_TYPE=0*/;\n");

  if (charset)
    fprintf(result_file,
            "\n/*!40101 SET @OLD_CHARACTER_SET_CLIENT=@@CHARACTER_SET_CLIENT */;"
            "\n/*!40101 SET @OLD_CHARACTER_SET_RESULTS=@@CHARACTER_SET_RESULTS */;"
            "\n/*!40101 SET @OLD_COLLATION_CONNECTION=@@COLLATION_CONNECTION */;"  
            "\n/*!40101 SET NAMES %s */;\n", charset);

  for (save_stop_position= stop_position, stop_position= ~(my_off_t)0 ;
       (--argc >= 0) ; )
  {
    if (argc == 0) // last log, --stop-position applies
      stop_position= save_stop_position;
    if ((retval= dump_log_entries(*argv++)) != OK_CONTINUE)
      break;

    // For next log, --start-position does not apply
    start_position= BIN_LOG_HEADER_SIZE;
  }

  /*
    Issue a ROLLBACK in case the last printed binlog was crashed and had half
    of transaction.
  */
  fprintf(result_file,
          "# End of log file\nROLLBACK /* added by mysqlbinlog */;\n"
          "/*!50003 SET COMPLETION_TYPE=@OLD_COMPLETION_TYPE*/;\n");
  if (disable_log_bin)
    fprintf(result_file, "/*!32316 SET SQL_LOG_BIN=@OLD_SQL_LOG_BIN*/;\n");

  if (charset)
    fprintf(result_file,
            "/*!40101 SET CHARACTER_SET_CLIENT=@OLD_CHARACTER_SET_CLIENT */;\n"
            "/*!40101 SET CHARACTER_SET_RESULTS=@OLD_CHARACTER_SET_RESULTS */;\n"
            "/*!40101 SET COLLATION_CONNECTION=@OLD_COLLATION_CONNECTION */;\n");

  if (tmpdir.list)
    free_tmpdir(&tmpdir);
  if (result_file != stdout)
    my_fclose(result_file, MYF(0));
  cleanup();
  free_defaults(defaults_argv);
  my_free_open_file_info();
  load_processor.destroy();
  /* We cannot free DBUG, it is used in global destructors after exit(). */
  my_end(my_end_arg | MY_DONT_FREE_DBUG);

  exit(retval == ERROR_STOP ? 1 : 0);
  /* Keep compilers happy. */
  DBUG_RETURN(retval == ERROR_STOP ? 1 : 0);
}

/*
  We must include this here as it's compiled with different options for
  the server
*/

#include "my_decimal.h"
#include "decimal.c"
#include "my_decimal.cc"
#include "log_event.cc"
#include "log_event_old.cc"
<|MERGE_RESOLUTION|>--- conflicted
+++ resolved
@@ -36,11 +36,8 @@
 #include "mysql_priv.h" 
 #include "log_event.h"
 #include "sql_common.h"
-<<<<<<< HEAD
-=======
 #include "my_dir.h"
 #include <welcome_copyright_notice.h> // ORACLE_WELCOME_COPYRIGHT_NOTICE
->>>>>>> 2f15c56f
 
 #define BIN_LOG_HEADER_SIZE	4
 #define PROBE_HEADER_LEN	(EVENT_LEN_OFFSET+4)
@@ -1278,14 +1275,7 @@
 static void usage()
 {
   print_version();
-<<<<<<< HEAD
-  puts("By Monty and Sasha, for your professional use\n\
-This software comes with NO WARRANTY:  This is free software,\n\
-and you are welcome to modify and redistribute it under the GPL license.\n");
-
-=======
   puts(ORACLE_WELCOME_COPYRIGHT_NOTICE("2000"));
->>>>>>> 2f15c56f
   printf("\
 Dumps a MySQL binary log in a format usable for viewing or for piping to\n\
 the mysql command line client.\n\n");
