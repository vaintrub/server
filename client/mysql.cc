/* Copyright (C) 2000-2008 MySQL AB

   This program is free software; you can redistribute it and/or modify
   it under the terms of the GNU General Public License as published by
   the Free Software Foundation; version 2 of the License.

   This program is distributed in the hope that it will be useful,
   but WITHOUT ANY WARRANTY; without even the implied warranty of
   MERCHANTABILITY or FITNESS FOR A PARTICULAR PURPOSE.  See the
   GNU General Public License for more details.

   You should have received a copy of the GNU General Public License
   along with this program; if not, write to the Free Software
   Foundation, Inc., 59 Temple Place, Suite 330, Boston, MA  02111-1307  USA */

/* mysql command tool
 * Commands compatible with mSQL by David J. Hughes
 *
 * Written by:
 *   Michael 'Monty' Widenius
 *   Andi Gutmans  <andi@zend.com>
 *   Zeev Suraski  <zeev@zend.com>
 *   Jani Tolonen  <jani@mysql.com>
 *   Matt Wagner   <matt@mysql.com>
 *   Jeremy Cole   <jcole@mysql.com>
 *   Tonu Samuel   <tonu@mysql.com>
 *   Harrison Fisk <harrison@mysql.com>
 *
 **/

#include "client_priv.h"
#include <m_ctype.h>
#include <stdarg.h>
#include <my_dir.h>
#ifndef __GNU_LIBRARY__
#define __GNU_LIBRARY__		      // Skip warnings in getopt.h
#endif
#include "my_readline.h"
#include <signal.h>
#include <violite.h>

#if defined(USE_LIBEDIT_INTERFACE) && defined(HAVE_LOCALE_H)
#include <locale.h>
#endif

const char *VER= "14.14";

/* Don't try to make a nice table if the data is too big */
#define MAX_COLUMN_LENGTH	     1024

/* Buffer to hold 'version' and 'version_comment' */
#define MAX_SERVER_VERSION_LENGTH     128

/* Array of options to pass to libemysqld */
#define MAX_SERVER_ARGS               64

void* sql_alloc(unsigned size);	     // Don't use mysqld alloc for these
void sql_element_free(void *ptr);
#include "sql_string.h"

extern "C" {
#if defined(HAVE_CURSES_H) && defined(HAVE_TERM_H)
#include <curses.h>
#include <term.h>
#else
#if defined(HAVE_TERMIOS_H)
#include <termios.h>
#include <unistd.h>
#elif defined(HAVE_TERMBITS_H)
#include <termbits.h>
#elif defined(HAVE_ASM_TERMBITS_H) && (!defined __GLIBC__ || !(__GLIBC__ > 2 || __GLIBC__ == 2 && __GLIBC_MINOR__ > 0))
#include <asm/termbits.h>		// Standard linux
#endif
#undef VOID
#if defined(HAVE_TERMCAP_H)
#include <termcap.h>
#else
#ifdef HAVE_CURSES_H
#include <curses.h>
#endif
#undef SYSV				// hack to avoid syntax error
#ifdef HAVE_TERM_H
#include <term.h>
#endif
#endif
#endif

#undef bcmp				// Fix problem with new readline
#if defined( __WIN__)
#include <conio.h>
#elif !defined(__NETWARE__)
#include <readline/readline.h>
#define HAVE_READLINE
#endif
  //int vidattr(long unsigned int attrs);	// Was missing in sun curses
}

#if !defined(HAVE_VIDATTR)
#undef vidattr
#define vidattr(A) {}			// Can't get this to work
#endif

#ifdef FN_NO_CASE_SENCE
#define cmp_database(cs,A,B) my_strcasecmp((cs), (A), (B))
#else
#define cmp_database(cs,A,B) strcmp((A),(B))
#endif

#if !defined( __WIN__) && !defined(__NETWARE__) && !defined(THREAD)
#define USE_POPEN
#endif

#include "completion_hash.h"

#define PROMPT_CHAR '\\'
#define DEFAULT_DELIMITER ";"

typedef struct st_status
{
  int exit_status;
  ulong query_start_line;
  char *file_name;
  LINE_BUFFER *line_buff;
  bool batch,add_to_history;
} STATUS;


static HashTable ht;
static char **defaults_argv;

enum enum_info_type { INFO_INFO,INFO_ERROR,INFO_RESULT};
typedef enum enum_info_type INFO_TYPE;

static MYSQL mysql;			/* The connection */
static my_bool ignore_errors=0,wait_flag=0,quick=0,
               connected=0,opt_raw_data=0,unbuffered=0,output_tables=0,
	       opt_rehash=1,skip_updates=0,safe_updates=0,one_database=0,
	       opt_compress=0, using_opt_local_infile=0,
	       vertical=0, line_numbers=1, column_names=1,opt_html=0,
               opt_xml=0,opt_nopager=1, opt_outfile=0, named_cmds= 0,
	       tty_password= 0, opt_nobeep=0, opt_reconnect=1,
	       default_charset_used= 0, opt_secure_auth= 0,
               default_pager_set= 0, opt_sigint_ignore= 0,
               show_warnings= 0, executing_query= 0, interrupted_query= 0;
static my_bool debug_info_flag, debug_check_flag;
static my_bool column_types_flag;
static my_bool preserve_comments= 0;
static ulong opt_max_allowed_packet, opt_net_buffer_length;
static uint verbose=0,opt_silent=0,opt_mysql_port=0, opt_local_infile=0;
static uint my_end_arg;
static char * opt_mysql_unix_port=0;
static int connect_flag=CLIENT_INTERACTIVE;
static char *current_host,*current_db,*current_user=0,*opt_password=0,
            *current_prompt=0, *delimiter_str= 0,
            *default_charset= (char*) MYSQL_DEFAULT_CHARSET_NAME;
static char *histfile;
static char *histfile_tmp;
static String glob_buffer,old_buffer;
static String processed_prompt;
static char *full_username=0,*part_username=0,*default_prompt=0;
static int wait_time = 5;
static STATUS status;
static ulong select_limit,max_join_size,opt_connect_timeout=0;
static char mysql_charsets_dir[FN_REFLEN+1];
static const char *xmlmeta[] = {
  "&", "&amp;",
  "<", "&lt;",
  ">", "&gt;",
  "\"", "&quot;",
  0, 0
};
static const char *day_names[]={"Sun","Mon","Tue","Wed","Thu","Fri","Sat"};
static const char *month_names[]={"Jan","Feb","Mar","Apr","May","Jun","Jul",
			    "Aug","Sep","Oct","Nov","Dec"};
static char default_pager[FN_REFLEN];
static char pager[FN_REFLEN], outfile[FN_REFLEN];
static FILE *PAGER, *OUTFILE;
static MEM_ROOT hash_mem_root;
static uint prompt_counter;
static char delimiter[16]= DEFAULT_DELIMITER;
static uint delimiter_length= 1;

#ifdef HAVE_SMEM
static char *shared_memory_base_name=0;
#endif
static uint opt_protocol=0;
static CHARSET_INFO *charset_info= &my_charset_latin1;

#include "sslopt-vars.h"

const char *default_dbug_option="d:t:o,/tmp/mysql.trace";

void tee_fprintf(FILE *file, const char *fmt, ...);
void tee_fputs(const char *s, FILE *file);
void tee_puts(const char *s, FILE *file);
void tee_putc(int c, FILE *file);
static void tee_print_sized_data(const char *, unsigned int, unsigned int, bool);
/* The names of functions that actually do the manipulation. */
static int get_options(int argc,char **argv);
extern "C" my_bool get_one_option(int optid, const struct my_option *opt,
                                  char *argument);
static int com_quit(String *str,char*),
	   com_go(String *str,char*), com_ego(String *str,char*),
	   com_print(String *str,char*),
	   com_help(String *str,char*), com_clear(String *str,char*),
	   com_connect(String *str,char*), com_status(String *str,char*),
	   com_use(String *str,char*), com_source(String *str, char*),
	   com_rehash(String *str, char*), com_tee(String *str, char*),
           com_notee(String *str, char*), com_charset(String *str,char*),
           com_prompt(String *str, char*), com_delimiter(String *str, char*),
     com_warnings(String *str, char*), com_nowarnings(String *str, char*);

#ifdef USE_POPEN
static int com_nopager(String *str, char*), com_pager(String *str, char*),
           com_edit(String *str,char*), com_shell(String *str, char *);
#endif

static int read_and_execute(bool interactive);
static int sql_connect(char *host,char *database,char *user,char *password,
		       uint silent);
static const char *server_version_string(MYSQL *mysql);
static int put_info(const char *str,INFO_TYPE info,uint error=0,
		    const char *sql_state=0);
static int put_error(MYSQL *mysql);
static void safe_put_field(const char *pos,ulong length);
static void xmlencode_print(const char *src, uint length);
static void init_pager();
static void end_pager();
static void init_tee(const char *);
static void end_tee();
static const char* construct_prompt();
static char *get_arg(char *line, my_bool get_next_arg);
static void init_username();
static void add_int_to_prompt(int toadd);

/* A structure which contains information on the commands this program
   can understand. */

typedef struct {
  const char *name;		/* User printable name of the function. */
  char cmd_char;		/* msql command character */
  int (*func)(String *str,char *); /* Function to call to do the job. */
  bool takes_params;		/* Max parameters for command */
  const char *doc;		/* Documentation for this function.  */
} COMMANDS;

static COMMANDS commands[] = {
  { "?",      '?', com_help,   1, "Synonym for `help'." },
  { "clear",  'c', com_clear,  0, "Clear command."},
  { "connect",'r', com_connect,1,
    "Reconnect to the server. Optional arguments are db and host." },
  { "delimiter", 'd', com_delimiter,    1,
    "Set statement delimiter. NOTE: Takes the rest of the line as new delimiter." },
#ifdef USE_POPEN
  { "edit",   'e', com_edit,   0, "Edit command with $EDITOR."},
#endif
  { "ego",    'G', com_ego,    0,
    "Send command to mysql server, display result vertically."},
  { "exit",   'q', com_quit,   0, "Exit mysql. Same as quit."},
  { "go",     'g', com_go,     0, "Send command to mysql server." },
  { "help",   'h', com_help,   1, "Display this help." },
#ifdef USE_POPEN
  { "nopager",'n', com_nopager,0, "Disable pager, print to stdout." },
#endif
  { "notee",  't', com_notee,  0, "Don't write into outfile." },
#ifdef USE_POPEN
  { "pager",  'P', com_pager,  1, 
    "Set PAGER [to_pager]. Print the query results via PAGER." },
#endif
  { "print",  'p', com_print,  0, "Print current command." },
  { "prompt", 'R', com_prompt, 1, "Change your mysql prompt."},
  { "quit",   'q', com_quit,   0, "Quit mysql." },
  { "rehash", '#', com_rehash, 0, "Rebuild completion hash." },
  { "source", '.', com_source, 1,
    "Execute an SQL script file. Takes a file name as an argument."},
  { "status", 's', com_status, 0, "Get status information from the server."},
#ifdef USE_POPEN
  { "system", '!', com_shell,  1, "Execute a system shell command."},
#endif
  { "tee",    'T', com_tee,    1, 
    "Set outfile [to_outfile]. Append everything into given outfile." },
  { "use",    'u', com_use,    1,
    "Use another database. Takes database name as argument." },
  { "charset",    'C', com_charset,    1,
    "Switch to another charset. Might be needed for processing binlog with multi-byte charsets." },
  { "warnings", 'W', com_warnings,  0,
    "Show warnings after every statement." },
  { "nowarning", 'w', com_nowarnings, 0,
    "Don't show warnings after every statement." },
  /* Get bash-like expansion for some commands */
  { "create table",     0, 0, 0, ""},
  { "create database",  0, 0, 0, ""},
  { "show databases",   0, 0, 0, ""},
  { "show fields from", 0, 0, 0, ""},
  { "show keys from",   0, 0, 0, ""},
  { "show tables",      0, 0, 0, ""},
  { "load data from",   0, 0, 0, ""},
  { "alter table",      0, 0, 0, ""},
  { "set option",       0, 0, 0, ""},
  { "lock tables",      0, 0, 0, ""},
  { "unlock tables",    0, 0, 0, ""},
  /* generated 2006-12-28.  Refresh occasionally from lexer. */
  { "ACTION", 0, 0, 0, ""},
  { "ADD", 0, 0, 0, ""},
  { "AFTER", 0, 0, 0, ""},
  { "AGAINST", 0, 0, 0, ""},
  { "AGGREGATE", 0, 0, 0, ""},
  { "ALL", 0, 0, 0, ""},
  { "ALGORITHM", 0, 0, 0, ""},
  { "ALTER", 0, 0, 0, ""},
  { "ANALYZE", 0, 0, 0, ""},
  { "AND", 0, 0, 0, ""},
  { "ANY", 0, 0, 0, ""},
  { "AS", 0, 0, 0, ""},
  { "ASC", 0, 0, 0, ""},
  { "ASCII", 0, 0, 0, ""},
  { "ASENSITIVE", 0, 0, 0, ""},
  { "AUTO_INCREMENT", 0, 0, 0, ""},
  { "AVG", 0, 0, 0, ""},
  { "AVG_ROW_LENGTH", 0, 0, 0, ""},
  { "BACKUP", 0, 0, 0, ""},
  { "BDB", 0, 0, 0, ""},
  { "BEFORE", 0, 0, 0, ""},
  { "BEGIN", 0, 0, 0, ""},
  { "BERKELEYDB", 0, 0, 0, ""},
  { "BETWEEN", 0, 0, 0, ""},
  { "BIGINT", 0, 0, 0, ""},
  { "BINARY", 0, 0, 0, ""},
  { "BINLOG", 0, 0, 0, ""},
  { "BIT", 0, 0, 0, ""},
  { "BLOB", 0, 0, 0, ""},
  { "BOOL", 0, 0, 0, ""},
  { "BOOLEAN", 0, 0, 0, ""},
  { "BOTH", 0, 0, 0, ""},
  { "BTREE", 0, 0, 0, ""},
  { "BY", 0, 0, 0, ""},
  { "BYTE", 0, 0, 0, ""},
  { "CACHE", 0, 0, 0, ""},
  { "CALL", 0, 0, 0, ""},
  { "CASCADE", 0, 0, 0, ""},
  { "CASCADED", 0, 0, 0, ""},
  { "CASE", 0, 0, 0, ""},
  { "CHAIN", 0, 0, 0, ""},
  { "CHANGE", 0, 0, 0, ""},
  { "CHANGED", 0, 0, 0, ""},
  { "CHAR", 0, 0, 0, ""},
  { "CHARACTER", 0, 0, 0, ""},
  { "CHARSET", 0, 0, 0, ""},
  { "CHECK", 0, 0, 0, ""},
  { "CHECKSUM", 0, 0, 0, ""},
  { "CIPHER", 0, 0, 0, ""},
  { "CLIENT", 0, 0, 0, ""},
  { "CLOSE", 0, 0, 0, ""},
  { "CODE", 0, 0, 0, ""},
  { "COLLATE", 0, 0, 0, ""},
  { "COLLATION", 0, 0, 0, ""},
  { "COLUMN", 0, 0, 0, ""},
  { "COLUMNS", 0, 0, 0, ""},
  { "COMMENT", 0, 0, 0, ""},
  { "COMMIT", 0, 0, 0, ""},
  { "COMMITTED", 0, 0, 0, ""},
  { "COMPACT", 0, 0, 0, ""},
  { "COMPRESSED", 0, 0, 0, ""},
  { "CONCURRENT", 0, 0, 0, ""},
  { "CONDITION", 0, 0, 0, ""},
  { "CONNECTION", 0, 0, 0, ""},
  { "CONSISTENT", 0, 0, 0, ""},
  { "CONSTRAINT", 0, 0, 0, ""},
  { "CONTAINS", 0, 0, 0, ""},
  { "CONTINUE", 0, 0, 0, ""},
  { "CONVERT", 0, 0, 0, ""},
  { "CREATE", 0, 0, 0, ""},
  { "CROSS", 0, 0, 0, ""},
  { "CUBE", 0, 0, 0, ""},
  { "CURRENT_DATE", 0, 0, 0, ""},
  { "CURRENT_TIME", 0, 0, 0, ""},
  { "CURRENT_TIMESTAMP", 0, 0, 0, ""},
  { "CURRENT_USER", 0, 0, 0, ""},
  { "CURSOR", 0, 0, 0, ""},
  { "DATA", 0, 0, 0, ""},
  { "DATABASE", 0, 0, 0, ""},
  { "DATABASES", 0, 0, 0, ""},
  { "DATE", 0, 0, 0, ""},
  { "DATETIME", 0, 0, 0, ""},
  { "DAY", 0, 0, 0, ""},
  { "DAY_HOUR", 0, 0, 0, ""},
  { "DAY_MICROSECOND", 0, 0, 0, ""},
  { "DAY_MINUTE", 0, 0, 0, ""},
  { "DAY_SECOND", 0, 0, 0, ""},
  { "DEALLOCATE", 0, 0, 0, ""},     
  { "DEC", 0, 0, 0, ""},
  { "DECIMAL", 0, 0, 0, ""},
  { "DECLARE", 0, 0, 0, ""},
  { "DEFAULT", 0, 0, 0, ""},
  { "DEFINER", 0, 0, 0, ""},
  { "DELAYED", 0, 0, 0, ""},
  { "DELAY_KEY_WRITE", 0, 0, 0, ""},
  { "DELETE", 0, 0, 0, ""},
  { "DESC", 0, 0, 0, ""},
  { "DESCRIBE", 0, 0, 0, ""},
  { "DES_KEY_FILE", 0, 0, 0, ""},
  { "DETERMINISTIC", 0, 0, 0, ""},
  { "DIRECTORY", 0, 0, 0, ""},
  { "DISABLE", 0, 0, 0, ""},
  { "DISCARD", 0, 0, 0, ""},
  { "DISTINCT", 0, 0, 0, ""},
  { "DISTINCTROW", 0, 0, 0, ""},
  { "DIV", 0, 0, 0, ""},
  { "DO", 0, 0, 0, ""},
  { "DOUBLE", 0, 0, 0, ""},
  { "DROP", 0, 0, 0, ""},
  { "DUAL", 0, 0, 0, ""},
  { "DUMPFILE", 0, 0, 0, ""},
  { "DUPLICATE", 0, 0, 0, ""},
  { "DYNAMIC", 0, 0, 0, ""},
  { "EACH", 0, 0, 0, ""},
  { "ELSE", 0, 0, 0, ""},
  { "ELSEIF", 0, 0, 0, ""},
  { "ENABLE", 0, 0, 0, ""},
  { "ENCLOSED", 0, 0, 0, ""},
  { "END", 0, 0, 0, ""},
  { "ENGINE", 0, 0, 0, ""},
  { "ENGINES", 0, 0, 0, ""},
  { "ENUM", 0, 0, 0, ""},
  { "ERRORS", 0, 0, 0, ""},
  { "ESCAPE", 0, 0, 0, ""},
  { "ESCAPED", 0, 0, 0, ""},
  { "EVENTS", 0, 0, 0, ""},
  { "EXECUTE", 0, 0, 0, ""},
  { "EXISTS", 0, 0, 0, ""},
  { "EXIT", 0, 0, 0, ""},
  { "EXPANSION", 0, 0, 0, ""},
  { "EXPLAIN", 0, 0, 0, ""},
  { "EXTENDED", 0, 0, 0, ""},
  { "FALSE", 0, 0, 0, ""},
  { "FAST", 0, 0, 0, ""},
  { "FETCH", 0, 0, 0, ""},
  { "FIELDS", 0, 0, 0, ""},
  { "FILE", 0, 0, 0, ""},
  { "FIRST", 0, 0, 0, ""},
  { "FIXED", 0, 0, 0, ""},
  { "FLOAT", 0, 0, 0, ""},
  { "FLOAT4", 0, 0, 0, ""},
  { "FLOAT8", 0, 0, 0, ""},
  { "FLUSH", 0, 0, 0, ""},
  { "FOR", 0, 0, 0, ""},
  { "FORCE", 0, 0, 0, ""},
  { "FOREIGN", 0, 0, 0, ""},
  { "FOUND", 0, 0, 0, ""},
  { "FRAC_SECOND", 0, 0, 0, ""},
  { "FROM", 0, 0, 0, ""},
  { "FULL", 0, 0, 0, ""},
  { "FULLTEXT", 0, 0, 0, ""},
  { "FUNCTION", 0, 0, 0, ""},
  { "GEOMETRY", 0, 0, 0, ""},
  { "GEOMETRYCOLLECTION", 0, 0, 0, ""},
  { "GET_FORMAT", 0, 0, 0, ""},
  { "GLOBAL", 0, 0, 0, ""},
  { "GRANT", 0, 0, 0, ""},
  { "GRANTS", 0, 0, 0, ""},
  { "GROUP", 0, 0, 0, ""},
  { "HANDLER", 0, 0, 0, ""},
  { "HASH", 0, 0, 0, ""},
  { "HAVING", 0, 0, 0, ""},
  { "HELP", 0, 0, 0, ""},
  { "HIGH_PRIORITY", 0, 0, 0, ""},
  { "HOSTS", 0, 0, 0, ""},
  { "HOUR", 0, 0, 0, ""},
  { "HOUR_MICROSECOND", 0, 0, 0, ""},
  { "HOUR_MINUTE", 0, 0, 0, ""},
  { "HOUR_SECOND", 0, 0, 0, ""},
  { "IDENTIFIED", 0, 0, 0, ""},
  { "IF", 0, 0, 0, ""},
  { "IGNORE", 0, 0, 0, ""},
  { "IMPORT", 0, 0, 0, ""},
  { "IN", 0, 0, 0, ""},
  { "INDEX", 0, 0, 0, ""},
  { "INDEXES", 0, 0, 0, ""},
  { "INFILE", 0, 0, 0, ""},
  { "INNER", 0, 0, 0, ""},
  { "INNOBASE", 0, 0, 0, ""},
  { "INNODB", 0, 0, 0, ""},
  { "INOUT", 0, 0, 0, ""},
  { "INSENSITIVE", 0, 0, 0, ""},
  { "INSERT", 0, 0, 0, ""},
  { "INSERT_METHOD", 0, 0, 0, ""},
  { "INT", 0, 0, 0, ""},
  { "INT1", 0, 0, 0, ""},
  { "INT2", 0, 0, 0, ""},
  { "INT3", 0, 0, 0, ""},
  { "INT4", 0, 0, 0, ""},
  { "INT8", 0, 0, 0, ""},
  { "INTEGER", 0, 0, 0, ""},
  { "INTERVAL", 0, 0, 0, ""},
  { "INTO", 0, 0, 0, ""},
  { "IO_THREAD", 0, 0, 0, ""},
  { "IS", 0, 0, 0, ""},
  { "ISOLATION", 0, 0, 0, ""},
  { "ISSUER", 0, 0, 0, ""},
  { "ITERATE", 0, 0, 0, ""},
  { "INVOKER", 0, 0, 0, ""},
  { "JOIN", 0, 0, 0, ""},
  { "KEY", 0, 0, 0, ""},
  { "KEYS", 0, 0, 0, ""},
  { "KILL", 0, 0, 0, ""},
  { "LANGUAGE", 0, 0, 0, ""},
  { "LAST", 0, 0, 0, ""},
  { "LEADING", 0, 0, 0, ""},
  { "LEAVE", 0, 0, 0, ""},
  { "LEAVES", 0, 0, 0, ""},
  { "LEFT", 0, 0, 0, ""},
  { "LEVEL", 0, 0, 0, ""},
  { "LIKE", 0, 0, 0, ""},
  { "LIMIT", 0, 0, 0, ""},
  { "LINES", 0, 0, 0, ""},
  { "LINESTRING", 0, 0, 0, ""},
  { "LOAD", 0, 0, 0, ""},
  { "LOCAL", 0, 0, 0, ""},
  { "LOCALTIME", 0, 0, 0, ""},
  { "LOCALTIMESTAMP", 0, 0, 0, ""},
  { "LOCK", 0, 0, 0, ""},
  { "LOCKS", 0, 0, 0, ""},
  { "LOGS", 0, 0, 0, ""},
  { "LONG", 0, 0, 0, ""},
  { "LONGBLOB", 0, 0, 0, ""},
  { "LONGTEXT", 0, 0, 0, ""},
  { "LOOP", 0, 0, 0, ""},
  { "LOW_PRIORITY", 0, 0, 0, ""},
  { "MASTER", 0, 0, 0, ""},
  { "MASTER_CONNECT_RETRY", 0, 0, 0, ""},
  { "MASTER_HOST", 0, 0, 0, ""},
  { "MASTER_LOG_FILE", 0, 0, 0, ""},
  { "MASTER_LOG_POS", 0, 0, 0, ""},
  { "MASTER_PASSWORD", 0, 0, 0, ""},
  { "MASTER_PORT", 0, 0, 0, ""},
  { "MASTER_SERVER_ID", 0, 0, 0, ""},
  { "MASTER_SSL", 0, 0, 0, ""},
  { "MASTER_SSL_CA", 0, 0, 0, ""},
  { "MASTER_SSL_CAPATH", 0, 0, 0, ""},
  { "MASTER_SSL_CERT", 0, 0, 0, ""},
  { "MASTER_SSL_CIPHER", 0, 0, 0, ""},
  { "MASTER_SSL_KEY", 0, 0, 0, ""},
  { "MASTER_USER", 0, 0, 0, ""},
  { "MATCH", 0, 0, 0, ""},
  { "MAX_CONNECTIONS_PER_HOUR", 0, 0, 0, ""},
  { "MAX_QUERIES_PER_HOUR", 0, 0, 0, ""},
  { "MAX_ROWS", 0, 0, 0, ""},
  { "MAX_UPDATES_PER_HOUR", 0, 0, 0, ""},
  { "MAX_USER_CONNECTIONS", 0, 0, 0, ""},
  { "MEDIUM", 0, 0, 0, ""},
  { "MEDIUMBLOB", 0, 0, 0, ""},
  { "MEDIUMINT", 0, 0, 0, ""},
  { "MEDIUMTEXT", 0, 0, 0, ""},
  { "MERGE", 0, 0, 0, ""},
  { "MICROSECOND", 0, 0, 0, ""},
  { "MIDDLEINT", 0, 0, 0, ""},
  { "MIGRATE", 0, 0, 0, ""},
  { "MINUTE", 0, 0, 0, ""},
  { "MINUTE_MICROSECOND", 0, 0, 0, ""},
  { "MINUTE_SECOND", 0, 0, 0, ""},
  { "MIN_ROWS", 0, 0, 0, ""},
  { "MOD", 0, 0, 0, ""},
  { "MODE", 0, 0, 0, ""},
  { "MODIFIES", 0, 0, 0, ""},
  { "MODIFY", 0, 0, 0, ""},
  { "MONTH", 0, 0, 0, ""},
  { "MULTILINESTRING", 0, 0, 0, ""},
  { "MULTIPOINT", 0, 0, 0, ""},
  { "MULTIPOLYGON", 0, 0, 0, ""},
  { "MUTEX", 0, 0, 0, ""},
  { "NAME", 0, 0, 0, ""},
  { "NAMES", 0, 0, 0, ""},
  { "NATIONAL", 0, 0, 0, ""},
  { "NATURAL", 0, 0, 0, ""},
  { "NDB", 0, 0, 0, ""},
  { "NDBCLUSTER", 0, 0, 0, ""},
  { "NCHAR", 0, 0, 0, ""},
  { "NEW", 0, 0, 0, ""},
  { "NEXT", 0, 0, 0, ""},
  { "NO", 0, 0, 0, ""},
  { "NONE", 0, 0, 0, ""},
  { "NOT", 0, 0, 0, ""},
  { "NO_WRITE_TO_BINLOG", 0, 0, 0, ""},
  { "NULL", 0, 0, 0, ""},
  { "NUMERIC", 0, 0, 0, ""},
  { "NVARCHAR", 0, 0, 0, ""},
  { "OFFSET", 0, 0, 0, ""},
  { "OLD_PASSWORD", 0, 0, 0, ""},
  { "ON", 0, 0, 0, ""},
  { "ONE", 0, 0, 0, ""},
  { "ONE_SHOT", 0, 0, 0, ""},
  { "OPEN", 0, 0, 0, ""},
  { "OPTIMIZE", 0, 0, 0, ""},
  { "OPTION", 0, 0, 0, ""},
  { "OPTIONALLY", 0, 0, 0, ""},
  { "OR", 0, 0, 0, ""},
  { "ORDER", 0, 0, 0, ""},
  { "OUT", 0, 0, 0, ""},
  { "OUTER", 0, 0, 0, ""},
  { "OUTFILE", 0, 0, 0, ""},
  { "PACK_KEYS", 0, 0, 0, ""},
  { "PARTIAL", 0, 0, 0, ""},
  { "PASSWORD", 0, 0, 0, ""},
  { "PHASE", 0, 0, 0, ""},
  { "POINT", 0, 0, 0, ""},
  { "POLYGON", 0, 0, 0, ""},
  { "PRECISION", 0, 0, 0, ""},
  { "PREPARE", 0, 0, 0, ""},
  { "PREV", 0, 0, 0, ""},
  { "PRIMARY", 0, 0, 0, ""},
  { "PRIVILEGES", 0, 0, 0, ""},
  { "PROCEDURE", 0, 0, 0, ""},
  { "PROCESS", 0, 0, 0, ""},
  { "PROCESSLIST", 0, 0, 0, ""},
  { "PURGE", 0, 0, 0, ""},
  { "QUARTER", 0, 0, 0, ""},
  { "QUERY", 0, 0, 0, ""},
  { "QUICK", 0, 0, 0, ""},
  { "RAID0", 0, 0, 0, ""},
  { "RAID_CHUNKS", 0, 0, 0, ""},
  { "RAID_CHUNKSIZE", 0, 0, 0, ""},
  { "RAID_TYPE", 0, 0, 0, ""},
  { "READ", 0, 0, 0, ""},
  { "READS", 0, 0, 0, ""},
  { "REAL", 0, 0, 0, ""},
  { "RECOVER", 0, 0, 0, ""},
  { "REDUNDANT", 0, 0, 0, ""},
  { "REFERENCES", 0, 0, 0, ""},
  { "REGEXP", 0, 0, 0, ""},
  { "RELAY_LOG_FILE", 0, 0, 0, ""},
  { "RELAY_LOG_POS", 0, 0, 0, ""},
  { "RELAY_THREAD", 0, 0, 0, ""},
  { "RELEASE", 0, 0, 0, ""},
  { "RELOAD", 0, 0, 0, ""},
  { "RENAME", 0, 0, 0, ""},
  { "REPAIR", 0, 0, 0, ""},
  { "REPEATABLE", 0, 0, 0, ""},
  { "REPLACE", 0, 0, 0, ""},
  { "REPLICATION", 0, 0, 0, ""},
  { "REPEAT", 0, 0, 0, ""},
  { "REQUIRE", 0, 0, 0, ""},
  { "RESET", 0, 0, 0, ""},
  { "RESTORE", 0, 0, 0, ""},
  { "RESTRICT", 0, 0, 0, ""},
  { "RESUME", 0, 0, 0, ""},
  { "RETURN", 0, 0, 0, ""},
  { "RETURNS", 0, 0, 0, ""},
  { "REVOKE", 0, 0, 0, ""},
  { "RIGHT", 0, 0, 0, ""},
  { "RLIKE", 0, 0, 0, ""},
  { "ROLLBACK", 0, 0, 0, ""},
  { "ROLLUP", 0, 0, 0, ""},
  { "ROUTINE", 0, 0, 0, ""},
  { "ROW", 0, 0, 0, ""},
  { "ROWS", 0, 0, 0, ""},
  { "ROW_FORMAT", 0, 0, 0, ""},
  { "RTREE", 0, 0, 0, ""},
  { "SAVEPOINT", 0, 0, 0, ""},
  { "SCHEMA", 0, 0, 0, ""},
  { "SCHEMAS", 0, 0, 0, ""},
  { "SECOND", 0, 0, 0, ""},
  { "SECOND_MICROSECOND", 0, 0, 0, ""},
  { "SECURITY", 0, 0, 0, ""},
  { "SELECT", 0, 0, 0, ""},
  { "SENSITIVE", 0, 0, 0, ""},
  { "SEPARATOR", 0, 0, 0, ""},
  { "SERIAL", 0, 0, 0, ""},
  { "SERIALIZABLE", 0, 0, 0, ""},
  { "SESSION", 0, 0, 0, ""},
  { "SET", 0, 0, 0, ""},
  { "SHARE", 0, 0, 0, ""},
  { "SHOW", 0, 0, 0, ""},
  { "SHUTDOWN", 0, 0, 0, ""},
  { "SIGNED", 0, 0, 0, ""},
  { "SIMPLE", 0, 0, 0, ""},
  { "SLAVE", 0, 0, 0, ""},
  { "SNAPSHOT", 0, 0, 0, ""},
  { "SMALLINT", 0, 0, 0, ""},
  { "SOME", 0, 0, 0, ""},
  { "SONAME", 0, 0, 0, ""},
  { "SOUNDS", 0, 0, 0, ""},
  { "SPATIAL", 0, 0, 0, ""},
  { "SPECIFIC", 0, 0, 0, ""},
  { "SQL", 0, 0, 0, ""},
  { "SQLEXCEPTION", 0, 0, 0, ""},
  { "SQLSTATE", 0, 0, 0, ""},
  { "SQLWARNING", 0, 0, 0, ""},
  { "SQL_BIG_RESULT", 0, 0, 0, ""},
  { "SQL_BUFFER_RESULT", 0, 0, 0, ""},
  { "SQL_CACHE", 0, 0, 0, ""},
  { "SQL_CALC_FOUND_ROWS", 0, 0, 0, ""},
  { "SQL_NO_CACHE", 0, 0, 0, ""},
  { "SQL_SMALL_RESULT", 0, 0, 0, ""},
  { "SQL_THREAD", 0, 0, 0, ""},
  { "SQL_TSI_FRAC_SECOND", 0, 0, 0, ""},
  { "SQL_TSI_SECOND", 0, 0, 0, ""},
  { "SQL_TSI_MINUTE", 0, 0, 0, ""},
  { "SQL_TSI_HOUR", 0, 0, 0, ""},
  { "SQL_TSI_DAY", 0, 0, 0, ""},
  { "SQL_TSI_WEEK", 0, 0, 0, ""},
  { "SQL_TSI_MONTH", 0, 0, 0, ""},
  { "SQL_TSI_QUARTER", 0, 0, 0, ""},
  { "SQL_TSI_YEAR", 0, 0, 0, ""},
  { "SSL", 0, 0, 0, ""},
  { "START", 0, 0, 0, ""},
  { "STARTING", 0, 0, 0, ""},
  { "STATUS", 0, 0, 0, ""},
  { "STOP", 0, 0, 0, ""},
  { "STORAGE", 0, 0, 0, ""},
  { "STRAIGHT_JOIN", 0, 0, 0, ""},
  { "STRING", 0, 0, 0, ""},
  { "STRIPED", 0, 0, 0, ""},
  { "SUBJECT", 0, 0, 0, ""},
  { "SUPER", 0, 0, 0, ""},
  { "SUSPEND", 0, 0, 0, ""},
  { "TABLE", 0, 0, 0, ""},
  { "TABLES", 0, 0, 0, ""},
  { "TABLESPACE", 0, 0, 0, ""},
  { "TEMPORARY", 0, 0, 0, ""},
  { "TEMPTABLE", 0, 0, 0, ""},
  { "TERMINATED", 0, 0, 0, ""},
  { "TEXT", 0, 0, 0, ""},
  { "THEN", 0, 0, 0, ""},
  { "TIME", 0, 0, 0, ""},
  { "TIMESTAMP", 0, 0, 0, ""},
  { "TIMESTAMPADD", 0, 0, 0, ""},
  { "TIMESTAMPDIFF", 0, 0, 0, ""},
  { "TINYBLOB", 0, 0, 0, ""},
  { "TINYINT", 0, 0, 0, ""},
  { "TINYTEXT", 0, 0, 0, ""},
  { "TO", 0, 0, 0, ""},
  { "TRAILING", 0, 0, 0, ""},
  { "TRANSACTION", 0, 0, 0, ""},
  { "TRIGGER", 0, 0, 0, ""},
  { "TRIGGERS", 0, 0, 0, ""},
  { "TRUE", 0, 0, 0, ""},
  { "TRUNCATE", 0, 0, 0, ""},
  { "TYPE", 0, 0, 0, ""},
  { "TYPES", 0, 0, 0, ""},
  { "UNCOMMITTED", 0, 0, 0, ""},
  { "UNDEFINED", 0, 0, 0, ""},
  { "UNDO", 0, 0, 0, ""},
  { "UNICODE", 0, 0, 0, ""},
  { "UNION", 0, 0, 0, ""},
  { "UNIQUE", 0, 0, 0, ""},
  { "UNKNOWN", 0, 0, 0, ""},
  { "UNLOCK", 0, 0, 0, ""},
  { "UNSIGNED", 0, 0, 0, ""},
  { "UNTIL", 0, 0, 0, ""},
  { "UPDATE", 0, 0, 0, ""},
  { "UPGRADE", 0, 0, 0, ""},
  { "USAGE", 0, 0, 0, ""},
  { "USE", 0, 0, 0, ""},
  { "USER", 0, 0, 0, ""},
  { "USER_RESOURCES", 0, 0, 0, ""},
  { "USE_FRM", 0, 0, 0, ""},
  { "USING", 0, 0, 0, ""},
  { "UTC_DATE", 0, 0, 0, ""},
  { "UTC_TIME", 0, 0, 0, ""},
  { "UTC_TIMESTAMP", 0, 0, 0, ""},
  { "VALUE", 0, 0, 0, ""},
  { "VALUES", 0, 0, 0, ""},
  { "VARBINARY", 0, 0, 0, ""},
  { "VARCHAR", 0, 0, 0, ""},
  { "VARCHARACTER", 0, 0, 0, ""},
  { "VARIABLES", 0, 0, 0, ""},
  { "VARYING", 0, 0, 0, ""},
  { "WARNINGS", 0, 0, 0, ""},
  { "WEEK", 0, 0, 0, ""},
  { "WHEN", 0, 0, 0, ""},
  { "WHERE", 0, 0, 0, ""},
  { "WHILE", 0, 0, 0, ""},
  { "VIEW", 0, 0, 0, ""},
  { "WITH", 0, 0, 0, ""},
  { "WORK", 0, 0, 0, ""},
  { "WRITE", 0, 0, 0, ""},
  { "X509", 0, 0, 0, ""},
  { "XOR", 0, 0, 0, ""},
  { "XA", 0, 0, 0, ""},
  { "YEAR", 0, 0, 0, ""},
  { "YEAR_MONTH", 0, 0, 0, ""},
  { "ZEROFILL", 0, 0, 0, ""},
  { "ABS", 0, 0, 0, ""},
  { "ACOS", 0, 0, 0, ""},
  { "ADDDATE", 0, 0, 0, ""},
  { "ADDTIME", 0, 0, 0, ""},
  { "AES_ENCRYPT", 0, 0, 0, ""},
  { "AES_DECRYPT", 0, 0, 0, ""},
  { "AREA", 0, 0, 0, ""},
  { "ASIN", 0, 0, 0, ""},
  { "ASBINARY", 0, 0, 0, ""},
  { "ASTEXT", 0, 0, 0, ""},
  { "ASWKB", 0, 0, 0, ""},
  { "ASWKT", 0, 0, 0, ""},
  { "ATAN", 0, 0, 0, ""},
  { "ATAN2", 0, 0, 0, ""},
  { "BENCHMARK", 0, 0, 0, ""},
  { "BIN", 0, 0, 0, ""},
  { "BIT_COUNT", 0, 0, 0, ""},
  { "BIT_OR", 0, 0, 0, ""},
  { "BIT_AND", 0, 0, 0, ""},
  { "BIT_XOR", 0, 0, 0, ""},
  { "CAST", 0, 0, 0, ""},
  { "CEIL", 0, 0, 0, ""},
  { "CEILING", 0, 0, 0, ""},
  { "BIT_LENGTH", 0, 0, 0, ""},
  { "CENTROID", 0, 0, 0, ""},
  { "CHAR_LENGTH", 0, 0, 0, ""},
  { "CHARACTER_LENGTH", 0, 0, 0, ""},
  { "COALESCE", 0, 0, 0, ""},
  { "COERCIBILITY", 0, 0, 0, ""},
  { "COMPRESS", 0, 0, 0, ""},
  { "CONCAT", 0, 0, 0, ""},
  { "CONCAT_WS", 0, 0, 0, ""},
  { "CONNECTION_ID", 0, 0, 0, ""},
  { "CONV", 0, 0, 0, ""},
  { "CONVERT_TZ", 0, 0, 0, ""},
  { "COUNT", 0, 0, 0, ""},
  { "COS", 0, 0, 0, ""},
  { "COT", 0, 0, 0, ""},
  { "CRC32", 0, 0, 0, ""},
  { "CROSSES", 0, 0, 0, ""},
  { "CURDATE", 0, 0, 0, ""},
  { "CURTIME", 0, 0, 0, ""},
  { "DATE_ADD", 0, 0, 0, ""},
  { "DATEDIFF", 0, 0, 0, ""},
  { "DATE_FORMAT", 0, 0, 0, ""},
  { "DATE_SUB", 0, 0, 0, ""},
  { "DAYNAME", 0, 0, 0, ""},
  { "DAYOFMONTH", 0, 0, 0, ""},
  { "DAYOFWEEK", 0, 0, 0, ""},
  { "DAYOFYEAR", 0, 0, 0, ""},
  { "DECODE", 0, 0, 0, ""},
  { "DEGREES", 0, 0, 0, ""},
  { "DES_ENCRYPT", 0, 0, 0, ""},
  { "DES_DECRYPT", 0, 0, 0, ""},
  { "DIMENSION", 0, 0, 0, ""},
  { "DISJOINT", 0, 0, 0, ""},
  { "ELT", 0, 0, 0, ""},
  { "ENCODE", 0, 0, 0, ""},
  { "ENCRYPT", 0, 0, 0, ""},
  { "ENDPOINT", 0, 0, 0, ""},
  { "ENVELOPE", 0, 0, 0, ""},
  { "EQUALS", 0, 0, 0, ""},
  { "EXTERIORRING", 0, 0, 0, ""},
  { "EXTRACT", 0, 0, 0, ""},
  { "EXP", 0, 0, 0, ""},
  { "EXPORT_SET", 0, 0, 0, ""},
  { "FIELD", 0, 0, 0, ""},
  { "FIND_IN_SET", 0, 0, 0, ""},
  { "FLOOR", 0, 0, 0, ""},
  { "FORMAT", 0, 0, 0, ""},
  { "FOUND_ROWS", 0, 0, 0, ""},
  { "FROM_DAYS", 0, 0, 0, ""},
  { "FROM_UNIXTIME", 0, 0, 0, ""},
  { "GET_LOCK", 0, 0, 0, ""},
  { "GEOMETRYN", 0, 0, 0, ""},
  { "GEOMETRYTYPE", 0, 0, 0, ""},
  { "GEOMCOLLFROMTEXT", 0, 0, 0, ""},
  { "GEOMCOLLFROMWKB", 0, 0, 0, ""},
  { "GEOMETRYCOLLECTIONFROMTEXT", 0, 0, 0, ""},
  { "GEOMETRYCOLLECTIONFROMWKB", 0, 0, 0, ""},
  { "GEOMETRYFROMTEXT", 0, 0, 0, ""},
  { "GEOMETRYFROMWKB", 0, 0, 0, ""},
  { "GEOMFROMTEXT", 0, 0, 0, ""},
  { "GEOMFROMWKB", 0, 0, 0, ""},
  { "GLENGTH", 0, 0, 0, ""},
  { "GREATEST", 0, 0, 0, ""},
  { "GROUP_CONCAT", 0, 0, 0, ""},
  { "GROUP_UNIQUE_USERS", 0, 0, 0, ""},
  { "HEX", 0, 0, 0, ""},
  { "IFNULL", 0, 0, 0, ""},
  { "INET_ATON", 0, 0, 0, ""},
  { "INET_NTOA", 0, 0, 0, ""},
  { "INSTR", 0, 0, 0, ""},
  { "INTERIORRINGN", 0, 0, 0, ""},
  { "INTERSECTS", 0, 0, 0, ""},
  { "ISCLOSED", 0, 0, 0, ""},
  { "ISEMPTY", 0, 0, 0, ""},
  { "ISNULL", 0, 0, 0, ""},
  { "IS_FREE_LOCK", 0, 0, 0, ""},
  { "IS_USED_LOCK", 0, 0, 0, ""},
  { "LAST_INSERT_ID", 0, 0, 0, ""},
  { "ISSIMPLE", 0, 0, 0, ""},
  { "LAST_DAY", 0, 0, 0, ""},
  { "LCASE", 0, 0, 0, ""},
  { "LEAST", 0, 0, 0, ""},
  { "LENGTH", 0, 0, 0, ""},
  { "LN", 0, 0, 0, ""},
  { "LINEFROMTEXT", 0, 0, 0, ""},
  { "LINEFROMWKB", 0, 0, 0, ""},
  { "LINESTRINGFROMTEXT", 0, 0, 0, ""},
  { "LINESTRINGFROMWKB", 0, 0, 0, ""},
  { "LOAD_FILE", 0, 0, 0, ""},
  { "LOCATE", 0, 0, 0, ""},
  { "LOG", 0, 0, 0, ""},
  { "LOG2", 0, 0, 0, ""},
  { "LOG10", 0, 0, 0, ""},
  { "LOWER", 0, 0, 0, ""},
  { "LPAD", 0, 0, 0, ""},
  { "LTRIM", 0, 0, 0, ""},
  { "MAKE_SET", 0, 0, 0, ""},
  { "MAKEDATE", 0, 0, 0, ""},
  { "MAKETIME", 0, 0, 0, ""},
  { "MASTER_POS_WAIT", 0, 0, 0, ""},
  { "MAX", 0, 0, 0, ""},
  { "MBRCONTAINS", 0, 0, 0, ""},
  { "MBRDISJOINT", 0, 0, 0, ""},
  { "MBREQUAL", 0, 0, 0, ""},
  { "MBRINTERSECTS", 0, 0, 0, ""},
  { "MBROVERLAPS", 0, 0, 0, ""},
  { "MBRTOUCHES", 0, 0, 0, ""},
  { "MBRWITHIN", 0, 0, 0, ""},
  { "MD5", 0, 0, 0, ""},
  { "MID", 0, 0, 0, ""},
  { "MIN", 0, 0, 0, ""},
  { "MLINEFROMTEXT", 0, 0, 0, ""},
  { "MLINEFROMWKB", 0, 0, 0, ""},
  { "MPOINTFROMTEXT", 0, 0, 0, ""},
  { "MPOINTFROMWKB", 0, 0, 0, ""},
  { "MPOLYFROMTEXT", 0, 0, 0, ""},
  { "MPOLYFROMWKB", 0, 0, 0, ""},
  { "MONTHNAME", 0, 0, 0, ""},
  { "MULTILINESTRINGFROMTEXT", 0, 0, 0, ""},
  { "MULTILINESTRINGFROMWKB", 0, 0, 0, ""},
  { "MULTIPOINTFROMTEXT", 0, 0, 0, ""},
  { "MULTIPOINTFROMWKB", 0, 0, 0, ""},
  { "MULTIPOLYGONFROMTEXT", 0, 0, 0, ""},
  { "MULTIPOLYGONFROMWKB", 0, 0, 0, ""},
  { "NAME_CONST", 0, 0, 0, ""},
  { "NOW", 0, 0, 0, ""},
  { "NULLIF", 0, 0, 0, ""},
  { "NUMGEOMETRIES", 0, 0, 0, ""},
  { "NUMINTERIORRINGS", 0, 0, 0, ""},
  { "NUMPOINTS", 0, 0, 0, ""},
  { "OCTET_LENGTH", 0, 0, 0, ""},
  { "OCT", 0, 0, 0, ""},
  { "ORD", 0, 0, 0, ""},
  { "OVERLAPS", 0, 0, 0, ""},
  { "PERIOD_ADD", 0, 0, 0, ""},
  { "PERIOD_DIFF", 0, 0, 0, ""},
  { "PI", 0, 0, 0, ""},
  { "POINTFROMTEXT", 0, 0, 0, ""},
  { "POINTFROMWKB", 0, 0, 0, ""},
  { "POINTN", 0, 0, 0, ""},
  { "POLYFROMTEXT", 0, 0, 0, ""},
  { "POLYFROMWKB", 0, 0, 0, ""},
  { "POLYGONFROMTEXT", 0, 0, 0, ""},
  { "POLYGONFROMWKB", 0, 0, 0, ""},
  { "POSITION", 0, 0, 0, ""},
  { "POW", 0, 0, 0, ""},
  { "POWER", 0, 0, 0, ""},
  { "QUOTE", 0, 0, 0, ""},
  { "RADIANS", 0, 0, 0, ""},
  { "RAND", 0, 0, 0, ""},
  { "RELEASE_LOCK", 0, 0, 0, ""},
  { "REVERSE", 0, 0, 0, ""},
  { "ROUND", 0, 0, 0, ""},
  { "ROW_COUNT", 0, 0, 0, ""},
  { "RPAD", 0, 0, 0, ""},
  { "RTRIM", 0, 0, 0, ""},
  { "SEC_TO_TIME", 0, 0, 0, ""},
  { "SESSION_USER", 0, 0, 0, ""},
  { "SUBDATE", 0, 0, 0, ""},
  { "SIGN", 0, 0, 0, ""},
  { "SIN", 0, 0, 0, ""},
  { "SHA", 0, 0, 0, ""},
  { "SHA1", 0, 0, 0, ""},
  { "SLEEP", 0, 0, 0, ""},
  { "SOUNDEX", 0, 0, 0, ""},
  { "SPACE", 0, 0, 0, ""},
  { "SQRT", 0, 0, 0, ""},
  { "SRID", 0, 0, 0, ""},
  { "STARTPOINT", 0, 0, 0, ""},
  { "STD", 0, 0, 0, ""},
  { "STDDEV", 0, 0, 0, ""},
  { "STDDEV_POP", 0, 0, 0, ""},
  { "STDDEV_SAMP", 0, 0, 0, ""},
  { "STR_TO_DATE", 0, 0, 0, ""},
  { "STRCMP", 0, 0, 0, ""},
  { "SUBSTR", 0, 0, 0, ""},
  { "SUBSTRING", 0, 0, 0, ""},
  { "SUBSTRING_INDEX", 0, 0, 0, ""},
  { "SUBTIME", 0, 0, 0, ""},
  { "SUM", 0, 0, 0, ""},
  { "SYSDATE", 0, 0, 0, ""},
  { "SYSTEM_USER", 0, 0, 0, ""},
  { "TAN", 0, 0, 0, ""},
  { "TIME_FORMAT", 0, 0, 0, ""},
  { "TIME_TO_SEC", 0, 0, 0, ""},
  { "TIMEDIFF", 0, 0, 0, ""},
  { "TO_DAYS", 0, 0, 0, ""},
  { "TOUCHES", 0, 0, 0, ""},
  { "TRIM", 0, 0, 0, ""},
  { "UCASE", 0, 0, 0, ""},
  { "UNCOMPRESS", 0, 0, 0, ""},
  { "UNCOMPRESSED_LENGTH", 0, 0, 0, ""},
  { "UNHEX", 0, 0, 0, ""},
  { "UNIQUE_USERS", 0, 0, 0, ""},
  { "UNIX_TIMESTAMP", 0, 0, 0, ""},
  { "UPPER", 0, 0, 0, ""},
  { "UUID", 0, 0, 0, ""},
  { "VARIANCE", 0, 0, 0, ""},
  { "VAR_POP", 0, 0, 0, ""},
  { "VAR_SAMP", 0, 0, 0, ""},
  { "VERSION", 0, 0, 0, ""},
  { "WEEKDAY", 0, 0, 0, ""},
  { "WEEKOFYEAR", 0, 0, 0, ""},
  { "WITHIN", 0, 0, 0, ""},
  { "X", 0, 0, 0, ""},
  { "Y", 0, 0, 0, ""},
  { "YEARWEEK", 0, 0, 0, ""},
  /* end sentinel */
  { (char *)NULL,       0, 0, 0, ""}
};

static const char *load_default_groups[]= { "mysql","client",0 };

static int         embedded_server_arg_count= 0;
static char       *embedded_server_args[MAX_SERVER_ARGS];
static const char *embedded_server_groups[]=
{ "server", "embedded", "mysql_SERVER", 0 };

#ifdef HAVE_READLINE
/*
 HIST_ENTRY is defined for libedit, but not for the real readline
 Need to redefine it for real readline to find it
*/
#if !defined(HAVE_HIST_ENTRY)
typedef struct _hist_entry {
  const char      *line;
  const char      *data;
} HIST_ENTRY; 
#endif

extern "C" int add_history(const char *command); /* From readline directory */
extern "C" int read_history(const char *command);
extern "C" int write_history(const char *command);
extern "C" HIST_ENTRY *history_get(int num);
extern "C" int history_length;
static int not_in_history(const char *line);
static void initialize_readline (char *name);
static void fix_history(String *final_command);
#endif

static COMMANDS *find_command(char *name,char cmd_name);
static bool add_line(String &buffer,char *line,char *in_string,
                     bool *ml_comment);
static void remove_cntrl(String &buffer);
static void print_table_data(MYSQL_RES *result);
static void print_table_data_html(MYSQL_RES *result);
static void print_table_data_xml(MYSQL_RES *result);
static void print_tab_data(MYSQL_RES *result);
static void print_table_data_vertically(MYSQL_RES *result);
static void print_warnings(void);
static ulong start_timer(void);
static void end_timer(ulong start_time,char *buff);
static void mysql_end_timer(ulong start_time,char *buff);
static void nice_time(double sec,char *buff,bool part_second);
extern "C" sig_handler mysql_end(int sig);
extern "C" sig_handler handle_sigint(int sig);

int main(int argc,char *argv[])
{
  char buff[80];

  MY_INIT(argv[0]);
  DBUG_ENTER("main");
  DBUG_PROCESS(argv[0]);
  
  delimiter_str= delimiter;
  default_prompt = my_strdup(getenv("MYSQL_PS1") ? 
			     getenv("MYSQL_PS1") : 
			     "mysql> ",MYF(MY_WME));
  current_prompt = my_strdup(default_prompt,MYF(MY_WME));
  prompt_counter=0;

  outfile[0]=0;			// no (default) outfile
  strmov(pager, "stdout");	// the default, if --pager wasn't given
  {
    char *tmp=getenv("PAGER");
    if (tmp && strlen(tmp))
    {
      default_pager_set= 1;
      strmov(default_pager, tmp);
    }
  }
  if (!isatty(0) || !isatty(1))
  {
    status.batch=1; opt_silent=1;
    ignore_errors=0;
  }
  else
    status.add_to_history=1;
  status.exit_status=1;

  {
    /* 
     The file descriptor-layer may be out-of-sync with the file-number layer,
     so we make sure that "stdout" is really open.  If its file is closed then
     explicitly close the FD layer. 
    */
    int stdout_fileno_copy;
    stdout_fileno_copy= dup(fileno(stdout)); /* Okay if fileno fails. */
    if (stdout_fileno_copy == -1)
      fclose(stdout);
    else
      close(stdout_fileno_copy);             /* Clean up dup(). */
  }

  load_defaults("my",load_default_groups,&argc,&argv);
  defaults_argv=argv;
  if (get_options(argc, (char **) argv))
  {
    free_defaults(defaults_argv);
    my_end(0);
    exit(1);
  }
  if (status.batch && !status.line_buff &&
      !(status.line_buff=batch_readline_init(opt_max_allowed_packet+512,stdin)))
  {
    free_defaults(defaults_argv);
    my_end(0);
    exit(1);
  }
  if (mysql_server_init(embedded_server_arg_count, embedded_server_args, 
                        (char**) embedded_server_groups))
  {
    put_error(NULL);
    free_defaults(defaults_argv);
    my_end(0);
    exit(1);
  }
  glob_buffer.realloc(512);
  completion_hash_init(&ht, 128);
  init_alloc_root(&hash_mem_root, 16384, 0);
  bzero((char*) &mysql, sizeof(mysql));
  if (sql_connect(current_host,current_db,current_user,opt_password,
		  opt_silent))
  {
    quick=1;					// Avoid history
    status.exit_status=1;
    mysql_end(-1);
  }
  if (!status.batch)
    ignore_errors=1;				// Don't abort monitor

  if (opt_sigint_ignore)
    signal(SIGINT, SIG_IGN);
  else
    signal(SIGINT, handle_sigint);              // Catch SIGINT to clean up
  signal(SIGQUIT, mysql_end);			// Catch SIGQUIT to clean up

  put_info("Welcome to the MySQL monitor.  Commands end with ; or \\g.",
	   INFO_INFO);
  sprintf((char*) glob_buffer.ptr(),
	  "Your MySQL connection id is %lu\nServer version: %s\n",
	  mysql_thread_id(&mysql), server_version_string(&mysql));
  put_info((char*) glob_buffer.ptr(),INFO_INFO);

#ifdef HAVE_READLINE
  initialize_readline((char*) my_progname);
  if (!status.batch && !quick && !opt_html && !opt_xml)
  {
    /* read-history from file, default ~/.mysql_history*/
    if (getenv("MYSQL_HISTFILE"))
      histfile=my_strdup(getenv("MYSQL_HISTFILE"),MYF(MY_WME));
    else if (getenv("HOME"))
    {
      histfile=(char*) my_malloc((uint) strlen(getenv("HOME"))
				 + (uint) strlen("/.mysql_history")+2,
				 MYF(MY_WME));
      if (histfile)
	sprintf(histfile,"%s/.mysql_history",getenv("HOME"));
      char link_name[FN_REFLEN];
      if (my_readlink(link_name, histfile, 0) == 0 &&
          strncmp(link_name, "/dev/null", 10) == 0)
      {
        /* The .mysql_history file is a symlink to /dev/null, don't use it */
        my_free(histfile, MYF(MY_ALLOW_ZERO_PTR));
        histfile= 0;
      }
    }
    if (histfile)
    {
      if (verbose)
	tee_fprintf(stdout, "Reading history-file %s\n",histfile);
      read_history(histfile);
      if (!(histfile_tmp= (char*) my_malloc((uint) strlen(histfile) + 5,
					    MYF(MY_WME))))
      {
	fprintf(stderr, "Couldn't allocate memory for temp histfile!\n");
	exit(1);
      }
      sprintf(histfile_tmp, "%s.TMP", histfile);
    }
  }
#endif
  sprintf(buff, "%s",
#ifndef NOT_YET
	  "Type 'help;' or '\\h' for help. Type '\\c' to clear the buffer.\n");
#else
	  "Type 'help [[%]function name[%]]' to get help on usage of function.\n");
#endif
  put_info(buff,INFO_INFO);
  status.exit_status= read_and_execute(!status.batch);
  if (opt_outfile)
    end_tee();
  mysql_end(0);
#ifndef _lint
  DBUG_RETURN(0);				// Keep compiler happy
#endif
}

<<<<<<< HEAD
=======
sig_handler mysql_sigint(int sig)
{
  char kill_buffer[40];
  MYSQL *kill_mysql= NULL;

  /* terminate if no query being executed, or we already tried interrupting */
  if (!executing_query || interrupted_query++)
    goto err;

  kill_mysql= mysql_init(kill_mysql);
  if (!mysql_real_connect(kill_mysql,current_host, current_user, opt_password,
                          "", opt_mysql_port, opt_mysql_unix_port,0))
    goto err;
  /* kill_buffer is always big enough because max length of %lu is 15 */
  sprintf(kill_buffer, "KILL /*!50000 QUERY */ %lu", mysql_thread_id(&mysql));
  mysql_real_query(kill_mysql, kill_buffer, strlen(kill_buffer));
  mysql_close(kill_mysql);
  tee_fprintf(stdout, "Query aborted by Ctrl+C\n");

  return;

err:
#ifdef _WIN32
  /*
   When SIGINT is raised on Windows, the OS creates a new thread to handle the
   interrupt. Once that thread completes, the main thread continues running 
   only to find that it's resources have already been free'd when the sigint 
   handler called mysql_end(). 
  */
  mysql_thread_end();
  return;
#else
  mysql_end(sig);
#endif
}

>>>>>>> a9089cf4
sig_handler mysql_end(int sig)
{
  mysql_close(&mysql);
#ifdef HAVE_READLINE
  if (!status.batch && !quick && !opt_html && !opt_xml && histfile)
  {
    /* write-history */
    if (verbose)
      tee_fprintf(stdout, "Writing history-file %s\n",histfile);
    if (!write_history(histfile_tmp))
      my_rename(histfile_tmp, histfile, MYF(MY_WME));
  }
  batch_readline_end(status.line_buff);
  completion_hash_free(&ht);
  free_root(&hash_mem_root,MYF(0));

#endif
  if (sig >= 0)
    put_info(sig ? "Aborted" : "Bye", INFO_RESULT);
  glob_buffer.free();
  old_buffer.free();
  processed_prompt.free();
  my_free(opt_password,MYF(MY_ALLOW_ZERO_PTR));
  my_free(opt_mysql_unix_port,MYF(MY_ALLOW_ZERO_PTR));
  my_free(histfile,MYF(MY_ALLOW_ZERO_PTR));
  my_free(histfile_tmp,MYF(MY_ALLOW_ZERO_PTR));
  my_free(current_db,MYF(MY_ALLOW_ZERO_PTR));
  my_free(current_host,MYF(MY_ALLOW_ZERO_PTR));
  my_free(current_user,MYF(MY_ALLOW_ZERO_PTR));
  my_free(full_username,MYF(MY_ALLOW_ZERO_PTR));
  my_free(part_username,MYF(MY_ALLOW_ZERO_PTR));
  my_free(default_prompt,MYF(MY_ALLOW_ZERO_PTR));
#ifdef HAVE_SMEM
  my_free(shared_memory_base_name,MYF(MY_ALLOW_ZERO_PTR));
#endif
  my_free(current_prompt,MYF(MY_ALLOW_ZERO_PTR));
  while (embedded_server_arg_count > 1)
    my_free(embedded_server_args[--embedded_server_arg_count],MYF(0));
  mysql_server_end();
  free_defaults(defaults_argv);
<<<<<<< HEAD
  my_end(my_end_arg);
=======
  my_end(info_flag ? MY_CHECK_ERROR | MY_GIVE_INFO : MY_CHECK_ERROR);
>>>>>>> a9089cf4
  exit(status.exit_status);
}


/*
  This function handles sigint calls
  If query is in process, kill query
  no query in process, terminate like previous behavior
 */
sig_handler handle_sigint(int sig)
{
  char kill_buffer[40];
  MYSQL *kill_mysql= NULL;

  /* terminate if no query being executed, or we already tried interrupting */
  if (!executing_query || interrupted_query)
    mysql_end(sig);

  kill_mysql= mysql_init(kill_mysql);
  if (!mysql_real_connect(kill_mysql,current_host, current_user, opt_password,
                          "", opt_mysql_port, opt_mysql_unix_port,0))
    mysql_end(sig);

  /* kill_buffer is always big enough because max length of %lu is 15 */
  sprintf(kill_buffer, "KILL /*!50000 QUERY */ %lu", mysql_thread_id(&mysql));
  mysql_real_query(kill_mysql, kill_buffer, strlen(kill_buffer));
  mysql_close(kill_mysql);
  tee_fprintf(stdout, "Query aborted by Ctrl+C\n");

  interrupted_query= 1;
}


static struct my_option my_long_options[] =
{
  {"help", '?', "Display this help and exit.", 0, 0, 0, GET_NO_ARG, NO_ARG, 0,
   0, 0, 0, 0, 0},
  {"help", 'I', "Synonym for -?", 0, 0, 0, GET_NO_ARG, NO_ARG, 0,
   0, 0, 0, 0, 0},
#ifdef __NETWARE__
  {"autoclose", OPT_AUTO_CLOSE, "Auto close the screen on exit for Netware.",
   0, 0, 0, GET_NO_ARG, NO_ARG, 0, 0, 0, 0, 0, 0},
#endif
  {"auto-rehash", OPT_AUTO_REHASH,
   "Enable automatic rehashing. One doesn't need to use 'rehash' to get table and field completion, but startup and reconnecting may take a longer time. Disable with --disable-auto-rehash.",
   (uchar**) &opt_rehash, (uchar**) &opt_rehash, 0, GET_BOOL, NO_ARG, 1, 0, 0, 0,
   0, 0},
  {"no-auto-rehash", 'A',
   "No automatic rehashing. One has to use 'rehash' to get table and field completion. This gives a quicker start of mysql and disables rehashing on reconnect. WARNING: options deprecated; use --disable-auto-rehash instead.",
   0, 0, 0, GET_NO_ARG, NO_ARG, 0, 0, 0, 0, 0, 0},
  {"batch", 'B',
   "Don't use history file. Disable interactive behavior. (Enables --silent)", 0, 0, 0, GET_NO_ARG, NO_ARG, 0, 0, 0, 0, 0, 0},
  {"character-sets-dir", OPT_CHARSETS_DIR,
   "Directory where character sets are.", (uchar**) &charsets_dir,
   (uchar**) &charsets_dir, 0, GET_STR, REQUIRED_ARG, 0, 0, 0, 0, 0, 0},
  {"column-type-info", OPT_COLUMN_TYPES, "Display column type information.",
   (uchar**) &column_types_flag, (uchar**) &column_types_flag,
   0, GET_BOOL, NO_ARG, 0, 0, 0, 0, 0, 0},
  {"comments", 'c', "Preserve comments. Send comments to the server."
   " The default is --skip-comments (discard comments), enable with --comments",
   (uchar**) &preserve_comments, (uchar**) &preserve_comments,
   0, GET_BOOL, NO_ARG, 0, 0, 0, 0, 0, 0},
  {"compress", 'C', "Use compression in server/client protocol.",
   (uchar**) &opt_compress, (uchar**) &opt_compress, 0, GET_BOOL, NO_ARG, 0, 0, 0,
   0, 0, 0},

#ifdef DBUG_OFF
  {"debug", '#', "This is a non-debug version. Catch this and exit",
   0,0, 0, GET_DISABLED, OPT_ARG, 0, 0, 0, 0, 0, 0},
#else
  {"debug", '#', "Output debug log", (uchar**) &default_dbug_option,
   (uchar**) &default_dbug_option, 0, GET_STR, OPT_ARG, 0, 0, 0, 0, 0, 0},
#endif
  {"debug-check", OPT_DEBUG_CHECK, "Check memory and open file usage at exit .",
   (uchar**) &debug_check_flag, (uchar**) &debug_check_flag, 0,
   GET_BOOL, NO_ARG, 0, 0, 0, 0, 0, 0},
  {"debug-info", 'T', "Print some debug info at exit.", (uchar**) &debug_info_flag,
   (uchar**) &debug_info_flag, 0, GET_BOOL, NO_ARG, 0, 0, 0, 0, 0, 0},
  {"database", 'D', "Database to use.", (uchar**) &current_db,
   (uchar**) &current_db, 0, GET_STR_ALLOC, REQUIRED_ARG, 0, 0, 0, 0, 0, 0},
  {"default-character-set", OPT_DEFAULT_CHARSET,
   "Set the default character set.", (uchar**) &default_charset,
   (uchar**) &default_charset, 0, GET_STR, REQUIRED_ARG, 0, 0, 0, 0, 0, 0},
  {"delimiter", OPT_DELIMITER, "Delimiter to be used.", (uchar**) &delimiter_str,
   (uchar**) &delimiter_str, 0, GET_STR, REQUIRED_ARG, 0, 0, 0, 0, 0, 0},
  {"execute", 'e', "Execute command and quit. (Disables --force and history file)", 0,
   0, 0, GET_STR, REQUIRED_ARG, 0, 0, 0, 0, 0, 0},
  {"vertical", 'E', "Print the output of a query (rows) vertically.",
   (uchar**) &vertical, (uchar**) &vertical, 0, GET_BOOL, NO_ARG, 0, 0, 0, 0, 0,
   0},
  {"force", 'f', "Continue even if we get an sql error.",
   (uchar**) &ignore_errors, (uchar**) &ignore_errors, 0, GET_BOOL, NO_ARG, 0, 0,
   0, 0, 0, 0},
  {"named-commands", 'G',
   "Enable named commands. Named commands mean this program's internal commands; see mysql> help . When enabled, the named commands can be used from any line of the query, otherwise only from the first line, before an enter. Disable with --disable-named-commands. This option is disabled by default.",
   (uchar**) &named_cmds, (uchar**) &named_cmds, 0, GET_BOOL, NO_ARG, 0, 0, 0, 0,
   0, 0},
  {"no-named-commands", 'g',
   "Named commands are disabled. Use \\* form only, or use named commands only in the beginning of a line ending with a semicolon (;) Since version 10.9 the client now starts with this option ENABLED by default! Disable with '-G'. Long format commands still work from the first line. WARNING: option deprecated; use --disable-named-commands instead.",
   0, 0, 0, GET_NO_ARG, NO_ARG, 0, 0, 0, 0, 0, 0},
  {"ignore-spaces", 'i', "Ignore space after function names.", 0, 0, 0,
   GET_NO_ARG, NO_ARG, 0, 0, 0, 0, 0, 0},
  {"local-infile", OPT_LOCAL_INFILE, "Enable/disable LOAD DATA LOCAL INFILE.",
   (uchar**) &opt_local_infile,
   (uchar**) &opt_local_infile, 0, GET_BOOL, OPT_ARG, 0, 0, 0, 0, 0, 0},
  {"no-beep", 'b', "Turn off beep on error.", (uchar**) &opt_nobeep,
   (uchar**) &opt_nobeep, 0, GET_BOOL, NO_ARG, 0, 0, 0, 0, 0, 0}, 
  {"host", 'h', "Connect to host.", (uchar**) &current_host,
   (uchar**) &current_host, 0, GET_STR_ALLOC, REQUIRED_ARG, 0, 0, 0, 0, 0, 0},
  {"html", 'H', "Produce HTML output.", (uchar**) &opt_html, (uchar**) &opt_html,
   0, GET_BOOL, NO_ARG, 0, 0, 0, 0, 0, 0},
  {"xml", 'X', "Produce XML output", (uchar**) &opt_xml, (uchar**) &opt_xml, 0,
   GET_BOOL, NO_ARG, 0, 0, 0, 0, 0, 0},
  {"line-numbers", OPT_LINE_NUMBERS, "Write line numbers for errors.",
   (uchar**) &line_numbers, (uchar**) &line_numbers, 0, GET_BOOL,
   NO_ARG, 1, 0, 0, 0, 0, 0},  
  {"skip-line-numbers", 'L', "Don't write line number for errors. WARNING: -L is deprecated, use long version of this option instead.", 0, 0, 0, GET_NO_ARG,
   NO_ARG, 0, 0, 0, 0, 0, 0},
  {"unbuffered", 'n', "Flush buffer after each query.", (uchar**) &unbuffered,
   (uchar**) &unbuffered, 0, GET_BOOL, NO_ARG, 0, 0, 0, 0, 0, 0},
  {"column-names", OPT_COLUMN_NAMES, "Write column names in results.",
   (uchar**) &column_names, (uchar**) &column_names, 0, GET_BOOL,
   NO_ARG, 1, 0, 0, 0, 0, 0},
  {"skip-column-names", 'N',
   "Don't write column names in results. WARNING: -N is deprecated, use long version of this options instead.",
   0, 0, 0, GET_NO_ARG, NO_ARG, 0, 0, 0, 0, 0, 0},
  {"set-variable", 'O',
   "Change the value of a variable. Please note that this option is deprecated; you can set variables directly with --variable-name=value.",
   0, 0, 0, GET_STR, REQUIRED_ARG, 0, 0, 0, 0, 0, 0},
  {"sigint-ignore", OPT_SIGINT_IGNORE, "Ignore SIGINT (CTRL-C)",
   (uchar**) &opt_sigint_ignore,  (uchar**) &opt_sigint_ignore, 0, GET_BOOL,
   NO_ARG, 0, 0, 0, 0, 0, 0},
  {"one-database", 'o',
   "Only update the default database. This is useful for skipping updates to other database in the update log.",
   0, 0, 0, GET_NO_ARG, NO_ARG, 0, 0, 0, 0, 0, 0},
#ifdef USE_POPEN
  {"pager", OPT_PAGER,
   "Pager to use to display results. If you don't supply an option the default pager is taken from your ENV variable PAGER. Valid pagers are less, more, cat [> filename], etc. See interactive help (\\h) also. This option does not work in batch mode. Disable with --disable-pager. This option is disabled by default.",
   0, 0, 0, GET_STR, OPT_ARG, 0, 0, 0, 0, 0, 0},
  {"no-pager", OPT_NOPAGER,
   "Disable pager and print to stdout. See interactive help (\\h) also. WARNING: option deprecated; use --disable-pager instead.",
   0, 0, 0, GET_NO_ARG, NO_ARG, 0, 0, 0, 0, 0, 0},
#endif
  {"password", 'p',
   "Password to use when connecting to server. If password is not given it's asked from the tty.",
   0, 0, 0, GET_STR, OPT_ARG, 0, 0, 0, 0, 0, 0},
#ifdef __WIN__
  {"pipe", 'W', "Use named pipes to connect to server.", 0, 0, 0, GET_NO_ARG,
   NO_ARG, 0, 0, 0, 0, 0, 0},
#endif
  {"port", 'P', "Port number to use for connection or 0 for default to, in "
   "order of preference, my.cnf, $MYSQL_TCP_PORT, "
#if MYSQL_PORT_DEFAULT == 0
   "/etc/services, "
#endif
   "built-in default (" STRINGIFY_ARG(MYSQL_PORT) ").",
   (uchar**) &opt_mysql_port,
   (uchar**) &opt_mysql_port, 0, GET_UINT, REQUIRED_ARG, 0, 0, 0, 0, 0,  0},
  {"prompt", OPT_PROMPT, "Set the mysql prompt to this value.",
   (uchar**) &current_prompt, (uchar**) &current_prompt, 0, GET_STR_ALLOC,
   REQUIRED_ARG, 0, 0, 0, 0, 0, 0},
  {"protocol", OPT_MYSQL_PROTOCOL, "The protocol of connection (tcp,socket,pipe,memory).",
   0, 0, 0, GET_STR,  REQUIRED_ARG, 0, 0, 0, 0, 0, 0},
  {"quick", 'q',
   "Don't cache result, print it row by row. This may slow down the server if the output is suspended. Doesn't use history file.",
   (uchar**) &quick, (uchar**) &quick, 0, GET_BOOL, NO_ARG, 0, 0, 0, 0, 0, 0},
  {"raw", 'r', "Write fields without conversion. Used with --batch.",
   (uchar**) &opt_raw_data, (uchar**) &opt_raw_data, 0, GET_BOOL, NO_ARG, 0, 0, 0,
   0, 0, 0},
  {"reconnect", OPT_RECONNECT, "Reconnect if the connection is lost. Disable with --disable-reconnect. This option is enabled by default.", 
   (uchar**) &opt_reconnect, (uchar**) &opt_reconnect, 0, GET_BOOL, NO_ARG, 1, 0, 0, 0, 0, 0},
  {"silent", 's', "Be more silent. Print results with a tab as separator, each row on new line.", 0, 0, 0, GET_NO_ARG, NO_ARG, 0, 0, 0, 0,
   0, 0},
#ifdef HAVE_SMEM
  {"shared-memory-base-name", OPT_SHARED_MEMORY_BASE_NAME,
   "Base name of shared memory.", (uchar**) &shared_memory_base_name, (uchar**) &shared_memory_base_name, 
   0, GET_STR_ALLOC, REQUIRED_ARG, 0, 0, 0, 0, 0, 0},
#endif
  {"socket", 'S', "Socket file to use for connection.",
   (uchar**) &opt_mysql_unix_port, (uchar**) &opt_mysql_unix_port, 0, GET_STR_ALLOC,
   REQUIRED_ARG, 0, 0, 0, 0, 0, 0},
#include "sslopt-longopts.h"
  {"table", 't', "Output in table format.", (uchar**) &output_tables,
   (uchar**) &output_tables, 0, GET_BOOL, NO_ARG, 0, 0, 0, 0, 0, 0},
  {"tee", OPT_TEE,
   "Append everything into outfile. See interactive help (\\h) also. Does not work in batch mode. Disable with --disable-tee. This option is disabled by default.",
   0, 0, 0, GET_STR, REQUIRED_ARG, 0, 0, 0, 0, 0, 0},
  {"no-tee", OPT_NOTEE, "Disable outfile. See interactive help (\\h) also. WARNING: option deprecated; use --disable-tee instead", 0, 0, 0, GET_NO_ARG,
   NO_ARG, 0, 0, 0, 0, 0, 0},
#ifndef DONT_ALLOW_USER_CHANGE
  {"user", 'u', "User for login if not current user.", (uchar**) &current_user,
   (uchar**) &current_user, 0, GET_STR_ALLOC, REQUIRED_ARG, 0, 0, 0, 0, 0, 0},
#endif
  {"safe-updates", 'U', "Only allow UPDATE and DELETE that uses keys.",
   (uchar**) &safe_updates, (uchar**) &safe_updates, 0, GET_BOOL, NO_ARG, 0, 0,
   0, 0, 0, 0},
  {"i-am-a-dummy", 'U', "Synonym for option --safe-updates, -U.",
   (uchar**) &safe_updates, (uchar**) &safe_updates, 0, GET_BOOL, NO_ARG, 0, 0,
   0, 0, 0, 0},
  {"verbose", 'v', "Write more. (-v -v -v gives the table output format).", 0,
   0, 0, GET_NO_ARG, NO_ARG, 0, 0, 0, 0, 0, 0},
  {"version", 'V', "Output version information and exit.", 0, 0, 0,
   GET_NO_ARG, NO_ARG, 0, 0, 0, 0, 0, 0},
  {"wait", 'w', "Wait and retry if connection is down.", 0, 0, 0, GET_NO_ARG,
   NO_ARG, 0, 0, 0, 0, 0, 0},
  {"connect_timeout", OPT_CONNECT_TIMEOUT,
   "Number of seconds before connection timeout.",
   (uchar**) &opt_connect_timeout,
   (uchar**) &opt_connect_timeout, 0, GET_ULONG, REQUIRED_ARG, 0, 0, 3600*12, 0,
   0, 0},
  {"max_allowed_packet", OPT_MAX_ALLOWED_PACKET,
   "Max packet length to send to, or receive from server",
   (uchar**) &opt_max_allowed_packet, (uchar**) &opt_max_allowed_packet, 0,
   GET_ULONG, REQUIRED_ARG, 16 *1024L*1024L, 4096,
   (longlong) 2*1024L*1024L*1024L, MALLOC_OVERHEAD, 1024, 0},
  {"net_buffer_length", OPT_NET_BUFFER_LENGTH,
   "Buffer for TCP/IP and socket communication",
   (uchar**) &opt_net_buffer_length, (uchar**) &opt_net_buffer_length, 0, GET_ULONG,
   REQUIRED_ARG, 16384, 1024, 512*1024*1024L, MALLOC_OVERHEAD, 1024, 0},
  {"select_limit", OPT_SELECT_LIMIT,
   "Automatic limit for SELECT when using --safe-updates",
   (uchar**) &select_limit,
   (uchar**) &select_limit, 0, GET_ULONG, REQUIRED_ARG, 1000L, 1, ULONG_MAX,
   0, 1, 0},
  {"max_join_size", OPT_MAX_JOIN_SIZE,
   "Automatic limit for rows in a join when using --safe-updates",
   (uchar**) &max_join_size,
   (uchar**) &max_join_size, 0, GET_ULONG, REQUIRED_ARG, 1000000L, 1, ULONG_MAX,
   0, 1, 0},
  {"secure-auth", OPT_SECURE_AUTH, "Refuse client connecting to server if it"
    " uses old (pre-4.1.1) protocol", (uchar**) &opt_secure_auth,
    (uchar**) &opt_secure_auth, 0, GET_BOOL, NO_ARG, 0, 0, 0, 0, 0, 0},
  {"server-arg", OPT_SERVER_ARG, "Send embedded server this as a parameter.",
   0, 0, 0, GET_STR, REQUIRED_ARG, 0, 0, 0, 0, 0, 0},
  {"show-warnings", OPT_SHOW_WARNINGS, "Show warnings after every statement.",
    (uchar**) &show_warnings, (uchar**) &show_warnings, 0, GET_BOOL, NO_ARG, 
    0, 0, 0, 0, 0, 0},
  { 0, 0, 0, 0, 0, 0, GET_NO_ARG, NO_ARG, 0, 0, 0, 0, 0, 0}
};


static void usage(int version)
{
  /* Divert all help information on NetWare to logger screen. */
#ifdef __NETWARE__
#define printf	consoleprintf
#endif

#if defined(USE_LIBEDIT_INTERFACE)
  const char* readline= "";
#else
  const char* readline= "readline";
#endif

#ifdef HAVE_READLINE
  printf("%s  Ver %s Distrib %s, for %s (%s) using %s %s\n",
	 my_progname, VER, MYSQL_SERVER_VERSION, SYSTEM_TYPE, MACHINE_TYPE,
         readline, rl_library_version);
#else
  printf("%s  Ver %s Distrib %s, for %s (%s)\n", my_progname, VER,
	MYSQL_SERVER_VERSION, SYSTEM_TYPE, MACHINE_TYPE);
#endif

  if (version)
    return;
  printf("\
Copyright (C) 2000-2008 MySQL AB\n\
This software comes with ABSOLUTELY NO WARRANTY. This is free software,\n\
and you are welcome to modify and redistribute it under the GPL license\n");
  printf("Usage: %s [OPTIONS] [database]\n", my_progname);
  my_print_help(my_long_options);
  print_defaults("my", load_default_groups);
  my_print_variables(my_long_options);
  NETWARE_SET_SCREEN_MODE(1);
#ifdef __NETWARE__
#undef printf
#endif
}


my_bool
get_one_option(int optid, const struct my_option *opt __attribute__((unused)),
	       char *argument)
{
  switch(optid) {
#ifdef __NETWARE__
  case OPT_AUTO_CLOSE:
    setscreenmode(SCR_AUTOCLOSE_ON_EXIT);
    break;
#endif
  case OPT_CHARSETS_DIR:
    strmake(mysql_charsets_dir, argument, sizeof(mysql_charsets_dir) - 1);
    charsets_dir = mysql_charsets_dir;
    break;
  case  OPT_DEFAULT_CHARSET:
    default_charset_used= 1;
    break;
  case OPT_DELIMITER:
    if (argument == disabled_my_option) 
    {
      strmov(delimiter, DEFAULT_DELIMITER);
    }
    else 
    {
      /* Check that delimiter does not contain a backslash */
      if (!strstr(argument, "\\")) 
      {
        strmake(delimiter, argument, sizeof(delimiter) - 1);
      }
      else 
      {
        put_info("DELIMITER cannot contain a backslash character", INFO_ERROR);
        return 0;
      } 
    }
    delimiter_length= (uint)strlen(delimiter);
    delimiter_str= delimiter;
    break;
  case OPT_LOCAL_INFILE:
    using_opt_local_infile=1;
    break;
  case OPT_TEE:
    if (argument == disabled_my_option)
    {
      if (opt_outfile)
	end_tee();
    }
    else
      init_tee(argument);
    break;
  case OPT_NOTEE:
    printf("WARNING: option deprecated; use --disable-tee instead.\n");
    if (opt_outfile)
      end_tee();
    break;
  case OPT_PAGER:
    if (argument == disabled_my_option)
      opt_nopager= 1;
    else
    {
      opt_nopager= 0;
      if (argument && strlen(argument))
      {
	default_pager_set= 1;
	strmake(pager, argument, sizeof(pager) - 1);
	strmov(default_pager, pager);
      }
      else if (default_pager_set)
	strmov(pager, default_pager);
      else
	opt_nopager= 1;
    }
    break;
  case OPT_NOPAGER:
    printf("WARNING: option deprecated; use --disable-pager instead.\n");
    opt_nopager= 1;
    break;
  case OPT_MYSQL_PROTOCOL:
    opt_protocol= find_type_or_exit(argument, &sql_protocol_typelib,
                                    opt->name);
    break;
  case OPT_SERVER_ARG:
#ifdef EMBEDDED_LIBRARY
    /*
      When the embedded server is being tested, the client needs to be
      able to pass command-line arguments to the embedded server so it can
      locate the language files and data directory.
    */
    if (!embedded_server_arg_count)
    {
      embedded_server_arg_count= 1;
      embedded_server_args[0]= (char*) "";
    }
    if (embedded_server_arg_count == MAX_SERVER_ARGS-1 ||
        !(embedded_server_args[embedded_server_arg_count++]=
          my_strdup(argument, MYF(MY_FAE))))
    {
        put_info("Can't use server argument", INFO_ERROR);
        return 0;
    }
#else /*EMBEDDED_LIBRARY */
    printf("WARNING: --server-arg option not supported in this configuration.\n");
#endif
    break;
  case 'A':
    opt_rehash= 0;
    break;
  case 'N':
    column_names= 0;
    break;
  case 'e':
    status.batch= 1;
    status.add_to_history= 0;
    if (!status.line_buff)
      ignore_errors= 0;                         // do it for the first -e only
    if (!(status.line_buff= batch_readline_command(status.line_buff, argument)))
      return 1;
    break;
  case 'o':
    if (argument == disabled_my_option)
      one_database= 0;
    else
      one_database= skip_updates= 1;
    break;
  case 'p':
    if (argument == disabled_my_option)
      argument= (char*) "";			// Don't require password
    if (argument)
    {
      char *start= argument;
      my_free(opt_password, MYF(MY_ALLOW_ZERO_PTR));
      opt_password= my_strdup(argument, MYF(MY_FAE));
      while (*argument) *argument++= 'x';		// Destroy argument
      if (*start)
	start[1]=0 ;
      tty_password= 0;
    }
    else
      tty_password= 1;
    break;
  case '#':
    DBUG_PUSH(argument ? argument : default_dbug_option);
    debug_info_flag= 1;
    break;
  case 's':
    if (argument == disabled_my_option)
      opt_silent= 0;
    else
      opt_silent++;
    break;
  case 'v':
    if (argument == disabled_my_option)
      verbose= 0;
    else
      verbose++;
    break;
  case 'B':
    status.batch= 1;
    status.add_to_history= 0;
    set_if_bigger(opt_silent,1);                         // more silent
    break;
  case 'W':
#ifdef __WIN__
    opt_protocol = MYSQL_PROTOCOL_PIPE;
#endif
    break;
#include <sslopt-case.h>
  case 'V':
    usage(1);
    exit(0);
  case 'I':
  case '?':
    usage(0);
    exit(0);
  }
  return 0;
}


static int get_options(int argc, char **argv)
{
  char *tmp, *pagpoint;
  int ho_error;
  MYSQL_PARAMETERS *mysql_params= mysql_get_parameters();

  tmp= (char *) getenv("MYSQL_HOST");
  if (tmp)
    current_host= my_strdup(tmp, MYF(MY_WME));

  pagpoint= getenv("PAGER");
  if (!((char*) (pagpoint)))
  {
    strmov(pager, "stdout");
    opt_nopager= 1;
  }
  else
    strmov(pager, pagpoint);
  strmov(default_pager, pager);

  opt_max_allowed_packet= *mysql_params->p_max_allowed_packet;
  opt_net_buffer_length= *mysql_params->p_net_buffer_length;

  if ((ho_error=handle_options(&argc, &argv, my_long_options, get_one_option)))
    exit(ho_error);

  *mysql_params->p_max_allowed_packet= opt_max_allowed_packet;
  *mysql_params->p_net_buffer_length= opt_net_buffer_length;

  if (status.batch) /* disable pager and outfile in this case */
  {
    strmov(default_pager, "stdout");
    strmov(pager, "stdout");
    opt_nopager= 1;
    default_pager_set= 0;
    opt_outfile= 0;
    opt_reconnect= 0;
    connect_flag= 0; /* Not in interactive mode */
  }
  
  if (strcmp(default_charset, charset_info->csname) &&
      !(charset_info= get_charset_by_csname(default_charset, 
					    MY_CS_PRIMARY, MYF(MY_WME))))
    exit(1);
  if (argc > 1)
  {
    usage(0);
    exit(1);
  }
  if (argc == 1)
  {
    skip_updates= 0;
    my_free(current_db, MYF(MY_ALLOW_ZERO_PTR));
    current_db= my_strdup(*argv, MYF(MY_WME));
  }
  if (tty_password)
    opt_password= get_tty_password(NullS);
  if (debug_info_flag)
    my_end_arg= MY_CHECK_ERROR | MY_GIVE_INFO;
  if (debug_check_flag)
    my_end_arg= MY_CHECK_ERROR;
  return(0);
}

static int read_and_execute(bool interactive)
{
#if defined(__NETWARE__)
  char linebuffer[254];
  String buffer;
#endif
#if defined(__WIN__)
  String tmpbuf;
  String buffer;
#endif

  char	*line;
  char	in_string=0;
  ulong line_number=0;
  bool ml_comment= 0;  
  COMMANDS *com;
  status.exit_status=1;
  
  for (;;)
  {
    if (!interactive)
    {
      line=batch_readline(status.line_buff);
      /*
        Skip UTF8 Byte Order Marker (BOM) 0xEFBBBF.
        Editors like "notepad" put this marker in
        the very beginning of a text file when
        you save the file using "Unicode UTF-8" format.
      */
      if (!line_number &&
           (uchar) line[0] == 0xEF &&
           (uchar) line[1] == 0xBB &&
           (uchar) line[2] == 0xBF)
        line+= 3;
      line_number++;
      if (!glob_buffer.length())
	status.query_start_line=line_number;
    }
    else
    {
      char *prompt= (char*) (ml_comment ? "   /*> " :
                             glob_buffer.is_empty() ?  construct_prompt() :
			     !in_string ? "    -> " :
			     in_string == '\'' ?
			     "    '> " : (in_string == '`' ?
			     "    `> " :
			     "    \"> "));
      if (opt_outfile && glob_buffer.is_empty())
	fflush(OUTFILE);

#if defined( __WIN__) || defined(__NETWARE__)
      tee_fputs(prompt, stdout);
#if defined(__NETWARE__)
      line=fgets(linebuffer, sizeof(linebuffer)-1, stdin);
      /* Remove the '\n' */
      if (line)
      {
        char *p = strrchr(line, '\n');
        if (p != NULL)
          *p = '\0';
      }
#else defined(__WIN__)
      if (!tmpbuf.is_alloced())
        tmpbuf.alloc(65535);
      tmpbuf.length(0);
      buffer.length(0);
      size_t clen;
      do
      {
	line= my_cgets((char*)tmpbuf.ptr(), tmpbuf.alloced_length()-1, &clen);
        buffer.append(line, clen);
        /* 
           if we got buffer fully filled than there is a chance that
           something else is still in console input buffer
        */
      } while (tmpbuf.alloced_length() <= clen);
      /* 
        An empty line is returned from my_cgets when there's error reading :
        Ctrl-c for example
      */
      if (line)
        line= buffer.c_ptr();
#endif /* __NETWARE__ */
#else
      if (opt_outfile)
	fputs(prompt, OUTFILE);
      line= readline(prompt);
#endif /* defined( __WIN__) || defined(__NETWARE__) */

      /*
        When Ctrl+d or Ctrl+z is pressed, the line may be NULL on some OS
        which may cause coredump.
      */
      if (opt_outfile && line)
	fprintf(OUTFILE, "%s\n", line);
    }
    if (!line)					// End of file
    {
      status.exit_status=0;
      break;
    }

    /*
      Check if line is a mysql command line
      (We want to allow help, print and clear anywhere at line start
    */
    if ((named_cmds || glob_buffer.is_empty())
	&& !ml_comment && !in_string && (com=find_command(line,0)))
    {
      if ((*com->func)(&glob_buffer,line) > 0)
	break;
      if (glob_buffer.is_empty())		// If buffer was emptied
	in_string=0;
#ifdef HAVE_READLINE
      if (interactive && status.add_to_history && not_in_history(line))
	add_history(line);
#endif
      continue;
    }
    if (add_line(glob_buffer,line,&in_string,&ml_comment))
      break;
  }
  /* if in batch mode, send last query even if it doesn't end with \g or go */

  if (!interactive && !status.exit_status)
  {
    remove_cntrl(glob_buffer);
    if (!glob_buffer.is_empty())
    {
      status.exit_status=1;
      if (com_go(&glob_buffer,line) <= 0)
	status.exit_status=0;
    }
  }

#if defined( __WIN__) || defined(__NETWARE__)
  buffer.free();
#endif
#if defined( __WIN__)
  tmpbuf.free();
#endif

  return status.exit_status;
}


static COMMANDS *find_command(char *name,char cmd_char)
{
  uint len;
  char *end;
  DBUG_ENTER("find_command");
  DBUG_PRINT("enter",("name: '%s'  char: %d", name ? name : "NULL", cmd_char));

  if (!name)
  {
    len=0;
    end=0;
  }
  else
  {
    while (my_isspace(charset_info,*name))
      name++;
    /*
      If there is an \\g in the row or if the row has a delimiter but
      this is not a delimiter command, let add_line() take care of
      parsing the row and calling find_command()
    */
    if (strstr(name, "\\g") || (strstr(name, delimiter) &&
                                !(strlen(name) >= 9 &&
                                  !my_strnncoll(charset_info,
                                                (uchar*) name, 9,
                                                (const uchar*) "delimiter",
                                                9))))
      DBUG_RETURN((COMMANDS *) 0);
    if ((end=strcont(name," \t")))
    {
      len=(uint) (end - name);
      while (my_isspace(charset_info,*end))
	end++;
      if (!*end)
	end=0;					// no arguments to function
    }
    else
      len=(uint) strlen(name);
  }

  for (uint i= 0; commands[i].name; i++)
  {
    if (commands[i].func &&
	((name &&
	  !my_strnncoll(charset_info,(uchar*)name,len,
				     (uchar*)commands[i].name,len) &&
	  !commands[i].name[len] &&
	  (!end || (end && commands[i].takes_params))) ||
	 !name && commands[i].cmd_char == cmd_char))
    {
      DBUG_PRINT("exit",("found command: %s", commands[i].name));
      DBUG_RETURN(&commands[i]);
    }
  }
  DBUG_RETURN((COMMANDS *) 0);
}


static bool add_line(String &buffer,char *line,char *in_string,
                     bool *ml_comment)
{
  uchar inchar;
  char buff[80], *pos, *out;
  COMMANDS *com;
  bool need_space= 0;
  bool ss_comment= 0;
  DBUG_ENTER("add_line");

  if (!line[0] && buffer.is_empty())
    DBUG_RETURN(0);
#ifdef HAVE_READLINE
  if (status.add_to_history && line[0] && not_in_history(line))
    add_history(line);
#endif
  char *end_of_line=line+(uint) strlen(line);

  for (pos=out=line ; (inchar= (uchar) *pos) ; pos++)
  {
    if (!preserve_comments)
    {
      // Skip spaces at the beggining of a statement
      if (my_isspace(charset_info,inchar) && (out == line) &&
          buffer.is_empty())
        continue;
    }
        
#ifdef USE_MB
    // Accept multi-byte characters as-is
    int length;
    if (use_mb(charset_info) &&
        (length= my_ismbchar(charset_info, pos, end_of_line)))
    {
      if (!*ml_comment || preserve_comments)
      {
        while (length--)
          *out++ = *pos++;
        pos--;
      }
      else
        pos+= length - 1;
      continue;
    }
#endif
    if (!*ml_comment && inchar == '\\' &&
        !(mysql.server_status & SERVER_STATUS_NO_BACKSLASH_ESCAPES))
    {
      // Found possbile one character command like \c

      if (!(inchar = (uchar) *++pos))
	break;				// readline adds one '\'
      if (*in_string || inchar == 'N')	// \N is short for NULL
      {					// Don't allow commands in string
	*out++='\\';
	*out++= (char) inchar;
	continue;
      }
      if ((com=find_command(NullS,(char) inchar)))
      {
        // Flush previously accepted characters
        if (out != line)
        {
          buffer.append(line, (uint) (out-line));
          out= line;
        }
        
        if ((*com->func)(&buffer,pos-1) > 0)
          DBUG_RETURN(1);                       // Quit
        if (com->takes_params)
        {
          if (ss_comment)
          {
            /*
              If a client-side macro appears inside a server-side comment,
              discard all characters in the comment after the macro (that is,
              until the end of the comment rather than the next delimiter)
            */
            for (pos++; *pos && (*pos != '*' || *(pos + 1) != '/'); pos++)
              ;
            pos--;
          }
          else
          {
            for (pos++ ;
                 *pos && (*pos != *delimiter ||
                          !is_prefix(pos + 1, delimiter + 1)) ; pos++)
              ;	// Remove parameters
            if (!*pos)
              pos--;
            else 
              pos+= delimiter_length - 1; // Point at last delim char
          }
        }
      }
      else
      {
	sprintf(buff,"Unknown command '\\%c'.",inchar);
	if (put_info(buff,INFO_ERROR) > 0)
	  DBUG_RETURN(1);
	*out++='\\';
	*out++=(char) inchar;
	continue;
      }
    }
    else if (!*ml_comment && !*in_string &&
             (end_of_line - pos) >= 10 &&
             !my_strnncoll(charset_info, (uchar*) pos, 10,
                           (const uchar*) "delimiter ", 10))
    {
      // Flush previously accepted characters
      if (out != line)
      {
        buffer.append(line, (uint32) (out - line));
        out= line;
      }

      // Flush possible comments in the buffer
      if (!buffer.is_empty())
      {
        if (com_go(&buffer, 0) > 0) // < 0 is not fatal
          DBUG_RETURN(1);
        buffer.length(0);
      }

      /*
        Delimiter wants the get rest of the given line as argument to
        allow one to change ';' to ';;' and back
      */
      buffer.append(pos);
      if (com_delimiter(&buffer, pos) > 0)
        DBUG_RETURN(1);

      buffer.length(0);
      break;
    }
    else if (!*ml_comment && !*in_string && is_prefix(pos, delimiter))
    {
      // Found a statement. Continue parsing after the delimiter
      pos+= delimiter_length;

      if (preserve_comments)
      {
        while (my_isspace(charset_info, *pos))
          *out++= *pos++;
      }
      // Flush previously accepted characters
      if (out != line)
      {
        buffer.append(line, (uint32) (out-line));
        out= line;
      }

      if (preserve_comments && ((*pos == '#') ||
                                ((*pos == '-') &&
                                 (pos[1] == '-') &&
                                 my_isspace(charset_info, pos[2]))))
      {
        // Add trailing single line comments to this statement
        buffer.append(pos);
        pos+= strlen(pos);
      }

      pos--;

      if ((com= find_command(buffer.c_ptr(), 0)))
      {
          
        if ((*com->func)(&buffer, buffer.c_ptr()) > 0)
          DBUG_RETURN(1);                       // Quit 
      }
      else
      {
        if (com_go(&buffer, 0) > 0)             // < 0 is not fatal
          DBUG_RETURN(1);
      }
      buffer.length(0);
    }
    else if (!*ml_comment && (!*in_string && (inchar == '#' ||
			      inchar == '-' && pos[1] == '-' &&
			      my_isspace(charset_info,pos[2]))))
    {
      // Flush previously accepted characters
      if (out != line)
      {
        buffer.append(line, (uint32) (out - line));
        out= line;
      }

      // comment to end of line
      if (preserve_comments)
        buffer.append(pos);

      break;
    }
    else if (!*in_string && inchar == '/' && *(pos+1) == '*' &&
	     *(pos+2) != '!')
    {
      if (preserve_comments)
      {
        *out++= *pos++;                       // copy '/'
        *out++= *pos;                         // copy '*'
      }
      else
        pos++;
      *ml_comment= 1;
      if (out != line)
      {
        buffer.append(line,(uint) (out-line));
        out=line;
      }
    }
    else if (*ml_comment && !ss_comment && inchar == '*' && *(pos + 1) == '/')
    {
      if (preserve_comments)
      {
        *out++= *pos++;                       // copy '*'
        *out++= *pos;                         // copy '/'
      }
      else
        pos++;
      *ml_comment= 0;
      if (out != line)
      {
        buffer.append(line, (uint32) (out - line));
        out= line;
      }
      // Consumed a 2 chars or more, and will add 1 at most,
      // so using the 'line' buffer to edit data in place is ok.
      need_space= 1;
    }      
    else
    {						// Add found char to buffer
      if (!*in_string && inchar == '/' && *(pos + 1) == '*' &&
          *(pos + 2) == '!')
        ss_comment= 1;
      else if (!*in_string && ss_comment && inchar == '*' && *(pos + 1) == '/')
        ss_comment= 0;
      if (inchar == *in_string)
	*in_string= 0;
      else if (!*ml_comment && !*in_string &&
	       (inchar == '\'' || inchar == '"' || inchar == '`'))
	*in_string= (char) inchar;
      if (!*ml_comment || preserve_comments)
      {
        if (need_space && !my_isspace(charset_info, (char)inchar))
          *out++= ' ';
        need_space= 0;
        *out++= (char) inchar;
      }
    }
  }
  if (out != line || !buffer.is_empty())
  {
    *out++='\n';
    uint length=(uint) (out-line);
    if (buffer.length() + length >= buffer.alloced_length())
      buffer.realloc(buffer.length()+length+IO_SIZE);
    if ((!*ml_comment || preserve_comments) && buffer.append(line, length))
      DBUG_RETURN(1);
  }
  DBUG_RETURN(0);
}

/*****************************************************************
	    Interface to Readline Completion
******************************************************************/

#ifdef HAVE_READLINE

static char *new_command_generator(const char *text, int);
extern "C" char **new_mysql_completion (const char *text, int start, int end);

/*
  Tell the GNU Readline library how to complete.  We want to try to complete
  on command names if this is the first word in the line, or on filenames
  if not.
*/

#if defined(USE_NEW_READLINE_INTERFACE) || defined(USE_LIBEDIT_INTERFACE)
extern "C" char *no_completion(const char*,int)
#else
extern "C" char *no_completion()
#endif
{
  return 0;					/* No filename completion */
}

/*	glues pieces of history back together if in pieces   */
static void fix_history(String *final_command) 
{
  int total_lines = 1;
  char *ptr = final_command->c_ptr();
  String fixed_buffer; 	/* Converted buffer */
  char str_char = '\0';  /* Character if we are in a string or not */
  
  /* find out how many lines we have and remove newlines */
  while (*ptr != '\0') 
  {
    switch (*ptr) {
      /* string character */
    case '"':
    case '\'':
    case '`':
      if (str_char == '\0')	/* open string */
	str_char = *ptr;
      else if (str_char == *ptr)   /* close string */
	str_char = '\0';
      fixed_buffer.append(ptr,1);
      break;
    case '\n':
      /* 
	 not in string, change to space
	 if in string, leave it alone 
      */
      fixed_buffer.append(str_char == '\0' ? " " : "\n");
      total_lines++;
      break;
    case '\\':
      fixed_buffer.append('\\');
      /* need to see if the backslash is escaping anything */
      if (str_char) 
      {
	ptr++;
	/* special characters that need escaping */
	if (*ptr == '\'' || *ptr == '"' || *ptr == '\\')
	  fixed_buffer.append(ptr,1);
	else
	  ptr--;
      }
      break;
      
    default:
      fixed_buffer.append(ptr,1);
    }
    ptr++;
  }
  if (total_lines > 1)			
    add_history(fixed_buffer.ptr());
}

/*	
  returns 0 if line matches the previous history entry
  returns 1 if the line doesn't match the previous history entry
*/
static int not_in_history(const char *line) 
{
  HIST_ENTRY *oldhist = history_get(history_length);
  
  if (oldhist == 0)
    return 1;
  if (strcmp(oldhist->line,line) == 0)
    return 0;
  return 1;
}

static void initialize_readline (char *name)
{
  /* Allow conditional parsing of the ~/.inputrc file. */
  rl_readline_name = name;

  /* Tell the completer that we want a crack first. */
#if defined(USE_NEW_READLINE_INTERFACE)
  rl_attempted_completion_function= (rl_completion_func_t*)&new_mysql_completion;
  rl_completion_entry_function= (rl_compentry_func_t*)&no_completion;
#elif defined(USE_LIBEDIT_INTERFACE)
#ifdef HAVE_LOCALE_H
  setlocale(LC_ALL,""); /* so as libedit use isprint */
#endif
  rl_attempted_completion_function= (CPPFunction*)&new_mysql_completion;
  rl_completion_entry_function= &no_completion;
#else
  rl_attempted_completion_function= (CPPFunction*)&new_mysql_completion;
  rl_completion_entry_function= &no_completion;
#endif
}

/*
  Attempt to complete on the contents of TEXT.  START and END show the
  region of TEXT that contains the word to complete.  We can use the
  entire line in case we want to do some simple parsing.  Return the
  array of matches, or NULL if there aren't any.
*/

char **new_mysql_completion (const char *text,
                             int start __attribute__((unused)),
                             int end __attribute__((unused)))
{
  if (!status.batch && !quick)
#if defined(USE_NEW_READLINE_INTERFACE)
    return rl_completion_matches(text, new_command_generator);
#else
    return completion_matches((char *)text, (CPFunction *)new_command_generator);
#endif
  else
    return (char**) 0;
}

static char *new_command_generator(const char *text,int state)
{
  static int textlen;
  char *ptr;
  static Bucket *b;
  static entry *e;
  static uint i;

  if (!state)
    textlen=(uint) strlen(text);

  if (textlen>0)
  {						/* lookup in the hash */
    if (!state)
    {
      uint len;

      b = find_all_matches(&ht,text,(uint) strlen(text),&len);
      if (!b)
	return NullS;
      e = b->pData;
    }

    if (e)
    {
      ptr= strdup(e->str);
      e = e->pNext;
      return ptr;
    }
  }
  else
  { /* traverse the entire hash, ugly but works */

    if (!state)
    {
      /* find the first used bucket */
      for (i=0 ; i < ht.nTableSize ; i++)
      {
	if (ht.arBuckets[i])
	{
	  b = ht.arBuckets[i];
	  e = b->pData;
	  break;
	}
      }
    }
    ptr= NullS;
    while (e && !ptr)
    {					/* find valid entry in bucket */
      if ((uint) strlen(e->str) == b->nKeyLength)
	ptr = strdup(e->str);
      /* find the next used entry */
      e = e->pNext;
      if (!e)
      { /* find the next used bucket */
	b = b->pNext;
	if (!b)
	{
	  for (i++ ; i<ht.nTableSize; i++)
	  {
	    if (ht.arBuckets[i])
	    {
	      b = ht.arBuckets[i];
	      e = b->pData;
	      break;
	    }
	  }
	}
	else
	  e = b->pData;
      }
    }
    if (ptr)
      return ptr;
  }
  return NullS;
}


/* Build up the completion hash */

static void build_completion_hash(bool rehash, bool write_info)
{
  COMMANDS *cmd=commands;
  MYSQL_RES *databases=0,*tables=0;
  MYSQL_RES *fields;
  static char ***field_names= 0;
  MYSQL_ROW database_row,table_row;
  MYSQL_FIELD *sql_field;
  char buf[NAME_LEN*2+2];		 // table name plus field name plus 2
  int i,j,num_fields;
  DBUG_ENTER("build_completion_hash");

  if (status.batch || quick || !current_db)
    DBUG_VOID_RETURN;			// We don't need completion in batches
  if (!rehash)
    DBUG_VOID_RETURN;

  /* Free old used memory */
  if (field_names)
    field_names=0;
  completion_hash_clean(&ht);
  free_root(&hash_mem_root,MYF(0));

  /* hash this file's known subset of SQL commands */
  while (cmd->name) {
    add_word(&ht,(char*) cmd->name);
    cmd++;
  }

  /* hash MySQL functions (to be implemented) */

  /* hash all database names */
  if (mysql_query(&mysql,"show databases") == 0)
  {
    if (!(databases = mysql_store_result(&mysql)))
      put_info(mysql_error(&mysql),INFO_INFO);
    else
    {
      while ((database_row=mysql_fetch_row(databases)))
      {
	char *str=strdup_root(&hash_mem_root, (char*) database_row[0]);
	if (str)
	  add_word(&ht,(char*) str);
      }
      mysql_free_result(databases);
    }
  }
  /* hash all table names */
  if (mysql_query(&mysql,"show tables")==0)
  {
    if (!(tables = mysql_store_result(&mysql)))
      put_info(mysql_error(&mysql),INFO_INFO);
    else
    {
      if (mysql_num_rows(tables) > 0 && !opt_silent && write_info)
      {
	tee_fprintf(stdout, "\
Reading table information for completion of table and column names\n\
You can turn off this feature to get a quicker startup with -A\n\n");
      }
      while ((table_row=mysql_fetch_row(tables)))
      {
	char *str=strdup_root(&hash_mem_root, (char*) table_row[0]);
	if (str &&
	    !completion_hash_exists(&ht,(char*) str, (uint) strlen(str)))
	  add_word(&ht,str);
      }
    }
  }

  /* hash all field names, both with the table prefix and without it */
  if (!tables)					/* no tables */
  {
    DBUG_VOID_RETURN;
  }
  mysql_data_seek(tables,0);
  if (!(field_names= (char ***) alloc_root(&hash_mem_root,sizeof(char **) *
					   (uint) (mysql_num_rows(tables)+1))))
  {
    mysql_free_result(tables);
    DBUG_VOID_RETURN;
  }
  i=0;
  while ((table_row=mysql_fetch_row(tables)))
  {
    if ((fields=mysql_list_fields(&mysql,(const char*) table_row[0],NullS)))
    {
      num_fields=mysql_num_fields(fields);
      if (!(field_names[i] = (char **) alloc_root(&hash_mem_root,
						  sizeof(char *) *
						  (num_fields*2+1))))
      {
        mysql_free_result(fields);
        break;
      }
      field_names[i][num_fields*2]= '\0';
      j=0;
      while ((sql_field=mysql_fetch_field(fields)))
      {
	sprintf(buf,"%.64s.%.64s",table_row[0],sql_field->name);
	field_names[i][j] = strdup_root(&hash_mem_root,buf);
	add_word(&ht,field_names[i][j]);
	field_names[i][num_fields+j] = strdup_root(&hash_mem_root,
						   sql_field->name);
	if (!completion_hash_exists(&ht,field_names[i][num_fields+j],
				    (uint) strlen(field_names[i][num_fields+j])))
	  add_word(&ht,field_names[i][num_fields+j]);
	j++;
      }
      mysql_free_result(fields);
    }
    else
      field_names[i]= 0;

    i++;
  }
  mysql_free_result(tables);
  field_names[i]=0;				// End pointer
  DBUG_VOID_RETURN;
}

	/* for gnu readline */

#ifndef HAVE_INDEX
extern "C" {
extern char *index(const char *,int c),*rindex(const char *,int);

char *index(const char *s,int c)
{
  for (;;)
  {
     if (*s == (char) c) return (char*) s;
     if (!*s++) return NullS;
  }
}

char *rindex(const char *s,int c)
{
  reg3 char *t;

  t = NullS;
  do if (*s == (char) c) t = (char*) s; while (*s++);
  return (char*) t;
}
}
#endif
#endif /* HAVE_READLINE */


static int reconnect(void)
{
  /* purecov: begin tested */
  if (opt_reconnect)
  {
    put_info("No connection. Trying to reconnect...",INFO_INFO);
    (void) com_connect((String *) 0, 0);
    if (opt_rehash)
      com_rehash(NULL, NULL);
  }
  if (!connected)
    return put_info("Can't connect to the server\n",INFO_ERROR);
  /* purecov: end */
  return 0;
}

static void get_current_db()
{
  MYSQL_RES *res;

  my_free(current_db, MYF(MY_ALLOW_ZERO_PTR));
  current_db= NULL;
  /* In case of error below current_db will be NULL */
  if (!mysql_query(&mysql, "SELECT DATABASE()") &&
      (res= mysql_use_result(&mysql)))
  {
    MYSQL_ROW row= mysql_fetch_row(res);
    if (row[0])
      current_db= my_strdup(row[0], MYF(MY_WME));
    mysql_free_result(res);
  }
}

/***************************************************************************
 The different commands
***************************************************************************/

int mysql_real_query_for_lazy(const char *buf, int length)
{
  for (uint retry=0;; retry++)
  {
    int error;
    if (!mysql_real_query(&mysql,buf,length))
      return 0;
    error= put_error(&mysql);
    if (mysql_errno(&mysql) != CR_SERVER_GONE_ERROR || retry > 1 ||
        !opt_reconnect)
      return error;
    if (reconnect())
      return error;
  }
}

int mysql_store_result_for_lazy(MYSQL_RES **result)
{
  if ((*result=mysql_store_result(&mysql)))
    return 0;

  if (mysql_error(&mysql)[0])
    return put_error(&mysql);
  return 0;
}

static void print_help_item(MYSQL_ROW *cur, int num_name, int num_cat, char *last_char)
{
  char ccat= (*cur)[num_cat][0];
  if (*last_char != ccat)
  {
    put_info(ccat == 'Y' ? "categories:" : "topics:", INFO_INFO);
    *last_char= ccat;
  }
  tee_fprintf(PAGER, "   %s\n", (*cur)[num_name]);
}


static int com_server_help(String *buffer __attribute__((unused)),
			   char *line __attribute__((unused)), char *help_arg)
{
  MYSQL_ROW cur;
  const char *server_cmd= buffer->ptr();
  char cmd_buf[100];
  MYSQL_RES *result;
  int error;
  
  if (help_arg[0] != '\'')
  {
	char *end_arg= strend(help_arg);
	if(--end_arg)
	{
		while (my_isspace(charset_info,*end_arg))
          end_arg--;
		*++end_arg= '\0';
	}
	(void) strxnmov(cmd_buf, sizeof(cmd_buf), "help '", help_arg, "'", NullS);
    server_cmd= cmd_buf;
  }
  
  if (!status.batch)
  {
    old_buffer= *buffer;
    old_buffer.copy();
  }

  if (!connected && reconnect())
    return 1;

  if ((error= mysql_real_query_for_lazy(server_cmd,(int)strlen(server_cmd))) ||
      (error= mysql_store_result_for_lazy(&result)))
    return error;

  if (result)
  {
    unsigned int num_fields= mysql_num_fields(result);
    my_ulonglong num_rows= mysql_num_rows(result);
    mysql_fetch_fields(result);
    if (num_fields==3 && num_rows==1)
    {
      if (!(cur= mysql_fetch_row(result)))
      {
	error= -1;
	goto err;
      }

      init_pager();
      tee_fprintf(PAGER,   "Name: \'%s\'\n", cur[0]);
      tee_fprintf(PAGER,   "Description:\n%s", cur[1]);
      if (cur[2] && *((char*)cur[2]))
	tee_fprintf(PAGER, "Examples:\n%s", cur[2]);
      tee_fprintf(PAGER,   "\n");
      end_pager();
    }
    else if (num_fields >= 2 && num_rows)
    {
      init_pager();
      char last_char= 0;

      int num_name= 0, num_cat= 0;
      LINT_INIT(num_name);
      LINT_INIT(num_cat);

      if (num_fields == 2)
      {
	put_info("Many help items for your request exist.", INFO_INFO);
	put_info("To make a more specific request, please type 'help <item>',\nwhere <item> is one of the following", INFO_INFO);
	num_name= 0;
	num_cat= 1;
      }
      else if ((cur= mysql_fetch_row(result)))
      {
	tee_fprintf(PAGER, "You asked for help about help category: \"%s\"\n", cur[0]);
	put_info("For more information, type 'help <item>', where <item> is one of the following", INFO_INFO);
	num_name= 1;
	num_cat= 2;
	print_help_item(&cur,1,2,&last_char);
      }

      while ((cur= mysql_fetch_row(result)))
	print_help_item(&cur,num_name,num_cat,&last_char);
      tee_fprintf(PAGER, "\n");
      end_pager();
    }
    else
    {
      put_info("\nNothing found", INFO_INFO);
      put_info("Please try to run 'help contents' for a list of all accessible topics\n", INFO_INFO);
    }
  }

err:
  mysql_free_result(result);
  return error;
}

static int
com_help(String *buffer __attribute__((unused)),
	 char *line __attribute__((unused)))
{
  reg1 int i, j;
  char * help_arg= strchr(line,' '), buff[32], *end;
  if (help_arg)
  {
    while (my_isspace(charset_info,*help_arg))
      help_arg++;
	if (*help_arg)	  
	  return com_server_help(buffer,line,help_arg);
  }

  put_info("\nFor information about MySQL products and services, visit:\n"
           "   http://www.mysql.com/\n"
           "For developer information, including the MySQL Reference Manual, "
           "visit:\n"
           "   http://dev.mysql.com/\n"
           "To buy MySQL Network Support, training, or other products, visit:\n"
           "   https://shop.mysql.com/\n", INFO_INFO);
  put_info("List of all MySQL commands:", INFO_INFO);
  if (!named_cmds)
    put_info("Note that all text commands must be first on line and end with ';'",INFO_INFO);
  for (i = 0; commands[i].name; i++)
  {
    end= strmov(buff, commands[i].name);
    for (j= (int)strlen(commands[i].name); j < 10; j++)
      end= strmov(end, " ");
    if (commands[i].func)
      tee_fprintf(stdout, "%s(\\%c) %s\n", buff,
		  commands[i].cmd_char, commands[i].doc);
  }
  if (connected && mysql_get_server_version(&mysql) >= 40100)
    put_info("\nFor server side help, type 'help contents'\n", INFO_INFO);
  return 0;
}


	/* ARGSUSED */
static int
com_clear(String *buffer,char *line __attribute__((unused)))
{
#ifdef HAVE_READLINE
  if (status.add_to_history)
    fix_history(buffer);
#endif
  buffer->length(0);
  return 0;
}

	/* ARGSUSED */
static int
com_charset(String *buffer __attribute__((unused)), char *line)
{
  char buff[256], *param;
  CHARSET_INFO * new_cs;
  strmake(buff, line, sizeof(buff) - 1);
  param= get_arg(buff, 0);
  if (!param || !*param)
  {
    return put_info("Usage: \\C char_setname | charset charset_name", 
		    INFO_ERROR, 0);
  }
  new_cs= get_charset_by_csname(param, MY_CS_PRIMARY, MYF(MY_WME));
  if (new_cs)
  {
    charset_info= new_cs;
    mysql_set_character_set(&mysql, charset_info->csname);
    default_charset= (char *)charset_info->csname;
    default_charset_used= 1;
    put_info("Charset changed", INFO_INFO);
  }
  else put_info("Charset is not found", INFO_INFO);
  return 0;
}

/*
  Execute command
  Returns: 0  if ok
          -1 if not fatal error
	  1  if fatal error
*/


static int
com_go(String *buffer,char *line __attribute__((unused)))
{
  char		buff[200]; /* about 110 chars used so far */
  char		time_buff[52+3+1]; /* time max + space&parens + NUL */
  MYSQL_RES	*result;
  ulong		timer, warnings= 0;
  uint		error= 0;
  int           err= 0;

  interrupted_query= 0;
  if (!status.batch)
  {
    old_buffer= *buffer;			// Save for edit command
    old_buffer.copy();
  }

  /* Remove garbage for nicer messages */
  LINT_INIT(buff[0]);
  remove_cntrl(*buffer);

  if (buffer->is_empty())
  {
    if (status.batch)				// Ignore empty quries
      return 0;
    return put_info("No query specified\n",INFO_ERROR);

  }
  if (!connected && reconnect())
  {
    buffer->length(0);				// Remove query on error
    return opt_reconnect ? -1 : 1;          // Fatal error
  }
  if (verbose)
    (void) com_print(buffer,0);

  if (skip_updates &&
      (buffer->length() < 4 || my_strnncoll(charset_info,
					    (const uchar*)buffer->ptr(),4,
					    (const uchar*)"SET ",4)))
  {
    (void) put_info("Ignoring query to other database",INFO_INFO);
    return 0;
  }

  timer=start_timer();
  executing_query= 1;
  error= mysql_real_query_for_lazy(buffer->ptr(),buffer->length());

#ifdef HAVE_READLINE
  if (status.add_to_history) 
  {  
    buffer->append(vertical ? "\\G" : delimiter);
    /* Append final command onto history */
    fix_history(buffer);
  }
#endif

  buffer->length(0);

  if (error)
    goto end;

  do
  {
    char *pos;

    if (quick)
    {
      if (!(result=mysql_use_result(&mysql)) && mysql_field_count(&mysql))
      {
        error= put_error(&mysql);
        goto end;
      }
    }
    else
    {
      error= mysql_store_result_for_lazy(&result);
      if (error)
        goto end;
    }

    if (verbose >= 3 || !opt_silent)
      mysql_end_timer(timer,time_buff);
    else
      time_buff[0]= '\0';

    /* Every branch must truncate  buff . */
    if (result)
    {
      if (!mysql_num_rows(result) && ! quick && !column_types_flag)
      {
	strmov(buff, "Empty set");
        if (opt_xml)
        { 
          /*
            We must print XML header and footer
            to produce a well-formed XML even if
            the result set is empty (Bug#27608).
          */
          init_pager();
          print_table_data_xml(result);
          end_pager();
        }
      }
      else
      {
	init_pager();
	if (opt_html)
	  print_table_data_html(result);
	else if (opt_xml)
	  print_table_data_xml(result);
	else if (vertical)
	  print_table_data_vertically(result);
	else if (opt_silent && verbose <= 2 && !output_tables)
	  print_tab_data(result);
	else
	  print_table_data(result);
	sprintf(buff,"%ld %s in set",
		(long) mysql_num_rows(result),
		(long) mysql_num_rows(result) == 1 ? "row" : "rows");
	end_pager();
        if (mysql_errno(&mysql))
          error= put_error(&mysql);
      }
    }
    else if (mysql_affected_rows(&mysql) == ~(ulonglong) 0)
      strmov(buff,"Query OK");
    else
      sprintf(buff,"Query OK, %ld %s affected",
	      (long) mysql_affected_rows(&mysql),
	      (long) mysql_affected_rows(&mysql) == 1 ? "row" : "rows");

    pos=strend(buff);
    if ((warnings= mysql_warning_count(&mysql)))
    {
      *pos++= ',';
      *pos++= ' ';
      pos=int10_to_str(warnings, pos, 10);
      pos=strmov(pos, " warning");
      if (warnings != 1)
	*pos++= 's';
    }
    strmov(pos, time_buff);
    put_info(buff,INFO_RESULT);
    if (mysql_info(&mysql))
      put_info(mysql_info(&mysql),INFO_RESULT);
    put_info("",INFO_RESULT);			// Empty row

    if (result && !mysql_eof(result))	/* Something wrong when using quick */
      error= put_error(&mysql);
    else if (unbuffered)
      fflush(stdout);
    mysql_free_result(result);
  } while (!(err= mysql_next_result(&mysql)));
  if (err >= 1)
    error= put_error(&mysql);

end:

 /* Show warnings if any or error occured */
  if (show_warnings == 1 && (warnings >= 1 || error))
    print_warnings();

  if (!error && !status.batch && 
      (mysql.server_status & SERVER_STATUS_DB_DROPPED))
    get_current_db();

  executing_query= 0;
  return error;				/* New command follows */
}


static void init_pager()
{
#ifdef USE_POPEN
  if (!opt_nopager)
  {
    if (!(PAGER= popen(pager, "w")))
    {
      tee_fprintf(stdout, "popen() failed! defaulting PAGER to stdout!\n");
      PAGER= stdout;
    }
  }
  else
#endif
    PAGER= stdout;
}

static void end_pager()
{
#ifdef USE_POPEN
  if (!opt_nopager)
    pclose(PAGER);
#endif
}


static void init_tee(const char *file_name)
{
  FILE* new_outfile;
  if (opt_outfile)
    end_tee();
  if (!(new_outfile= my_fopen(file_name, O_APPEND | O_WRONLY, MYF(MY_WME))))
  {
    tee_fprintf(stdout, "Error logging to file '%s'\n", file_name);
    return;
  }
  OUTFILE = new_outfile;
  strmake(outfile, file_name, FN_REFLEN-1);
  tee_fprintf(stdout, "Logging to file '%s'\n", file_name);
  opt_outfile= 1;
  return;
}


static void end_tee()
{
  my_fclose(OUTFILE, MYF(0));
  OUTFILE= 0;
  opt_outfile= 0;
  return;
}


static int
com_ego(String *buffer,char *line)
{
  int result;
  bool oldvertical=vertical;
  vertical=1;
  result=com_go(buffer,line);
  vertical=oldvertical;
  return result;
}


static const char *fieldtype2str(enum enum_field_types type)
{
  switch (type) {
    case MYSQL_TYPE_BIT:         return "BIT";
    case MYSQL_TYPE_BLOB:        return "BLOB";
    case MYSQL_TYPE_DATE:        return "DATE";
    case MYSQL_TYPE_DATETIME:    return "DATETIME";
    case MYSQL_TYPE_NEWDECIMAL:  return "NEWDECIMAL";
    case MYSQL_TYPE_DECIMAL:     return "DECIMAL";
    case MYSQL_TYPE_DOUBLE:      return "DOUBLE";
    case MYSQL_TYPE_ENUM:        return "ENUM";
    case MYSQL_TYPE_FLOAT:       return "FLOAT";
    case MYSQL_TYPE_GEOMETRY:    return "GEOMETRY";
    case MYSQL_TYPE_INT24:       return "INT24";
    case MYSQL_TYPE_LONG:        return "LONG";
    case MYSQL_TYPE_LONGLONG:    return "LONGLONG";
    case MYSQL_TYPE_LONG_BLOB:   return "LONG_BLOB";
    case MYSQL_TYPE_MEDIUM_BLOB: return "MEDIUM_BLOB";
    case MYSQL_TYPE_NEWDATE:     return "NEWDATE";
    case MYSQL_TYPE_NULL:        return "NULL";
    case MYSQL_TYPE_SET:         return "SET";
    case MYSQL_TYPE_SHORT:       return "SHORT";
    case MYSQL_TYPE_STRING:      return "STRING";
    case MYSQL_TYPE_TIME:        return "TIME";
    case MYSQL_TYPE_TIMESTAMP:   return "TIMESTAMP";
    case MYSQL_TYPE_TINY:        return "TINY";
    case MYSQL_TYPE_TINY_BLOB:   return "TINY_BLOB";
    case MYSQL_TYPE_VAR_STRING:  return "VAR_STRING";
    case MYSQL_TYPE_YEAR:        return "YEAR";
    default:                     return "?-unknown-?";
  }
}

static char *fieldflags2str(uint f) {
  static char buf[1024];
  char *s=buf;
  *s=0;
#define ff2s_check_flag(X) \
                if (f & X ## _FLAG) { s=strmov(s, # X " "); f &= ~ X ## _FLAG; }
  ff2s_check_flag(NOT_NULL);
  ff2s_check_flag(PRI_KEY);
  ff2s_check_flag(UNIQUE_KEY);
  ff2s_check_flag(MULTIPLE_KEY);
  ff2s_check_flag(BLOB);
  ff2s_check_flag(UNSIGNED);
  ff2s_check_flag(ZEROFILL);
  ff2s_check_flag(BINARY);
  ff2s_check_flag(ENUM);
  ff2s_check_flag(AUTO_INCREMENT);
  ff2s_check_flag(TIMESTAMP);
  ff2s_check_flag(SET);
  ff2s_check_flag(NO_DEFAULT_VALUE);
  ff2s_check_flag(NUM);
  ff2s_check_flag(PART_KEY);
  ff2s_check_flag(GROUP);
  ff2s_check_flag(UNIQUE);
  ff2s_check_flag(BINCMP);
  ff2s_check_flag(ON_UPDATE_NOW);
#undef ff2s_check_flag
  if (f)
    sprintf(s, " unknows=0x%04x", f);
  return buf;
}

static void
print_field_types(MYSQL_RES *result)
{
  MYSQL_FIELD   *field;
  uint i=0;

  while ((field = mysql_fetch_field(result)))
  {
    tee_fprintf(PAGER, "Field %3u:  `%s`\n"
                       "Catalog:    `%s`\n"
                       "Database:   `%s`\n"
                       "Table:      `%s`\n"
                       "Org_table:  `%s`\n"
                       "Type:       %s\n"
                       "Collation:  %s (%u)\n"
                       "Length:     %lu\n"
                       "Max_length: %lu\n"
                       "Decimals:   %u\n"
                       "Flags:      %s\n\n",
                ++i,
                field->name, field->catalog, field->db, field->table,
                field->org_table, fieldtype2str(field->type),
                get_charset_name(field->charsetnr), field->charsetnr,
                field->length, field->max_length, field->decimals,
                fieldflags2str(field->flags));
  }
  tee_puts("", PAGER);
}


static void
print_table_data(MYSQL_RES *result)
{
  String separator(256);
  MYSQL_ROW	cur;
  MYSQL_FIELD	*field;
  bool		*num_flag;

  num_flag=(bool*) my_alloca(sizeof(bool)*mysql_num_fields(result));
  if (column_types_flag)
  {
    print_field_types(result);
    if (!mysql_num_rows(result))
      return;
    mysql_field_seek(result,0);
  }
  separator.copy("+",1,charset_info);
  while ((field = mysql_fetch_field(result)))
  {
    uint length= column_names ? field->name_length : 0;
    if (quick)
      length=max(length,field->length);
    else
      length=max(length,field->max_length);
    if (length < 4 && !IS_NOT_NULL(field->flags))
      length=4;					// Room for "NULL"
    field->max_length=length;
    separator.fill(separator.length()+length+2,'-');
    separator.append('+');
  }
  separator.append('\0');                       // End marker for \0
  tee_puts((char*) separator.ptr(), PAGER);
  if (column_names)
  {
    mysql_field_seek(result,0);
    (void) tee_fputs("|", PAGER);
    for (uint off=0; (field = mysql_fetch_field(result)) ; off++)
    {
      uint name_length= (uint) strlen(field->name);
      uint numcells= charset_info->cset->numcells(charset_info,
                                                  field->name,
                                                  field->name + name_length);
      uint display_length= field->max_length + name_length - numcells;
      tee_fprintf(PAGER, " %-*s |",(int) min(display_length,
                                            MAX_COLUMN_LENGTH),
                  field->name);
      num_flag[off]= IS_NUM(field->type);
    }
    (void) tee_fputs("\n", PAGER);
    tee_puts((char*) separator.ptr(), PAGER);
  }

  while ((cur= mysql_fetch_row(result)))
  {
    if (interrupted_query)
      break;
    ulong *lengths= mysql_fetch_lengths(result);
    (void) tee_fputs("| ", PAGER);
    mysql_field_seek(result, 0);
    for (uint off= 0; off < mysql_num_fields(result); off++)
    {
      const char *buffer;
      uint data_length;
      uint field_max_length;
      uint visible_length;
      uint extra_padding;

      if (cur[off] == NULL)
      {
        buffer= "NULL";
        data_length= 4;
      } 
      else 
      {
        buffer= cur[off];
        data_length= (uint) lengths[off];
      }

      field= mysql_fetch_field(result);
      field_max_length= field->max_length;

      /* 
       How many text cells on the screen will this string span?  If it contains
       multibyte characters, then the number of characters we occupy on screen
       will be fewer than the number of bytes we occupy in memory.

       We need to find how much screen real-estate we will occupy to know how 
       many extra padding-characters we should send with the printing function.
      */
      visible_length= charset_info->cset->numcells(charset_info, buffer, buffer + data_length);
      extra_padding= data_length - visible_length;

      if (field_max_length > MAX_COLUMN_LENGTH)
        tee_print_sized_data(buffer, data_length, MAX_COLUMN_LENGTH+extra_padding, FALSE);
      else
      {
        if (num_flag[off] != 0) /* if it is numeric, we right-justify it */
          tee_print_sized_data(buffer, data_length, field_max_length+extra_padding, TRUE);
        else 
          tee_print_sized_data(buffer, data_length, field_max_length+extra_padding, FALSE);
      }
      tee_fputs(" | ", PAGER);
    }
    (void) tee_fputs("\n", PAGER);
  }
  tee_puts((char*) separator.ptr(), PAGER);
  my_afree((uchar*) num_flag);
}


static void
tee_print_sized_data(const char *data, unsigned int data_length, unsigned int total_bytes_to_send, bool right_justified)
{
  /* 
    For '\0's print ASCII spaces instead, as '\0' is eaten by (at
    least my) console driver, and that messes up the pretty table
    grid.  (The \0 is also the reason we can't use fprintf() .) 
  */
  unsigned int i;
  const char *p;

  if (right_justified) 
    for (i= data_length; i < total_bytes_to_send; i++)
      tee_putc((int)' ', PAGER);

  for (i= 0, p= data; i < data_length; i+= 1, p+= 1)
  {
    if (*p == '\0')
      tee_putc((int)' ', PAGER);
    else
      tee_putc((int)*p, PAGER);
  }

  if (! right_justified) 
    for (i= data_length; i < total_bytes_to_send; i++)
      tee_putc((int)' ', PAGER);
}



static void
print_table_data_html(MYSQL_RES *result)
{
  MYSQL_ROW	cur;
  MYSQL_FIELD	*field;

  mysql_field_seek(result,0);
  (void) tee_fputs("<TABLE BORDER=1><TR>", PAGER);
  if (column_names)
  {
    while((field = mysql_fetch_field(result)))
    {
      tee_fprintf(PAGER, "<TH>%s</TH>", (field->name ? 
					 (field->name[0] ? field->name : 
					  " &nbsp; ") : "NULL"));
    }
    (void) tee_fputs("</TR>", PAGER);
  }
  while ((cur = mysql_fetch_row(result)))
  {
    if (interrupted_query)
      break;
    ulong *lengths=mysql_fetch_lengths(result);
    (void) tee_fputs("<TR>", PAGER);
    for (uint i=0; i < mysql_num_fields(result); i++)
    {
      (void) tee_fputs("<TD>", PAGER);
      safe_put_field(cur[i],lengths[i]);
      (void) tee_fputs("</TD>", PAGER);
    }
    (void) tee_fputs("</TR>", PAGER);
  }
  (void) tee_fputs("</TABLE>", PAGER);
}


static void
print_table_data_xml(MYSQL_RES *result)
{
  MYSQL_ROW   cur;
  MYSQL_FIELD *fields;

  mysql_field_seek(result,0);

  tee_fputs("<?xml version=\"1.0\"?>\n\n<resultset statement=\"", PAGER);
  xmlencode_print(glob_buffer.ptr(), (int)strlen(glob_buffer.ptr()));
  tee_fputs("\" xmlns:xsi=\"http://www.w3.org/2001/XMLSchema-instance\">",
            PAGER);

  fields = mysql_fetch_fields(result);
  while ((cur = mysql_fetch_row(result)))
  {
    if (interrupted_query)
      break;
    ulong *lengths=mysql_fetch_lengths(result);
    (void) tee_fputs("\n  <row>\n", PAGER);
    for (uint i=0; i < mysql_num_fields(result); i++)
    {
      tee_fprintf(PAGER, "\t<field name=\"");
      xmlencode_print(fields[i].name, (uint) strlen(fields[i].name));
      if (cur[i])
      {
        tee_fprintf(PAGER, "\">");
        xmlencode_print(cur[i], lengths[i]);
        tee_fprintf(PAGER, "</field>\n");
      }
      else
        tee_fprintf(PAGER, "\" xsi:nil=\"true\" />\n");
    }
    (void) tee_fputs("  </row>\n", PAGER);
  }
  (void) tee_fputs("</resultset>\n", PAGER);
}


static void
print_table_data_vertically(MYSQL_RES *result)
{
  MYSQL_ROW	cur;
  uint		max_length=0;
  MYSQL_FIELD	*field;

  while ((field = mysql_fetch_field(result)))
  {
    uint length= field->name_length;
    if (length > max_length)
      max_length= length;
    field->max_length=length;
  }

  mysql_field_seek(result,0);
  for (uint row_count=1; (cur= mysql_fetch_row(result)); row_count++)
  {
    if (interrupted_query)
      break;
    mysql_field_seek(result,0);
    tee_fprintf(PAGER, 
		"*************************** %d. row ***************************\n", row_count);
    for (uint off=0; off < mysql_num_fields(result); off++)
    {
      field= mysql_fetch_field(result);
      tee_fprintf(PAGER, "%*s: ",(int) max_length,field->name);
      tee_fprintf(PAGER, "%s\n",cur[off] ? (char*) cur[off] : "NULL");
    }
  }
}


/* print_warnings should be called right after executing a statement */

static void print_warnings()
{
  const char   *query;
  MYSQL_RES    *result;
  MYSQL_ROW    cur;
  my_ulonglong num_rows;
  
  /* Save current error before calling "show warnings" */
  uint error= mysql_errno(&mysql);

  /* Get the warnings */
  query= "show warnings";
  mysql_real_query_for_lazy(query, strlen(query));
  mysql_store_result_for_lazy(&result);

  /* Bail out when no warnings */
  if (!(num_rows= mysql_num_rows(result)))
    goto end;

  cur= mysql_fetch_row(result);

  /*
    Don't print a duplicate of the current error.  It is possible for SHOW
    WARNINGS to return multiple errors with the same code, but different
    messages.  To be safe, skip printing the duplicate only if it is the only
    warning.
  */
  if (!cur || num_rows == 1 && error == (uint) strtoul(cur[1], NULL, 10))
    goto end;

  /* Print the warnings */
  init_pager();
  do
  {
    tee_fprintf(PAGER, "%s (Code %s): %s\n", cur[0], cur[1], cur[2]);
  } while ((cur= mysql_fetch_row(result)));
  end_pager();

end:
  mysql_free_result(result);
}


static const char *array_value(const char **array, char key)
{
  for (; *array; array+= 2)
    if (**array == key)
      return array[1];
  return 0;
}


static void
xmlencode_print(const char *src, uint length)
{
  if (!src)
    tee_fputs("NULL", PAGER);
  else
  {
    for (const char *p = src; *p && length; *p++, length--)
    {
      const char *t;
      if ((t = array_value(xmlmeta, *p)))
	tee_fputs(t, PAGER);
      else
	tee_putc(*p, PAGER);
    }
  }
}


static void
safe_put_field(const char *pos,ulong length)
{
  if (!pos)
    tee_fputs("NULL", PAGER);
  else
  {
    if (opt_raw_data)
      tee_fputs(pos, PAGER);
    else for (const char *end=pos+length ; pos != end ; pos++)
    {
#ifdef USE_MB
      int l;
      if (use_mb(charset_info) &&
          (l = my_ismbchar(charset_info, pos, end)))
      {
	  while (l--)
	    tee_putc(*pos++, PAGER);
	  pos--;
	  continue;
      }
#endif
      if (!*pos)
	tee_fputs("\\0", PAGER); // This makes everything hard
      else if (*pos == '\t')
	tee_fputs("\\t", PAGER); // This would destroy tab format
      else if (*pos == '\n')
	tee_fputs("\\n", PAGER); // This too
      else if (*pos == '\\')
	tee_fputs("\\\\", PAGER);
	else
	tee_putc(*pos, PAGER);
    }
  }
}


static void
print_tab_data(MYSQL_RES *result)
{
  MYSQL_ROW	cur;
  MYSQL_FIELD	*field;
  ulong		*lengths;

  if (opt_silent < 2 && column_names)
  {
    int first=0;
    while ((field = mysql_fetch_field(result)))
    {
      if (first++)
	(void) tee_fputs("\t", PAGER);
      (void) tee_fputs(field->name, PAGER);
    }
    (void) tee_fputs("\n", PAGER);
  }
  while ((cur = mysql_fetch_row(result)))
  {
    lengths=mysql_fetch_lengths(result);
    safe_put_field(cur[0],lengths[0]);
    for (uint off=1 ; off < mysql_num_fields(result); off++)
    {
      (void) tee_fputs("\t", PAGER);
      safe_put_field(cur[off], lengths[off]);
    }
    (void) tee_fputs("\n", PAGER);
  }
}

static int
com_tee(String *buffer, char *line __attribute__((unused)))
{
  char file_name[FN_REFLEN], *end, *param;

  if (status.batch)
    return 0;
  while (my_isspace(charset_info,*line))
    line++;
  if (!(param = strchr(line, ' '))) // if outfile wasn't given, use the default
  {
    if (!strlen(outfile))
    {
      printf("No previous outfile available, you must give a filename!\n");
      return 0;
    }
    else if (opt_outfile)
    {
      tee_fprintf(stdout, "Currently logging to file '%s'\n", outfile);
      return 0;
    }
    else
      param = outfile;			//resume using the old outfile
  }

  /* eliminate the spaces before the parameters */
  while (my_isspace(charset_info,*param))
    param++;
  end= strmake(file_name, param, sizeof(file_name) - 1);
  /* remove end space from command line */
  while (end > file_name && (my_isspace(charset_info,end[-1]) || 
			     my_iscntrl(charset_info,end[-1])))
    end--;
  end[0]= 0;
  if (end == file_name)
  {
    printf("No outfile specified!\n");
    return 0;
  }
  init_tee(file_name);
  return 0;
}


static int
com_notee(String *buffer __attribute__((unused)),
	  char *line __attribute__((unused)))
{
  if (opt_outfile)
    end_tee();
  tee_fprintf(stdout, "Outfile disabled.\n");
  return 0;
}

/*
  Sorry, this command is not available in Windows.
*/

#ifdef USE_POPEN
static int
com_pager(String *buffer, char *line __attribute__((unused)))
{
  char pager_name[FN_REFLEN], *end, *param;

  if (status.batch)
    return 0;
  /* Skip spaces in front of the pager command */
  while (my_isspace(charset_info, *line))
    line++;
  /* Skip the pager command */
  param= strchr(line, ' ');
  /* Skip the spaces between the command and the argument */
  while (param && my_isspace(charset_info, *param))
    param++;
  if (!param || !strlen(param)) // if pager was not given, use the default
  {
    if (!default_pager_set)
    {
      tee_fprintf(stdout, "Default pager wasn't set, using stdout.\n");
      opt_nopager=1;
      strmov(pager, "stdout");
      PAGER= stdout;
      return 0;
    }
    strmov(pager, default_pager);
  }
  else
  {
    end= strmake(pager_name, param, sizeof(pager_name)-1);
    while (end > pager_name && (my_isspace(charset_info,end[-1]) || 
                                my_iscntrl(charset_info,end[-1])))
      end--;
    end[0]=0;
    strmov(pager, pager_name);
    strmov(default_pager, pager_name);
  }
  opt_nopager=0;
  tee_fprintf(stdout, "PAGER set to '%s'\n", pager);
  return 0;
}


static int
com_nopager(String *buffer __attribute__((unused)),
	    char *line __attribute__((unused)))
{
  strmov(pager, "stdout");
  opt_nopager=1;
  PAGER= stdout;
  tee_fprintf(stdout, "PAGER set to stdout\n");
  return 0;
}
#endif


/*
  Sorry, you can't send the result to an editor in Win32
*/

#ifdef USE_POPEN
static int
com_edit(String *buffer,char *line __attribute__((unused)))
{
  char	filename[FN_REFLEN],buff[160];
  int	fd,tmp;
  const char *editor;

  if ((fd=create_temp_file(filename,NullS,"sql", O_CREAT | O_WRONLY,
			   MYF(MY_WME))) < 0)
    goto err;
  if (buffer->is_empty() && !old_buffer.is_empty())
    (void) my_write(fd,(uchar*) old_buffer.ptr(),old_buffer.length(),
		    MYF(MY_WME));
  else
    (void) my_write(fd,(uchar*) buffer->ptr(),buffer->length(),MYF(MY_WME));
  (void) my_close(fd,MYF(0));

  if (!(editor = (char *)getenv("EDITOR")) &&
      !(editor = (char *)getenv("VISUAL")))
    editor = "vi";
  strxmov(buff,editor," ",filename,NullS);
  (void) system(buff);

  MY_STAT stat_arg;
  if (!my_stat(filename,&stat_arg,MYF(MY_WME)))
    goto err;
  if ((fd = my_open(filename,O_RDONLY, MYF(MY_WME))) < 0)
    goto err;
  (void) buffer->alloc((uint) stat_arg.st_size);
  if ((tmp=read(fd,(char*) buffer->ptr(),buffer->alloced_length())) >= 0L)
    buffer->length((uint) tmp);
  else
    buffer->length(0);
  (void) my_close(fd,MYF(0));
  (void) my_delete(filename,MYF(MY_WME));
err:
  return 0;
}
#endif


/* If arg is given, exit without errors. This happens on command 'quit' */

static int
com_quit(String *buffer __attribute__((unused)),
	 char *line __attribute__((unused)))
{
  /* let the screen auto close on a normal shutdown */
  NETWARE_SET_SCREEN_MODE(SCR_AUTOCLOSE_ON_EXIT);
  status.exit_status=0;
  return 1;
}

static int
com_rehash(String *buffer __attribute__((unused)),
	 char *line __attribute__((unused)))
{
#ifdef HAVE_READLINE
  build_completion_hash(1, 0);
#endif
  return 0;
}


#ifdef USE_POPEN
static int
com_shell(String *buffer, char *line __attribute__((unused)))
{
  char *shell_cmd;

  /* Skip space from line begin */
  while (my_isspace(charset_info, *line))
    line++;
  if (!(shell_cmd = strchr(line, ' ')))
  {
    put_info("Usage: \\! shell-command", INFO_ERROR);
    return -1;
  }
  /*
    The output of the shell command does not
    get directed to the pager or the outfile
  */
  if (system(shell_cmd) == -1)
  {
    put_info(strerror(errno), INFO_ERROR, errno);
    return -1;
  }
  return 0;
}
#endif


static int
com_print(String *buffer,char *line __attribute__((unused)))
{
  tee_puts("--------------", stdout);
  (void) tee_fputs(buffer->c_ptr(), stdout);
  if (!buffer->length() || (*buffer)[buffer->length()-1] != '\n')
    tee_putc('\n', stdout);
  tee_puts("--------------\n", stdout);
  return 0;					/* If empty buffer */
}

	/* ARGSUSED */
static int
com_connect(String *buffer, char *line)
{
  char *tmp, buff[256];
  bool save_rehash= opt_rehash;
  int error;

  bzero(buff, sizeof(buff));
  if (buffer)
  {
    /*
      Two null bytes are needed in the end of buff to allow
      get_arg to find end of string the second time it's called.
    */
    tmp= strmake(buff, line, sizeof(buff)-2);
#ifdef EXTRA_DEBUG
    tmp[1]= 0;
#endif
    tmp= get_arg(buff, 0);
    if (tmp && *tmp)
    {
      my_free(current_db, MYF(MY_ALLOW_ZERO_PTR));
      current_db= my_strdup(tmp, MYF(MY_WME));
      tmp= get_arg(buff, 1);
      if (tmp)
      {
	my_free(current_host,MYF(MY_ALLOW_ZERO_PTR));
	current_host=my_strdup(tmp,MYF(MY_WME));
      }
    }
    else
    {
      /* Quick re-connect */
      opt_rehash= 0;                            /* purecov: tested */
    }
    buffer->length(0);				// command used
  }
  else
    opt_rehash= 0;
  error=sql_connect(current_host,current_db,current_user,opt_password,0);
  opt_rehash= save_rehash;

  if (connected)
  {
    sprintf(buff,"Connection id:    %lu",mysql_thread_id(&mysql));
    put_info(buff,INFO_INFO);
    sprintf(buff,"Current database: %.128s\n",
	    current_db ? current_db : "*** NONE ***");
    put_info(buff,INFO_INFO);
  }
  return error;
}


static int com_source(String *buffer, char *line)
{
  char source_name[FN_REFLEN], *end, *param;
  LINE_BUFFER *line_buff;
  int error;
  STATUS old_status;
  FILE *sql_file;

  /* Skip space from file name */
  while (my_isspace(charset_info,*line))
    line++;
  if (!(param = strchr(line, ' ')))		// Skip command name
    return put_info("Usage: \\. <filename> | source <filename>", 
		    INFO_ERROR, 0);
  while (my_isspace(charset_info,*param))
    param++;
  end=strmake(source_name,param,sizeof(source_name)-1);
  while (end > source_name && (my_isspace(charset_info,end[-1]) || 
                               my_iscntrl(charset_info,end[-1])))
    end--;
  end[0]=0;
  unpack_filename(source_name,source_name);
  /* open file name */
  if (!(sql_file = my_fopen(source_name, O_RDONLY | O_BINARY,MYF(0))))
  {
    char buff[FN_REFLEN+60];
    sprintf(buff,"Failed to open file '%s', error: %d", source_name,errno);
    return put_info(buff, INFO_ERROR, 0);
  }

  if (!(line_buff=batch_readline_init(opt_max_allowed_packet+512,sql_file)))
  {
    my_fclose(sql_file,MYF(0));
    return put_info("Can't initialize batch_readline", INFO_ERROR, 0);
  }

  /* Save old status */
  old_status=status;
  bfill((char*) &status,sizeof(status),(char) 0);

  status.batch=old_status.batch;		// Run in batch mode
  status.line_buff=line_buff;
  status.file_name=source_name;
  glob_buffer.length(0);			// Empty command buffer
  error= read_and_execute(false);
  status=old_status;				// Continue as before
  my_fclose(sql_file,MYF(0));
  batch_readline_end(line_buff);
  return error;
}


	/* ARGSUSED */
static int
com_delimiter(String *buffer __attribute__((unused)), char *line)
{
  char buff[256], *tmp;

  strmake(buff, line, sizeof(buff) - 1);
  tmp= get_arg(buff, 0);

  if (!tmp || !*tmp)
  {
    put_info("DELIMITER must be followed by a 'delimiter' character or string",
	     INFO_ERROR);
    return 0;
  }
  else
  {
    if (strstr(tmp, "\\")) 
    {
      put_info("DELIMITER cannot contain a backslash character", INFO_ERROR);
      return 0;
    }
  }
  strmake(delimiter, tmp, sizeof(delimiter) - 1);
  delimiter_length= (int)strlen(delimiter);
  delimiter_str= delimiter;
  return 0;
}

	/* ARGSUSED */
static int
com_use(String *buffer __attribute__((unused)), char *line)
{
  char *tmp, buff[FN_REFLEN + 1];
  int select_db;

  bzero(buff, sizeof(buff));
  strmake(buff, line, sizeof(buff) - 1);
  tmp= get_arg(buff, 0);
  if (!tmp || !*tmp)
  {
    put_info("USE must be followed by a database name", INFO_ERROR);
    return 0;
  }
  /*
    We need to recheck the current database, because it may change
    under our feet, for example if DROP DATABASE or RENAME DATABASE
    (latter one not yet available by the time the comment was written)
  */
  get_current_db();

  if (!current_db || cmp_database(charset_info, current_db,tmp))
  {
    if (one_database)
    {
      skip_updates= 1;
      select_db= 0;    // don't do mysql_select_db()
    }
    else
      select_db= 2;    // do mysql_select_db() and build_completion_hash()
  }
  else
  {
    /*
      USE to the current db specified.
      We do need to send mysql_select_db() to make server
      update database level privileges, which might
      change since last USE (see bug#10979).
      For performance purposes, we'll skip rebuilding of completion hash.
    */
    skip_updates= 0;
    select_db= 1;      // do only mysql_select_db(), without completion
  }

  if (select_db)
  {
    /*
      reconnect once if connection is down or if connection was found to
      be down during query
    */
    if (!connected && reconnect())
      return opt_reconnect ? -1 : 1;                        // Fatal error
    if (mysql_select_db(&mysql,tmp))
    {
      if (mysql_errno(&mysql) != CR_SERVER_GONE_ERROR)
        return put_error(&mysql);

      if (reconnect())
        return opt_reconnect ? -1 : 1;                      // Fatal error
      if (mysql_select_db(&mysql,tmp))
        return put_error(&mysql);
    }
    my_free(current_db,MYF(MY_ALLOW_ZERO_PTR));
    current_db=my_strdup(tmp,MYF(MY_WME));
#ifdef HAVE_READLINE
    if (select_db > 1)
      build_completion_hash(opt_rehash, 1);
#endif
  }

  put_info("Database changed",INFO_INFO);
  return 0;
}

static int
com_warnings(String *buffer __attribute__((unused)),
   char *line __attribute__((unused)))
{
  show_warnings = 1;
  put_info("Show warnings enabled.",INFO_INFO);
  return 0;
}

static int
com_nowarnings(String *buffer __attribute__((unused)),
   char *line __attribute__((unused)))
{
  show_warnings = 0;
  put_info("Show warnings disabled.",INFO_INFO);
  return 0;
}

/*
  Gets argument from a command on the command line. If get_next_arg is
  not defined, skips the command and returns the first argument. The
  line is modified by adding zero to the end of the argument. If
  get_next_arg is defined, then the function searches for end of string
  first, after found, returns the next argument and adds zero to the
  end. If you ever wish to use this feature, remember to initialize all
  items in the array to zero first.
*/

char *get_arg(char *line, my_bool get_next_arg)
{
  char *ptr, *start;
  my_bool quoted= 0, valid_arg= 0;
  char qtype= 0;

  ptr= line;
  if (get_next_arg)
  {
    for (; *ptr; ptr++) ;
    if (*(ptr + 1))
      ptr++;
  }
  else
  {
    /* skip leading white spaces */
    while (my_isspace(charset_info, *ptr))
      ptr++;
    if (*ptr == '\\') // short command was used
      ptr+= 2;
    else
      while (*ptr &&!my_isspace(charset_info, *ptr)) // skip command
        ptr++;
  }
  if (!*ptr)
    return NullS;
  while (my_isspace(charset_info, *ptr))
    ptr++;
  if (*ptr == '\'' || *ptr == '\"' || *ptr == '`')
  {
    qtype= *ptr;
    quoted= 1;
    ptr++;
  }
  for (start=ptr ; *ptr; ptr++)
  {
    if (*ptr == '\\' && ptr[1]) // escaped character
    {
      // Remove the backslash
      strmov(ptr, ptr+1);
    }
    else if ((!quoted && *ptr == ' ') || (quoted && *ptr == qtype))
    {
      *ptr= 0;
      break;
    }
  }
  valid_arg= ptr != start;
  return valid_arg ? start : NullS;
}


static int
sql_real_connect(char *host,char *database,char *user,char *password,
		 uint silent)
{
  if (connected)
  {
    connected= 0;
    mysql_close(&mysql);
  }
  mysql_init(&mysql);
  if (opt_connect_timeout)
  {
    uint timeout=opt_connect_timeout;
    mysql_options(&mysql,MYSQL_OPT_CONNECT_TIMEOUT,
		  (char*) &timeout);
  }
  if (opt_compress)
    mysql_options(&mysql,MYSQL_OPT_COMPRESS,NullS);
  if (opt_secure_auth)
    mysql_options(&mysql, MYSQL_SECURE_AUTH, (char *) &opt_secure_auth);
  if (using_opt_local_infile)
    mysql_options(&mysql,MYSQL_OPT_LOCAL_INFILE, (char*) &opt_local_infile);
#ifdef HAVE_OPENSSL
  if (opt_use_ssl)
    mysql_ssl_set(&mysql, opt_ssl_key, opt_ssl_cert, opt_ssl_ca,
		  opt_ssl_capath, opt_ssl_cipher);
  mysql_options(&mysql,MYSQL_OPT_SSL_VERIFY_SERVER_CERT,
                (char*)&opt_ssl_verify_server_cert);
#endif
  if (opt_protocol)
    mysql_options(&mysql,MYSQL_OPT_PROTOCOL,(char*)&opt_protocol);
#ifdef HAVE_SMEM
  if (shared_memory_base_name)
    mysql_options(&mysql,MYSQL_SHARED_MEMORY_BASE_NAME,shared_memory_base_name);
#endif
  if (safe_updates)
  {
    char init_command[100];
    sprintf(init_command,
	    "SET SQL_SAFE_UPDATES=1,SQL_SELECT_LIMIT=%lu,SQL_MAX_JOIN_SIZE=%lu",
	    select_limit,max_join_size);
    mysql_options(&mysql, MYSQL_INIT_COMMAND, init_command);
  }
  if (default_charset_used)
    mysql_options(&mysql, MYSQL_SET_CHARSET_NAME, default_charset);
  if (!mysql_real_connect(&mysql, host, user, password,
			  database, opt_mysql_port, opt_mysql_unix_port,
			  connect_flag | CLIENT_MULTI_STATEMENTS))
  {
    if (!silent ||
	(mysql_errno(&mysql) != CR_CONN_HOST_ERROR &&
	 mysql_errno(&mysql) != CR_CONNECTION_ERROR))
    {
      (void) put_error(&mysql);
      (void) fflush(stdout);
      return ignore_errors ? -1 : 1;		// Abort
    }
    return -1;					// Retryable
  }
  connected=1;
#ifndef EMBEDDED_LIBRARY
  mysql.reconnect= debug_info_flag; // We want to know if this happens
#else
  mysql.reconnect= 1;
#endif
#ifdef HAVE_READLINE
  build_completion_hash(opt_rehash, 1);
#endif
  return 0;
}


static int
sql_connect(char *host,char *database,char *user,char *password,uint silent)
{
  bool message=0;
  uint count=0;
  int error;
  for (;;)
  {
    if ((error=sql_real_connect(host,database,user,password,wait_flag)) >= 0)
    {
      if (count)
      {
	tee_fputs("\n", stderr);
	(void) fflush(stderr);
      }
      return error;
    }
    if (!wait_flag)
      return ignore_errors ? -1 : 1;
    if (!message && !silent)
    {
      message=1;
      tee_fputs("Waiting",stderr); (void) fflush(stderr);
    }
    (void) sleep(wait_time);
    if (!silent)
    {
      putc('.',stderr); (void) fflush(stderr);
      count++;
    }
  }
}



static int
com_status(String *buffer __attribute__((unused)),
	   char *line __attribute__((unused)))
{
  const char *status_str;
  char buff[40];
  ulonglong id;
  MYSQL_RES *result;
  LINT_INIT(result);

  tee_puts("--------------", stdout);
  usage(1);					/* Print version */
  if (connected)
  {
    tee_fprintf(stdout, "\nConnection id:\t\t%lu\n",mysql_thread_id(&mysql));
    /* 
      Don't remove "limit 1", 
      it is protection againts SQL_SELECT_LIMIT=0
    */
    if (!mysql_query(&mysql,"select DATABASE(), USER() limit 1") &&
	(result=mysql_use_result(&mysql)))
    {
      MYSQL_ROW cur=mysql_fetch_row(result);
      if (cur)
      {
        tee_fprintf(stdout, "Current database:\t%s\n", cur[0] ? cur[0] : "");
        tee_fprintf(stdout, "Current user:\t\t%s\n", cur[1]);
      }
      mysql_free_result(result);
    } 
#ifdef HAVE_OPENSSL
    if ((status_str= mysql_get_ssl_cipher(&mysql)))
      tee_fprintf(stdout, "SSL:\t\t\tCipher in use is %s\n",
		  status_str);
    else
#endif /* HAVE_OPENSSL */
      tee_puts("SSL:\t\t\tNot in use", stdout);
  }
  else
  {
    vidattr(A_BOLD);
    tee_fprintf(stdout, "\nNo connection\n");
    vidattr(A_NORMAL);
    return 0;
  }
  if (skip_updates)
  {
    vidattr(A_BOLD);
    tee_fprintf(stdout, "\nAll updates ignored to this database\n");
    vidattr(A_NORMAL);
  }
#ifdef USE_POPEN
  tee_fprintf(stdout, "Current pager:\t\t%s\n", pager);
  tee_fprintf(stdout, "Using outfile:\t\t'%s'\n", opt_outfile ? outfile : "");
#endif
  tee_fprintf(stdout, "Using delimiter:\t%s\n", delimiter);
  tee_fprintf(stdout, "Server version:\t\t%s\n", server_version_string(&mysql));
  tee_fprintf(stdout, "Protocol version:\t%d\n", mysql_get_proto_info(&mysql));
  tee_fprintf(stdout, "Connection:\t\t%s\n", mysql_get_host_info(&mysql));
  if ((id= mysql_insert_id(&mysql)))
    tee_fprintf(stdout, "Insert id:\t\t%s\n", llstr(id, buff));

  /* "limit 1" is protection against SQL_SELECT_LIMIT=0 */
  if (!mysql_query(&mysql,"select @@character_set_client, @@character_set_connection, @@character_set_server, @@character_set_database limit 1") &&
      (result=mysql_use_result(&mysql)))
  {
    MYSQL_ROW cur=mysql_fetch_row(result);
    if (cur)
    {
      tee_fprintf(stdout, "Server characterset:\t%s\n", cur[2] ? cur[2] : "");
      tee_fprintf(stdout, "Db     characterset:\t%s\n", cur[3] ? cur[3] : "");
      tee_fprintf(stdout, "Client characterset:\t%s\n", cur[0] ? cur[0] : "");
      tee_fprintf(stdout, "Conn.  characterset:\t%s\n", cur[1] ? cur[1] : "");
    }
    mysql_free_result(result);
  }
  else
  {
    /* Probably pre-4.1 server */
    tee_fprintf(stdout, "Client characterset:\t%s\n", charset_info->csname);
    tee_fprintf(stdout, "Server characterset:\t%s\n", mysql.charset->csname);
  }

#ifndef EMBEDDED_LIBRARY
  if (strstr(mysql_get_host_info(&mysql),"TCP/IP") || ! mysql.unix_socket)
    tee_fprintf(stdout, "TCP port:\t\t%d\n", mysql.port);
  else
    tee_fprintf(stdout, "UNIX socket:\t\t%s\n", mysql.unix_socket);
  if (mysql.net.compress)
    tee_fprintf(stdout, "Protocol:\t\tCompressed\n");
#endif

  if ((status_str= mysql_stat(&mysql)) && !mysql_error(&mysql)[0])
  {
    ulong sec;
    const char *pos= strchr(status_str,' ');
    /* print label */
    tee_fprintf(stdout, "%.*s\t\t\t", (int) (pos-status_str), status_str);
    if ((status_str= str2int(pos,10,0,LONG_MAX,(long*) &sec)))
    {
      nice_time((double) sec,buff,0);
      tee_puts(buff, stdout);			/* print nice time */
      while (*status_str == ' ')
        status_str++;  /* to next info */
      tee_putc('\n', stdout);
      tee_puts(status_str, stdout);
    }
  }
  if (safe_updates)
  {
    vidattr(A_BOLD);
    tee_fprintf(stdout, "\nNote that you are running in safe_update_mode:\n");
    vidattr(A_NORMAL);
    tee_fprintf(stdout, "\
UPDATEs and DELETEs that don't use a key in the WHERE clause are not allowed.\n\
(One can force an UPDATE/DELETE by adding LIMIT # at the end of the command.)\n\
SELECT has an automatic 'LIMIT %lu' if LIMIT is not used.\n\
Max number of examined row combination in a join is set to: %lu\n\n",
select_limit, max_join_size);
  }
  tee_puts("--------------\n", stdout);
  return 0;
}

static const char *
server_version_string(MYSQL *con)
{
  static char buf[MAX_SERVER_VERSION_LENGTH] = "";

  /* Only one thread calls this, so no synchronization is needed */
  if (buf[0] == '\0')
  {
    char *bufp = buf;
    MYSQL_RES *result;

    bufp= strnmov(buf, mysql_get_server_info(con), sizeof buf);

    /* "limit 1" is protection against SQL_SELECT_LIMIT=0 */
    if (!mysql_query(con, "select @@version_comment limit 1") &&
        (result = mysql_use_result(con)))
    {
      MYSQL_ROW cur = mysql_fetch_row(result);
      if (cur && cur[0])
      {
        bufp = strxnmov(bufp, sizeof buf - (bufp - buf), " ", cur[0], NullS);
      }
      mysql_free_result(result);
    }

    /* str*nmov doesn't guarantee NUL-termination */
    if (bufp == buf + sizeof buf)
      buf[sizeof buf - 1] = '\0';
  }

  return buf;
}

static int
put_info(const char *str,INFO_TYPE info_type, uint error, const char *sqlstate)
{
  FILE *file= (info_type == INFO_ERROR ? stderr : stdout);
  static int inited=0;

  if (status.batch)
  {
    if (info_type == INFO_ERROR)
    {
      (void) fflush(file);
      fprintf(file,"ERROR");
      if (error)
      {
	if (sqlstate)
	  (void) fprintf(file," %d (%s)",error, sqlstate);
        else
	  (void) fprintf(file," %d",error);
      }
      if (status.query_start_line && line_numbers)
      {
	(void) fprintf(file," at line %lu",status.query_start_line);
	if (status.file_name)
	  (void) fprintf(file," in file: '%s'", status.file_name);
      }
      (void) fprintf(file,": %s\n",str);
      (void) fflush(file);
      if (!ignore_errors)
	return 1;
    }
    else if (info_type == INFO_RESULT && verbose > 1)
      tee_puts(str, file);
    if (unbuffered)
      fflush(file);
    return info_type == INFO_ERROR ? -1 : 0;
  }
  if (!opt_silent || info_type == INFO_ERROR)
  {
    if (!inited)
    {
      inited=1;
#ifdef HAVE_SETUPTERM
      (void) setupterm((char *)0, 1, (int *) 0);
#endif
    }
    if (info_type == INFO_ERROR)
    {
      if (!opt_nobeep)
        putchar('\a');		      	/* This should make a bell */
      vidattr(A_STANDOUT);
      if (error)
      {
	if (sqlstate)
          (void) tee_fprintf(file, "ERROR %d (%s): ", error, sqlstate);
        else
          (void) tee_fprintf(file, "ERROR %d: ", error);
      }
      else
        tee_puts("ERROR: ", file);
    }
    else
      vidattr(A_BOLD);
    (void) tee_puts(str, file);
    vidattr(A_NORMAL);
  }
  if (unbuffered)
    fflush(file);
  return info_type == INFO_ERROR ? -1 : 0;
}


static int
put_error(MYSQL *con)
{
  return put_info(mysql_error(con), INFO_ERROR, mysql_errno(con),
		  mysql_sqlstate(con));
}  


static void remove_cntrl(String &buffer)
{
  char *start,*end;
  end=(start=(char*) buffer.ptr())+buffer.length();
  while (start < end && !my_isgraph(charset_info,end[-1]))
    end--;
  buffer.length((uint) (end-start));
}


void tee_fprintf(FILE *file, const char *fmt, ...)
{
  va_list args;

  NETWARE_YIELD;
  va_start(args, fmt);
  (void) vfprintf(file, fmt, args);
  va_end(args);

  if (opt_outfile)
  {
    va_start(args, fmt);
    (void) vfprintf(OUTFILE, fmt, args);
    va_end(args);
  }
}


void tee_fputs(const char *s, FILE *file)
{
  NETWARE_YIELD;
  fputs(s, file);
  if (opt_outfile)
    fputs(s, OUTFILE);
}


void tee_puts(const char *s, FILE *file)
{
  NETWARE_YIELD;
  fputs(s, file);
  fputc('\n', file);
  if (opt_outfile)
  {
    fputs(s, OUTFILE);
    fputc('\n', OUTFILE);
  }
}

void tee_putc(int c, FILE *file)
{
  putc(c, file);
  if (opt_outfile)
    putc(c, OUTFILE);
}

#if defined( __WIN__) || defined(__NETWARE__)
#include <time.h>
#else
#include <sys/times.h>
#ifdef _SC_CLK_TCK				// For mit-pthreads
#undef CLOCKS_PER_SEC
#define CLOCKS_PER_SEC (sysconf(_SC_CLK_TCK))
#endif
#endif

static ulong start_timer(void)
{
#if defined( __WIN__) || defined(__NETWARE__)
 return clock();
#else
  struct tms tms_tmp;
  return times(&tms_tmp);
#endif
}


/** 
  Write as many as 52+1 bytes to buff, in the form of a legible duration of time.

  len("4294967296 days, 23 hours, 59 minutes, 60.00 seconds")  ->  52
*/
static void nice_time(double sec,char *buff,bool part_second)
{
  ulong tmp;
  if (sec >= 3600.0*24)
  {
    tmp=(ulong) floor(sec/(3600.0*24));
    sec-=3600.0*24*tmp;
    buff=int10_to_str((long) tmp, buff, 10);
    buff=strmov(buff,tmp > 1 ? " days " : " day ");
  }
  if (sec >= 3600.0)
  {
    tmp=(ulong) floor(sec/3600.0);
    sec-=3600.0*tmp;
    buff=int10_to_str((long) tmp, buff, 10);
    buff=strmov(buff,tmp > 1 ? " hours " : " hour ");
  }
  if (sec >= 60.0)
  {
    tmp=(ulong) floor(sec/60.0);
    sec-=60.0*tmp;
    buff=int10_to_str((long) tmp, buff, 10);
    buff=strmov(buff," min ");
  }
  if (part_second)
    sprintf(buff,"%.2f sec",sec);
  else
    sprintf(buff,"%d sec",(int) sec);
}


static void end_timer(ulong start_time,char *buff)
{
  nice_time((double) (start_timer() - start_time) /
	    CLOCKS_PER_SEC,buff,1);
}


static void mysql_end_timer(ulong start_time,char *buff)
{
  buff[0]=' ';
  buff[1]='(';
  end_timer(start_time,buff+2);
  strmov(strend(buff),")");
}

static const char* construct_prompt()
{
  processed_prompt.free();			// Erase the old prompt
  time_t  lclock = time(NULL);			// Get the date struct
  struct tm *t = localtime(&lclock);

  /* parse thru the settings for the prompt */
  for (char *c = current_prompt; *c ; *c++)
  {
    if (*c != PROMPT_CHAR)
	processed_prompt.append(*c);
    else
    {
      switch (*++c) {
      case '\0':
	c--;			// stop it from going beyond if ends with %
	break;
      case 'c':
	add_int_to_prompt(++prompt_counter);
	break;
      case 'v':
	if (connected)
	  processed_prompt.append(mysql_get_server_info(&mysql));
	else
	  processed_prompt.append("not_connected");
	break;
      case 'd':
	processed_prompt.append(current_db ? current_db : "(none)");
	break;
      case 'h':
      {
	const char *prompt;
	prompt= connected ? mysql_get_host_info(&mysql) : "not_connected";
	if (strstr(prompt, "Localhost"))
	  processed_prompt.append("localhost");
	else
	{
	  const char *end=strcend(prompt,' ');
	  processed_prompt.append(prompt, (uint) (end-prompt));
	}
	break;
      }
      case 'p':
      {
#ifndef EMBEDDED_LIBRARY
	if (!connected)
	{
	  processed_prompt.append("not_connected");
	  break;
	}

	const char *host_info = mysql_get_host_info(&mysql);
	if (strstr(host_info, "memory")) 
	{
		processed_prompt.append( mysql.host );
	}
	else if (strstr(host_info,"TCP/IP") ||
	    !mysql.unix_socket)
	  add_int_to_prompt(mysql.port);
	else
	{
	  char *pos=strrchr(mysql.unix_socket,'/');
 	  processed_prompt.append(pos ? pos+1 : mysql.unix_socket);
	}
#endif
      }
	break;
      case 'U':
	if (!full_username)
	  init_username();
        processed_prompt.append(full_username ? full_username :
                                (current_user ?  current_user : "(unknown)"));
	break;
      case 'u':
	if (!full_username)
	  init_username();
        processed_prompt.append(part_username ? part_username :
                                (current_user ?  current_user : "(unknown)"));
	break;
      case PROMPT_CHAR:
	processed_prompt.append(PROMPT_CHAR);
	break;
      case 'n':
	processed_prompt.append('\n');
	break;
      case ' ':
      case '_':
	processed_prompt.append(' ');
	break;
      case 'R':
	if (t->tm_hour < 10)
	  processed_prompt.append('0');
	add_int_to_prompt(t->tm_hour);
	break;
      case 'r':
	int getHour;
	getHour = t->tm_hour % 12;
	if (getHour == 0)
	  getHour=12;
	if (getHour < 10)
	  processed_prompt.append('0');
	add_int_to_prompt(getHour);
	break;
      case 'm':
	if (t->tm_min < 10)
	  processed_prompt.append('0');
	add_int_to_prompt(t->tm_min);
	break;
      case 'y':
	int getYear;
	getYear = t->tm_year % 100;
	if (getYear < 10)
	  processed_prompt.append('0');
	add_int_to_prompt(getYear);
	break;
      case 'Y':
	add_int_to_prompt(t->tm_year+1900);
	break;
      case 'D':
	char* dateTime;
	dateTime = ctime(&lclock);
	processed_prompt.append(strtok(dateTime,"\n"));
	break;
      case 's':
	if (t->tm_sec < 10)
	  processed_prompt.append('0');
	add_int_to_prompt(t->tm_sec);
	break;
      case 'w':
	processed_prompt.append(day_names[t->tm_wday]);
	break;
      case 'P':
	processed_prompt.append(t->tm_hour < 12 ? "am" : "pm");
	break;
      case 'o':
	add_int_to_prompt(t->tm_mon+1);
	break;
      case 'O':
	processed_prompt.append(month_names[t->tm_mon]);
	break;
      case '\'':
	processed_prompt.append("'");
	break;
      case '"':
	processed_prompt.append('"');
	break;
      case 'S':
	processed_prompt.append(';');
	break;
      case 't':
	processed_prompt.append('\t');
	break;
      case 'l':
	processed_prompt.append(delimiter_str);
	break;
      default:
	processed_prompt.append(c);
      }
    }
  }
  processed_prompt.append('\0');
  return processed_prompt.ptr();
}


static void add_int_to_prompt(int toadd)
{
  char buffer[16];
  int10_to_str(toadd,buffer,10);
  processed_prompt.append(buffer);
}

static void init_username()
{
  my_free(full_username,MYF(MY_ALLOW_ZERO_PTR));
  my_free(part_username,MYF(MY_ALLOW_ZERO_PTR));

  MYSQL_RES *result;
  LINT_INIT(result);
  if (!mysql_query(&mysql,"select USER()") &&
      (result=mysql_use_result(&mysql)))
  {
    MYSQL_ROW cur=mysql_fetch_row(result);
    full_username=my_strdup(cur[0],MYF(MY_WME));
    part_username=my_strdup(strtok(cur[0],"@"),MYF(MY_WME));
    (void) mysql_fetch_row(result);		// Read eof
  }
}

static int com_prompt(String *buffer, char *line)
{
  char *ptr=strchr(line, ' ');
  prompt_counter = 0;
  my_free(current_prompt,MYF(MY_ALLOW_ZERO_PTR));
  current_prompt=my_strdup(ptr ? ptr+1 : default_prompt,MYF(MY_WME));
  if (!ptr)
    tee_fprintf(stdout, "Returning to default PROMPT of %s\n", default_prompt);
  else
    tee_fprintf(stdout, "PROMPT set to '%s'\n", current_prompt);
  return 0;
}

#ifndef EMBEDDED_LIBRARY
/* Keep sql_string library happy */

void *sql_alloc(size_t Size)
{
  return my_malloc(Size,MYF(MY_WME));
}

void sql_element_free(void *ptr)
{
  my_free(ptr,MYF(0));
}
#endif /* EMBEDDED_LIBRARY */<|MERGE_RESOLUTION|>--- conflicted
+++ resolved
@@ -1212,45 +1212,6 @@
 #endif
 }
 
-<<<<<<< HEAD
-=======
-sig_handler mysql_sigint(int sig)
-{
-  char kill_buffer[40];
-  MYSQL *kill_mysql= NULL;
-
-  /* terminate if no query being executed, or we already tried interrupting */
-  if (!executing_query || interrupted_query++)
-    goto err;
-
-  kill_mysql= mysql_init(kill_mysql);
-  if (!mysql_real_connect(kill_mysql,current_host, current_user, opt_password,
-                          "", opt_mysql_port, opt_mysql_unix_port,0))
-    goto err;
-  /* kill_buffer is always big enough because max length of %lu is 15 */
-  sprintf(kill_buffer, "KILL /*!50000 QUERY */ %lu", mysql_thread_id(&mysql));
-  mysql_real_query(kill_mysql, kill_buffer, strlen(kill_buffer));
-  mysql_close(kill_mysql);
-  tee_fprintf(stdout, "Query aborted by Ctrl+C\n");
-
-  return;
-
-err:
-#ifdef _WIN32
-  /*
-   When SIGINT is raised on Windows, the OS creates a new thread to handle the
-   interrupt. Once that thread completes, the main thread continues running 
-   only to find that it's resources have already been free'd when the sigint 
-   handler called mysql_end(). 
-  */
-  mysql_thread_end();
-  return;
-#else
-  mysql_end(sig);
-#endif
-}
-
->>>>>>> a9089cf4
 sig_handler mysql_end(int sig)
 {
   mysql_close(&mysql);
@@ -1291,11 +1252,7 @@
     my_free(embedded_server_args[--embedded_server_arg_count],MYF(0));
   mysql_server_end();
   free_defaults(defaults_argv);
-<<<<<<< HEAD
   my_end(my_end_arg);
-=======
-  my_end(info_flag ? MY_CHECK_ERROR | MY_GIVE_INFO : MY_CHECK_ERROR);
->>>>>>> a9089cf4
   exit(status.exit_status);
 }
 
@@ -1312,12 +1269,12 @@
 
   /* terminate if no query being executed, or we already tried interrupting */
   if (!executing_query || interrupted_query)
-    mysql_end(sig);
+    goto err;
 
   kill_mysql= mysql_init(kill_mysql);
   if (!mysql_real_connect(kill_mysql,current_host, current_user, opt_password,
                           "", opt_mysql_port, opt_mysql_unix_port,0))
-    mysql_end(sig);
+    goto err;
 
   /* kill_buffer is always big enough because max length of %lu is 15 */
   sprintf(kill_buffer, "KILL /*!50000 QUERY */ %lu", mysql_thread_id(&mysql));
@@ -1326,6 +1283,22 @@
   tee_fprintf(stdout, "Query aborted by Ctrl+C\n");
 
   interrupted_query= 1;
+
+  return;
+
+err:
+#ifdef _WIN32
+  /*
+   When SIGINT is raised on Windows, the OS creates a new thread to handle the
+   interrupt. Once that thread completes, the main thread continues running 
+   only to find that it's resources have already been free'd when the sigint 
+   handler called mysql_end(). 
+  */
+  mysql_thread_end();
+  return;
+#else
+  mysql_end(sig);
+#endif  
 }
 
 
