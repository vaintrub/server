--- conflicted
+++ resolved
@@ -704,35 +704,16 @@
 	ulint		n_to_update;
 	ulint		err;
 	ulint		i;
-<<<<<<< HEAD
-	char*		ptr;
-	char*		table_name_buf;
-=======
->>>>>>> 67454e05
+
+
 	
 	ut_a(thr && foreign && pcur && mtr);
 
 	/* Since we are going to delete or update a row, we have to invalidate
 	the MySQL query cache for table */
 
-<<<<<<< HEAD
-	table_name_buf = mem_strdup(table->name);
-
-	ptr = strchr(table_name_buf, '/');
-	ut_a(ptr);
-	*ptr = '\0';
-	
-#ifndef UNIV_HOTBACKUP
-	/* We call a function in ha_innodb.cc */
-	innobase_invalidate_query_cache(thr_get_trx(thr), table_name_buf,
-						strlen(table->name) + 1);
-#endif
-	mem_free(table_name_buf);
-
-=======
 	row_ins_invalidate_query_cache(thr, table->name);
 
->>>>>>> 67454e05
 	node = thr->run_node;
 
 	if (node->is_delete && 0 == (foreign->type &
