<<<<<<< HEAD
=======
/*
   Copyright (c) 2006, 2007 MySQL AB, 2008 Sun Microsystems, Inc.
   Use is subject to license terms.

   This program is free software; you can redistribute it and/or modify
   it under the terms of the GNU General Public License as published by
   the Free Software Foundation; version 2 of the License.

   This program is distributed in the hope that it will be useful,
   but WITHOUT ANY WARRANTY; without even the implied warranty of
   MERCHANTABILITY or FITNESS FOR A PARTICULAR PURPOSE.  See the
   GNU General Public License for more details.

   You should have received a copy of the GNU General Public License
   along with this program; see the file COPYING. If not, write to the
   Free Software Foundation, Inc., 51 Franklin St, Fifth Floor, Boston,
   MA  02110-1301  USA.
*/

>>>>>>> 13fefeb0
#define Copyright yaCopyright
#define yaSSL_CleanUp yayaSSL_CleanUp
#define BN_bin2bn yaBN_bin2bn
#define DH_new yaDH_new
#define DH_free yaDH_free
#define RSA_free yaRSA_free
#define RSA_generate_key yaRSA_generate_key
#define X509_free yaX509_free
#define X509_STORE_CTX_get_current_cert yaX509_STORE_CTX_get_current_cert
#define X509_STORE_CTX_get_error yaX509_STORE_CTX_get_error
#define X509_STORE_CTX_get_error_depth yaX509_STORE_CTX_get_error_depth
#define X509_NAME_oneline yaX509_NAME_oneline
#define X509_get_issuer_name yaX509_get_issuer_name
#define X509_get_subject_name yaX509_get_subject_name
#define X509_verify_cert_error_string yaX509_verify_cert_error_string
#define X509_LOOKUP_add_dir yaX509_LOOKUP_add_dir
#define X509_LOOKUP_load_file yaX509_LOOKUP_load_file
#define X509_LOOKUP_hash_dir yaX509_LOOKUP_hash_dir
#define X509_LOOKUP_file yaX509_LOOKUP_file
#define X509_STORE_add_lookup yaX509_STORE_add_lookup
#define X509_STORE_new yaX509_STORE_new
#define X509_STORE_get_by_subject yaX509_STORE_get_by_subject
#define ERR_get_error_line_data yaERR_get_error_line_data
#define ERR_print_errors_fp yaERR_print_errors_fp
#define ERR_error_string yaERR_error_string
#define ERR_remove_state yaERR_remove_state
#define ERR_get_error yaERR_get_error
#define ERR_peek_error yaERR_peek_error
#define ERR_GET_REASON yaERR_GET_REASON
#define SSL_CTX_new yaSSL_CTX_new
#define SSL_new yaSSL_new
#define SSL_set_fd yaSSL_set_fd
#define SSL_get_fd yaSSL_get_fd
#define SSL_connect yaSSL_connect
#define SSL_write yaSSL_write
#define SSL_read yaSSL_read
#define SSL_accept yaSSL_accept
#define SSL_CTX_free yaSSL_CTX_free
#define SSL_free yaSSL_free
#define SSL_clear yaSSL_clear
#define SSL_shutdown yaSSL_shutdown
#define SSL_set_connect_state yaSSL_set_connect_state
#define SSL_set_accept_state yaSSL_set_accept_state
#define SSL_do_handshake yaSSL_do_handshake
#define SSL_get_cipher yaSSL_get_cipher
#define SSL_get_cipher_name yaSSL_get_cipher_name
#define SSL_get_shared_ciphers yaSSL_get_shared_ciphers
#define SSL_get_cipher_list yaSSL_get_cipher_list
#define SSL_get_version yaSSL_get_version
#define SSLeay_version yaSSLeay_version
#define SSL_get_error yaSSL_get_error
#define SSL_load_error_strings yaSSL_load_error_strings
#define SSL_set_session yaSSL_set_session
#define SSL_get_session yaSSL_get_session
#define SSL_flush_sessions yaSSL_flush_sessions
#define SSL_SESSION_set_timeout yaSSL_SESSION_set_timeout
#define SSL_CTX_set_session_cache_mode yaSSL_CTX_set_session_cache_mode
#define SSL_get_peer_certificate yaSSL_get_peer_certificate
#define SSL_get_verify_result yaSSL_get_verify_result
#define SSL_CTX_set_verify yaSSL_CTX_set_verify
#define SSL_CTX_load_verify_locations yaSSL_CTX_load_verify_locations
#define SSL_CTX_set_default_verify_paths yaSSL_CTX_set_default_verify_paths
#define SSL_CTX_check_private_key yaSSL_CTX_check_private_key
#define SSL_CTX_set_session_id_context yaSSL_CTX_set_session_id_context
#define SSL_CTX_set_tmp_rsa_callback yaSSL_CTX_set_tmp_rsa_callback
#define SSL_CTX_set_options yaSSL_CTX_set_options
#define SSL_CTX_set_session_cache_mode yaSSL_CTX_set_session_cache_mode
#define SSL_CTX_set_timeout yaSSL_CTX_set_timeout
#define SSL_CTX_use_certificate_chain_file yaSSL_CTX_use_certificate_chain_file
#define SSL_CTX_set_default_passwd_cb yaSSL_CTX_set_default_passwd_cb
#define SSL_CTX_use_RSAPrivateKey_file yaSSL_CTX_use_RSAPrivateKey_file
#define SSL_CTX_set_info_callback yaSSL_CTX_set_info_callback
#define SSL_CTX_sess_accept yaSSL_CTX_sess_accept
#define SSL_CTX_sess_connect yaSSL_CTX_sess_connect
#define SSL_CTX_sess_accept_good yaSSL_CTX_sess_accept_good
#define SSL_CTX_sess_connect_good yaSSL_CTX_sess_connect_good
#define SSL_CTX_sess_accept_renegotiate yaSSL_CTX_sess_accept_renegotiate
#define SSL_CTX_sess_connect_renegotiate yaSSL_CTX_sess_connect_renegotiate
#define SSL_CTX_sess_hits yaSSL_CTX_sess_hits
#define SSL_CTX_sess_cb_hits yaSSL_CTX_sess_cb_hits
#define SSL_CTX_sess_cache_full yaSSL_CTX_sess_cache_full
#define SSL_CTX_sess_misses yaSSL_CTX_sess_misses
#define SSL_CTX_sess_timeouts yaSSL_CTX_sess_timeouts
#define SSL_CTX_sess_number yaSSL_CTX_sess_number
#define SSL_CTX_sess_get_cache_size yaSSL_CTX_sess_get_cache_size
#define SSL_CTX_get_verify_mode yaSSL_CTX_get_verify_mode
#define SSL_get_verify_mode yaSSL_get_verify_mode
#define SSL_CTX_get_verify_depth yaSSL_CTX_get_verify_depth
#define SSL_get_verify_depth yaSSL_get_verify_depth
#define SSL_get_default_timeout yaSSL_get_default_timeout
#define SSL_CTX_get_session_cache_mode yaSSL_CTX_get_session_cache_mode
#define SSL_session_reused yaSSL_session_reused
#define SSL_set_rfd yaSSL_set_rfd
#define SSL_set_wfd yaSSL_set_wfd
#define SSL_set_shutdown yaSSL_set_shutdown
#define SSL_set_quiet_shutdown yaSSL_set_quiet_shutdown
#define SSL_get_quiet_shutdown yaSSL_get_quiet_shutdown
#define SSL_want_read yaSSL_want_read
#define SSL_want_write yaSSL_want_write
#define SSL_pending yaSSL_pending
#define SSLv3_method yaSSLv3_method
#define SSLv3_server_method yaSSLv3_server_method
#define SSLv3_client_method yaSSLv3_client_method
#define TLSv1_server_method yaTLSv1_server_method
#define TLSv1_client_method yaTLSv1_client_method
#define TLSv1_1_server_method yaTLSv1_1_server_method
#define TLSv1_1_client_method yaTLSv1_1_client_method
#define SSLv23_server_method yaSSLv23_server_method
#define SSL_CTX_use_certificate_file yaSSL_CTX_use_certificate_file
#define SSL_CTX_use_PrivateKey_file yaSSL_CTX_use_PrivateKey_file
#define SSL_CTX_set_cipher_list yaSSL_CTX_set_cipher_list
#define SSL_CTX_sess_set_cache_size yaSSL_CTX_sess_set_cache_size
#define SSL_CTX_set_tmp_dh yaSSL_CTX_set_tmp_dh
#define OpenSSL_add_all_algorithms yaOpenSSL_add_all_algorithms
#define SSL_library_init yaSSL_library_init
#define SSLeay_add_ssl_algorithms yaSSLeay_add_ssl_algorithms
#define SSL_get_current_cipher yaSSL_get_current_cipher
#define SSL_CIPHER_description yaSSL_CIPHER_description
#define SSL_alert_type_string_long yaSSL_alert_type_string_long
#define SSL_alert_desc_string_long yaSSL_alert_desc_string_long
#define SSL_state_string_long yaSSL_state_string_long
#define EVP_md5 yaEVP_md5
#define EVP_des_ede3_cbc yaEVP_des_ede3_cbc
#define EVP_BytesToKey yaEVP_BytesToKey
#define DES_set_key_unchecked yaDES_set_key_unchecked
#define DES_ede3_cbc_encrypt yaDES_ede3_cbc_encrypt
#define RAND_screen yaRAND_screen
#define RAND_file_name yaRAND_file_name
#define RAND_write_file yaRAND_write_file
#define RAND_load_file yaRAND_load_file
#define RAND_status yaRAND_status
#define RAND_bytes yaRAND_bytes
#define DES_set_key yaDES_set_key
#define DES_set_odd_parity yaDES_set_odd_parity
#define DES_ecb_encrypt yaDES_ecb_encrypt
#define SSL_CTX_set_default_passwd_cb_userdata yaSSL_CTX_set_default_passwd_cb_userdata
#define SSL_SESSION_free yaSSL_SESSION_free
#define SSL_peek yaSSL_peek
#define SSL_get_certificate yaSSL_get_certificate
#define SSL_get_privatekey yaSSL_get_privatekey
#define X509_get_pubkey yaX509_get_pubkey
#define EVP_PKEY_copy_parameters yaEVP_PKEY_copy_parameters
#define EVP_PKEY_free yaEVP_PKEY_free
#define ERR_error_string_n yaERR_error_string_n
#define ERR_free_strings yaERR_free_strings
#define EVP_cleanup yaEVP_cleanup
#define X509_get_ext_d2i yaX509_get_ext_d2i
#define GENERAL_NAMES_free yaGENERAL_NAMES_free
#define sk_GENERAL_NAME_num yask_GENERAL_NAME_num
#define sk_GENERAL_NAME_value yask_GENERAL_NAME_value
#define ASN1_STRING_data yaASN1_STRING_data
#define ASN1_STRING_length yaASN1_STRING_length
#define ASN1_STRING_type yaASN1_STRING_type
#define X509_NAME_get_index_by_NID yaX509_NAME_get_index_by_NID
#define X509_NAME_ENTRY_get_data yaX509_NAME_ENTRY_get_data
#define X509_NAME_get_entry yaX509_NAME_get_entry
#define ASN1_STRING_to_UTF8 yaASN1_STRING_to_UTF8
#define SSLv23_client_method yaSSLv23_client_method
#define SSLv2_client_method yaSSLv2_client_method
#define SSL_get1_session yaSSL_get1_session
#define X509_get_notBefore yaX509_get_notBefore
#define X509_get_notAfter yaX509_get_notAfter
#define MD4_Init yaMD4_Init
#define MD4_Update yaMD4_Update
#define MD4_Final yaMD4_Final
#define MD5_Init yaMD5_Init
#define MD5_Update yaMD5_Update
#define MD5_Final yaMD5_Final
#define SSL_set_compression yaSSL_set_compression<|MERGE_RESOLUTION|>--- conflicted
+++ resolved
@@ -1,5 +1,3 @@
-<<<<<<< HEAD
-=======
 /*
    Copyright (c) 2006, 2007 MySQL AB, 2008 Sun Microsystems, Inc.
    Use is subject to license terms.
@@ -19,7 +17,6 @@
    MA  02110-1301  USA.
 */
 
->>>>>>> 13fefeb0
 #define Copyright yaCopyright
 #define yaSSL_CleanUp yayaSSL_CleanUp
 #define BN_bin2bn yaBN_bin2bn
