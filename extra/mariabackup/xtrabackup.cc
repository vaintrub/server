--- conflicted
+++ resolved
@@ -4692,22 +4692,26 @@
 
 	log_sys.create();
 	/* get current checkpoint_lsn */
-
-	mysql_mutex_lock(&recv_sys.mutex);
-
-	if (recv_sys.find_checkpoint() != DB_SUCCESS) {
-		msg("Error: cannot read redo log header");
-unlock_and_fail:
+	{
+		mysql_mutex_lock(&recv_sys.mutex);
+
+		dberr_t err = recv_sys.find_checkpoint();
+
+		if (err != DB_SUCCESS) {
+			msg("Error: cannot read redo log header");
+		} else if (!log_sys.is_latest()) {
+			msg("Error: cannot process redo log before "
+			    "MariaDB 10.8");
+			err = DB_ERROR;
+		} else {
+			recv_needed_recovery = true;
+		}
 		mysql_mutex_unlock(&recv_sys.mutex);
-	}
-
-	if (!log_sys.is_latest()) {
-		msg("Error: cannot process redo log before MariaDB 10.8");
-		goto unlock_and_fail;
-	}
-
-	recv_needed_recovery = true;
-	mysql_mutex_unlock(&recv_sys.mutex);
+
+		if (err != DB_SUCCESS) {
+			goto fail;
+		}
+	}
 
 	/* create extra LSN dir if it does not exist. */
 	if (xtrabackup_extra_lsndir
@@ -4726,48 +4730,6 @@
 		goto fail;
 	}
 
-<<<<<<< HEAD
-=======
-
-        {
-	/* definition from recv_recovery_from_checkpoint_start() */
-	ulint		max_cp_field;
-
-	/* get current checkpoint_lsn */
-	/* Look for the latest checkpoint from any of the log groups */
-
-	mysql_mutex_lock(&log_sys.mutex);
-
-reread_log_header:
-	dberr_t err = recv_find_max_checkpoint(&max_cp_field);
-
-	if (err != DB_SUCCESS)
-		msg("Error: cannot read redo log header");
-	else if (log_sys.log.format == 0) {
-		msg("Error: cannot process redo log before MariaDB 10.2.2");
-		err = DB_ERROR;
-	}
-	else {
-		byte* buf = log_sys.checkpoint_buf;
-		checkpoint_lsn_start = log_sys.log.get_lsn();
-		checkpoint_no_start = log_sys.next_checkpoint_no;
-
-		log_sys.log.read(max_cp_field, {buf, OS_FILE_LOG_BLOCK_SIZE});
-
-		if (checkpoint_no_start
-		    != mach_read_from_8(buf + LOG_CHECKPOINT_NO)
-		    || checkpoint_lsn_start
-		    != mach_read_from_8(buf + LOG_CHECKPOINT_LSN)
-		    || log_sys.log.get_lsn_offset()
-		    != mach_read_from_8(buf + LOG_CHECKPOINT_OFFSET))
-			goto reread_log_header;
-	}
-	mysql_mutex_unlock(&log_sys.mutex);
-
-	if (err != DB_SUCCESS)
-		goto fail;
-
->>>>>>> a8c22dae
 	xtrabackup_init_datasinks();
 
 	if (!select_history()) {
