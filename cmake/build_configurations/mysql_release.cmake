--- conflicted
+++ resolved
@@ -128,13 +128,6 @@
   SET(WITH_JEMALLOC static CACHE STRING "")
   SET(PLUGIN_AUTH_SOCKET STATIC CACHE STRING "")
   SET(WITH_STRIPPED_CLIENT ON CACHE BOOL "Strip all client binaries")
-<<<<<<< HEAD
-  SET(WITH_PCRE bundled CACHE STRING "")
-=======
-  SET(WITH_INNODB_BZIP2 OFF CACHE STRING "")
-  SET(WITH_INNODB_LZ4 OFF CACHE STRING "")
-  SET(WITH_INNODB_LZO OFF CACHE STRING "")
->>>>>>> 186c1fa2
   SET(WITH_ROCKSDB_BZip2 OFF CACHE STRING "")
   SET(WITH_ROCKSDB_LZ4 OFF CACHE STRING "")
 ENDIF()
