/* Copyright (C) 2000 MySQL AB

   This program is free software; you can redistribute it and/or modify
   it under the terms of the GNU General Public License as published by
   the Free Software Foundation; either version 2 of the License, or
   (at your option) any later version.

   This program is distributed in the hope that it will be useful,
   but WITHOUT ANY WARRANTY; without even the implied warranty of
   MERCHANTABILITY or FITNESS FOR A PARTICULAR PURPOSE.  See the
   GNU General Public License for more details.

   You should have received a copy of the GNU General Public License
   along with this program; if not, write to the Free Software
   Foundation, Inc., 59 Temple Place, Suite 330, Boston, MA  02111-1307  USA */

#include "mysys_priv.h"
#include "mysys_err.h"
#include <errno.h>


/*
  Read a chunk of bytes from a file with retry's if needed

  The parameters are:
    File descriptor
    Buffer to hold at least Count bytes
    Bytes to read
    Flags on what to do on error

    Return:
      -1 on error
      0  if flag has bits MY_NABP or MY_FNABP set
      N  number of bytes read.
*/

uint my_read(File Filedes, byte *Buffer, uint Count, myf MyFlags)
{
  uint readbytes, save_count;
  DBUG_ENTER("my_read");
<<<<<<< HEAD
  DBUG_PRINT("my",("Fd: %d  Buffer: 0x%lx  Count: %u  MyFlags: %d",
		   Filedes, Buffer, Count, MyFlags));
  save_count=Count;
=======
  DBUG_PRINT("my",("Fd: %d  Buffer: %lx  Count: %u  MyFlags: %d",
                   Filedes, Buffer, Count, MyFlags));
  save_count= Count;
>>>>>>> 626abc52

  for (;;)
  {
    errno= 0;					/* Linux doesn't reset this */
    if ((readbytes= (uint) read(Filedes, Buffer, Count)) != Count)
    {
      my_errno= errno ? errno : -1;
      DBUG_PRINT("warning",("Read only %ld bytes off %ld from %d, errno: %d",
                            readbytes, Count, Filedes, my_errno));
#ifdef THREAD
      if ((int) readbytes <= 0 && errno == EINTR)
      {
        DBUG_PRINT("debug", ("my_read() was interrupted and returned %d", (int) readbytes));
        continue;				/* Interrupted */
      }
#endif
      if (MyFlags & (MY_WME | MY_FAE | MY_FNABP))
      {
        if ((int) readbytes == -1)
          my_error(EE_READ, MYF(ME_BELL+ME_WAITTANG),
                   my_filename(Filedes),my_errno);
        else if (MyFlags & (MY_NABP | MY_FNABP))
          my_error(EE_EOFERR, MYF(ME_BELL+ME_WAITTANG),
                   my_filename(Filedes),my_errno);
      }
      if ((int) readbytes == -1 ||
          ((MyFlags & (MY_FNABP | MY_NABP)) && !(MyFlags & MY_FULL_IO)))
        DBUG_RETURN(MY_FILE_ERROR);	/* Return with error */
      if (readbytes > 0 && (MyFlags & MY_FULL_IO))
      {
        Buffer+= readbytes;
        Count-= readbytes;
        continue;
      }
    }

    if (MyFlags & (MY_NABP | MY_FNABP))
      readbytes= 0;			/* Ok on read */
    else if (MyFlags & MY_FULL_IO)
      readbytes= save_count;
    break;
  }
  DBUG_RETURN(readbytes);
} /* my_read */<|MERGE_RESOLUTION|>--- conflicted
+++ resolved
@@ -38,15 +38,9 @@
 {
   uint readbytes, save_count;
   DBUG_ENTER("my_read");
-<<<<<<< HEAD
   DBUG_PRINT("my",("Fd: %d  Buffer: 0x%lx  Count: %u  MyFlags: %d",
-		   Filedes, Buffer, Count, MyFlags));
-  save_count=Count;
-=======
-  DBUG_PRINT("my",("Fd: %d  Buffer: %lx  Count: %u  MyFlags: %d",
                    Filedes, Buffer, Count, MyFlags));
   save_count= Count;
->>>>>>> 626abc52
 
   for (;;)
   {
