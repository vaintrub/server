/******************************************************************************
 *                                                                            *
 *                                 N O T I C E                                *
 *                                                                            *
 *                    Copyright Abandoned, 1987, Fred Fish                    *
 *                                                                            *
 *                                                                            *
 *      This previously copyrighted work has been placed into the  public     *
 *      domain  by  the  author  and  may be freely used for any purpose,     *
 *      private or commercial.                                                *
 *                                                                            *
 *      Because of the number of inquiries I was receiving about the  use     *
 *      of this product in commercially developed works I have decided to     *
 *      simply make it public domain to further its unrestricted use.   I     *
 *      specifically  would  be  most happy to see this material become a     *
 *      part of the standard Unix distributions by AT&T and the  Berkeley     *
 *      Computer  Science  Research Group, and a standard part of the GNU     *
 *      system from the Free Software Foundation.                             *
 *                                                                            *
 *      I would appreciate it, as a courtesy, if this notice is  left  in     *
 *      all copies and derivative works.  Thank you.                          *
 *                                                                            *
 *      The author makes no warranty of any kind  with  respect  to  this     *
 *      product  and  explicitly disclaims any implied warranties of mer-     *
 *      chantability or fitness for any particular purpose.                   *
 *                                                                            *
 ******************************************************************************
 */

/*
 *  FILE
 *
 *      dbug.c   runtime support routines for dbug package
 *
 *  SCCS
 *
 *      @(#)dbug.c      1.25    7/25/89
 *
 *  DESCRIPTION
 *
 *      These are the runtime support routines for the dbug package.
 *      The dbug package has two main components; the user include
 *      file containing various macro definitions, and the runtime
 *      support routines which are called from the macro expansions.
 *
 *      Externally visible functions in the runtime support module
 *      use the naming convention pattern "_db_xx...xx_", thus
 *      they are unlikely to collide with user defined function names.
 *
 *  AUTHOR(S)
 *
 *      Fred Fish               (base code)
 *      Enhanced Software Technologies, Tempe, AZ
 *      asuvax!mcdphx!estinc!fnf
 *
 *      Michael Widenius:
 *        DBUG_DUMP       - To dump a block of memory.
 *        PUSH_FLAG "O"   - To be used insted of "o" if we
 *                          want flushing after each write
 *        PUSH_FLAG "A"   - as 'O', but we will append to the out file instead
 *                          of creating a new one.
 *        Check of malloc on entry/exit (option "S")
 *
 *      Sergei Golubchik:
 *        DBUG_EXECUTE_IF
 *        incremental mode (-#+t:-d,info ...)
 *        DBUG_SET, _db_explain_
 *        thread-local settings
 *        negative lists (-#-d,info => everything but "info")
 *
 *        function/ syntax
 *        (the logic is - think of a call stack as of a path.
 *        "function" means only this function, "function/" means the hierarchy.
 *        in the future, filters like function1/function2 could be supported.
 *        following this logic glob(7) wildcards are supported.)
 *
 */

/*
  We can't have SAFE_MUTEX defined here as this will cause recursion
  in pthread_mutex_lock
*/

#include <my_global.h>
#undef SAFE_MUTEX
#include <m_string.h>
#include <errno.h>

#ifndef DBUG_OFF

#ifdef HAVE_FNMATCH_H
#include <fnmatch.h>
#else
#define fnmatch(A,B,C) strcmp(A,B)
#endif

#if defined(__WIN__)
#include <process.h>
#endif

/*
 *            Manifest constants which may be "tuned" if desired.
 */

#define PRINTBUF              1024    /* Print buffer size */
#define INDENT                2       /* Indentation per trace level */
#define MAXDEPTH              200     /* Maximum trace depth default */

/*
 *      The following flags are used to determine which
 *      capabilities the user has enabled with the settings
 *      push macro.
 *
 *      TRACE_ON is also used in _db_stack_frame_->level
 *      (until we add flags to _db_stack_frame_, increasing it by 4 bytes)
 */

#define DEBUG_ON        (1 <<  1)  /* Debug enabled */
#define FILE_ON         (1 <<  2)  /* File name print enabled */
#define LINE_ON         (1 <<  3)  /* Line number print enabled */
#define DEPTH_ON        (1 <<  4)  /* Function nest level print enabled */
#define PROCESS_ON      (1 <<  5)  /* Process name print enabled */
#define NUMBER_ON       (1 <<  6)  /* Number each line of output */
#define PID_ON          (1 <<  8)  /* Identify each line with process id */
#define TIMESTAMP_ON    (1 <<  9)  /* timestamp every line of output */
#define FLUSH_ON_WRITE  (1 << 10)  /* Flush on every write */
#define OPEN_APPEND     (1 << 11)  /* Open for append      */
#define SANITY_CHECK_ON (1 << 12)  /* Check memory on every DBUG_ENTER/RETURN */
#define TRACE_ON        ((uint)1 << 31)  /* Trace enabled. MUST be the highest bit!*/

#define sf_sanity() (0)
#define TRACING (cs->stack->flags & TRACE_ON)
#define DEBUGGING (cs->stack->flags & DEBUG_ON)

/*
 *      Typedefs to make things more obvious.
 */

#define BOOLEAN my_bool

/*
 *      Externally supplied functions.
 */

#ifndef HAVE_PERROR
static void perror(char *s)
{
  if (s && *s != '\0')
    (void) fprintf(stderr, "%s: ", s);
  (void) fprintf(stderr, "<unknown system error>\n");
}
#endif

/*
 *      The user may specify a list of functions to trace or
 *      debug.  These lists are kept in a linear linked list,
 *      a very simple implementation.
 */

struct link {
    struct link *next_link;   /* Pointer to the next link */
    char   flags;
    char   str[1];            /* Pointer to link's contents */
};

/* flags for struct link and return flags of InList */
#define SUBDIR          1 /* this MUST be 1 */
#define INCLUDE         2
#define EXCLUDE         4
/* this is not a struct link flag, but only a return flags of InList */
#define MATCHED     65536
#define NOT_MATCHED     0

/*
 *      Debugging settings can be pushed or popped off of a
 *      stack which is implemented as a linked list.  Note
 *      that the head of the list is the current settings and the
 *      stack is pushed by adding a new settings to the head of the
 *      list or popped by removing the first link.
 *
 *      Note: if out_file is NULL, the other fields are not initialized at all!
 */

struct settings {
  uint flags;                   /* Current settings flags               */
  uint maxdepth;                /* Current maximum trace depth          */
  uint delay;                   /* Delay after each output line         */
  uint sub_level;               /* Sub this from code_state->level      */
  FILE *out_file;               /* Current output stream                */
  char name[FN_REFLEN];         /* Name of output file                  */
  struct link *functions;       /* List of functions                    */
  struct link *keywords;        /* List of debug keywords               */
  struct link *processes;       /* List of process names                */
  struct settings *next;        /* Next settings in the list            */
};

#define is_shared(S, V) ((S)->next && (S)->next->V == (S)->V)

/*
 *      Local variables not seen by user.
 */


static BOOLEAN init_done= FALSE; /* Set to TRUE when initialization done */
static struct settings init_settings;
static const char *db_process= 0;/* Pointer to process name; argv[0] */
my_bool _dbug_on_= TRUE;	 /* FALSE if no debugging at all */

typedef struct _db_code_state_ {
  const char *process;          /* Pointer to process name; usually argv[0] */
  const char *func;             /* Name of current user function            */
  const char *file;             /* Name of current user file                */
  struct _db_stack_frame_ *framep; /* Pointer to current frame              */
  struct settings *stack;       /* debugging settings                       */
  const char *jmpfunc;          /* Remember current function for setjmp     */
  const char *jmpfile;          /* Remember current file for setjmp         */
  int lineno;                   /* Current debugger output line number      */
  uint level;                   /* Current function nesting level           */
  int jmplevel;                 /* Remember nesting level at setjmp()       */

/*
 *      The following variables are used to hold the state information
 *      between the call to _db_pargs_() and _db_doprnt_(), during
 *      expansion of the DBUG_PRINT macro.  This is the only macro
 *      that currently uses these variables.
 *
 *      These variables are currently used only by _db_pargs_() and
 *      _db_doprnt_().
 */

  uint u_line;                  /* User source code line number */
  int  locked;                  /* If locked with _db_lock_file_ */
  const char *u_keyword;        /* Keyword for current macro */
} CODE_STATE;

/*
  The test below is so we could call functions with DBUG_ENTER before
  my_thread_init().
*/
#define get_code_state_if_not_set_or_return if (!cs && !((cs=code_state()))) return
#define get_code_state_or_return if (!((cs=code_state()))) return

        /* Handling lists */
#define ListAdd(A,B,C) ListAddDel(A,B,C,INCLUDE)
#define ListDel(A,B,C) ListAddDel(A,B,C,EXCLUDE)
static struct link *ListAddDel(struct link *, const char *, const char *, int);
static struct link *ListCopy(struct link *);
static int InList(struct link *linkp,const char *cp, int exact_match);
static uint ListFlags(struct link *linkp);
static void FreeList(struct link *linkp);

        /* OpenClose debug output stream */
static void DBUGOpenFile(CODE_STATE *,const char *, const char *, int);
static void DBUGCloseFile(CODE_STATE *cs, FILE *fp);
        /* Push current debug settings */
static void PushState(CODE_STATE *cs);
	/* Free memory associated with debug state. */
static void FreeState (CODE_STATE *cs, struct settings *state, int free_state);
        /* Test for tracing enabled */
static int DoTrace(CODE_STATE *cs);
/*
  return values of DoTrace.
  Can also be used as bitmask: ret & DO_TRACE
*/
#define DO_TRACE        1
#define DONT_TRACE      2
#define ENABLE_TRACE    3
#define DISABLE_TRACE   4

        /* Test to see if file is writable */
#if defined(HAVE_ACCESS)
static BOOLEAN Writable(const char *pathname);
        /* Change file owner and group */
static void ChangeOwner(CODE_STATE *cs, char *pathname);
        /* Allocate memory for runtime support */
#endif

static void DoPrefix(CODE_STATE *cs, uint line);

static char *DbugMalloc(size_t size);
static const char *BaseName(const char *pathname);
static void Indent(CODE_STATE *cs, int indent);
static void DbugFlush(CODE_STATE *);
static void DbugExit(const char *why);
static const char *DbugStrTok(const char *s);
static void DbugVfprintf(FILE *stream, const char* format, va_list args);

/*
 *      Miscellaneous printf format strings.
 */

#define ERR_MISSING_RETURN "missing DBUG_RETURN or DBUG_VOID_RETURN macro in function \"%s\"\n"
#define ERR_OPEN "%s: can't open debug output stream \"%s\": "
#define ERR_CLOSE "%s: can't close debug file: "
#define ERR_ABORT "%s: debugger aborting because %s\n"

/*
 *      Macros and defines for testing file accessibility under UNIX and MSDOS.
 */

#undef EXISTS
#if !defined(HAVE_ACCESS)
#define EXISTS(pathname) (FALSE)        /* Assume no existance */
#define Writable(name) (TRUE)
#else
#define EXISTS(pathname)         (access(pathname, F_OK) == 0)
#define WRITABLE(pathname)       (access(pathname, W_OK) == 0)
#endif

/*
** Macros to allow dbugging with threads
*/

#include <my_pthread.h>
static pthread_mutex_t THR_LOCK_dbug;

static CODE_STATE *code_state(void)
{
  CODE_STATE *cs, **cs_ptr;

  /*
    _dbug_on_ is reset if we don't plan to use any debug commands at all and
    we want to run on maximum speed
   */
  if (!_dbug_on_)
    return 0;

  if (!init_done)
  {
    init_done=TRUE;
    pthread_mutex_init(&THR_LOCK_dbug, NULL);
    bzero(&init_settings, sizeof(init_settings));
    init_settings.out_file=stderr;
    init_settings.flags=OPEN_APPEND;
  }

  if (!(cs_ptr= (CODE_STATE**) my_thread_var_dbug()))
    return 0;                                   /* Thread not initialised */
  if (!(cs= *cs_ptr))
  {
    cs=(CODE_STATE*) DbugMalloc(sizeof(*cs));
    bzero((uchar*) cs,sizeof(*cs));
    cs->process= db_process ? db_process : "dbug";
    cs->func= "?func";
    cs->file= "?file";
    cs->stack=&init_settings;
    *cs_ptr= cs;
  }
  return cs;
}

<<<<<<< HEAD
=======
void
dbug_swap_code_state(void **code_state_store)
{
  CODE_STATE *cs, **cs_ptr;

  if (!(cs_ptr= (CODE_STATE**) my_thread_var_dbug()))
    return;
  cs= *cs_ptr;
  *cs_ptr= *code_state_store;
  *code_state_store= cs;
}

void dbug_free_code_state(void **code_state_store)
{
  if (*code_state_store)
  {
    free(*code_state_store);
    *code_state_store= NULL;
  }
}

#else /* !THREAD */

static CODE_STATE static_code_state=
{
  "dbug", "?func", "?file", NULL, &init_settings,
  NullS, NullS, 0,0,0,0,0,NullS
};

static CODE_STATE *code_state(void)
{
  if (!init_done)
  {
    bzero(&init_settings, sizeof(init_settings));
    init_settings.out_file=stderr;
    init_settings.flags=OPEN_APPEND;
    init_done=TRUE;
  }
  return &static_code_state;
}

void
dbug_swap_code_state(void **code_state_store)
{
  CODE_STATE temp, *cs;

  if (!(cs= *code_state_store))
  {
    cs= (CODE_STATE *)DbugMalloc(sizeof(*cs));
    cs->process= db_process ? db_process : "dbug";
    cs->func="?func";
    cs->file="?file";
    cs->stack=&init_settings;
    *code_state_store= cs;
  }
  memcpy(&temp, cs, sizeof(*cs));
  memcpy(cs, &static_code_state, sizeof(*cs));
  memcpy(&static_code_state, &temp, sizeof(*cs));
}

void
dbug_free_code_state(void **code_state_store)
{
  if (*code_state_store)
  {
    free(*code_state_store);
    *code_state_store= NULL;
  }
}

#define pthread_mutex_lock(A) {}
#define pthread_mutex_unlock(A) {}
#endif

>>>>>>> 7c8ebb53
/*
 *      Translate some calls among different systems.
 */

#ifdef HAVE_SLEEP
/* sleep() wants seconds */
#define Delay(A) sleep(((uint) A)/10)
#else
#define Delay(A) (0)
#endif

/*
 *  FUNCTION
 *
 *      _db_process_       give the name to the current process/thread
 *
 *  SYNOPSIS
 *
 *      VOID _process_(name)
 *      char *name;
 *
 */

void _db_process_(const char *name)
{
  CODE_STATE *cs;

  if (!db_process)
    db_process= name;

  get_code_state_or_return;
  cs->process= name;
}

/*
 *  FUNCTION
 *
 *      DbugParse  parse control string and set current debugger settings
 *
 *  DESCRIPTION
 *
 *      Given pointer to a debug control string in "control",
 *      parses the control string, and sets
 *      up a current debug settings.
 *
 *      The debug control string is a sequence of colon separated fields
 *      as follows:
 *
 *              [+]<field_1>:<field_2>:...:<field_N>
 *
 *      Each field consists of a mandatory flag character followed by
 *      an optional "," and comma separated list of modifiers:
 *
 *              [sign]flag[,modifier,modifier,...,modifier]
 *
 *      See the manual for the list of supported signs, flags, and modifiers
 *
 *      For convenience, any leading "-#" is stripped off.
 *
 *  RETURN
 *      1 - a list of functions ("f" flag) was possibly changed
 *      0 - a list of functions was not changed
 */

static int DbugParse(CODE_STATE *cs, const char *control)
{
  const char *end;
  int rel, f_used=0;
  struct settings *stack;
  int org_cs_locked;

  stack= cs->stack;

  if (!(org_cs_locked= cs->locked))
  {
    cs->locked= 1;
    pthread_mutex_lock(&THR_LOCK_dbug);
  }

  if (control[0] == '-' && control[1] == '#')
    control+=2;

  rel= control[0] == '+' || control[0] == '-';
  if ((!rel || (!stack->out_file && !stack->next)))
  {
    FreeState(cs, stack, 0);
    stack->flags= 0;
    stack->delay= 0;
    stack->maxdepth= 0;
    stack->sub_level= 0;
    stack->out_file= stderr;
    stack->functions= NULL;
    stack->keywords= NULL;
    stack->processes= NULL;
  }
  else if (!stack->out_file)
  {
    stack->flags= stack->next->flags;
    stack->delay= stack->next->delay;
    stack->maxdepth= stack->next->maxdepth;
    stack->sub_level= stack->next->sub_level;
    strcpy(stack->name, stack->next->name);
    if (stack->next == &init_settings)
    {
      /*
        Never share with the global parent - it can change under your feet.

        Reset out_file to stderr to prevent sharing of trace files between
        global and session settings.
      */
      stack->out_file= stderr;
      stack->functions= ListCopy(init_settings.functions);
      stack->keywords= ListCopy(init_settings.keywords);
      stack->processes= ListCopy(init_settings.processes);
    }
    else
    {
      stack->out_file= stack->next->out_file;
      stack->functions= stack->next->functions;
      stack->keywords= stack->next->keywords;
      stack->processes= stack->next->processes;
    }
  }

  end= DbugStrTok(control);
  while (control < end)
  {
    int c, sign= (*control == '+') ? 1 : (*control == '-') ? -1 : 0;
    if (sign) control++;
    c= *control++;
    if (*control == ',')
      control++;
    /* XXX when adding new cases here, don't forget _db_explain_ ! */
    switch (c) {
    case 'd':
      if (sign < 0 && control == end)
      {
        if (!is_shared(stack, keywords))
          FreeList(stack->keywords);
        stack->keywords=NULL;
        stack->flags &= ~DEBUG_ON;
        break;
      }
      if (rel && is_shared(stack, keywords))
        stack->keywords= ListCopy(stack->keywords);
      if (sign < 0)
      {
        if (DEBUGGING)
          stack->keywords= ListDel(stack->keywords, control, end);
        break;
      }
      stack->keywords= ListAdd(stack->keywords, control, end);
      stack->flags |= DEBUG_ON;
      break;
    case 'D':
      stack->delay= atoi(control);
      break;
    case 'f':
      f_used= 1;
      if (sign < 0 && control == end)
      {
        if (!is_shared(stack,functions))
          FreeList(stack->functions);
        stack->functions=NULL;
        break;
      }
      if (rel && is_shared(stack,functions))
        stack->functions= ListCopy(stack->functions);
      if (sign < 0)
        stack->functions= ListDel(stack->functions, control, end);
      else
        stack->functions= ListAdd(stack->functions, control, end);
      break;
    case 'F':
      if (sign < 0)
        stack->flags &= ~FILE_ON;
      else
        stack->flags |= FILE_ON;
      break;
    case 'i':
      if (sign < 0)
        stack->flags &= ~PID_ON;
      else
        stack->flags |= PID_ON;
      break;
    case 'L':
      if (sign < 0)
        stack->flags &= ~LINE_ON;
      else
        stack->flags |= LINE_ON;
      break;
    case 'n':
      if (sign < 0)
        stack->flags &= ~DEPTH_ON;
      else
        stack->flags |= DEPTH_ON;
      break;
    case 'N':
      if (sign < 0)
        stack->flags &= ~NUMBER_ON;
      else
        stack->flags |= NUMBER_ON;
      break;
    case 'A':
    case 'O':
      stack->flags |= FLUSH_ON_WRITE;
      /* fall through */
    case 'a':
    case 'o':
      if (sign < 0)
      {
        if (!is_shared(stack, out_file))
          DBUGCloseFile(cs, stack->out_file);
        stack->flags &= ~FLUSH_ON_WRITE;
        stack->out_file= stderr;
        break;
      }
      if (c == 'a' || c == 'A')
        stack->flags |= OPEN_APPEND;
      else
        stack->flags &= ~OPEN_APPEND;
      if (control != end)
        DBUGOpenFile(cs, control, end, stack->flags & OPEN_APPEND);
      else
        DBUGOpenFile(cs, "-",0,0);
      break;
    case 'p':
      if (sign < 0 && control == end)
      {
        if (!is_shared(stack,processes))
          FreeList(stack->processes);
        stack->processes=NULL;
        break;
      }
      if (rel && is_shared(stack, processes))
        stack->processes= ListCopy(stack->processes);
      if (sign < 0)
        stack->processes= ListDel(stack->processes, control, end);
      else
        stack->processes= ListAdd(stack->processes, control, end);
      break;
    case 'P':
      if (sign < 0)
        stack->flags &= ~PROCESS_ON;
      else
        stack->flags |= PROCESS_ON;
      break;
    case 'r':
      stack->sub_level= cs->level;
      break;
    case 't':
      if (sign < 0)
      {
        if (control != end)
          stack->maxdepth-= atoi(control);
        else
          stack->maxdepth= 0;
      }
      else
      {
        if (control != end)
          stack->maxdepth+= atoi(control);
        else
          stack->maxdepth= MAXDEPTH;
      }
      if (stack->maxdepth > 0)
        stack->flags |= TRACE_ON;
      else
        stack->flags &= ~TRACE_ON;
      break;
    case 'T':
      if (sign < 0)
        stack->flags &= ~TIMESTAMP_ON;
      else
        stack->flags |= TIMESTAMP_ON;
      break;
    case 'S':
      if (sign < 0)
        stack->flags &= ~SANITY_CHECK_ON;
      else
        stack->flags |= SANITY_CHECK_ON;
      break;
    }
    if (!*end)
      break;
    control=end+1;
    end= DbugStrTok(control);
  }
  if (!org_cs_locked)
  {
    pthread_mutex_unlock(&THR_LOCK_dbug);
    cs->locked= 0;
  }
  return !rel || f_used;
}
  
#define framep_trace_flag(cs, frp) (frp ?                                    \
                                     frp->level & TRACE_ON :                 \
                              (ListFlags(cs->stack->functions) & INCLUDE) ?  \
                                       0 : (uint)TRACE_ON)

static void FixTraceFlags_helper(CODE_STATE *cs, const char *func,
                                 struct _db_stack_frame_ *framep)
{
  if (framep->prev)
    FixTraceFlags_helper(cs, framep->func, framep->prev);

  cs->func= func;
  cs->level= framep->level & ~TRACE_ON;
  framep->level= cs->level | framep_trace_flag(cs, framep->prev);
  /*
    we don't set cs->framep correctly, even though DoTrace uses it.
    It's ok, because cs->framep may only affect DO_TRACE/DONT_TRACE return
    values, but we ignore them here anyway
  */
  switch(DoTrace(cs)) {
  case ENABLE_TRACE:
    framep->level|= TRACE_ON;
    break;
  case DISABLE_TRACE:
    framep->level&= ~TRACE_ON;
    break;
  }
}

#define fflags(cs) cs->stack->out_file ? ListFlags(cs->stack->functions) : TRACE_ON;

static void FixTraceFlags(uint old_fflags, CODE_STATE *cs)
{
  const char *func;
  uint new_fflags, traceon, level;
  struct _db_stack_frame_ *framep;

  /*
    first (a.k.a. safety) check:
    if we haven't started tracing yet, no call stack at all - we're safe.
  */
  framep=cs->framep;
  if (framep == 0)
    return;

  /*
    Ok, the tracing has started, call stack isn't empty.

    second check: does the new list have a SUBDIR rule ?
  */
  new_fflags=fflags(cs);
  if (new_fflags & SUBDIR)
    goto yuck;

  /*
    Ok, new list doesn't use SUBDIR.

    third check: we do NOT need to re-scan if
    neither old nor new lists used SUBDIR flag and if a default behavior
    (whether an unlisted function is traced) hasn't changed.
    Default behavior depends on whether there're INCLUDE elements in the list.
  */
  if (!(old_fflags & SUBDIR) && !((new_fflags^old_fflags) & INCLUDE))
    return;

  /*
    Ok, old list may've used SUBDIR, or defaults could've changed.

    fourth check: are we inside a currently active SUBDIR rule ?
    go up the call stack, if TRACE_ON flag ever changes its value - we are.
  */
  for (traceon=framep->level; framep; framep=framep->prev)
    if ((traceon ^ framep->level) & TRACE_ON)
      goto yuck;

  /*
    Ok, TRACE_ON flag doesn't change in the call stack.

    fifth check: but is the top-most value equal to a default one ?
  */
  if (((traceon & TRACE_ON) != 0) == ((new_fflags & INCLUDE) == 0))
    return;

yuck:
  /*
    Yuck! function list was changed, and one of the currently active rules
    was possibly affected. For example, a tracing could've been enabled or
    disabled for a function somewhere up the call stack.
    To react correctly, we must go up the call stack all the way to
    the top and re-match rules to set TRACE_ON bit correctly.

    We must traverse the stack forwards, not backwards.
    That's what a recursive helper is doing.
    It'll destroy two CODE_STATE fields, save them now.
  */
  func= cs->func;
  level= cs->level;
  FixTraceFlags_helper(cs, func, cs->framep);
  /* now we only need to restore CODE_STATE fields, and we're done */
  cs->func= func;
  cs->level= level;
}

/*
 *  FUNCTION
 *
 *      _db_set_       set current debugger settings
 *
 *  SYNOPSIS
 *
 *      VOID _db_set_(control)
 *      char *control;
 *
 *  DESCRIPTION
 *
 *      Given pointer to a debug control string in "control",
 *      parses the control string, and sets up a current debug
 *      settings. Pushes a new debug settings if the current is
 *      set to the initial debugger settings.
 *
 */

void _db_set_(const char *control)
{
  CODE_STATE *cs;
  uint old_fflags;
  get_code_state_or_return;
  old_fflags=fflags(cs);
  if (cs->stack == &init_settings)
    PushState(cs);
  if (DbugParse(cs, control))
    FixTraceFlags(old_fflags, cs);
}

/*
 *  FUNCTION
 *
 *      _db_push_       push current debugger settings and set up new one
 *
 *  SYNOPSIS
 *
 *      VOID _db_push_(control)
 *      char *control;
 *
 *  DESCRIPTION
 *
 *      Given pointer to a debug control string in "control", pushes
 *      the current debug settings, parses the control string, and sets
 *      up a new debug settings
 *
 */

void _db_push_(const char *control)
{
  CODE_STATE *cs;
  uint old_fflags;
  get_code_state_or_return;
  old_fflags=fflags(cs);
  PushState(cs);
  if (DbugParse(cs, control))
    FixTraceFlags(old_fflags, cs);
}


/**
  Returns TRUE if session-local settings have been set.
*/

int _db_is_pushed_()
{
  CODE_STATE *cs= NULL;
  get_code_state_or_return FALSE;
  return (cs->stack != &init_settings);
}

/*
 *  FUNCTION
 *
 *      _db_set_init_       set initial debugger settings
 *
 *  SYNOPSIS
 *
 *      VOID _db_set_init_(control)
 *      char *control;
 *
 *  DESCRIPTION
 *      see _db_set_
 *
 */

void _db_set_init_(const char *control)
{
  CODE_STATE tmp_cs;
  bzero((uchar*) &tmp_cs, sizeof(tmp_cs));
  tmp_cs.stack= &init_settings;
  tmp_cs.process= db_process ? db_process : "dbug";
  DbugParse(&tmp_cs, control);
}

/*
 *  FUNCTION
 *
 *      _db_pop_    pop the debug stack
 *
 *  DESCRIPTION
 *
 *      Pops the debug stack, returning the debug settings to its
 *      condition prior to the most recent _db_push_ invocation.
 *      Note that the pop will fail if it would remove the last
 *      valid settings from the stack.  This prevents user errors
 *      in the push/pop sequence from screwing up the debugger.
 *      Maybe there should be some kind of warning printed if the
 *      user tries to pop too many states.
 *
 */

void _db_pop_()
{
  struct settings *discard;
  uint old_fflags;
  CODE_STATE *cs;

  get_code_state_or_return;

  discard= cs->stack;
  if (discard != &init_settings)
  {
    old_fflags=fflags(cs);
    cs->stack= discard->next;
    FreeState(cs, discard, 1);
    FixTraceFlags(old_fflags, cs);
  }
}

/*
 *  FUNCTION
 *
 *      _db_explain_    generates 'control' string for the current settings
 *
 *  RETURN
 *      0 - ok
 *      1  - buffer too short, output truncated
 *
 */

/* helper macros */
#define char_to_buf(C)    do {                  \
        *buf++=(C);                             \
        if (buf >= end) goto overflow;          \
      } while (0)
#define str_to_buf(S)    do {                   \
        char_to_buf(',');                       \
        buf=strnmov(buf, (S), (uint) (end-buf)); \
        if (buf >= end) goto overflow;          \
      } while (0)
#define list_to_buf(l, f)  do {                 \
        struct link *listp=(l);                 \
        while (listp)                           \
        {                                       \
          if (listp->flags & (f))               \
          {                                     \
            str_to_buf(listp->str);             \
            if (listp->flags & SUBDIR)          \
              char_to_buf('/');                 \
          }                                     \
          listp=listp->next_link;               \
        }                                       \
      } while (0)
#define int_to_buf(i)  do {                     \
        char b[50];                             \
        int10_to_str((i), b, 10);               \
        str_to_buf(b);                          \
      } while (0)
#define colon_to_buf   do {                     \
        if (buf != start) char_to_buf(':');     \
      } while(0)
#define op_int_to_buf(C, val, def) do {         \
        if ((val) != (def))                     \
        {                                       \
          colon_to_buf;                         \
          char_to_buf((C));                     \
          int_to_buf(val);                      \
        }                                       \
      } while (0)
#define op_intf_to_buf(C, val, def, cond) do {  \
        if ((cond))                             \
        {                                       \
          colon_to_buf;                         \
          char_to_buf((C));                     \
          if ((val) != (def)) int_to_buf(val);  \
        }                                       \
      } while (0)
#define op_str_to_buf(C, val, cond) do {        \
        if ((cond))                             \
        {                                       \
          char *s=(val);                        \
          colon_to_buf;                         \
          char_to_buf((C));                     \
          if (*s) str_to_buf(s);                \
        }                                       \
      } while (0)
#define op_list_to_buf(C, val, cond) do {       \
        if ((cond))                             \
        {                                       \
          int f=ListFlags(val);                 \
          colon_to_buf;                         \
          char_to_buf((C));                     \
          if (f & INCLUDE)                      \
            list_to_buf(val, INCLUDE);          \
          if (f & EXCLUDE)                      \
          {                                     \
            colon_to_buf;                       \
            char_to_buf('-');                   \
            char_to_buf((C));                   \
            list_to_buf(val, EXCLUDE);          \
          }                                     \
        }                                       \
      } while (0)
#define op_bool_to_buf(C, cond) do {            \
        if ((cond))                             \
        {                                       \
          colon_to_buf;                         \
          char_to_buf((C));                     \
        }                                       \
      } while (0)

int _db_explain_ (CODE_STATE *cs, char *buf, size_t len)
{
  char *start=buf, *end=buf+len-4;

  get_code_state_if_not_set_or_return *buf=0;

  op_list_to_buf('d', cs->stack->keywords, DEBUGGING);
  op_int_to_buf ('D', cs->stack->delay, 0);
  op_list_to_buf('f', cs->stack->functions, cs->stack->functions);
  op_bool_to_buf('F', cs->stack->flags & FILE_ON);
  op_bool_to_buf('i', cs->stack->flags & PID_ON);
  op_bool_to_buf('L', cs->stack->flags & LINE_ON);
  op_bool_to_buf('n', cs->stack->flags & DEPTH_ON);
  op_bool_to_buf('N', cs->stack->flags & NUMBER_ON);
  op_str_to_buf(
    ((cs->stack->flags & FLUSH_ON_WRITE ? 0 : 32) |
     (cs->stack->flags & OPEN_APPEND ? 'A' : 'O')),
    cs->stack->name, cs->stack->out_file != stderr);
  op_list_to_buf('p', cs->stack->processes, cs->stack->processes);
  op_bool_to_buf('P', cs->stack->flags & PROCESS_ON);
  op_bool_to_buf('r', cs->stack->sub_level != 0);
  op_intf_to_buf('t', cs->stack->maxdepth, MAXDEPTH, TRACING);
  op_bool_to_buf('T', cs->stack->flags & TIMESTAMP_ON);
  op_bool_to_buf('S', cs->stack->flags & SANITY_CHECK_ON);

  *buf= '\0';
  return 0;

overflow:
  *end++= '.';
  *end++= '.';
  *end++= '.';
  *end=   '\0';
  return 1;
}

#undef char_to_buf
#undef str_to_buf
#undef list_to_buf
#undef int_to_buf
#undef colon_to_buf
#undef op_int_to_buf
#undef op_intf_to_buf
#undef op_str_to_buf
#undef op_list_to_buf
#undef op_bool_to_buf

/*
 *  FUNCTION
 *
 *      _db_explain_init_       explain initial debugger settings
 *
 *  DESCRIPTION
 *      see _db_explain_
 */

int _db_explain_init_(char *buf, size_t len)
{
  CODE_STATE cs;
  bzero((uchar*) &cs,sizeof(cs));
  cs.stack=&init_settings;
  return _db_explain_(&cs, buf, len);
}

/*
 *  FUNCTION
 *
 *      _db_enter_    process entry point to user function
 *
 *  SYNOPSIS
 *
 *      VOID _db_enter_(_func_, _file_, _line_, _stack_frame_)
 *      char *_func_;           points to current function name
 *      char *_file_;           points to current file name
 *      int _line_;             called from source line number
 *      struct _db_stack_frame_ allocated on the caller's stack
 *
 *  DESCRIPTION
 *
 *      Called at the beginning of each user function to tell
 *      the debugger that a new function has been entered.
 *      Note that the pointers to the previous user function
 *      name and previous user file name are stored on the
 *      caller's stack (this is why the ENTER macro must be
 *      the first "executable" code in a function, since it
 *      allocates these storage locations).  The previous nesting
 *      level is also stored on the callers stack for internal
 *      self consistency checks.
 *
 *      Also prints a trace line if tracing is enabled and
 *      increments the current function nesting depth.
 *
 *      Note that this mechanism allows the debugger to know
 *      what the current user function is at all times, without
 *      maintaining an internal stack for the function names.
 *
 */

void _db_enter_(const char *_func_, const char *_file_,
                uint _line_, struct _db_stack_frame_ *_stack_frame_)
{
  int save_errno;
  CODE_STATE *cs;
  if (!((cs=code_state())))
  {
    _stack_frame_->level= 0; /* Set to avoid valgrind warnings if dbug is enabled later */
    _stack_frame_->prev= 0;
    return;
  }
  save_errno= errno;

  _stack_frame_->func= cs->func;
  _stack_frame_->file= cs->file;
  cs->func=  _func_;
  cs->file=  _file_;
  _stack_frame_->prev= cs->framep;
  _stack_frame_->level= ++cs->level | framep_trace_flag(cs, cs->framep);
  cs->framep= _stack_frame_;

  switch (DoTrace(cs)) {
  case ENABLE_TRACE:
    cs->framep->level|= TRACE_ON;
    if (!TRACING) break;
    /* fall through */
  case DO_TRACE:
    if ((cs->stack->flags & SANITY_CHECK_ON) && sf_sanity())
      cs->stack->flags &= ~SANITY_CHECK_ON;
    if (TRACING)
    {
      if (!cs->locked)
        pthread_mutex_lock(&THR_LOCK_dbug);
      DoPrefix(cs, _line_);
      Indent(cs, cs->level);
      (void) fprintf(cs->stack->out_file, ">%s\n", cs->func);
      DbugFlush(cs);                       /* This does a unlock */
    }
    break;
  case DISABLE_TRACE:
    cs->framep->level&= ~TRACE_ON;
    /* fall through */
  case DONT_TRACE:
    break;
  }
  errno=save_errno;
}

/*
 *  FUNCTION
 *
 *      _db_return_    process exit from user function
 *
 *  SYNOPSIS
 *
 *      VOID _db_return_(_line_, _stack_frame_)
 *      int _line_;             current source line number
 *      struct _db_stack_frame_ allocated on the caller's stack
 *
 *  DESCRIPTION
 *
 *      Called just before user function executes an explicit or implicit
 *      return.  Prints a trace line if trace is enabled, decrements
 *      the current nesting level, and restores the current function and
 *      file names from the defunct function's stack.
 *
 */

void _db_return_(uint _line_, struct _db_stack_frame_ *_stack_frame_)
{
  int save_errno=errno;
  uint _slevel_= _stack_frame_->level & ~TRACE_ON;
  CODE_STATE *cs;
  get_code_state_or_return;

  if (cs->framep != _stack_frame_)
  {
    char buf[512];
    my_snprintf(buf, sizeof(buf), ERR_MISSING_RETURN, cs->func);
    DbugExit(buf);
  }

  if (DoTrace(cs) & DO_TRACE)
  {
    if ((cs->stack->flags & SANITY_CHECK_ON) && sf_sanity())
      cs->stack->flags &= ~SANITY_CHECK_ON;
    if (TRACING)
    {
      if (!cs->locked)
        pthread_mutex_lock(&THR_LOCK_dbug);
      DoPrefix(cs, _line_);
      Indent(cs, cs->level);
      (void) fprintf(cs->stack->out_file, "<%s\n", cs->func);
      DbugFlush(cs);
    }
  }
  /*
    Check to not set level < 0. This can happen if DBUG was disabled when
    function was entered and enabled in function.
  */
  cs->level= _slevel_ != 0 ? _slevel_ - 1 : 0;
  cs->func= _stack_frame_->func;
  cs->file= _stack_frame_->file;
  if (cs->framep != NULL)
    cs->framep= cs->framep->prev;
  errno=save_errno;
}


/*
 *  FUNCTION
 *
 *      _db_pargs_    log arguments for subsequent use by _db_doprnt_()
 *
 *  SYNOPSIS
 *
 *      VOID _db_pargs_(_line_, keyword)
 *      int _line_;
 *      char *keyword;
 *
 *  DESCRIPTION
 *
 *      The new universal printing macro DBUG_PRINT, which replaces
 *      all forms of the DBUG_N macros, needs two calls to runtime
 *      support routines.  The first, this function, remembers arguments
 *      that are used by the subsequent call to _db_doprnt_().
 *
 */

void _db_pargs_(uint _line_, const char *keyword)
{
  CODE_STATE *cs;
  get_code_state_or_return;
  cs->u_line= _line_;
  cs->u_keyword= keyword;
}


/*
 *  FUNCTION
 *
 *      _db_doprnt_    handle print of debug lines
 *
 *  SYNOPSIS
 *
 *      VOID _db_doprnt_(format, va_alist)
 *      char *format;
 *      va_dcl;
 *
 *  DESCRIPTION
 *
 *      When invoked via one of the DBUG macros, tests the current keyword
 *      set by calling _db_pargs_() to see if that macro has been selected
 *      for processing via the debugger control string, and if so, handles
 *      printing of the arguments via the format string.  The line number
 *      of the DBUG macro in the source is found in u_line.
 *
 *      Note that the format string SHOULD NOT include a terminating
 *      newline, this is supplied automatically.
 *
 */

#include <stdarg.h>

void _db_doprnt_(const char *format,...)
{
  va_list args;
  CODE_STATE *cs;
  get_code_state_or_return;

  va_start(args,format);

  if (!cs->locked)
    pthread_mutex_lock(&THR_LOCK_dbug);
  if (_db_keyword_(cs, cs->u_keyword, 0))
  {
    int save_errno=errno;
    DoPrefix(cs, cs->u_line);
    if (TRACING)
      Indent(cs, cs->level + 1);
    else
      (void) fprintf(cs->stack->out_file, "%s: ", cs->func);
    (void) fprintf(cs->stack->out_file, "%s: ", cs->u_keyword);
    DbugVfprintf(cs->stack->out_file, format, args);
    DbugFlush(cs);
    errno=save_errno;
  }
  else if (!cs->locked)
    pthread_mutex_unlock(&THR_LOCK_dbug);

  va_end(args);
}

/*
 * This function is intended as a
 * vfprintf clone with consistent, platform independent output for 
 * problematic formats like %p, %zd and %lld.
 */
static void DbugVfprintf(FILE *stream, const char* format, va_list args)
{
  char cvtbuf[1024];
  (void) my_vsnprintf(cvtbuf, sizeof(cvtbuf), format, args);
  (void) fprintf(stream, "%s\n", cvtbuf);
}


/*
 *  FUNCTION
 *
 *            _db_dump_    dump a string in hex
 *
 *  SYNOPSIS
 *
 *            void _db_dump_(_line_,keyword,memory,length)
 *            int _line_;               current source line number
 *            char *keyword;
 *            char *memory;             Memory to print
 *            int length;               Bytes to print
 *
 *  DESCRIPTION
 *  Dump N characters in a binary array.
 *  Is used to examine corrupted memory or arrays.
 */

void _db_dump_(uint _line_, const char *keyword,
               const unsigned char *memory, size_t length)
{
  int pos;
  CODE_STATE *cs;
  get_code_state_or_return;

  if (!cs->locked)
    pthread_mutex_lock(&THR_LOCK_dbug);
  if (_db_keyword_(cs, keyword, 0))
  {
    DoPrefix(cs, _line_);
    if (TRACING)
    {
      Indent(cs, cs->level + 1);
      pos= min(max(cs->level-cs->stack->sub_level,0)*INDENT,80);
    }
    else
    {
      fprintf(cs->stack->out_file, "%s: ", cs->func);
    }
    (void) fprintf(cs->stack->out_file, "%s: Memory: 0x%lx  Bytes: (%ld)\n",
            keyword, (ulong) memory, (long) length);

    pos=0;
    while (length-- > 0)
    {
      uint tmp= *((unsigned char*) memory++);
      if ((pos+=3) >= 80)
      {
        fputc('\n',cs->stack->out_file);
        pos=3;
      }
      fputc(_dig_vec_upper[((tmp >> 4) & 15)], cs->stack->out_file);
      fputc(_dig_vec_upper[tmp & 15], cs->stack->out_file);
      fputc(' ',cs->stack->out_file);
    }
    (void) fputc('\n',cs->stack->out_file);
    DbugFlush(cs);
  }
  else if (!cs->locked)
    pthread_mutex_unlock(&THR_LOCK_dbug);
}


/*
 *  FUNCTION
 *
 *      ListAddDel    modify the list according to debug control string
 *
 *  DESCRIPTION
 *
 *      Given pointer to a comma separated list of strings in "cltp",
 *      parses the list, and modifies "listp", returning a pointer
 *      to the new list.
 *
 *      The mode of operation is defined by "todo" parameter.
 *
 *      If it is INCLUDE, elements (strings from "cltp") are added to the
 *      list, they will have INCLUDE flag set. If the list already contains
 *      the string in question, new element is not added, but a flag of
 *      the existing element is adjusted (INCLUDE bit is set, EXCLUDE bit
 *      is removed).
 *
 *      If it is EXCLUDE, elements are added to the list with the EXCLUDE
 *      flag set. If the list already contains the string in question,
 *      it is removed, new element is not added.
 */

static struct link *ListAddDel(struct link *head, const char *ctlp,
                               const char *end, int todo)
{
  const char *start;
  struct link **cur;
  size_t len;
  int subdir;

  ctlp--;
next:
  while (++ctlp < end)
  {
    start= ctlp;
    subdir=0;
    while (ctlp < end && *ctlp != ',')
      ctlp++;
    len= (int) (ctlp-start);
    if (start[len-1] == '/')
    {
      len--;
      subdir=SUBDIR;
    }
    if (len == 0) continue;
    for (cur=&head; *cur; cur=&((*cur)->next_link))
    {
      if (!strncmp((*cur)->str, start, len))
      {
        if ((*cur)->flags & todo)  /* same action ? */
          (*cur)->flags|= subdir;  /* just merge the SUBDIR flag */
        else if (todo == EXCLUDE)
        {
          struct link *delme=*cur;
          *cur=(*cur)->next_link;
          free((void*) delme);
        }
        else
        {
          (*cur)->flags&=~(EXCLUDE & SUBDIR);
          (*cur)->flags|=INCLUDE | subdir;
        }
        goto next;
      }
    }
    *cur= (struct link *) DbugMalloc(sizeof(struct link)+len);
    memcpy((*cur)->str, start, len);
    (*cur)->str[len]=0;
    (*cur)->flags=todo | subdir;
    (*cur)->next_link=0;
  }
  return head;
}

/*
 *  FUNCTION
 *
 *      ListCopy    make a copy of the list
 *
 *  SYNOPSIS
 *
 *      static struct link *ListCopy(orig)
 *      struct link *orig;
 *
 *  DESCRIPTION
 *
 *      Given pointer to list, which contains a copy of every element from
 *      the original list.
 *
 *      the orig pointer can be NULL
 *
 *      Note that since each link is added at the head of the list,
 *      the final list will be in "reverse order", which is not
 *      significant for our usage here.
 *
 */

static struct link *ListCopy(struct link *orig)
{
  struct link *new_malloc;
  struct link *head;
  size_t len;

  head= NULL;
  while (orig != NULL)
  {
    len= strlen(orig->str);
    new_malloc= (struct link *) DbugMalloc(sizeof(struct link)+len);
    memcpy(new_malloc->str, orig->str, len);
    new_malloc->str[len]= 0;
    new_malloc->flags=orig->flags;
    new_malloc->next_link= head;
    head= new_malloc;
    orig= orig->next_link;
  }
  return head;
}

/*
 *  FUNCTION
 *
 *      InList    test a given string for member of a given list
 *
 *  DESCRIPTION
 *
 *      Tests the string pointed to by "cp" to determine if it is in
 *      the list pointed to by "linkp".  Linkp points to the first
 *      link in the list.  If linkp is NULL or contains only EXCLUDE
 *      elements then the string is treated as if it is in the list.
 *      This may seem rather strange at first but leads to the desired
 *      operation if no list is given.  The net effect is that all
 *      strings will be accepted when there is no list, and when there
 *      is a list, only those strings in the list will be accepted.
 *
 *  RETURN
 *      combination of SUBDIR, INCLUDE, EXCLUDE, MATCHED flags
 *
 */

static int InList(struct link *linkp, const char *cp, int exact_match)
{
  int result;

  for (result=MATCHED; linkp != NULL; linkp= linkp->next_link)
  {
    if (!(exact_match ? strcmp(linkp->str,cp) : fnmatch(linkp->str, cp, 0)))
      return linkp->flags;
    if (!(linkp->flags & EXCLUDE))
      result=NOT_MATCHED;
    if (linkp->flags & SUBDIR)
      result|=SUBDIR;
  }
  return result;
}

/*
 *  FUNCTION
 *
 *      ListFlags    returns aggregated list flags (ORed over all elements)
 *
 */

static uint ListFlags(struct link *linkp)
{
  uint f;
  for (f=0; linkp != NULL; linkp= linkp->next_link)
    f|= linkp->flags;
  return f;
}

/*
 *  FUNCTION
 *
 *      PushState    push current settings onto stack and set up new one
 *
 *  SYNOPSIS
 *
 *      static VOID PushState()
 *
 *  DESCRIPTION
 *
 *      Pushes the current settings on the settings stack, and creates
 *      a new settings. The new settings is NOT initialized
 *
 *      The settings stack is a linked list of settings, with the new
 *      settings added at the head.  This allows the stack to grow
 *      to the limits of memory if necessary.
 *
 */

static void PushState(CODE_STATE *cs)
{
  struct settings *new_malloc;

  new_malloc= (struct settings *) DbugMalloc(sizeof(struct settings));
  bzero(new_malloc, sizeof(*new_malloc));
  new_malloc->next= cs->stack;
  cs->stack= new_malloc;
}

/*
 *  FUNCTION
 *
 *	FreeState    Free memory associated with a struct state.
 *
 *  SYNOPSIS
 *
 *	static void FreeState (state)
 *	struct state *state;
 *      int free_state;
 *
 *  DESCRIPTION
 *
 *	Deallocates the memory allocated for various information in a
 *	state. If free_state is set, also free 'state'
 *
 */
static void FreeState(CODE_STATE *cs, struct settings *state, int free_state)
{
  if (!is_shared(state, keywords))
    FreeList(state->keywords);
  if (!is_shared(state, functions))
    FreeList(state->functions);
  if (!is_shared(state, processes))
    FreeList(state->processes);

  if (!is_shared(state, out_file))
    DBUGCloseFile(cs, state->out_file);
  else
    (void) fflush(state->out_file);

  if (free_state)
    free((void*) state);
}


/*
 *  FUNCTION
 *
 *	_db_end_    End debugging, freeing state stack memory.
 *
 *  SYNOPSIS
 *
 *	static VOID _db_end_ ()
 *
 *  DESCRIPTION
 *
 *	Ends debugging, de-allocating the memory allocated to the
 *	state stack.
 *
 *	To be called at the very end of the program.
 *
 */
void _db_end_()
{
  struct settings *discard;
  static struct settings tmp;
  CODE_STATE *cs;
  /*
    Set _dbug_on_ to be able to do full reset even when DEBUGGER_OFF was
    called after dbug was initialized
  */
  _dbug_on_= 1;
  cs= code_state();

  if (cs)
    while ((discard= cs->stack))
    {
      if (discard == &init_settings)
        break;
      cs->stack= discard->next;
      FreeState(cs, discard, 1);
    }
  tmp= init_settings;

  init_settings.flags=    OPEN_APPEND;
  init_settings.out_file= stderr;
  init_settings.maxdepth= 0;
  init_settings.delay= 0;
  init_settings.sub_level= 0;
  init_settings.functions= 0;
  init_settings.keywords= 0;
  init_settings.processes= 0;
  FreeState(cs, &tmp, 0);
}


/*
 *  FUNCTION
 *
 *      DoTrace    check to see if tracing is current enabled
 *
 *  DESCRIPTION
 *
 *      Checks to see if dbug in this function is enabled based on
 *      whether the maximum trace depth has been reached, the current
 *      function is selected, and the current process is selected.
 *
 */

static int DoTrace(CODE_STATE *cs)
{
  if ((cs->stack->maxdepth == 0 || cs->level <= cs->stack->maxdepth) &&
      InList(cs->stack->processes, cs->process, 0) & (MATCHED|INCLUDE))
    switch(InList(cs->stack->functions, cs->func, 0)) {
    case INCLUDE|SUBDIR:  return ENABLE_TRACE;
    case INCLUDE:         return DO_TRACE;
    case MATCHED|SUBDIR:
    case NOT_MATCHED|SUBDIR:
    case MATCHED:         return framep_trace_flag(cs, cs->framep) ?
                                           DO_TRACE : DONT_TRACE;
    case EXCLUDE:
    case NOT_MATCHED:     return DONT_TRACE;
    case EXCLUDE|SUBDIR:  return DISABLE_TRACE;
    }
  return DONT_TRACE;
}

FILE *_db_fp_(void)
{
  CODE_STATE *cs;
  get_code_state_or_return NULL;
  return cs->stack->out_file;
}

/*
 *  FUNCTION
 *
 *      _db_keyword_    test keyword for member of keyword list
 *
 *  DESCRIPTION
 *
 *      Test a keyword to determine if it is in the currently active
 *      keyword list.  If strict=0, a keyword is accepted
 *      if the list is null, otherwise it must match one of the list
 *      members.  When debugging is not on, no keywords are accepted.
 *      After the maximum trace level is exceeded, no keywords are
 *      accepted (this behavior subject to change).  Additionally,
 *      the current function and process must be accepted based on
 *      their respective lists.
 *
 *      Returns TRUE if keyword accepted, FALSE otherwise.
 *
 */

BOOLEAN _db_keyword_(CODE_STATE *cs, const char *keyword, int strict)
{
  int match= strict ? INCLUDE : INCLUDE|MATCHED;
  get_code_state_if_not_set_or_return FALSE;

  return (DEBUGGING && DoTrace(cs) & DO_TRACE &&
          InList(cs->stack->keywords, keyword, strict) & match);
}

/*
 *  FUNCTION
 *
 *      Indent    indent a line to the given indentation level
 *
 *  SYNOPSIS
 *
 *      static VOID Indent(indent)
 *      int indent;
 *
 *  DESCRIPTION
 *
 *      Indent a line to the given level.  Note that this is
 *      a simple minded but portable implementation.
 *      There are better ways.
 *
 *      Also, the indent must be scaled by the compile time option
 *      of character positions per nesting level.
 *
 */

static void Indent(CODE_STATE *cs, int indent)
{
  int count;

  indent= max(indent-1-cs->stack->sub_level,0)*INDENT;
  for (count= 0; count < indent ; count++)
  {
    if ((count % INDENT) == 0)
      fputc('|',cs->stack->out_file);
    else
      fputc(' ',cs->stack->out_file);
  }
}


/*
 *  FUNCTION
 *
 *      FreeList    free all memory associated with a linked list
 *
 *  SYNOPSIS
 *
 *      static VOID FreeList(linkp)
 *      struct link *linkp;
 *
 *  DESCRIPTION
 *
 *      Given pointer to the head of a linked list, frees all
 *      memory held by the list and the members of the list.
 *
 */

static void FreeList(struct link *linkp)
{
  struct link *old;

  while (linkp != NULL)
  {
    old= linkp;
    linkp= linkp->next_link;
    free((void*) old);
  }
}


/*
 *  FUNCTION
 *
 *      DoPrefix    print debugger line prefix prior to indentation
 *
 *  SYNOPSIS
 *
 *      static VOID DoPrefix(_line_)
 *      int _line_;
 *
 *  DESCRIPTION
 *
 *      Print prefix common to all debugger output lines, prior to
 *      doing indentation if necessary.  Print such information as
 *      current process name, current source file name and line number,
 *      and current function nesting depth.
 *
 */

static void DoPrefix(CODE_STATE *cs, uint _line_)
{
  cs->lineno++;
  if (cs->stack->flags & PID_ON)
  {
    (void) fprintf(cs->stack->out_file, "%-7s: ", my_thread_name());
  }
  if (cs->stack->flags & NUMBER_ON)
    (void) fprintf(cs->stack->out_file, "%5d: ", cs->lineno);
  if (cs->stack->flags & TIMESTAMP_ON)
  {
#ifdef __WIN__
    /* FIXME This doesn't give microseconds as in Unix case, and the resolution is
       in system ticks, 10 ms intervals. See my_getsystime.c for high res */
    SYSTEMTIME loc_t;
    GetLocalTime(&loc_t);
    (void) fprintf (cs->stack->out_file,
                    /* "%04d-%02d-%02d " */
                    "%02d:%02d:%02d.%06d ",
                    /*tm_p->tm_year + 1900, tm_p->tm_mon + 1, tm_p->tm_mday,*/
                    loc_t.wHour, loc_t.wMinute, loc_t.wSecond, loc_t.wMilliseconds);
#else
    struct timeval tv;
    struct tm *tm_p;
    if (gettimeofday(&tv, NULL) != -1)
    {
      if ((tm_p= localtime((const time_t *)&tv.tv_sec)))
      {
        (void) fprintf (cs->stack->out_file,
                        /* "%04d-%02d-%02d " */
                        "%02d:%02d:%02d.%06d ",
                        /*tm_p->tm_year + 1900, tm_p->tm_mon + 1, tm_p->tm_mday,*/
                        tm_p->tm_hour, tm_p->tm_min, tm_p->tm_sec,
                        (int) (tv.tv_usec));
      }
    }
#endif
  }
  if (cs->stack->flags & PROCESS_ON)
    (void) fprintf(cs->stack->out_file, "%s: ", cs->process);
  if (cs->stack->flags & FILE_ON)
    (void) fprintf(cs->stack->out_file, "%14s: ", BaseName(cs->file));
  if (cs->stack->flags & LINE_ON)
    (void) fprintf(cs->stack->out_file, "%5d: ", _line_);
  if (cs->stack->flags & DEPTH_ON)
    (void) fprintf(cs->stack->out_file, "%4d: ", cs->level);
}


/*
 *  FUNCTION
 *
 *      DBUGOpenFile    open new output stream for debugger output
 *
 *  SYNOPSIS
 *
 *      static VOID DBUGOpenFile(name)
 *      char *name;
 *
 *  DESCRIPTION
 *
 *      Given name of a new file (or "-" for stdout) opens the file
 *      and sets the output stream to the new file.
 *
 */

static void DBUGOpenFile(CODE_STATE *cs,
                         const char *name,const char *end,int append)
{
  FILE *fp;

  if (name != NULL)
  {
    if (end)
    {
      size_t len=end-name;
      memcpy(cs->stack->name, name, len);
      cs->stack->name[len]=0;
    }
    else
    strmov(cs->stack->name,name);
    name=cs->stack->name;
    if (strcmp(name, "-") == 0)
    {
      cs->stack->out_file= stdout;
      cs->stack->flags |= FLUSH_ON_WRITE;
      cs->stack->name[0]=0;
    }
    else
    {
      if (!Writable(name))
      {
        (void) fprintf(stderr, ERR_OPEN, cs->process, name);
        perror("");
        fflush(stderr);
      }
      else
      {
        if (!(fp= fopen(name, append ? "a+" : "w")))
        {
          (void) fprintf(stderr, ERR_OPEN, cs->process, name);
          perror("");
          fflush(stderr);
        }
        else
        {
          cs->stack->out_file= fp;
        }
      }
    }
  }
}

/*
 *  FUNCTION
 *
 *      DBUGCloseFile    close the debug output stream
 *
 *  SYNOPSIS
 *
 *      static VOID DBUGCloseFile(fp)
 *      FILE *fp;
 *
 *  DESCRIPTION
 *
 *      Closes the debug output stream unless it is standard output
 *      or standard error.
 *
 */

static void DBUGCloseFile(CODE_STATE *cs, FILE *fp)
{
  if (cs && fp && fp != stderr && fp != stdout && fclose(fp) == EOF)
  {
    if (!cs->locked)
      pthread_mutex_lock(&THR_LOCK_dbug);
    (void) fprintf(cs->stack->out_file, ERR_CLOSE, cs->process);
    perror("");
    DbugFlush(cs);
  }
}


/*
 *  FUNCTION
 *
 *      DbugExit    print error message and exit
 *
 *  SYNOPSIS
 *
 *      static VOID DbugExit(why)
 *      char *why;
 *
 *  DESCRIPTION
 *
 *      Prints error message using current process name, the reason for
 *      aborting (typically out of memory), and exits with status 1.
 *      This should probably be changed to use a status code
 *      defined in the user's debugger include file.
 *
 */

static void DbugExit(const char *why)
{
  CODE_STATE *cs=code_state();
  (void) fprintf(stderr, ERR_ABORT, cs ? cs->process : "(null)", why);
  (void) fflush(stderr);
  DBUG_ABORT();
}


/*
 *  FUNCTION
 *
 *      DbugMalloc    allocate memory for debugger runtime support
 *
 *  SYNOPSIS
 *
 *      static long *DbugMalloc(size)
 *      int size;
 *
 *  DESCRIPTION
 *
 *      Allocate more memory for debugger runtime support functions.
 *      Failure to to allocate the requested number of bytes is
 *      immediately fatal to the current process.  This may be
 *      rather unfriendly behavior.  It might be better to simply
 *      print a warning message, freeze the current debugger cs,
 *      and continue execution.
 *
 */

static char *DbugMalloc(size_t size)
{
  char *new_malloc;

  if (!(new_malloc= (char*) malloc(size)))
    DbugExit("out of memory");
  return new_malloc;
}


/*
 *     strtok lookalike - splits on ':', magically handles ::, :\ and :/
 */

static const char *DbugStrTok(const char *s)
{
  while (s[0] && (s[0] != ':' ||
                  (s[1] == '\\' || s[1] == '/' || (s[1] == ':' && s++))))
    s++;
  return s;
}


/*
 *  FUNCTION
 *
 *      BaseName    strip leading pathname components from name
 *
 *  SYNOPSIS
 *
 *      static char *BaseName(pathname)
 *      char *pathname;
 *
 *  DESCRIPTION
 *
 *      Given pointer to a complete pathname, locates the base file
 *      name at the end of the pathname and returns a pointer to
 *      it.
 *
 */

static const char *BaseName(const char *pathname)
{
  const char *base;

  base= strrchr(pathname, FN_LIBCHAR);
  if (base++ == NullS)
    base= pathname;
  return base;
}


/*
 *  FUNCTION
 *
 *      Writable    test to see if a pathname is writable/creatable
 *
 *  SYNOPSIS
 *
 *      static BOOLEAN Writable(pathname)
 *      char *pathname;
 *
 *  DESCRIPTION
 *
 *      Because the debugger might be linked in with a program that
 *      runs with the set-uid-bit (suid) set, we have to be careful
 *      about opening a user named file for debug output.  This consists
 *      of checking the file for write access with the real user id,
 *      or checking the directory where the file will be created.
 *
 *      Returns TRUE if the user would normally be allowed write or
 *      create access to the named file.  Returns FALSE otherwise.
 *
 */


#ifndef Writable

static BOOLEAN Writable(const char *pathname)
{
  BOOLEAN granted;
  char *lastslash;

  granted= FALSE;
  if (EXISTS(pathname))
  {
    if (WRITABLE(pathname))
      granted= TRUE;
  }
  else
  {
    lastslash= strrchr(pathname, '/');
    if (lastslash != NULL)
      *lastslash= '\0';
    else
      pathname= ".";
    if (WRITABLE(pathname))
      granted= TRUE;
    if (lastslash != NULL)
      *lastslash= '/';
  }
  return granted;
}
#endif

/*
  flush dbug-stream, free mutex lock & wait delay
  This is because some systems (MSDOS!!) dosn't flush fileheader
  and dbug-file isn't readable after a system crash !!
*/

static void DbugFlush(CODE_STATE *cs)
{
  if (cs->stack->flags & FLUSH_ON_WRITE)
  {
    (void) fflush(cs->stack->out_file);
    if (cs->stack->delay)
      (void) Delay(cs->stack->delay);
  }
  if (!cs->locked)
    pthread_mutex_unlock(&THR_LOCK_dbug);
} /* DbugFlush */


/* For debugging */

void _db_flush_()
{
  CODE_STATE *cs;
  get_code_state_or_return;
  (void) fflush(cs->stack->out_file);
}


#ifndef __WIN__
void _db_suicide_()
{
  int retval;
  sigset_t new_mask;
  sigfillset(&new_mask);

  fprintf(stderr, "SIGKILL myself\n");
  fflush(stderr);

  retval= kill(getpid(), SIGKILL);
  assert(retval == 0);
  retval= sigsuspend(&new_mask);
  fprintf(stderr, "sigsuspend returned %d errno %d \n", retval, errno);
  assert(FALSE); /* With full signal mask, we should never return here. */
}
#endif  /* ! __WIN__ */


void _db_lock_file_()
{
  CODE_STATE *cs;
  get_code_state_or_return;
  pthread_mutex_lock(&THR_LOCK_dbug);
  cs->locked=1;
}

void _db_unlock_file_()
{
  CODE_STATE *cs;
  get_code_state_or_return;
  cs->locked=0;
  pthread_mutex_unlock(&THR_LOCK_dbug);
}

const char* _db_get_func_(void)
{
  CODE_STATE *cs;
  get_code_state_or_return NULL;
  return cs->func;
}

#else

/*
 * Dummy function, workaround for build failure on a platform where linking
 * with an empty archive fails.
 */
int i_am_a_dummy_function() {
  return 0;
}

#endif /* DBUG_OFF */<|MERGE_RESOLUTION|>--- conflicted
+++ resolved
@@ -349,8 +349,6 @@
   return cs;
 }
 
-<<<<<<< HEAD
-=======
 void
 dbug_swap_code_state(void **code_state_store)
 {
@@ -372,60 +370,6 @@
   }
 }
 
-#else /* !THREAD */
-
-static CODE_STATE static_code_state=
-{
-  "dbug", "?func", "?file", NULL, &init_settings,
-  NullS, NullS, 0,0,0,0,0,NullS
-};
-
-static CODE_STATE *code_state(void)
-{
-  if (!init_done)
-  {
-    bzero(&init_settings, sizeof(init_settings));
-    init_settings.out_file=stderr;
-    init_settings.flags=OPEN_APPEND;
-    init_done=TRUE;
-  }
-  return &static_code_state;
-}
-
-void
-dbug_swap_code_state(void **code_state_store)
-{
-  CODE_STATE temp, *cs;
-
-  if (!(cs= *code_state_store))
-  {
-    cs= (CODE_STATE *)DbugMalloc(sizeof(*cs));
-    cs->process= db_process ? db_process : "dbug";
-    cs->func="?func";
-    cs->file="?file";
-    cs->stack=&init_settings;
-    *code_state_store= cs;
-  }
-  memcpy(&temp, cs, sizeof(*cs));
-  memcpy(cs, &static_code_state, sizeof(*cs));
-  memcpy(&static_code_state, &temp, sizeof(*cs));
-}
-
-void
-dbug_free_code_state(void **code_state_store)
-{
-  if (*code_state_store)
-  {
-    free(*code_state_store);
-    *code_state_store= NULL;
-  }
-}
-
-#define pthread_mutex_lock(A) {}
-#define pthread_mutex_unlock(A) {}
-#endif
-
->>>>>>> 7c8ebb53
 /*
  *      Translate some calls among different systems.
  */
