/* Copyright (C) 2000 MySQL AB & MySQL Finland AB & TCX DataKonsult AB

   This program is free software; you can redistribute it and/or modify
   it under the terms of the GNU General Public License as published by
   the Free Software Foundation; either version 2 of the License, or
   (at your option) any later version.

   This program is distributed in the hope that it will be useful,
   but WITHOUT ANY WARRANTY; without even the implied warranty of
   MERCHANTABILITY or FITNESS FOR A PARTICULAR PURPOSE.  See the
   GNU General Public License for more details.

   You should have received a copy of the GNU General Public License
   along with this program; if not, write to the Free Software
   Foundation, Inc., 59 Temple Place, Suite 330, Boston, MA  02111-1307  USA */

/* Read record based on a key */

/*
 *    HA_READ_KEY_EXACT   => SEARCH_BIGGER
 *    HA_READ_KEY_OR_NEXT => SEARCH_BIGGER
 *    HA_READ_AFTER_KEY   => SEARCH_BIGGER
 *    HA_READ_PREFIX      => SEARCH_BIGGER
 *    HA_READ_KEY_OR_PREV => SEARCH_SMALLER
 *    HA_READ_BEFORE_KEY  => SEARCH_SMALLER
 *    HA_READ_PREFIX_LAST => SEARCH_SMALLER
 */


#include "myrg_def.h"

/* todo: we could store some additional info to speedup lookups:
         column (key, keyseg) can be constant per table
         it can also be increasing (table1.val > table2.val > ...),
         or decreasing, <=, >=, etc.
                                                                   SerG
*/

int myrg_rkey(MYRG_INFO *info,byte *buf,int inx, const byte *key,
            uint key_len, enum ha_rkey_function search_flag)
{
  byte *key_buff;
  uint pack_key_length;
  MYRG_TABLE *table;
  MI_INFO *mi;
  int err;
  DBUG_ENTER("myrg_rkey");
  LINT_INIT(key_buff);
  LINT_INIT(pack_key_length);

  if (_myrg_init_queue(info,inx,search_flag))
    DBUG_RETURN(my_errno);

  for (table=info->open_tables ; table != info->end_table ; table++)
  {
    mi=table->table;

    if (table == info->open_tables)
    {
      err=mi_rkey(mi,0,inx,key,key_len,search_flag);
      /* Get the saved packed key and packed key length. */
      key_buff=(byte*) mi->lastkey+mi->s->base.max_key_length;
      pack_key_length=mi->pack_key_length;
    }
    else
    {
      mi->once_flags|= USE_PACKED_KEYS;
      err=mi_rkey(mi,0,inx,key_buff,pack_key_length,search_flag);
    }
    info->last_used_table=table+1;

    if (err)
    {
      if (err == HA_ERR_KEY_NOT_FOUND)
	continue;
      DBUG_PRINT("exit", ("err: %d", err));
      DBUG_RETURN(err);
    }
    /* adding to queue */
    queue_insert(&(info->by_key),(byte *)table);

  }

  DBUG_PRINT("info", ("tables with matches: %u", info->by_key.elements));
  if (!info->by_key.elements)
    DBUG_RETURN(HA_ERR_KEY_NOT_FOUND);

  mi=(info->current_table=(MYRG_TABLE *)queue_top(&(info->by_key)))->table;
<<<<<<< HEAD
  mi->once_flags|= RRND_PRESERVE_LASTINX;
  return _myrg_mi_read_record(mi,buf);
=======
  DBUG_PRINT("info", ("using table no: %d",
                      info->current_table - info->open_tables + 1));
  DBUG_DUMP("result key", (byte*) mi->lastkey, mi->lastkey_length);
  DBUG_RETURN(_myrg_mi_read_record(mi,buf));
>>>>>>> 93c94c37
}<|MERGE_RESOLUTION|>--- conflicted
+++ resolved
@@ -86,13 +86,9 @@
     DBUG_RETURN(HA_ERR_KEY_NOT_FOUND);
 
   mi=(info->current_table=(MYRG_TABLE *)queue_top(&(info->by_key)))->table;
-<<<<<<< HEAD
   mi->once_flags|= RRND_PRESERVE_LASTINX;
-  return _myrg_mi_read_record(mi,buf);
-=======
   DBUG_PRINT("info", ("using table no: %d",
                       info->current_table - info->open_tables + 1));
   DBUG_DUMP("result key", (byte*) mi->lastkey, mi->lastkey_length);
   DBUG_RETURN(_myrg_mi_read_record(mi,buf));
->>>>>>> 93c94c37
 }